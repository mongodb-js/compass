'use strict';

const path = require('path');
const shared = require('@mongodb-js/eslint-config-devtools');
const common = require('@mongodb-js/eslint-config-devtools/common');
const chaiFriendly = require('eslint-plugin-chai-friendly');

const extraTsRules = {
  // Newly converted plugins use `any` quite a lot, we can't enable the rule,
  // but we can warn so we can eventually address this
  '@typescript-eslint/no-unsafe-argument': 'warn',
  '@typescript-eslint/no-unnecessary-type-assertion': 'warn',
  '@typescript-eslint/restrict-template-expressions': 'warn',
  '@typescript-eslint/restrict-plus-operands': 'warn',
  '@typescript-eslint/consistent-type-exports': [
    'error',
    { fixMixedExportsWithInlineTypeSpecifier: false },
  ],
  // We use chai outside of tests, hence applying these rules to all ts files
  ...chaiFriendly.configs.recommended.rules,
  '@typescript-eslint/prefer-promise-reject-errors': 'off',
  '@typescript-eslint/only-throw-error': 'off',

  // TODO: a lot new hits with latest typescript-eslint, we should gradually
  // clean those out and re-enable the rules
  '@typescript-eslint/no-explicit-any': 'warn',
  '@typescript-eslint/no-base-to-string': 'warn',
  '@typescript-eslint/unbound-method': 'warn',
};

const tsRules = {
  ...common.tsRules,
  ...extraTsRules,
};

const tsOverrides = {
  ...common.tsOverrides,
  rules: { ...tsRules },
};

const tsxRules = {
  ...common.tsxRules,
  ...extraTsRules,
  'react-hooks/exhaustive-deps': [
    'warn',
    {
<<<<<<< HEAD
      additionalHooks: '(useTrackOnChange|useContextMenuItems)',
=======
      additionalHooks:
        '(useTrackOnChange|useContextMenuItems|useContextMenuGroups)',
>>>>>>> b7caa2e7
    },
  ],
};

const tsxOverrides = {
  ...common.tsxOverrides,
  rules: { ...tsxRules },
};

const commonTestOverrides = {
  '@mongodb-js/compass/unique-mongodb-log-id': 'off',
  '@typescript-eslint/no-restricted-imports': [
    'error',
    {
      patterns: [
        {
          group: ['@testing-library/*'],
          message: 'Use @mongodb-js/testing-library-compass instead',
          allowTypeImports: false,
        },
      ],
    },
  ],
};

const testJsOverrides = {
  ...common.testOverrides,
  files: ['**/*.spec.js', '**/*.spec.jsx', '**/*.test.js', '**/test/**/*.js'],
  rules: {
    ...common.testRules,
    ...commonTestOverrides,
  },
};

const testTsOverrides = {
  files: [
    '**/*.spec.ts',
    '**/*.spec.tsx',
    '**/*.test.tsx',
    '**/*.test.ts',
    '**/test/**/*.ts',
  ],
  rules: {
    ...common.testRules,
    ...extraTsRules,
    ...commonTestOverrides,
  },
};

module.exports = {
  plugins: [...shared.plugins, '@mongodb-js/compass', 'chai-friendly'],
  rules: {
    ...shared.rules,
    '@mongodb-js/compass/no-leafygreen-outside-compass-components': 'error',
    '@mongodb-js/compass/unique-mongodb-log-id': [
      'error',
      { root: path.resolve(__dirname, '..', '..') },
    ],
    'no-restricted-syntax': [
      'error',
      {
        selector: 'CallExpression[callee.name="setImmediate"]',
        message: 'Use browser-compatible `setTimeout(...)` instead',
      },
      {
        selector:
          'CallExpression[callee.object.name="process"][callee.property.name="nextTick"]',
        message: 'Use browser-compatible `queueMicrotask(...)` instead',
      },
    ],
  },
  env: {
    ...shared.env,
  },
  overrides: [
    common.jsOverrides,
    common.jsxOverrides,
    tsOverrides,
    tsxOverrides,
    testJsOverrides,
    testTsOverrides,
  ],
  settings: {
    ...shared.settings,
  },
};<|MERGE_RESOLUTION|>--- conflicted
+++ resolved
@@ -44,12 +44,8 @@
   'react-hooks/exhaustive-deps': [
     'warn',
     {
-<<<<<<< HEAD
-      additionalHooks: '(useTrackOnChange|useContextMenuItems)',
-=======
       additionalHooks:
         '(useTrackOnChange|useContextMenuItems|useContextMenuGroups)',
->>>>>>> b7caa2e7
     },
   ],
 };
