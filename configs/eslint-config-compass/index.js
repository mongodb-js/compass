--- conflicted
+++ resolved
@@ -25,18 +25,6 @@
   // clean those out and re-enable the rules
   '@typescript-eslint/no-explicit-any': 'warn',
   '@typescript-eslint/no-base-to-string': 'warn',
-<<<<<<< HEAD
-  '@typescript-eslint/no-require-imports': 'warn',
-  '@typescript-eslint/no-unused-expressions': 'off', // replace with eslint-plugin-chai-friendly
-=======
-  '@typescript-eslint/no-unused-vars': [
-    'error',
-    {
-      caughtErrors: 'none', // should be `'all'`
-    },
-  ],
-  '@typescript-eslint/no-redundant-type-constituents': 'warn',
->>>>>>> 848fe48b
   '@typescript-eslint/unbound-method': 'warn',
   '@typescript-eslint/no-duplicate-type-constituents': 'warn',
   '@typescript-eslint/no-unsafe-declaration-merging': 'warn',
