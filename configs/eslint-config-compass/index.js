'use strict';

const path = require('path');
const shared = require('@mongodb-js/eslint-config-devtools');
const common = require('@mongodb-js/eslint-config-devtools/common');
const chaiFriendly = require('eslint-plugin-chai-friendly');

// TODO(COMPASS-9459): disabling a bunch of new rules to unblock automatic updates
const tempNewEslintRulesDisabled = {
<<<<<<< HEAD
  'react-hooks/refs': 'off',
  'react-hooks/set-state-in-effect': 'off',
  'react-hooks/preserve-manual-memoization': 'off',
  'react-hooks/static-components': 'off',
=======
  '@typescript-eslint/no-unsafe-enum-comparison': 'off',
>>>>>>> 1e4c46bb
};

const extraTsRules = {
  // Newly converted plugins use `any` quite a lot, we can't enable the rule,
  // but we can warn so we can eventually address this
  '@typescript-eslint/no-unsafe-argument': 'warn',
  '@typescript-eslint/no-unnecessary-type-assertion': 'warn',
  '@typescript-eslint/restrict-template-expressions': 'warn',
  '@typescript-eslint/restrict-plus-operands': 'warn',
  '@typescript-eslint/consistent-type-exports': [
    'error',
    { fixMixedExportsWithInlineTypeSpecifier: false },
  ],
  // We use chai outside of tests, hence applying these rules to all ts files
  ...chaiFriendly.configs.recommended.rules,
  '@typescript-eslint/prefer-promise-reject-errors': 'off',
  '@typescript-eslint/only-throw-error': 'off',

  // TODO: a lot new hits with latest typescript-eslint, we should gradually
  // clean those out and re-enable the rules
  '@typescript-eslint/no-explicit-any': 'warn',
  '@typescript-eslint/no-base-to-string': 'warn',
  '@typescript-eslint/unbound-method': 'warn',
};

const tsRules = {
  ...common.tsRules,
  ...extraTsRules,

  ...tempNewEslintRulesDisabled,
};

const tsOverrides = {
  ...common.tsOverrides,
  rules: { ...tsRules },
};

const tsxRules = {
  ...common.tsxRules,
  ...extraTsRules,
  'react-hooks/exhaustive-deps': [
    'warn',
    {
      additionalHooks: '(useTrackOnChange|useContextMenuGroups)',
    },
  ],

  ...tempNewEslintRulesDisabled,
};

const tsxOverrides = {
  ...common.tsxOverrides,
  rules: { ...tsxRules },
};

const commonTestOverrides = {
  '@mongodb-js/compass/unique-mongodb-log-id': 'off',
  '@typescript-eslint/no-restricted-imports': [
    'error',
    {
      patterns: [
        {
          group: ['@testing-library/*'],
          message: 'Use @mongodb-js/testing-library-compass instead',
          allowTypeImports: false,
        },
      ],
    },
  ],

  ...tempNewEslintRulesDisabled,
};

const testJsOverrides = {
  ...common.testOverrides,
  files: ['**/*.spec.js', '**/*.spec.jsx', '**/*.test.js', '**/test/**/*.js'],
  rules: {
    ...common.testRules,
    ...commonTestOverrides,
  },
};

const testTsOverrides = {
  files: [
    '**/*.spec.ts',
    '**/*.spec.tsx',
    '**/*.test.tsx',
    '**/*.test.ts',
    '**/test/**/*.ts',
  ],
  rules: {
    ...common.testRules,
    ...extraTsRules,
    ...commonTestOverrides,
  },
};

module.exports = {
  plugins: [...shared.plugins, '@mongodb-js/compass', 'chai-friendly'],
  rules: {
    ...shared.rules,
    '@mongodb-js/compass/no-inline-emotion-css': 'error',
    '@mongodb-js/compass/no-leafygreen-outside-compass-components': 'error',
    '@mongodb-js/compass/unique-mongodb-log-id': [
      'error',
      { root: path.resolve(__dirname, '..', '..') },
    ],
    'no-restricted-syntax': [
      'error',
      {
        selector: 'CallExpression[callee.name="setImmediate"]',
        message: 'Use browser-compatible `setTimeout(...)` instead',
      },
      {
        selector:
          'CallExpression[callee.object.name="process"][callee.property.name="nextTick"]',
        message: 'Use browser-compatible `queueMicrotask(...)` instead',
      },
    ],
  },
  env: {
    ...shared.env,
  },
  overrides: [
    common.jsOverrides,
    common.jsxOverrides,
    tsOverrides,
    tsxOverrides,
    testJsOverrides,
    testTsOverrides,
  ],
  settings: {
    ...shared.settings,
  },
};<|MERGE_RESOLUTION|>--- conflicted
+++ resolved
@@ -6,16 +6,7 @@
 const chaiFriendly = require('eslint-plugin-chai-friendly');
 
 // TODO(COMPASS-9459): disabling a bunch of new rules to unblock automatic updates
-const tempNewEslintRulesDisabled = {
-<<<<<<< HEAD
-  'react-hooks/refs': 'off',
-  'react-hooks/set-state-in-effect': 'off',
-  'react-hooks/preserve-manual-memoization': 'off',
-  'react-hooks/static-components': 'off',
-=======
-  '@typescript-eslint/no-unsafe-enum-comparison': 'off',
->>>>>>> 1e4c46bb
-};
+const tempNewEslintRulesDisabled = {};
 
 const extraTsRules = {
   // Newly converted plugins use `any` quite a lot, we can't enable the rule,
