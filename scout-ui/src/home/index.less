--- conflicted
+++ resolved
@@ -65,7 +65,7 @@
       margin-bottom: 12px;
       border-top: 1px solid @gray7;
     }
-    
+
     .schema-field-list {
       // second level
       .schema-field-name,
@@ -119,10 +119,7 @@
 
 }
 .schema-field-type-list{
-  // .progress;
   border-radius: 1px;
-  // height: 30px;
-  cursor: pointer;
   // background: @gray6;
 
   .schema-field-wrapper {
@@ -130,14 +127,9 @@
   }
 
   .schema-field-type {
-<<<<<<< HEAD
-    // .progress-bar;
     height: 5px;
     width: 100%;
-=======
-    .progress-bar;
     margin-right: 2px;
->>>>>>> fe7b6f62
     background: @gray1;
   }
 
