{
  "private": true,
  "name": "scout-ui",
  "description": "The frontend for scout.",
  "version": "0.0.0",
  "main": "src/index.js",
  "dependency-check": {
    "entries": [
      "./src/index.js",
      "./src/models/index.js"
    ],
    "ignore": [
      "bootstrap",
      "font-awesome",
      "octicons"
    ]
  },
  "fonts": [
    "node_modules/font-awesome/fonts/fontawesome-webfont*",
    "node_modules/octicons/octicons/octicons.{eot,svg,ttf,woff}"
  ],
  "less": {
    "paths": [
      "node_modules/font-awesome/less",
      "node_modules/bootstrap/less",
      "node_modules/octicons/octicons"
    ]
  },
  "scripts": {
    "start": "gulp",
    "develop": "gulp develop",
<<<<<<< HEAD
    "test": "mocha",
    "browser-test": "zuul --local 3001 --open -- test/*.test.js"
=======
    "deploy": "gulp deploy",
    "test": "mocha"
>>>>>>> c51dbe43
  },
  "repository": {
    "type": "git",
    "url": "git://github.com/10gen/scout.git"
  },
  "dependencies": {
    "amp-result": "^1.1.0",
<<<<<<< HEAD
    "ampersand-app": "^1.0.4",
    "ampersand-collection": "^1.4.5",
    "ampersand-collection-filterable": "^0.1.0",
=======
    "ampersand-app": "^1.0.3",
    "ampersand-collection": "^1.4.1",
    "ampersand-collection-filterable": "^0.2.0",
>>>>>>> c51dbe43
    "ampersand-collection-lodash-mixin": "^2.0.1",
    "ampersand-collection-rest-mixin": "^4.2.0",
    "ampersand-model": "^5.0.3",
    "ampersand-router": "^3.0.2",
    "ampersand-state": "^4.5.6",
    "ampersand-sync-localforage": "^0.1.1",
    "ampersand-view": "^8.0.0",
    "ampersand-view-switcher": "^2.0.0",
    "bootstrap": "https://github.com/twbs/bootstrap/archive/v3.3.5.tar.gz",
    "d3": "^3.5.5",
    "d3-tip": "^0.6.7",
    "debug": "^2.2.0",
    "domready": "^1.0.8",
    "event-stream": "^3.3.1",
    "flatnest": "^1.0.0",
    "font-awesome": "https://github.com/FortAwesome/Font-Awesome/archive/v4.3.0.tar.gz",
    "html-stringify": "0.0.3",
    "jade": "^1.11.0",
    "jquery": "^2.1.4",
    "local-links": "^1.4.0",
    "localforage": "^1.2.3",
    "lodash": "^3.9.3",
    "moment": "^2.10.3",
    "mongodb-extended-json": "^1.3.1",
    "mongodb-schema": "^2.2.1",
    "numeral": "^1.5.3",
    "octicons": "https://github.com/github/octicons/archive/v2.2.0.tar.gz",
    "phantomjs-polyfill": "0.0.1",
    "qs": "^3.1.0"
  },
  "devDependencies": {
    "browserify": "^10.2.4",
    "clui": "^0.3.1",
    "eslint-config-mongodb-js": "^0.1.4",
    "gulp": "^3.9.0",
    "gulp-jade": "^1.0.1",
    "gulp-jsfmt": "^0.3.0",
    "gulp-jshint": "^1.11.1",
    "gulp-less": "^3.0.3",
    "gulp-sourcemaps": "^1.5.2",
    "gulp-uglify": "^1.2.0",
    "gulp-util": "^3.0.6",
    "gulp-webserver": "^0.9.1",
    "jadeify": "^4.3.0",
    "less-plugin-clean-css": "^1.5.0",
    "marked": "^0.3.3",
    "merge-stream": "^0.1.7",
    "mocha": "^2.2.5",
    "nightmare": "^1.8.2",
    "node-notifier": "^4.2.3",
    "phantomjs": "^1.9.17",
    "pre-commit": "^1.0.10",
    "pretty-hrtime": "^1.0.0",
    "vinyl-buffer": "^1.0.0",
    "vinyl-source-stream": "^1.1.0",
    "watchify": "^3.2.3",
    "zuul": "^3.1.0"
  }
}<|MERGE_RESOLUTION|>--- conflicted
+++ resolved
@@ -29,13 +29,8 @@
   "scripts": {
     "start": "gulp",
     "develop": "gulp develop",
-<<<<<<< HEAD
     "test": "mocha",
     "browser-test": "zuul --local 3001 --open -- test/*.test.js"
-=======
-    "deploy": "gulp deploy",
-    "test": "mocha"
->>>>>>> c51dbe43
   },
   "repository": {
     "type": "git",
@@ -43,15 +38,9 @@
   },
   "dependencies": {
     "amp-result": "^1.1.0",
-<<<<<<< HEAD
     "ampersand-app": "^1.0.4",
     "ampersand-collection": "^1.4.5",
-    "ampersand-collection-filterable": "^0.1.0",
-=======
-    "ampersand-app": "^1.0.3",
-    "ampersand-collection": "^1.4.1",
     "ampersand-collection-filterable": "^0.2.0",
->>>>>>> c51dbe43
     "ampersand-collection-lodash-mixin": "^2.0.1",
     "ampersand-collection-rest-mixin": "^4.2.0",
     "ampersand-model": "^5.0.3",
