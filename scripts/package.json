--- conflicted
+++ resolved
@@ -53,14 +53,7 @@
     "pacote": "^11.3.5",
     "pkg-up": "^3.1.0",
     "prompts": "^2.4.1",
-<<<<<<< HEAD
-    "semver": "^7.3.5",
+    "semver": "^7.5.4",
     "uuid": "^8.3.2"
-=======
-    "rimraf": "^5.0.1",
-    "semver": "^7.5.4",
-    "uuid": "^8.3.2",
-    "yargs-parser": "^21.1.1"
->>>>>>> 407a1a0d
   }
 }