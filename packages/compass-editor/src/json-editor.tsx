--- conflicted
+++ resolved
@@ -1322,11 +1322,6 @@
   }
 );
 
-export { BaseEditor };
-export { InlineEditor as CodemirrorInlineEditor };
-export { MultilineEditor as CodemirrorMultilineEditor };
-<<<<<<< HEAD
-
 /**
  * Sets the editor value, use this with RTL like this:
  *
@@ -1335,7 +1330,7 @@
  * setCodemirrorEditorValue(screen.getByTestId('editor-test-id'), 'my text');
  * ```
  */
-export async function setCodemirrorEditorValue(
+async function setCodemirrorEditorValue(
   element: HTMLElement | string | null,
   text: string
 ): Promise<void> {
@@ -1354,6 +1349,9 @@
     },
   });
 }
-=======
-export type { CompletionSource as Completer };
->>>>>>> 604fdbd7
+
+export { BaseEditor };
+export { InlineEditor as CodemirrorInlineEditor };
+export { MultilineEditor as CodemirrorMultilineEditor };
+export { setCodemirrorEditorValue };
+export type { CompletionSource as Completer };