import type { CompletionSource } from '@codemirror/autocomplete';
import type { CompleteOptions } from '../autocompleter';
import { completer } from '../autocompleter';
import {
  completeWordsInString,
  createAceCompatAutocompleter,
  createCompletionResultForIdPrefix,
} from './ace-compat-autocompleter';

/**
 * Autocompleter for the document object, only autocompletes field names in the
 * appropriate format (either escaped or not) both for javascript and json modes
 */
export const createQueryAutocompleter = (
  options: Pick<CompleteOptions, 'fields' | 'serverVersion'> = {}
): CompletionSource => {
  const completions = completer('', {
    meta: ['query', 'bson', 'field:identifier'],
    ...options,
<<<<<<< HEAD
  }).map((completion): Completion => {
    const cmCompletion = {
      label: completion.value,
      apply: wrapField(completion.value),
      detail: completion.meta?.startsWith('field') ? 'field' : completion.meta,
      info: completion.description,
    };

    if (completion.snippet) {
      return snippetCompletion(completion.snippet, cmCompletion);
    }

    return cmCompletion;
=======
>>>>>>> 04ba59a8
  });

  return createAceCompatAutocompleter({
    String({ context }) {
      return completeWordsInString(context);
    },
    IdentifierLike({ prefix }) {
      return createCompletionResultForIdPrefix({ prefix, completions });
    },
  });
};<|MERGE_RESOLUTION|>--- conflicted
+++ resolved
@@ -17,22 +17,6 @@
   const completions = completer('', {
     meta: ['query', 'bson', 'field:identifier'],
     ...options,
-<<<<<<< HEAD
-  }).map((completion): Completion => {
-    const cmCompletion = {
-      label: completion.value,
-      apply: wrapField(completion.value),
-      detail: completion.meta?.startsWith('field') ? 'field' : completion.meta,
-      info: completion.description,
-    };
-
-    if (completion.snippet) {
-      return snippetCompletion(completion.snippet, cmCompletion);
-    }
-
-    return cmCompletion;
-=======
->>>>>>> 04ba59a8
   });
 
   return createAceCompatAutocompleter({
