--- conflicted
+++ resolved
@@ -72,13 +72,8 @@
     "@codemirror/state": "^6.5.2",
     "@codemirror/view": "^6.38.0",
     "@lezer/highlight": "^1.2.1",
-<<<<<<< HEAD
-    "@mongodb-js/compass-components": "^1.54.0",
+    "@mongodb-js/compass-components": "^1.54.1",
     "@mongodb-js/mongodb-constants": "^0.16.0",
-=======
-    "@mongodb-js/compass-components": "^1.54.1",
-    "@mongodb-js/mongodb-constants": "^0.14.0",
->>>>>>> 3cd9648f
     "mongodb-query-parser": "^4.3.0",
     "polished": "^4.2.2",
     "prettier": "^2.7.1",
