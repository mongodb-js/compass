--- conflicted
+++ resolved
@@ -72,13 +72,8 @@
     "@codemirror/state": "^6.1.4",
     "@codemirror/view": "^6.7.1",
     "@lezer/highlight": "^1.2.0",
-<<<<<<< HEAD
-    "@mongodb-js/compass-components": "^1.34.5",
+    "@mongodb-js/compass-components": "^1.34.6",
     "@mongodb-js/mongodb-constants": "^0.11.0",
-=======
-    "@mongodb-js/compass-components": "^1.34.6",
-    "@mongodb-js/mongodb-constants": "^0.10.0",
->>>>>>> 68d04004
     "mongodb-query-parser": "^4.3.0",
     "polished": "^4.2.2",
     "prettier": "^2.7.1",
