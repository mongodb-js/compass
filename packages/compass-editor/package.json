--- conflicted
+++ resolved
@@ -76,11 +76,7 @@
     "@codemirror/view": "^6.7.1",
     "@lezer/highlight": "^1.1.3",
     "@mongodb-js/compass-components": "^1.14.0",
-<<<<<<< HEAD
-    "@mongodb-js/mongodb-constants": "^0.7.2",
-=======
     "@mongodb-js/mongodb-constants": "^0.8.3",
->>>>>>> b76ea7dd
     "polished": "^4.2.2",
     "prettier": "^2.7.1"
   }
