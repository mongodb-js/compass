{
  "name": "@mongodb-js/compass-editor",
  "description": "Reusable Compass editor component based on codemirror editor, themes, and autocompleters",
  "author": {
    "name": "MongoDB Inc",
    "email": "compass@mongodb.com"
  },
  "publishConfig": {
    "access": "public"
  },
  "bugs": {
    "url": "https://jira.mongodb.org/projects/COMPASS/issues",
    "email": "compass@mongodb.com"
  },
  "homepage": "https://github.com/mongodb-js/compass",
  "version": "0.28.0",
  "repository": {
    "type": "git",
    "url": "https://github.com/mongodb-js/compass.git"
  },
  "files": [
    "dist"
  ],
  "license": "SSPL",
  "main": "dist/index.js",
  "compass:main": "src/index.ts",
  "compass:exports": {
    ".": "./src/index.ts"
  },
  "types": "./dist/index.d.ts",
  "scripts": {
    "bootstrap": "npm run compile",
    "prepublishOnly": "npm run compile && compass-scripts check-exports-exist",
    "compile": "tsc -p tsconfig.json",
    "typecheck": "tsc -p tsconfig-lint.json --noEmit",
    "eslint": "eslint",
    "prettier": "prettier",
    "lint": "npm run eslint . && npm run prettier -- --check .",
    "depcheck": "compass-scripts check-peer-deps && depcheck",
    "check": "npm run typecheck && npm run lint && npm run depcheck",
    "check-ci": "npm run check",
    "test": "mocha",
    "test-cov": "nyc --compact=false --produce-source-map=false -x \"**/*.spec.*\" --reporter=lcov --reporter=text --reporter=html npm run test",
    "test-watch": "npm run test -- --watch",
    "test-ci": "npm run test-cov",
    "reformat": "npm run eslint . -- --fix && npm run prettier -- --write ."
  },
  "devDependencies": {
    "@mongodb-js/eslint-config-compass": "^1.1.3",
    "@mongodb-js/mocha-config-compass": "^1.3.9",
    "@mongodb-js/prettier-config-compass": "^1.0.2",
    "@mongodb-js/tsconfig-compass": "^1.0.4",
    "@types/chai": "^4.2.21",
    "@types/mocha": "^9.0.0",
    "@types/prettier": "^2.7.1",
    "@types/sinon-chai": "^3.2.5",
    "chai": "^4.3.6",
    "depcheck": "^1.4.1",
    "eslint": "^7.25.0",
    "mocha": "^10.2.0",
    "nyc": "^15.1.0",
    "sinon": "^9.2.3",
    "typescript": "^5.0.4"
  },
  "dependencies": {
    "@codemirror/autocomplete": "^6.17.0",
    "@codemirror/commands": "^6.1.2",
    "@codemirror/lang-javascript": "^6.1.2",
    "@codemirror/lang-json": "^6.0.1",
    "@codemirror/language": "^6.3.2",
    "@codemirror/lint": "^6.1.1",
    "@codemirror/state": "^6.1.4",
    "@codemirror/view": "^6.7.1",
<<<<<<< HEAD
    "@lezer/highlight": "^1.2.0",
    "@mongodb-js/compass-components": "^1.28.0",
=======
    "@lezer/highlight": "^1.1.3",
    "@mongodb-js/compass-components": "^1.28.1",
>>>>>>> 3868044d
    "@mongodb-js/mongodb-constants": "^0.10.0",
    "mongodb-query-parser": "^4.2.0",
    "polished": "^4.2.2",
    "prettier": "^2.7.1",
    "react": "^17.0.2"
  }
}<|MERGE_RESOLUTION|>--- conflicted
+++ resolved
@@ -71,13 +71,8 @@
     "@codemirror/lint": "^6.1.1",
     "@codemirror/state": "^6.1.4",
     "@codemirror/view": "^6.7.1",
-<<<<<<< HEAD
     "@lezer/highlight": "^1.2.0",
-    "@mongodb-js/compass-components": "^1.28.0",
-=======
-    "@lezer/highlight": "^1.1.3",
     "@mongodb-js/compass-components": "^1.28.1",
->>>>>>> 3868044d
     "@mongodb-js/mongodb-constants": "^0.10.0",
     "mongodb-query-parser": "^4.2.0",
     "polished": "^4.2.2",
