{
  "name": "@mongodb-js/compass-editor",
  "description": "Reusable Compass editor component based on ace-editor with MongoDB-specific ace modes, themes, and autocompleters",
  "author": {
    "name": "MongoDB Inc",
    "email": "compass@mongodb.com"
  },
  "publishConfig": {
    "access": "public"
  },
  "bugs": {
    "url": "https://jira.mongodb.org/projects/COMPASS/issues",
    "email": "compass@mongodb.com"
  },
  "homepage": "https://github.com/mongodb-js/compass",
  "version": "0.3.0",
  "repository": {
    "type": "git",
    "url": "https://github.com/mongodb-js/compass.git"
  },
  "files": [
    "dist"
  ],
  "license": "SSPL",
  "main": "dist/index.js",
  "compass:main": "src/index.ts",
  "compass:exports": {
    ".": "./src/index.ts"
  },
  "types": "./dist/index.d.ts",
  "scripts": {
    "bootstrap": "npm run compile",
    "prepublishOnly": "npm run compile",
    "compile": "tsc -p tsconfig.json",
    "typecheck": "tsc -p tsconfig-lint.json --noEmit",
    "eslint": "eslint",
    "prettier": "prettier",
    "lint": "npm run eslint . && npm run prettier -- --check .",
    "depcheck": "depcheck",
    "check": "npm run typecheck && npm run lint && npm run depcheck",
    "check-ci": "npm run check",
    "test": "mocha",
    "test-cov": "nyc -x \"**/*.spec.*\" --reporter=lcov --reporter=text --reporter=html npm run test",
    "test-watch": "npm run test -- --watch",
    "test-ci": "npm run test-cov",
    "reformat": "npm run prettier -- --write ."
  },
  "devDependencies": {
    "@mongodb-js/eslint-config-compass": "^1.0.1",
    "@mongodb-js/mocha-config-compass": "^1.0.1",
    "@mongodb-js/prettier-config-compass": "^1.0.0",
    "@mongodb-js/tsconfig-compass": "^1.0.1",
    "@types/chai": "^4.2.21",
    "@types/mocha": "^9.0.0",
    "@types/prettier": "^2.7.1",
    "@types/sinon-chai": "^3.2.5",
    "chai": "^4.3.6",
    "depcheck": "^1.4.1",
    "eslint": "^7.25.0",
    "mocha": "^8.4.0",
    "nyc": "^15.1.0",
    "prettier": "^2.7.1",
    "sinon": "^9.2.3",
    "typescript": "^4.8.3"
  },
  "dependencies": {
    "@codemirror/autocomplete": "^6.4.0",
    "@codemirror/commands": "^6.1.2",
    "@codemirror/lang-javascript": "^6.1.2",
    "@codemirror/lang-json": "^6.0.1",
    "@codemirror/language": "^6.3.2",
    "@codemirror/state": "^6.1.4",
    "@codemirror/view": "^6.7.1",
    "@lezer/highlight": "^1.1.3",
    "@mongodb-js/compass-components": "^1.4.0",
    "@mongodb-js/mongodb-constants": "^0.1.5",
    "ace-builds": "^1.11.2",
<<<<<<< HEAD
=======
    "polished": "^4.2.2",
>>>>>>> 8028e3ad
    "react": "^17.0.2",
    "react-ace": "^9.5.0",
    "semver": "^7.3.8"
  }
}<|MERGE_RESOLUTION|>--- conflicted
+++ resolved
@@ -75,10 +75,7 @@
     "@mongodb-js/compass-components": "^1.4.0",
     "@mongodb-js/mongodb-constants": "^0.1.5",
     "ace-builds": "^1.11.2",
-<<<<<<< HEAD
-=======
     "polished": "^4.2.2",
->>>>>>> 8028e3ad
     "react": "^17.0.2",
     "react-ace": "^9.5.0",
     "semver": "^7.3.8"
