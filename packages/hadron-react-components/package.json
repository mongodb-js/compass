--- conflicted
+++ resolved
@@ -41,12 +41,7 @@
     "react-dom": "^16.14.0"
   },
   "dependencies": {
-    "lodash.isfunction": "^3.0.8",
-<<<<<<< HEAD
-    "react-bootstrap": "^0.32.0"
-=======
-    "react-tooltip": "^3.11.1"
->>>>>>> aaccfd47
+    "lodash.isfunction": "^3.0.8"
   },
   "devDependencies": {
     "@babel/core": "^7.14.3",
