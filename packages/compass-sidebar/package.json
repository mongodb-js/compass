{
  "name": "@mongodb-js/compass-sidebar",
  "productName": "Sidebar plugin",
  "author": {
    "name": "MongoDB Inc",
    "email": "compass@mongodb.com"
  },
  "publishConfig": {
    "access": "public"
  },
  "bugs": {
    "url": "https://jira.mongodb.org/projects/COMPASS/issues",
    "email": "compass@mongodb.com"
  },
  "homepage": "https://github.com/mongodb-js/compass",
  "version": "5.3.0",
  "repository": {
    "type": "git",
    "url": "https://github.com/mongodb-js/compass.git"
  },
  "files": [
    "dist"
  ],
  "license": "SSPL",
  "main": "dist/index.js",
  "compass:main": "src/index.js",
  "exports": {
    "browser": "./dist/browser.js",
    "require": "./dist/index.js"
  },
  "compass:exports": {
    ".": "./src/index.js"
  },
  "scripts": {
    "prepublishOnly": "npm run compile && compass-scripts check-exports-exist",
    "compile": "npm run webpack -- --mode production",
    "prewebpack": "rimraf ./dist",
    "webpack": "webpack-compass",
    "analyze": "npm run webpack -- --mode production --analyze",
    "typecheck": "tsc -p tsconfig-lint.json --noEmit",
    "eslint": "eslint",
    "prettier": "prettier",
    "lint-and-prettier": "npm run eslint . && npm run prettier -- --check .",
    "lint-without-prettier": "npm run eslint .",
    "depcheck": "compass-scripts check-peer-deps && depcheck",
    "check": "npm run typecheck && npm run lint-without-prettier && npm run depcheck",
    "check-ci": "npm run check",
    "test": "mocha",
    "test-electron": "xvfb-maybe electron-mocha --no-sandbox",
    "test-cov": "nyc -x \"**/*.spec.*\" --reporter=lcov --reporter=text --reporter=html npm run test",
    "test-watch": "npm run test -- --watch",
    "test-ci": "npm run test-cov",
    "test-ci-electron": "npm run test-electron",
    "reformat": "npm run prettier -- --write ."
  },
  "peerDependencies": {
<<<<<<< HEAD
    "@mongodb-js/compass-components": "^1.2.0",
    "@mongodb-js/compass-databases-navigation": "^1.2.0",
    "@mongodb-js/compass-logging": "^1.1.0",
    "@mongodb-js/connection-form": "^1.2.0",
    "@mongodb-js/mongodb-redux-common": "^2.0.1",
    "compass-preferences-model": "^2.2.0",
    "mongodb-data-service": "^22.1.1",
    "mongodb-instance-model": "^12.1.1",
    "react": "^16.14.0"
  },
  "dependencies": {
    "@mongodb-js/compass-components": "^1.2.0",
    "@mongodb-js/compass-databases-navigation": "^1.2.0",
    "@mongodb-js/compass-logging": "^1.1.0",
    "@mongodb-js/connection-form": "^1.2.0",
    "@mongodb-js/mongodb-redux-common": "^2.0.1",
    "compass-preferences-model": "^2.2.0",
    "mongodb-data-service": "^22.1.1",
    "mongodb-instance-model": "^12.1.1",
=======
    "@mongodb-js/compass-components": "^1.3.0",
    "@mongodb-js/compass-databases-navigation": "^1.3.0",
    "@mongodb-js/compass-logging": "^1.1.1",
    "@mongodb-js/compass-maybe-protect-connection-string": "^0.1.0",
    "@mongodb-js/connection-form": "^1.3.0",
    "@mongodb-js/mongodb-redux-common": "^2.0.2",
    "mongodb-data-service": "^22.2.0",
    "mongodb-instance-model": "^12.2.0",
    "react": "^16.14.0"
  },
  "dependencies": {
    "@mongodb-js/compass-components": "^1.3.0",
    "@mongodb-js/compass-databases-navigation": "^1.3.0",
    "@mongodb-js/compass-logging": "^1.1.1",
    "@mongodb-js/compass-maybe-protect-connection-string": "^0.1.0",
    "@mongodb-js/connection-form": "^1.3.0",
    "@mongodb-js/mongodb-redux-common": "^2.0.2",
    "mongodb-data-service": "^22.2.0",
    "mongodb-instance-model": "^12.2.0",
>>>>>>> a7d53eb0
    "react": "^16.14.0"
  },
  "devDependencies": {
    "@mongodb-js/eslint-config-compass": "^1.0.1",
    "@mongodb-js/mocha-config-compass": "^1.0.1",
    "@mongodb-js/prettier-config-compass": "^1.0.0",
    "@mongodb-js/tsconfig-compass": "^1.0.1",
    "@mongodb-js/webpack-config-compass": "^1.0.3",
    "@testing-library/react": "^12.1.4",
    "@testing-library/user-event": "^13.5.0",
    "@types/chai": "^4.2.21",
    "@types/chai-dom": "^0.0.10",
    "@types/mocha": "^9.0.0",
    "@types/react": "^17.0.5",
    "@types/react-dom": "^17.0.10",
    "@types/sinon-chai": "^3.2.5",
    "chai": "^4.3.6",
    "debug": "^4.2.0",
    "depcheck": "^1.4.1",
    "eslint": "^7.25.0",
    "hadron-app": "^5.2.0",
    "hadron-app-registry": "^9.0.2",
    "lodash": "^4.17.21",
    "mocha": "^8.4.0",
    "mongodb-ns": "^2.4.0",
    "mongodb-reflux-store": "^0.0.1",
    "nyc": "^15.1.0",
    "prettier": "^2.7.1",
    "prop-types": "^15.7.2",
    "react-dom": "^16.14.0",
    "react-redux": "^8.0.2",
    "redux": "^4.2.0",
    "redux-thunk": "^2.3.0",
    "reflux": "^0.4.1",
    "reflux-state-mixin": "github:mongodb-js/reflux-state-mixin",
    "rimraf": "^3.0.2",
    "sinon": "^9.2.3",
    "xvfb-maybe": "^0.2.1"
  }
}<|MERGE_RESOLUTION|>--- conflicted
+++ resolved
@@ -54,33 +54,13 @@
     "reformat": "npm run prettier -- --write ."
   },
   "peerDependencies": {
-<<<<<<< HEAD
-    "@mongodb-js/compass-components": "^1.2.0",
-    "@mongodb-js/compass-databases-navigation": "^1.2.0",
-    "@mongodb-js/compass-logging": "^1.1.0",
-    "@mongodb-js/connection-form": "^1.2.0",
-    "@mongodb-js/mongodb-redux-common": "^2.0.1",
-    "compass-preferences-model": "^2.2.0",
-    "mongodb-data-service": "^22.1.1",
-    "mongodb-instance-model": "^12.1.1",
-    "react": "^16.14.0"
-  },
-  "dependencies": {
-    "@mongodb-js/compass-components": "^1.2.0",
-    "@mongodb-js/compass-databases-navigation": "^1.2.0",
-    "@mongodb-js/compass-logging": "^1.1.0",
-    "@mongodb-js/connection-form": "^1.2.0",
-    "@mongodb-js/mongodb-redux-common": "^2.0.1",
-    "compass-preferences-model": "^2.2.0",
-    "mongodb-data-service": "^22.1.1",
-    "mongodb-instance-model": "^12.1.1",
-=======
     "@mongodb-js/compass-components": "^1.3.0",
     "@mongodb-js/compass-databases-navigation": "^1.3.0",
     "@mongodb-js/compass-logging": "^1.1.1",
     "@mongodb-js/compass-maybe-protect-connection-string": "^0.1.0",
     "@mongodb-js/connection-form": "^1.3.0",
     "@mongodb-js/mongodb-redux-common": "^2.0.2",
+    "compass-preferences-model": "^2.3.0",
     "mongodb-data-service": "^22.2.0",
     "mongodb-instance-model": "^12.2.0",
     "react": "^16.14.0"
@@ -92,9 +72,9 @@
     "@mongodb-js/compass-maybe-protect-connection-string": "^0.1.0",
     "@mongodb-js/connection-form": "^1.3.0",
     "@mongodb-js/mongodb-redux-common": "^2.0.2",
+    "compass-preferences-model": "^2.3.0",
     "mongodb-data-service": "^22.2.0",
     "mongodb-instance-model": "^12.2.0",
->>>>>>> a7d53eb0
     "react": "^16.14.0"
   },
   "devDependencies": {
