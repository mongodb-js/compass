{
  "name": "@mongodb-js/compass-sidebar",
  "description": "The sidebar of Compass",
  "author": {
    "name": "MongoDB Inc",
    "email": "compass@mongodb.com"
  },
  "private": true,
  "bugs": {
    "url": "https://jira.mongodb.org/projects/COMPASS/issues",
    "email": "compass@mongodb.com"
  },
  "homepage": "https://github.com/mongodb-js/compass",
  "version": "5.64.0",
  "repository": {
    "type": "git",
    "url": "https://github.com/mongodb-js/compass.git"
  },
  "files": [
    "dist"
  ],
  "license": "SSPL",
  "main": "dist/index.js",
  "compass:main": "src/index.ts",
  "types": "dist/index.d.ts",
  "exports": {
    ".": "./dist/index.js"
  },
  "compass:exports": {
    ".": "./src/index.ts"
  },
  "scripts": {
    "bootstrap": "npm run compile",
    "compile": "tsc -p tsconfig.json",
    "typecheck": "tsc -p tsconfig-lint.json --noEmit",
    "eslint": "eslint-compass",
    "prettier": "prettier-compass",
    "lint": "npm run eslint . && npm run prettier -- --check .",
    "depcheck": "compass-scripts check-peer-deps && depcheck",
    "check": "npm run typecheck && npm run lint && npm run depcheck",
    "check-ci": "npm run check",
    "test": "mocha",
    "test-electron": "xvfb-maybe electron-mocha --no-sandbox",
    "test-cov": "nyc --compact=false --produce-source-map=false -x \"**/*.spec.*\" --reporter=lcov --reporter=text --reporter=html npm run test",
    "test-watch": "npm run test -- --watch",
    "test-ci": "npm run test-cov",
    "test-ci-electron": "npm run test-electron",
    "reformat": "npm run eslint . -- --fix && npm run prettier -- --write ."
  },
  "dependencies": {
<<<<<<< HEAD
    "@mongodb-js/compass-app-registry": "^9.4.13",
    "@mongodb-js/compass-app-stores": "^7.49.0",
    "@mongodb-js/compass-components": "^1.41.0",
    "@mongodb-js/compass-connection-import-export": "^0.59.0",
    "@mongodb-js/compass-connections": "^1.63.0",
    "@mongodb-js/compass-connections-navigation": "^1.62.0",
    "@mongodb-js/compass-logging": "^1.7.4",
    "@mongodb-js/compass-maybe-protect-connection-string": "^0.41.0",
    "@mongodb-js/compass-telemetry": "^1.10.2",
    "@mongodb-js/compass-workspaces": "^0.44.0",
    "@mongodb-js/connection-info": "^0.15.4",
    "@mongodb-js/mongodb-constants": "^0.12.1",
    "compass-preferences-model": "^2.43.0",
=======
    "@mongodb-js/compass-app-stores": "^7.50.0",
    "@mongodb-js/compass-components": "^1.42.0",
    "@mongodb-js/compass-connection-import-export": "^0.60.0",
    "@mongodb-js/compass-connections": "^1.64.0",
    "@mongodb-js/compass-connections-navigation": "^1.63.0",
    "@mongodb-js/compass-logging": "^1.7.5",
    "@mongodb-js/compass-maybe-protect-connection-string": "^0.42.0",
    "@mongodb-js/compass-telemetry": "^1.10.3",
    "@mongodb-js/compass-workspaces": "^0.45.0",
    "@mongodb-js/connection-info": "^0.15.5",
    "compass-preferences-model": "^2.44.0",
    "@mongodb-js/compass-app-registry": "^9.4.14",
>>>>>>> f8dc1a3b
    "lodash": "^4.17.21",
    "mongodb": "^6.16.0",
    "mongodb-instance-model": "^12.36.0",
    "mongodb-ns": "^2.4.2",
    "react": "^17.0.2",
    "react-redux": "^8.1.3",
    "redux": "^4.2.1",
    "redux-thunk": "^2.4.2"
  },
  "devDependencies": {
    "@mongodb-js/eslint-config-compass": "^1.4.1",
    "@mongodb-js/mocha-config-compass": "^1.6.9",
    "@mongodb-js/prettier-config-compass": "^1.2.8",
    "@mongodb-js/testing-library-compass": "^1.3.4",
    "@mongodb-js/tsconfig-compass": "^1.2.9",
    "@types/chai": "^4.2.21",
    "@types/chai-dom": "^0.0.10",
    "@types/mocha": "^9.0.0",
    "@types/react": "^17.0.5",
    "@types/react-dom": "^17.0.10",
    "@types/sinon-chai": "^3.2.5",
    "chai": "^4.3.6",
    "depcheck": "^1.4.1",
    "electron-mocha": "^12.2.0",
    "mocha": "^10.2.0",
    "mongodb-data-service": "^22.28.5",
    "nyc": "^15.1.0",
    "react-dom": "^17.0.2",
    "sinon": "^9.2.3",
    "typescript": "^5.8.3",
    "xvfb-maybe": "^0.2.1"
  },
  "is_compass_plugin": true
}<|MERGE_RESOLUTION|>--- conflicted
+++ resolved
@@ -48,21 +48,6 @@
     "reformat": "npm run eslint . -- --fix && npm run prettier -- --write ."
   },
   "dependencies": {
-<<<<<<< HEAD
-    "@mongodb-js/compass-app-registry": "^9.4.13",
-    "@mongodb-js/compass-app-stores": "^7.49.0",
-    "@mongodb-js/compass-components": "^1.41.0",
-    "@mongodb-js/compass-connection-import-export": "^0.59.0",
-    "@mongodb-js/compass-connections": "^1.63.0",
-    "@mongodb-js/compass-connections-navigation": "^1.62.0",
-    "@mongodb-js/compass-logging": "^1.7.4",
-    "@mongodb-js/compass-maybe-protect-connection-string": "^0.41.0",
-    "@mongodb-js/compass-telemetry": "^1.10.2",
-    "@mongodb-js/compass-workspaces": "^0.44.0",
-    "@mongodb-js/connection-info": "^0.15.4",
-    "@mongodb-js/mongodb-constants": "^0.12.1",
-    "compass-preferences-model": "^2.43.0",
-=======
     "@mongodb-js/compass-app-stores": "^7.50.0",
     "@mongodb-js/compass-components": "^1.42.0",
     "@mongodb-js/compass-connection-import-export": "^0.60.0",
@@ -75,7 +60,6 @@
     "@mongodb-js/connection-info": "^0.15.5",
     "compass-preferences-model": "^2.44.0",
     "@mongodb-js/compass-app-registry": "^9.4.14",
->>>>>>> f8dc1a3b
     "lodash": "^4.17.21",
     "mongodb": "^6.16.0",
     "mongodb-instance-model": "^12.36.0",
