{
  "name": "@mongodb-js/compass-sidebar",
  "description": "The sidebar of Compass",
  "author": {
    "name": "MongoDB Inc",
    "email": "compass@mongodb.com"
  },
  "private": true,
  "bugs": {
    "url": "https://jira.mongodb.org/projects/COMPASS/issues",
    "email": "compass@mongodb.com"
  },
  "homepage": "https://github.com/mongodb-js/compass",
  "version": "5.32.0",
  "repository": {
    "type": "git",
    "url": "https://github.com/mongodb-js/compass.git"
  },
  "files": [
    "dist"
  ],
  "license": "SSPL",
  "main": "dist/index.js",
  "compass:main": "src/index.ts",
  "types": "dist/index.d.ts",
  "exports": {
    ".": "./dist/index.js"
  },
  "compass:exports": {
    ".": "./src/index.ts"
  },
  "scripts": {
    "bootstrap": "npm run compile",
    "compile": "tsc -p tsconfig.json",
    "typecheck": "tsc -p tsconfig-lint.json --noEmit",
    "eslint": "eslint",
    "prettier": "prettier",
    "lint": "npm run eslint . && npm run prettier -- --check .",
    "depcheck": "compass-scripts check-peer-deps && depcheck",
    "check": "npm run typecheck && npm run lint && npm run depcheck",
    "check-ci": "npm run check",
    "test": "mocha",
    "test-electron": "xvfb-maybe electron-mocha --no-sandbox",
    "test-cov": "nyc --compact=false --produce-source-map=false -x \"**/*.spec.*\" --reporter=lcov --reporter=text --reporter=html npm run test",
    "test-watch": "npm run test -- --watch",
    "test-ci": "npm run test-cov",
    "test-ci-electron": "npm run test-electron",
    "reformat": "npm run eslint . -- --fix && npm run prettier -- --write ."
  },
  "dependencies": {
    "@mongodb-js/compass-app-stores": "^7.18.0",
    "@mongodb-js/compass-components": "^1.25.1",
    "@mongodb-js/compass-connections": "^1.32.0",
    "@mongodb-js/compass-connections-navigation": "^1.31.0",
    "@mongodb-js/compass-logging": "^1.3.0",
    "@mongodb-js/compass-maybe-protect-connection-string": "^0.21.0",
    "@mongodb-js/compass-workspaces": "^0.13.0",
    "@mongodb-js/connection-form": "^1.30.0",
    "@mongodb-js/connection-info": "^0.4.0",
    "compass-preferences-model": "^2.23.0",
    "hadron-app-registry": "^9.1.11",
    "lodash": "^4.17.21",
<<<<<<< HEAD
    "mongodb": "^6.7.0",
    "mongodb-build-info": "^1.7.2",
    "mongodb-instance-model": "^12.21.1",
=======
    "mongodb": "^6.6.2",
    "mongodb-instance-model": "^12.22.0",
>>>>>>> 09f5ca60
    "mongodb-ns": "^2.4.2",
    "react": "^17.0.2",
    "react-redux": "^8.1.3",
    "redux": "^4.2.1",
    "redux-thunk": "^2.4.2"
  },
  "devDependencies": {
    "mongodb-data-service": "^22.21.0",
    "@mongodb-js/eslint-config-compass": "^1.1.1",
    "@mongodb-js/mocha-config-compass": "^1.3.9",
    "@mongodb-js/prettier-config-compass": "^1.0.2",
    "@mongodb-js/connection-storage": "^0.14.0",
    "@mongodb-js/tsconfig-compass": "^1.0.4",
    "@testing-library/react": "^12.1.5",
    "@testing-library/user-event": "^13.5.0",
    "@types/chai": "^4.2.21",
    "@types/chai-dom": "^0.0.10",
    "@types/mocha": "^9.0.0",
    "@types/react": "^17.0.5",
    "@types/react-dom": "^17.0.10",
    "@types/sinon-chai": "^3.2.5",
    "chai": "^4.3.6",
    "depcheck": "^1.4.1",
    "electron-mocha": "^12.2.0",
    "eslint": "^7.25.0",
    "mocha": "^10.2.0",
    "nyc": "^15.1.0",
    "prettier": "^2.7.1",
    "react-dom": "^17.0.2",
    "sinon": "^9.2.3",
    "typescript": "^5.0.4",
    "xvfb-maybe": "^0.2.1"
  },
  "is_compass_plugin": true
}<|MERGE_RESOLUTION|>--- conflicted
+++ resolved
@@ -60,14 +60,9 @@
     "compass-preferences-model": "^2.23.0",
     "hadron-app-registry": "^9.1.11",
     "lodash": "^4.17.21",
-<<<<<<< HEAD
     "mongodb": "^6.7.0",
     "mongodb-build-info": "^1.7.2",
-    "mongodb-instance-model": "^12.21.1",
-=======
-    "mongodb": "^6.6.2",
     "mongodb-instance-model": "^12.22.0",
->>>>>>> 09f5ca60
     "mongodb-ns": "^2.4.2",
     "react": "^17.0.2",
     "react-redux": "^8.1.3",
