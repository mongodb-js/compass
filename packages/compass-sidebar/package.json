{
  "name": "@mongodb-js/compass-sidebar",
  "productName": "Sidebar plugin",
  "description": "The sidebar of Compass",
  "author": {
    "name": "MongoDB Inc",
    "email": "compass@mongodb.com"
  },
  "publishConfig": {
    "access": "public"
  },
  "bugs": {
    "url": "https://jira.mongodb.org/projects/COMPASS/issues",
    "email": "compass@mongodb.com"
  },
  "homepage": "https://github.com/mongodb-js/compass",
  "version": "5.20.5",
  "repository": {
    "type": "git",
    "url": "https://github.com/mongodb-js/compass.git"
  },
  "files": [
    "dist"
  ],
  "license": "SSPL",
  "main": "dist/index.js",
  "compass:main": "src/index.ts",
  "types": "dist/src/index.d.ts",
  "exports": {
    "browser": "./dist/browser.js",
    "require": "./dist/index.js"
  },
  "compass:exports": {
    ".": "./src/index.ts"
  },
  "scripts": {
    "bootstrap": "npm run postcompile",
    "prepublishOnly": "npm run compile && compass-scripts check-exports-exist",
    "compile": "npm run webpack -- --mode production",
    "webpack": "webpack-compass",
    "postcompile": "tsc --emitDeclarationOnly",
    "analyze": "npm run webpack -- --mode production --analyze",
    "typecheck": "tsc -p tsconfig-lint.json --noEmit",
    "eslint": "eslint",
    "prettier": "prettier",
    "lint-and-prettier": "npm run eslint . && npm run prettier -- --check .",
    "lint-without-prettier": "npm run eslint .",
    "depcheck": "compass-scripts check-peer-deps && depcheck",
    "check": "npm run typecheck && npm run lint-without-prettier && npm run depcheck",
    "check-ci": "npm run check",
    "test": "mocha",
    "test-electron": "xvfb-maybe electron-mocha --no-sandbox",
    "test-cov": "nyc --compact=false --produce-source-map=false -x \"**/*.spec.*\" --reporter=lcov --reporter=text --reporter=html npm run test",
    "test-watch": "npm run test -- --watch",
    "test-ci": "npm run test-cov",
    "test-ci-electron": "npm run test-electron",
    "reformat": "npm run eslint . -- --fix && npm run prettier -- --write ."
  },
  "peerDependencies": {
    "@mongodb-js/compass-app-stores": "^7.7.5",
    "@mongodb-js/compass-components": "^1.20.2",
    "@mongodb-js/compass-databases-navigation": "^1.20.3",
    "@mongodb-js/compass-logging": "^1.2.8",
    "@mongodb-js/compass-maybe-protect-connection-string": "^0.14.1",
<<<<<<< HEAD
    "@mongodb-js/compass-workspaces": "^0.2.4",
    "@mongodb-js/connection-form": "^1.20.4",
    "@mongodb-js/connection-storage": "^0.7.2",
=======
    "@mongodb-js/connection-form": "^1.20.5",
    "@mongodb-js/connection-storage": "^0.7.3",
>>>>>>> c06727f9
    "@mongodb-js/mongodb-redux-common": "^2.0.17",
    "compass-preferences-model": "^2.16.1",
    "hadron-app-registry": "^9.1.1",
    "mongodb-data-service": "^22.16.2",
    "mongodb-instance-model": "^12.16.4",
    "react": "^17.0.2"
  },
  "dependencies": {
    "@mongodb-js/compass-app-stores": "^7.7.5",
    "@mongodb-js/compass-components": "^1.20.2",
    "@mongodb-js/compass-databases-navigation": "^1.20.3",
    "@mongodb-js/compass-logging": "^1.2.8",
    "@mongodb-js/compass-maybe-protect-connection-string": "^0.14.1",
<<<<<<< HEAD
    "@mongodb-js/compass-workspaces": "^0.2.4",
    "@mongodb-js/connection-form": "^1.20.4",
    "@mongodb-js/connection-storage": "^0.7.2",
=======
    "@mongodb-js/connection-form": "^1.20.5",
    "@mongodb-js/connection-storage": "^0.7.3",
>>>>>>> c06727f9
    "@mongodb-js/mongodb-redux-common": "^2.0.17",
    "compass-preferences-model": "^2.16.1",
    "hadron-app-registry": "^9.1.1",
    "mongodb-data-service": "^22.16.2",
    "mongodb-instance-model": "^12.16.4"
  },
  "devDependencies": {
    "@mongodb-js/eslint-config-compass": "^1.0.12",
    "@mongodb-js/mocha-config-compass": "^1.3.3",
    "@mongodb-js/prettier-config-compass": "^1.0.1",
    "@mongodb-js/tsconfig-compass": "^1.0.3",
    "@mongodb-js/webpack-config-compass": "^1.2.7",
    "@testing-library/react": "^12.1.4",
    "@testing-library/user-event": "^13.5.0",
    "@types/chai": "^4.2.21",
    "@types/chai-dom": "^0.0.10",
    "@types/mocha": "^9.0.0",
    "@types/react": "^17.0.5",
    "@types/react-dom": "^17.0.10",
    "@types/sinon-chai": "^3.2.5",
    "chai": "^4.3.6",
    "debug": "^4.2.0",
    "depcheck": "^1.4.1",
    "eslint": "^7.25.0",
    "lodash": "^4.17.21",
    "mocha": "^10.2.0",
    "mongodb-ns": "^2.4.0",
    "nyc": "^15.1.0",
    "prettier": "^2.7.1",
    "react": "^17.0.2",
    "react-dom": "^17.0.2",
    "react-redux": "^8.1.3",
    "redux": "^4.2.1",
    "redux-thunk": "^2.4.2",
    "sinon": "^9.2.3",
    "xvfb-maybe": "^0.2.1"
  }
}<|MERGE_RESOLUTION|>--- conflicted
+++ resolved
@@ -62,14 +62,9 @@
     "@mongodb-js/compass-databases-navigation": "^1.20.3",
     "@mongodb-js/compass-logging": "^1.2.8",
     "@mongodb-js/compass-maybe-protect-connection-string": "^0.14.1",
-<<<<<<< HEAD
-    "@mongodb-js/compass-workspaces": "^0.2.4",
-    "@mongodb-js/connection-form": "^1.20.4",
-    "@mongodb-js/connection-storage": "^0.7.2",
-=======
+    "@mongodb-js/compass-workspaces": "^0.2.5",
     "@mongodb-js/connection-form": "^1.20.5",
     "@mongodb-js/connection-storage": "^0.7.3",
->>>>>>> c06727f9
     "@mongodb-js/mongodb-redux-common": "^2.0.17",
     "compass-preferences-model": "^2.16.1",
     "hadron-app-registry": "^9.1.1",
@@ -83,14 +78,9 @@
     "@mongodb-js/compass-databases-navigation": "^1.20.3",
     "@mongodb-js/compass-logging": "^1.2.8",
     "@mongodb-js/compass-maybe-protect-connection-string": "^0.14.1",
-<<<<<<< HEAD
-    "@mongodb-js/compass-workspaces": "^0.2.4",
-    "@mongodb-js/connection-form": "^1.20.4",
-    "@mongodb-js/connection-storage": "^0.7.2",
-=======
+    "@mongodb-js/compass-workspaces": "^0.2.5",
     "@mongodb-js/connection-form": "^1.20.5",
     "@mongodb-js/connection-storage": "^0.7.3",
->>>>>>> c06727f9
     "@mongodb-js/mongodb-redux-common": "^2.0.17",
     "compass-preferences-model": "^2.16.1",
     "hadron-app-registry": "^9.1.1",
