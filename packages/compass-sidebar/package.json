--- conflicted
+++ resolved
@@ -61,13 +61,8 @@
     "compass-preferences-model": "^2.33.4",
     "hadron-app-registry": "^9.4.4",
     "lodash": "^4.17.21",
-<<<<<<< HEAD
     "mongodb": "^6.14.1",
-    "mongodb-instance-model": "^12.26.3",
-=======
-    "mongodb": "^6.13.1",
     "mongodb-instance-model": "^12.26.4",
->>>>>>> 681e9187
     "mongodb-ns": "^2.4.2",
     "react": "^17.0.2",
     "react-redux": "^8.1.3",
