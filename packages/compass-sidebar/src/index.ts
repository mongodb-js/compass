--- conflicted
+++ resolved
@@ -13,22 +13,12 @@
 } from '@mongodb-js/compass-connections/provider';
 import type { LoggerAndTelemetry } from '@mongodb-js/compass-logging/provider';
 import { createLoggerAndTelemetryLocator } from '@mongodb-js/compass-logging/provider';
-import {
-  type ConnectionStorage,
-  connectionStorageLocator,
-} from '@mongodb-js/connection-storage/provider';
 
 export const CompassSidebarPlugin = registerHadronPlugin<
   SidebarPluginProps,
   {
-<<<<<<< HEAD
     connectionsManager: () => ConnectionsManager;
     instancesManager: () => MongoDBInstancesManager;
-=======
-    instance: () => MongoDBInstance;
-    dataService: () => DataService;
-    connectionStorage: () => ConnectionStorage;
->>>>>>> f3726208
     logger: () => LoggerAndTelemetry;
   }
 >(
@@ -37,10 +27,9 @@
     component: SidebarPlugin,
     activate(
       // @eslint-ignore-next-line
-      props: SidebarPluginProps,
+      { initialConnectionInfo }: SidebarPluginProps,
       {
         globalAppRegistry,
-<<<<<<< HEAD
         connectionsManager,
         instancesManager,
         logger,
@@ -48,17 +37,6 @@
         globalAppRegistry: AppRegistry;
         connectionsManager: ConnectionsManager;
         instancesManager: MongoDBInstancesManager;
-=======
-        instance,
-        dataService,
-        connectionStorage,
-        logger,
-      }: {
-        globalAppRegistry: AppRegistry;
-        instance: MongoDBInstance;
-        dataService: DataService;
-        connectionStorage: ConnectionStorage;
->>>>>>> f3726208
         logger: LoggerAndTelemetry;
       },
       helpers: ActivateHelpers
@@ -66,15 +44,9 @@
       const { store, deactivate } = createSidebarStore(
         {
           globalAppRegistry,
-<<<<<<< HEAD
           connectionsManager,
           instancesManager,
-=======
-          instance,
-          dataService,
-          connectionStorage,
-          connectionInfo: initialConnectionInfo,
->>>>>>> f3726208
+          initialConnectionInfo: initialConnectionInfo,
           logger,
         },
         helpers
@@ -86,14 +58,8 @@
     },
   },
   {
-<<<<<<< HEAD
     connectionsManager: connectionsManagerLocator,
     instancesManager: mongoDBInstancesManagerLocator,
-=======
-    instance: mongoDBInstanceLocator,
-    dataService: dataServiceLocator,
-    connectionStorage: connectionStorageLocator,
->>>>>>> f3726208
     logger: createLoggerAndTelemetryLocator('COMPASS-SIDEBAR-UI'),
   }
 );