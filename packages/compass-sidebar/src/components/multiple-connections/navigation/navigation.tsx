import {
  useHoverState,
  cx,
  spacing,
  css,
  mergeProps,
  useDefaultAction,
  Icon,
} from '@mongodb-js/compass-components';
import {
  useOpenWorkspace,
  useWorkspacePlugins,
} from '@mongodb-js/compass-workspaces/provider';
import { usePreference, useMyQueriesFeature } from 'compass-preferences-model/provider';
import React from 'react';

const navigationItem = css({
  cursor: 'pointer',
  color: 'var(--item-color)',
  position: 'relative',
  paddingLeft: spacing[400],

  '&:hover .item-background': {
    display: 'block',
    backgroundColor: 'var(--item-bg-color-hover)',
  },

  '&:hover': {
    backgroundColor: 'var(--item-bg-color-hover)',
  },

  svg: {
    flexShrink: 0,
  },
});

const activeNavigationItem = css({
  color: 'var(--item-color-active)',
  fontWeight: 'bold',
  backgroundColor: 'var(--item-bg-color-active)',
});

const itemButtonWrapper = css({
  zIndex: 1,
  minWidth: 0,
  display: 'flex',
  alignItems: 'center',
  justifyContent: 'flex-start',
  gap: spacing[200],
  paddingTop: spacing[150],
  paddingBottom: spacing[150],
});

const navigationItemLabel = css({
  overflow: 'hidden',
  whiteSpace: 'nowrap',
  textOverflow: 'ellipsis',
});

export function NavigationItem({
  onClick: onButtonClick,
  glyph,
  label,
  isActive,
}: {
  onClick(): void;
  glyph: string;
  label: string;
  isActive: boolean;
}) {
  const [hoverProps] = useHoverState();
  const defaultActionProps = useDefaultAction(onButtonClick);

  const navigationItemProps = mergeProps(
    {
      className: cx(navigationItem, isActive && activeNavigationItem),
      role: 'button',
      ['aria-label']: label,
      ['aria-current']: isActive,
      tabIndex: 0,
    },
    hoverProps,
    defaultActionProps
  ) as React.HTMLProps<HTMLDivElement>;

  return (
    <div {...navigationItemProps}>
      <div className={itemButtonWrapper}>
        <Icon glyph={glyph} size="small"></Icon>
        <span className={navigationItemLabel}>{label}</span>
      </div>
    </div>
  );
}

export function Navigation({
  currentLocation,
}: {
  currentLocation: string | null;
}): React.ReactElement {
  const { hasWorkspacePlugin } = useWorkspacePlugins();
  const { openMyQueriesWorkspace, openDataModelingWorkspace } =
    useOpenWorkspace();
  const isDataModelingEnabled = usePreference('enableDataModeling');
<<<<<<< HEAD
  const isMyQueriesEnabled = useMyQueriesFeature();
=======
  const isMyQueriesEnabled = usePreference('enableMyQueries');
>>>>>>> d2e4f1ff
  return (
    <div>
      {hasWorkspacePlugin('My Queries') && isMyQueriesEnabled && (
        <NavigationItem
          onClick={openMyQueriesWorkspace}
          glyph="CurlyBraces"
          label="My Queries"
          isActive={currentLocation === 'My Queries'}
        />
      )}
      {isDataModelingEnabled && (
        <NavigationItem
          onClick={openDataModelingWorkspace}
          glyph="Diagram"
          label="Data Modeling"
          isActive={currentLocation === 'Data Modeling'}
        />
      )}
    </div>
  );
}<|MERGE_RESOLUTION|>--- conflicted
+++ resolved
@@ -11,7 +11,7 @@
   useOpenWorkspace,
   useWorkspacePlugins,
 } from '@mongodb-js/compass-workspaces/provider';
-import { usePreference, useMyQueriesFeature } from 'compass-preferences-model/provider';
+import { usePreference } from 'compass-preferences-model/provider';
 import React from 'react';
 
 const navigationItem = css({
@@ -102,11 +102,7 @@
   const { openMyQueriesWorkspace, openDataModelingWorkspace } =
     useOpenWorkspace();
   const isDataModelingEnabled = usePreference('enableDataModeling');
-<<<<<<< HEAD
-  const isMyQueriesEnabled = useMyQueriesFeature();
-=======
   const isMyQueriesEnabled = usePreference('enableMyQueries');
->>>>>>> d2e4f1ff
   return (
     <div>
       {hasWorkspacePlugin('My Queries') && isMyQueriesEnabled && (
