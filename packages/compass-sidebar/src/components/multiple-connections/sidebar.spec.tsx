import React from 'react';
import { expect } from 'chai';
import { stub, spy, type SinonStub } from 'sinon';
import {
  render,
  screen,
  cleanup,
  waitFor,
  within,
} from '@testing-library/react';
import userEvent from '@testing-library/user-event';
import MultipleConnectionSidebar from './sidebar';
import { ToastArea } from '@mongodb-js/compass-components';
import type { ConnectionStorage } from '@mongodb-js/connection-storage/provider';
import {
  ConnectionStorageProvider,
  InMemoryConnectionStorage,
  type ConnectionInfo,
} from '@mongodb-js/connection-storage/provider';
import type { DataService } from 'mongodb-data-service';
import {
  ConnectionsManagerProvider,
  ConnectionsManager,
} from '@mongodb-js/compass-connections/provider';
import { createSidebarStore } from '../../stores';
import { Provider } from 'react-redux';
import AppRegistry from 'hadron-app-registry';
import { createInstance } from '../../../test/helpers';
import {
  type WorkspacesService,
  WorkspacesServiceProvider,
} from '@mongodb-js/compass-workspaces/provider';
import { WorkspacesProvider } from '@mongodb-js/compass-workspaces';

type PromiseFunction = (
  resolve: (dataService: DataService) => void,
  reject: (error: { message: string }) => void
) => void;

function slowConnection(response: PromiseFunction): Promise<DataService> {
  return new Promise<DataService>((resolve, reject) => {
    setTimeout(() => response(resolve, reject), 20);
  });
}

function andFail(message: string): PromiseFunction {
  return (resolve, reject) => reject({ message });
}

function andSucceed(): PromiseFunction {
  return (resolve) => resolve({} as DataService);
}

const savedConnection: ConnectionInfo = {
  id: '12345',
  connectionOptions: {
    connectionString: 'mongodb://localhost:27017',
  },
  favorite: {
    name: 'localhost',
    color: 'color2',
  },
  savedConnectionType: 'favorite',
};

describe('Multiple Connections Sidebar Component', function () {
  const instance = createInstance();
  const globalAppRegistry = new AppRegistry();
  const emitSpy = spy(globalAppRegistry, 'emit');
  let store: ReturnType<typeof createSidebarStore>['store'];
  let deactivate: () => void;
<<<<<<< HEAD
  let connectionStorage: ConnectionStorage;
=======
  let openMyQueriesWorkspaceStub: SinonStub;
>>>>>>> f00ff74b

  const connectFn = stub();

  function doRender() {
    const connectionManager = new ConnectionsManager({
      logger: { debug: stub() } as any,
      __TEST_CONNECT_FN: connectFn,
    });
    ({ store, deactivate } = createSidebarStore(
      {
        globalAppRegistry,
        dataService: {
          getConnectionOptions() {
            return {};
          },
          currentOp() {},
          top() {},
        },
        instance,
        logger: { log: { warn() {} }, mongoLogId() {} },
      } as any,
      { on() {}, cleanup() {}, addCleanup() {} } as any
    ));
    openMyQueriesWorkspaceStub = stub();

    return render(
      <ToastArea>
<<<<<<< HEAD
        <ConnectionStorageProvider value={connectionStorage}>
          <ConnectionsManagerProvider value={connectionManager}>
            <Provider store={store}>
              <MultipleConnectionSidebar
                activeWorkspace={{ type: 'connection' }}
              />
            </Provider>
          </ConnectionsManagerProvider>
        </ConnectionStorageProvider>
=======
        <WorkspacesServiceProvider
          value={
            {
              openMyQueriesWorkspace: openMyQueriesWorkspaceStub,
            } as unknown as WorkspacesService
          }
        >
          <WorkspacesProvider
            value={[{ name: 'My Queries', component: () => null }]}
          >
            <ConnectionStorageProvider value={storage}>
              <ConnectionsManagerProvider value={connectionManager}>
                <Provider store={store}>
                  <MultipleConnectionSidebar
                    activeWorkspace={{ type: 'connection' }}
                  />
                </Provider>
              </ConnectionsManagerProvider>
            </ConnectionStorageProvider>
          </WorkspacesProvider>
        </WorkspacesServiceProvider>
>>>>>>> f00ff74b
      </ToastArea>
    );
  }

  beforeEach(function () {
    connectionStorage = new InMemoryConnectionStorage([savedConnection]);
    doRender();
  });

  afterEach(function () {
    deactivate();
    cleanup();
    emitSpy.resetHistory();
    openMyQueriesWorkspaceStub.resetHistory();
  });

  describe('opening a new connection', function () {
    let parentSavedConnection: HTMLElement;

    describe('when successfully connected', function () {
      it('calls the connection function and renders the progress toast', async function () {
        connectFn.returns(slowConnection(andSucceed()));
        parentSavedConnection = screen.getByTestId('saved-connection-12345');

        userEvent.hover(parentSavedConnection);

        const connectButton = within(parentSavedConnection).getByLabelText(
          'Connect'
        );

        userEvent.click(connectButton);
        const connectingToast = screen.getByText('Connecting to localhost');
        expect(connectingToast).to.exist;
        expect(connectFn).to.have.been.called;

        await waitFor(() => {
          expect(screen.queryByText('Connecting to localhost')).to.not.exist;
        });
      });
    });

    describe('when failing to connect', function () {
      it('calls the connection function and renders the error toast', async function () {
        connectFn.returns(slowConnection(andFail('Expected failure')));
        parentSavedConnection = screen.getByTestId('saved-connection-12345');

        userEvent.hover(parentSavedConnection);

        const connectButton = within(parentSavedConnection).getByLabelText(
          'Connect'
        );

        userEvent.click(connectButton);
        const connectingToast = screen.getByText('Connecting to localhost');
        expect(connectingToast).to.exist;
        expect(connectFn).to.have.been.called;

        await waitFor(() => {
          expect(screen.queryByText('Expected failure')).to.exist;
        });
      });
    });
  });

  describe('actions', () => {
    it('when clicking on the Settings btn, it emits open-compass-settings', () => {
      const settingsBtn = screen.getByTitle('Compass Settings');
      expect(settingsBtn).to.be.visible;

      userEvent.click(settingsBtn);

      expect(emitSpy).to.have.been.calledWith('open-compass-settings');
    });

    it('when clicking on "My Queries", it opens the workspace', () => {
      const navItem = screen.getByText('My Queries');
      expect(navItem).to.be.visible;

      userEvent.click(navItem);

      expect(openMyQueriesWorkspaceStub).to.have.been.called;
    });
  });
});<|MERGE_RESOLUTION|>--- conflicted
+++ resolved
@@ -69,11 +69,8 @@
   const emitSpy = spy(globalAppRegistry, 'emit');
   let store: ReturnType<typeof createSidebarStore>['store'];
   let deactivate: () => void;
-<<<<<<< HEAD
   let connectionStorage: ConnectionStorage;
-=======
   let openMyQueriesWorkspaceStub: SinonStub;
->>>>>>> f00ff74b
 
   const connectFn = stub();
 
@@ -101,17 +98,6 @@
 
     return render(
       <ToastArea>
-<<<<<<< HEAD
-        <ConnectionStorageProvider value={connectionStorage}>
-          <ConnectionsManagerProvider value={connectionManager}>
-            <Provider store={store}>
-              <MultipleConnectionSidebar
-                activeWorkspace={{ type: 'connection' }}
-              />
-            </Provider>
-          </ConnectionsManagerProvider>
-        </ConnectionStorageProvider>
-=======
         <WorkspacesServiceProvider
           value={
             {
@@ -122,7 +108,7 @@
           <WorkspacesProvider
             value={[{ name: 'My Queries', component: () => null }]}
           >
-            <ConnectionStorageProvider value={storage}>
+            <ConnectionStorageProvider value={connectionStorage}>
               <ConnectionsManagerProvider value={connectionManager}>
                 <Provider store={store}>
                   <MultipleConnectionSidebar
@@ -133,7 +119,6 @@
             </ConnectionStorageProvider>
           </WorkspacesProvider>
         </WorkspacesServiceProvider>
->>>>>>> f00ff74b
       </ToastArea>
     );
   }
