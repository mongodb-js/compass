import React from 'react';
import { expect } from 'chai';
import { stub, spy, type SinonStub } from 'sinon';
import {
  render,
  screen,
  cleanup,
  waitFor,
  within,
} from '@testing-library/react';
import userEvent from '@testing-library/user-event';
import MultipleConnectionSidebar from './sidebar';
import { ToastArea } from '@mongodb-js/compass-components';
import type { ConnectionStorage } from '@mongodb-js/connection-storage/provider';
import {
  ConnectionStorageProvider,
  InMemoryConnectionStorage,
  type ConnectionInfo,
} from '@mongodb-js/connection-storage/provider';
import type { DataService } from 'mongodb-data-service';
import {
  ConnectionsManagerProvider,
  ConnectionsManager,
  TEST_CONNECTION_INFO,
} from '@mongodb-js/compass-connections/provider';
import { createSidebarStore } from '../../stores';
import { Provider } from 'react-redux';
import AppRegistry from 'hadron-app-registry';
import {
  type PreferencesAccess,
  createSandboxFromDefaultPreferences,
} from 'compass-preferences-model';
import { PreferencesProvider } from 'compass-preferences-model/provider';
import {
  type WorkspacesService,
  WorkspacesServiceProvider,
} from '@mongodb-js/compass-workspaces/provider';
import { WorkspacesProvider } from '@mongodb-js/compass-workspaces';
import { createNoopLoggerAndTelemetry } from '@mongodb-js/compass-logging/provider';

type PromiseFunction = (
  resolve: (dataService: DataService) => void,
  reject: (error: { message: string }) => void
) => void;

function slowConnection(response: PromiseFunction): Promise<DataService> {
  return new Promise<DataService>((resolve, reject) => {
    setTimeout(() => response(resolve, reject), 20);
  });
}

function andFail(message: string): PromiseFunction {
  return (resolve, reject) => reject({ message });
}

function andSucceed(): PromiseFunction {
  return (resolve) => resolve({} as DataService);
}

const savedConnection: ConnectionInfo = {
  id: '12345',
  connectionOptions: {
    connectionString: 'mongodb://localhost:27017',
  },
  favorite: {
    name: 'localhost',
    color: 'color2',
  },
  savedConnectionType: 'favorite',
};

describe('Multiple Connections Sidebar Component', function () {
<<<<<<< HEAD
  let preferences: PreferencesAccess;

  const connectionStorage: ItselfAndStub<
    Pick<
      typeof ConnectionStorage,
      'events' | 'loadAll' | 'load' | 'save' | 'delete'
    >
  > = {
    events: new ConnectionStorageBus(),
    loadAll: stub(),
    load: stub(),
    save: stub(),
    delete: stub(),
  };
=======
  const instance = createInstance();
>>>>>>> f3726208
  const globalAppRegistry = new AppRegistry();
  const emitSpy = spy(globalAppRegistry, 'emit');
  let store: ReturnType<typeof createSidebarStore>['store'];
  let deactivate: () => void;
  let connectionStorage: ConnectionStorage;
  let openMyQueriesWorkspaceStub: SinonStub;

  const connectFn = stub();

  function doRender() {
    const connectionManager = new ConnectionsManager({
      logger: { debug: stub() } as any,
      __TEST_CONNECT_FN: connectFn,
    });
    ({ store, deactivate } = createSidebarStore(
      {
        globalAppRegistry,
        instancesManager: {
          listMongoDBInstances() {
            return [];
          },
<<<<<<< HEAD
        },
        logger: { log: { warn() {} }, mongoLogId() {} },
      } as any,
=======
          currentOp() {},
          top() {},
        } as DataService,
        instance,
        connectionStorage: new InMemoryConnectionStorage(),
        logger: createNoopLoggerAndTelemetry(),
        connectionInfo: TEST_CONNECTION_INFO,
      },
>>>>>>> f3726208
      { on() {}, cleanup() {}, addCleanup() {} } as any
    ));
    openMyQueriesWorkspaceStub = stub();

    return render(
      <ToastArea>
        <PreferencesProvider value={preferences}>
          <WorkspacesServiceProvider
            value={
              {
                openMyQueriesWorkspace: openMyQueriesWorkspaceStub,
              } as unknown as WorkspacesService
            }
          >
<<<<<<< HEAD
            <WorkspacesProvider
              value={[{ name: 'My Queries', component: () => null }]}
            >
              <ConnectionStorageProvider value={storage}>
                <ConnectionsManagerProvider value={connectionManager}>
                  <Provider store={store}>
                    <MultipleConnectionSidebar
                      activeWorkspace={{ type: 'connection' }}
                    />
                  </Provider>
                </ConnectionsManagerProvider>
              </ConnectionStorageProvider>
            </WorkspacesProvider>
          </WorkspacesServiceProvider>
        </PreferencesProvider>
=======
            <ConnectionStorageProvider value={connectionStorage}>
              <ConnectionsManagerProvider value={connectionManager}>
                <Provider store={store}>
                  <MultipleConnectionSidebar
                    activeWorkspace={{ type: 'connection' }}
                  />
                </Provider>
              </ConnectionsManagerProvider>
            </ConnectionStorageProvider>
          </WorkspacesProvider>
        </WorkspacesServiceProvider>
>>>>>>> f3726208
      </ToastArea>
    );
  }

<<<<<<< HEAD
  beforeEach(async function () {
    connectionStorage.loadAll.returns([savedConnection]);

    preferences = await createSandboxFromDefaultPreferences();
    await preferences.savePreferences({
      enableNewMultipleConnectionSystem: true,
    });

=======
  beforeEach(function () {
    connectionStorage = new InMemoryConnectionStorage([savedConnection]);
>>>>>>> f3726208
    doRender();
  });

  afterEach(function () {
    deactivate();
    cleanup();
    emitSpy.resetHistory();
    openMyQueriesWorkspaceStub.resetHistory();
  });

  describe('opening a new connection', function () {
    let parentSavedConnection: HTMLElement;

    describe('when successfully connected', function () {
      it('calls the connection function and renders the progress toast', async function () {
        connectFn.returns(slowConnection(andSucceed()));
        parentSavedConnection = screen.getByTestId('saved-connection-12345');

        userEvent.hover(parentSavedConnection);

        const connectButton = within(parentSavedConnection).getByLabelText(
          'Connect'
        );

        userEvent.click(connectButton);
        const connectingToast = screen.getByText('Connecting to localhost');
        expect(connectingToast).to.exist;
        expect(connectFn).to.have.been.called;

        await waitFor(() => {
          expect(screen.queryByText('Connecting to localhost')).to.not.exist;
        });
      });
    });

    describe('when failing to connect', function () {
      it('calls the connection function and renders the error toast', async function () {
        connectFn.returns(slowConnection(andFail('Expected failure')));
        parentSavedConnection = screen.getByTestId('saved-connection-12345');

        userEvent.hover(parentSavedConnection);

        const connectButton = within(parentSavedConnection).getByLabelText(
          'Connect'
        );

        userEvent.click(connectButton);
        const connectingToast = screen.getByText('Connecting to localhost');
        expect(connectingToast).to.exist;
        expect(connectFn).to.have.been.called;

        await waitFor(() => {
          expect(screen.queryByText('Expected failure')).to.exist;
        });
      });
    });
  });

  describe('actions', () => {
    it('when clicking on the Settings btn, it emits open-compass-settings', () => {
      const settingsBtn = screen.getByTitle('Compass Settings');
      expect(settingsBtn).to.be.visible;

      userEvent.click(settingsBtn);

      expect(emitSpy).to.have.been.calledWith('open-compass-settings');
    });

    it('when clicking on "My Queries", it opens the workspace', () => {
      const navItem = screen.getByText('My Queries');
      expect(navItem).to.be.visible;

      userEvent.click(navItem);

      expect(openMyQueriesWorkspaceStub).to.have.been.called;
    });
  });
});<|MERGE_RESOLUTION|>--- conflicted
+++ resolved
@@ -10,18 +10,16 @@
 } from '@testing-library/react';
 import userEvent from '@testing-library/user-event';
 import MultipleConnectionSidebar from './sidebar';
+import type { ConnectionInfo } from '@mongodb-js/connection-info';
 import { ToastArea } from '@mongodb-js/compass-components';
-import type { ConnectionStorage } from '@mongodb-js/connection-storage/provider';
-import {
+import {
+  InMemoryConnectionStorage,
   ConnectionStorageProvider,
-  InMemoryConnectionStorage,
-  type ConnectionInfo,
 } from '@mongodb-js/connection-storage/provider';
 import type { DataService } from 'mongodb-data-service';
 import {
   ConnectionsManagerProvider,
   ConnectionsManager,
-  TEST_CONNECTION_INFO,
 } from '@mongodb-js/compass-connections/provider';
 import { createSidebarStore } from '../../stores';
 import { Provider } from 'react-redux';
@@ -36,7 +34,6 @@
   WorkspacesServiceProvider,
 } from '@mongodb-js/compass-workspaces/provider';
 import { WorkspacesProvider } from '@mongodb-js/compass-workspaces';
-import { createNoopLoggerAndTelemetry } from '@mongodb-js/compass-logging/provider';
 
 type PromiseFunction = (
   resolve: (dataService: DataService) => void,
@@ -70,29 +67,13 @@
 };
 
 describe('Multiple Connections Sidebar Component', function () {
-<<<<<<< HEAD
   let preferences: PreferencesAccess;
 
-  const connectionStorage: ItselfAndStub<
-    Pick<
-      typeof ConnectionStorage,
-      'events' | 'loadAll' | 'load' | 'save' | 'delete'
-    >
-  > = {
-    events: new ConnectionStorageBus(),
-    loadAll: stub(),
-    load: stub(),
-    save: stub(),
-    delete: stub(),
-  };
-=======
-  const instance = createInstance();
->>>>>>> f3726208
+  const connectionStorage = new InMemoryConnectionStorage([savedConnection]);
   const globalAppRegistry = new AppRegistry();
   const emitSpy = spy(globalAppRegistry, 'emit');
   let store: ReturnType<typeof createSidebarStore>['store'];
   let deactivate: () => void;
-  let connectionStorage: ConnectionStorage;
   let openMyQueriesWorkspaceStub: SinonStub;
 
   const connectFn = stub();
@@ -109,20 +90,9 @@
           listMongoDBInstances() {
             return [];
           },
-<<<<<<< HEAD
         },
         logger: { log: { warn() {} }, mongoLogId() {} },
       } as any,
-=======
-          currentOp() {},
-          top() {},
-        } as DataService,
-        instance,
-        connectionStorage: new InMemoryConnectionStorage(),
-        logger: createNoopLoggerAndTelemetry(),
-        connectionInfo: TEST_CONNECTION_INFO,
-      },
->>>>>>> f3726208
       { on() {}, cleanup() {}, addCleanup() {} } as any
     ));
     openMyQueriesWorkspaceStub = stub();
@@ -137,11 +107,10 @@
               } as unknown as WorkspacesService
             }
           >
-<<<<<<< HEAD
             <WorkspacesProvider
               value={[{ name: 'My Queries', component: () => null }]}
             >
-              <ConnectionStorageProvider value={storage}>
+              <ConnectionStorageProvider value={connectionStorage}>
                 <ConnectionsManagerProvider value={connectionManager}>
                   <Provider store={store}>
                     <MultipleConnectionSidebar
@@ -153,36 +122,16 @@
             </WorkspacesProvider>
           </WorkspacesServiceProvider>
         </PreferencesProvider>
-=======
-            <ConnectionStorageProvider value={connectionStorage}>
-              <ConnectionsManagerProvider value={connectionManager}>
-                <Provider store={store}>
-                  <MultipleConnectionSidebar
-                    activeWorkspace={{ type: 'connection' }}
-                  />
-                </Provider>
-              </ConnectionsManagerProvider>
-            </ConnectionStorageProvider>
-          </WorkspacesProvider>
-        </WorkspacesServiceProvider>
->>>>>>> f3726208
       </ToastArea>
     );
   }
 
-<<<<<<< HEAD
   beforeEach(async function () {
-    connectionStorage.loadAll.returns([savedConnection]);
-
     preferences = await createSandboxFromDefaultPreferences();
     await preferences.savePreferences({
       enableNewMultipleConnectionSystem: true,
     });
 
-=======
-  beforeEach(function () {
-    connectionStorage = new InMemoryConnectionStorage([savedConnection]);
->>>>>>> f3726208
     doRender();
   });
 
