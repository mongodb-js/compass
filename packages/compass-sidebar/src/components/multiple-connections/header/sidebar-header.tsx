import React from 'react';
import {
  Subtitle,
  spacing,
  css,
  type ItemAction,
  ItemActionControls,
} from '@mongodb-js/compass-components';

const sidebarHeaderStyles = css({
  paddingLeft: spacing[400],
  paddingRight: spacing[400],
  display: 'flex',
  justifyContent: 'space-between',
});

const sidebarHeaderTextStyles = css({
  lineHeight: '32px',
  fontWeight: 600,
});

type Action = 'open-compass-settings';

const actions: ItemAction<Action>[] = [
  {
    action: 'open-compass-settings',
    label: 'Compass Settings',
    icon: 'Settings',
  },
];

export function SidebarHeader({
  onAction,
}: {
  onAction(actionName: Action): void;
}): React.ReactElement {
  return (
<<<<<<< HEAD
    <div className={sidebarHeaderStyles} data-testid="sidebar-header">
      <Subtitle>Compass</Subtitle>
=======
    <div className={sidebarHeaderStyles}>
      <Subtitle className={sidebarHeaderTextStyles}>Compass</Subtitle>
>>>>>>> 09f5ca60
      <ItemActionControls<Action>
        onAction={onAction}
        iconSize="small"
        actions={actions}
        data-testid="connections-sidebar-title-actions"
      ></ItemActionControls>
    </div>
  );
}<|MERGE_RESOLUTION|>--- conflicted
+++ resolved
@@ -35,13 +35,8 @@
   onAction(actionName: Action): void;
 }): React.ReactElement {
   return (
-<<<<<<< HEAD
     <div className={sidebarHeaderStyles} data-testid="sidebar-header">
-      <Subtitle>Compass</Subtitle>
-=======
-    <div className={sidebarHeaderStyles}>
       <Subtitle className={sidebarHeaderTextStyles}>Compass</Subtitle>
->>>>>>> 09f5ca60
       <ItemActionControls<Action>
         onAction={onAction}
         iconSize="small"
