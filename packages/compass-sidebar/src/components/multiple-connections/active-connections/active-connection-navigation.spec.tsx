--- conflicted
+++ resolved
@@ -2,8 +2,6 @@
 import { expect } from 'chai';
 import { render, screen, waitFor } from '@testing-library/react';
 import ActiveConnectionNavigation from './active-connection-navigation';
-import { ConnectionStorageProvider } from '@mongodb-js/connection-storage/provider';
-import type { DataService } from '@mongodb-js/compass-connections/provider';
 import {
   ConnectionsManager,
   ConnectionsManagerProvider,
@@ -12,17 +10,8 @@
 import { createSidebarStore } from '../../../stores';
 import { Provider } from 'react-redux';
 import AppRegistry from 'hadron-app-registry';
-<<<<<<< HEAD
-import { ConnectionStorageBus } from '@mongodb-js/connection-storage/renderer';
-=======
-import { createInstance } from '../../../../test/helpers';
-import {
-  InMemoryConnectionStorage,
-  type ConnectionStorage,
-  type ConnectionInfo,
-} from '@mongodb-js/connection-storage/provider';
+import { type ConnectionInfo } from '@mongodb-js/connection-info';
 import { createNoopLoggerAndTelemetry } from '@mongodb-js/compass-logging/provider';
->>>>>>> f3726208
 
 const mockConnections: ConnectionInfo[] = [
   {
@@ -49,7 +38,6 @@
   let store: ReturnType<typeof createSidebarStore>['store'];
   let deactivate: () => void;
   const globalAppRegistry = new AppRegistry();
-  let mockConnectionStorage: ConnectionStorage;
 
   beforeEach(() => {
     connectionsManager = new ConnectionsManager({} as any);
@@ -60,37 +48,25 @@
         globalAppRegistry,
         instancesManager: {
           listMongoDBInstances() {
-            return [];
+            return new Map();
           },
-<<<<<<< HEAD
-        },
-        logger: { log: { warn() {} }, mongoLogId() {} },
-      } as any,
-=======
-          currentOp() {},
-          top() {},
-        } as DataService,
-        instance,
-        connectionStorage: new InMemoryConnectionStorage(),
+        } as any,
+        connectionsManager,
         logger: createNoopLoggerAndTelemetry(),
-        connectionInfo: TEST_CONNECTION_INFO,
+        initialConnectionInfo: TEST_CONNECTION_INFO,
       },
->>>>>>> f3726208
       { on() {}, cleanup() {}, addCleanup() {} } as any
     ));
-    mockConnectionStorage = new InMemoryConnectionStorage(mockConnections);
 
     render(
-      <ConnectionStorageProvider value={mockConnectionStorage}>
-        <ConnectionsManagerProvider value={connectionsManager}>
-          <Provider store={store}>
-            <ActiveConnectionNavigation
-              activeConnections={mockConnections}
-              activeWorkspace={{ type: 'connection' }}
-            />
-          </Provider>
-        </ConnectionsManagerProvider>
-      </ConnectionStorageProvider>
+      <ConnectionsManagerProvider value={connectionsManager}>
+        <Provider store={store}>
+          <ActiveConnectionNavigation
+            activeConnections={mockConnections}
+            activeWorkspace={{ type: 'connection' }}
+          />
+        </Provider>
+      </ConnectionsManagerProvider>
     );
   });
 
