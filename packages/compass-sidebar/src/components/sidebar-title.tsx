import React, { useCallback, useMemo } from 'react';

import {
  MongoDBLogoMark,
  css,
  cx,
  uiColors,
  spacing,
  ItemActionControls,
  useTheme,
  Theme,
} from '@mongodb-js/compass-components';

import type { ItemAction } from '@mongodb-js/compass-components';

type Action =
  | 'open-instance-workspace'
  | 'copy-connection-string'
  | 'edit-favorite'
  | 'open-connection-info'
<<<<<<< HEAD
  | 'expand-sidebar';
=======
  | 'refresh-data';
>>>>>>> b302e62d

const titleLabel = css({
  overflow: 'hidden',
  whiteSpace: 'nowrap',
  textOverflow: 'ellipsis',
  fontSize: '18px',
  fontWeight: 600, // TODO: 500 once we have the new font
  marginLeft: '2px', // hardcoded to try and match the design
  paddingRight: spacing[2],
});

const TitleLabel: React.FunctionComponent<React.HTMLProps<HTMLSpanElement>> = ({
  children,
  className,
  ...props
}) => {
  return (
    <span className={cx(titleLabel, className)} {...props}>
      {children}
    </span>
  );
};

const titleLogo = css({
  width: spacing[5],
  marginTop: '6px', // hardcoded to try and match the design
  flexShrink: 0,
});

function TitleLogo() {
  const { theme } = useTheme();

  return (
    <div className={titleLogo}>
      <MongoDBLogoMark
        color={theme === Theme.Dark ? 'green-dark-2' : 'green-base'}
        height={32}
      />
    </div>
  );
}

const sidebarTitle = css({
  display: 'flex',
  alignItems: 'center',
  cursor: 'pointer',
  color: 'var(--title-color)',
  backgroundColor: 'var(--title-bg-color)',

  height: spacing[6],
  padding: spacing[3],
});

const iconButtonDark = css({
  color: uiColors.gray.dark3,
  '&:hover': {
    color: uiColors.white,
  },
});

const iconButtonLight = css({
  color: uiColors.white,
  '&:hover': {
    color: uiColors.gray.dark3,
  },
});

const iconButtonStyle = css({
  color: 'inherit',
});

function SidebarTitle({
  title,
  isFavorite,
  onAction,
  isExpanded = false,
}: {
  title: string;
  isFavorite: boolean;
  isExpanded?: boolean;
  onAction(actionName: Action, ...rest: any[]): void;
}) {
  const actions = useMemo(() => {
    const actions: ItemAction<Action>[] = [];

    actions.push({
      action: 'copy-connection-string',
      label: 'Copy connection string',
      icon: 'Copy',
    });

    actions.push({
      action: 'edit-favorite',
      label: isFavorite ? 'Edit favorite' : 'Save favorite',
      icon: 'Favorite',
    });

    actions.push({
      action: 'open-connection-info',
      label: 'Connection info',
      icon: 'Connect',
    });

    actions.push({
      action: 'refresh-data',
      label: 'Refresh',
      icon: 'Refresh',
    });

    return actions;
  }, [isFavorite]);

  const { theme } = useTheme();

  const onClick = useCallback(() => {
    if (isExpanded) {
      onAction('open-instance-workspace', 'My Queries');
    } else {
      onAction('expand-sidebar');
    }
  }, [isExpanded, onAction]);

  return (
    // eslint-disable-next-line jsx-a11y/click-events-have-key-events, jsx-a11y/no-static-element-interactions
    <div className={cx(sidebarTitle)} onClick={onClick}>
      <TitleLogo />
      {isExpanded && <TitleLabel title={title}>{title}</TitleLabel>}
      {isExpanded && (
        <ItemActionControls<Action>
          onAction={onAction}
          iconSize="small"
          actions={actions}
          data-testid="sidebar-title-actions"
          iconClassName={cx(
            iconButtonStyle,
            theme === Theme.Dark ? iconButtonDark : iconButtonLight
          )}
        ></ItemActionControls>
      )}
    </div>
  );
}

export default SidebarTitle;<|MERGE_RESOLUTION|>--- conflicted
+++ resolved
@@ -18,11 +18,8 @@
   | 'copy-connection-string'
   | 'edit-favorite'
   | 'open-connection-info'
-<<<<<<< HEAD
-  | 'expand-sidebar';
-=======
+  | 'expand-sidebar'
   | 'refresh-data';
->>>>>>> b302e62d
 
 const titleLabel = css({
   overflow: 'hidden',
