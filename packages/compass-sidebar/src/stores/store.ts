import { createStore, applyMiddleware } from 'redux';
import thunk from 'redux-thunk';
import reducer from '../modules';
import { closeInstance, setupInstance } from '../modules/instance';
import type { ActivateHelpers, AppRegistry } from 'hadron-app-registry';
import type { ConnectionsManager } from '@mongodb-js/compass-connections/provider';
import type { LoggerAndTelemetry } from '@mongodb-js/compass-logging/provider';
<<<<<<< HEAD
import {
  type MongoDBInstancesManager,
  MongoDBInstancesManagerEvents,
} from '@mongodb-js/compass-app-stores/provider';
=======
import { type ConnectionStorage } from '@mongodb-js/connection-storage/provider';
>>>>>>> f3726208

export function createSidebarStore(
  {
    globalAppRegistry,
<<<<<<< HEAD
    connectionsManager,
    instancesManager,
    logger,
  }: {
    globalAppRegistry: AppRegistry;
    connectionsManager: ConnectionsManager;
    instancesManager: MongoDBInstancesManager;
=======
    instance,
    dataService,
    connectionStorage,
    connectionInfo,
    logger: { log, mongoLogId },
  }: {
    globalAppRegistry: AppRegistry;
    instance: MongoDBInstance;
    dataService: DataService;
    connectionStorage: ConnectionStorage;
    connectionInfo: ConnectionInfo | null | undefined;
>>>>>>> f3726208
    logger: LoggerAndTelemetry;
  },
  { on, cleanup }: ActivateHelpers
) {
  const store = createStore(
    reducer,
    applyMiddleware(
<<<<<<< HEAD
      thunk.withExtraArgument({
        globalAppRegistry,
        connectionsManager,
        instancesManager,
        logger,
      })
=======
      thunk.withExtraArgument({ globalAppRegistry, connectionStorage })
>>>>>>> f3726208
    )
  );

  const instances = instancesManager.listMongoDBInstances();
  for (const [connectionId, instance] of instances) {
    store.dispatch(setupInstance(connectionId, instance));
  }

  on(
    instancesManager,
    MongoDBInstancesManagerEvents.InstanceCreated,
    (connectionId, instance) =>
      store.dispatch(setupInstance(connectionId, instance))
  );

  on(
    instancesManager,
    MongoDBInstancesManagerEvents.InstanceRemoved,
    (connectionId) => store.dispatch(closeInstance(connectionId))
  );

  return {
    store,
    deactivate: cleanup,
  };
}<|MERGE_RESOLUTION|>--- conflicted
+++ resolved
@@ -3,21 +3,19 @@
 import reducer from '../modules';
 import { closeInstance, setupInstance } from '../modules/instance';
 import type { ActivateHelpers, AppRegistry } from 'hadron-app-registry';
-import type { ConnectionsManager } from '@mongodb-js/compass-connections/provider';
+import type {
+  ConnectionInfo,
+  ConnectionsManager,
+} from '@mongodb-js/compass-connections/provider';
 import type { LoggerAndTelemetry } from '@mongodb-js/compass-logging/provider';
-<<<<<<< HEAD
 import {
   type MongoDBInstancesManager,
   MongoDBInstancesManagerEvents,
 } from '@mongodb-js/compass-app-stores/provider';
-=======
-import { type ConnectionStorage } from '@mongodb-js/connection-storage/provider';
->>>>>>> f3726208
 
 export function createSidebarStore(
   {
     globalAppRegistry,
-<<<<<<< HEAD
     connectionsManager,
     instancesManager,
     logger,
@@ -25,19 +23,7 @@
     globalAppRegistry: AppRegistry;
     connectionsManager: ConnectionsManager;
     instancesManager: MongoDBInstancesManager;
-=======
-    instance,
-    dataService,
-    connectionStorage,
-    connectionInfo,
-    logger: { log, mongoLogId },
-  }: {
-    globalAppRegistry: AppRegistry;
-    instance: MongoDBInstance;
-    dataService: DataService;
-    connectionStorage: ConnectionStorage;
-    connectionInfo: ConnectionInfo | null | undefined;
->>>>>>> f3726208
+    initialConnectionInfo?: ConnectionInfo;
     logger: LoggerAndTelemetry;
   },
   { on, cleanup }: ActivateHelpers
@@ -45,16 +31,12 @@
   const store = createStore(
     reducer,
     applyMiddleware(
-<<<<<<< HEAD
       thunk.withExtraArgument({
         globalAppRegistry,
         connectionsManager,
         instancesManager,
         logger,
       })
-=======
-      thunk.withExtraArgument({ globalAppRegistry, connectionStorage })
->>>>>>> f3726208
     )
   );
 
