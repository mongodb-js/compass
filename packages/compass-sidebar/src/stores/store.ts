import { createStore, applyMiddleware } from 'redux';
import throttle from 'lodash/throttle';
import thunk from 'redux-thunk';
import reducer from '../modules';
import {
  SETUP_INSTANCE,
  changeInstance,
  setupInstance,
} from '../modules/instance';
import type { Database } from '../modules/databases';
import { changeDatabases } from '../modules/databases';
import { toggleIsGenuineMongoDBVisible } from '../modules/is-genuine-mongodb-visible';
import { changeConnectionInfo } from '../modules/connection-info';
import { changeConnectionOptions } from '../modules/connection-options';
import { setDataService } from '../modules/data-service';
import type { ActivateHelpers, AppRegistry } from 'hadron-app-registry';
import type { MongoDBInstance } from 'mongodb-instance-model';
import type {
  ConnectionsManager,
  DataService,
} from '@mongodb-js/compass-connections/provider';
import type { ConnectionInfo } from '@mongodb-js/connection-info';
import { setIsPerformanceTabSupported } from '../modules/is-performance-tab-supported';
import type { MongoServerError } from 'mongodb';
import type { LoggerAndTelemetry } from '@mongodb-js/compass-logging/provider';
import { MongoDBInstancesManager } from '@mongodb-js/compass-app-stores/provider';
import { ConnectionInfoAccess } from '@mongodb-js/connection-storage/provider';

export function createSidebarStore(
  {
    globalAppRegistry,
    connectionsManager,
    instancesManager,
    logger: { log, mongoLogId },
  }: {
    globalAppRegistry: AppRegistry;
    connectionsManager: ConnectionsManager;
    instancesManager: MongoDBInstancesManager;
    logger: LoggerAndTelemetry;
  },
  { cleanup }: ActivateHelpers
) {
  const store = createStore(
    reducer,
    applyMiddleware(
      thunk.withExtraArgument({
        globalAppRegistry,
        connectionsManager,
        instancesManager,
        logger: { log, mongoLogId },
      })
    )
  );

  const instances = instancesManager.listMongoDBInstances();
  for (const [connectionId, instance] of instances) {
    store.dispatch(setupInstance(connectionId, instance));
  }

<<<<<<< HEAD
=======
  const onDatabasesChange = throttle(
    () => {
      const dbs = instance.databases.map((db) => {
        return {
          ...getDatabaseInfo(db),
          collections: db.collections.map((coll) => {
            return getCollectionInfo(coll);
          }),
        };
      });

      store.dispatch(changeDatabases(dbs));
    },
    300,
    { leading: true, trailing: true }
  );

  addCleanup(() => {
    onDatabasesChange.cancel();
  });

  store.dispatch(setDataService(dataService));
  if (connectionInfo) store.dispatch(changeConnectionInfo(connectionInfo));
  const connectionOptions = dataService.getConnectionOptions();
  store.dispatch(changeConnectionOptions(connectionOptions)); // stores ssh tunnel status

  onInstanceChange();
  onDatabasesChange();

  on(instance, 'change:status', onInstanceChange);
  on(instance, 'change:refreshingStatus', onInstanceChange);
  on(instance, 'change:databasesStatus', onInstanceChange);
  on(instance, 'change:csfleMode', onInstanceChange);
  on(instance, 'change:topologyDescription', onInstanceChange);
  on(instance, 'change:isWritable', onInstanceChange);
  on(instance, 'change:env', onInstanceChange);

  on(instance, 'change:databasesStatus', onDatabasesChange);
  on(instance, 'add:databases', onDatabasesChange);
  on(instance, 'remove:databases', onDatabasesChange);
  on(instance, 'change:databases', onDatabasesChange);
  on(instance, 'change:databases.collectionsStatus', onDatabasesChange);

  on(instance, 'add:collections', onDatabasesChange);
  on(instance, 'remove:collections', onDatabasesChange);
  on(instance, 'change:collections._id', onDatabasesChange);
  on(instance, 'change:collections.status', onDatabasesChange);

  store.dispatch(
    toggleIsGenuineMongoDBVisible(!instance.genuineMongoDB.isGenuine)
  );

  on(
    instance,
    'change:genuineMongoDB.isGenuine',
    (_model: unknown, isGenuine: boolean) => {
      store.dispatch(toggleIsGenuineMongoDBVisible(!isGenuine));
    }
  );

  // Checking if "Performance" tab is supported by running commands required for
  // the "Performance" tab to function
  void Promise.all([dataService.currentOp(), dataService.top()]).then(
    () => {
      store.dispatch(setIsPerformanceTabSupported(true));
    },
    (err) => {
      log.info(
        mongoLogId(1_001_000_278),
        'Sidebar',
        'Performance tab required commands failed',
        { error: (err as Error).message }
      );
      // Only disable performance tab if encountered Atlas error
      const isSupported =
        (err as MongoServerError).codeName === 'AtlasError' ? false : true;
      store.dispatch(setIsPerformanceTabSupported(isSupported));
    }
  );

>>>>>>> 1d6e6ba9
  return {
    store,
    deactivate: cleanup,
  };
}<|MERGE_RESOLUTION|>--- conflicted
+++ resolved
@@ -57,8 +57,16 @@
     store.dispatch(setupInstance(connectionId, instance));
   }
 
-<<<<<<< HEAD
-=======
+  function getCollectionInfo(coll: Database['collections'][number]) {
+    return {
+      _id: coll._id,
+      name: coll.name,
+      type: coll.type,
+      sourceName: coll.sourceName,
+      pipeline: coll.pipeline,
+    };
+  }
+
   const onDatabasesChange = throttle(
     () => {
       const dbs = instance.databases.map((db) => {
@@ -139,7 +147,6 @@
     }
   );
 
->>>>>>> 1d6e6ba9
   return {
     store,
     deactivate: cleanup,
