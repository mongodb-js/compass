import { expect } from 'chai';
import { stub, type SinonStub, spy, type SinonSpy } from 'sinon';
import { createSidebarStore } from '.';
import { createInstance } from '../../test/helpers';
<<<<<<< HEAD
import type { DataService } from 'mongodb-data-service';
=======
import type { Database } from '../modules/databases';
import type { MongoDBInstance } from 'mongodb-instance-model';
import { InMemoryConnectionStorage } from '@mongodb-js/connection-storage/provider';
import { createNoopLoggerAndTelemetry } from '@mongodb-js/compass-logging/provider';
import type { DataService } from '@mongodb-js/compass-connections/provider';
import { TEST_CONNECTION_INFO } from '@mongodb-js/compass-connections/provider';
>>>>>>> f3726208

const CONNECTION_ID = 'webscale';

describe('SidebarStore [Store]', function () {
  const instance = createInstance();
  const globalAppRegistry = {};
  let instanceOnSpy: SinonSpy;

  let deactivate: () => void;
  let listMongoDBInstancesStub: SinonStub;

  beforeEach(function () {
    instanceOnSpy = spy();
    instance.on = instanceOnSpy;

    listMongoDBInstancesStub = stub().returns(
      new Map([[CONNECTION_ID, instance]])
    );

    ({ deactivate } = createSidebarStore(
      {
        globalAppRegistry,
        connectionsManager: {
          getDataServiceForConnection() {
            return {
              getConnectionOptions() {
                return {};
              },
              currentOp() {
                return Promise.resolve(null);
              },
              top() {
                return Promise.resolve(null);
              },
            } as unknown as DataService;
          },
<<<<<<< HEAD
        } as any,
        instancesManager: {
          listMongoDBInstances: listMongoDBInstancesStub,
        },
        logger: { log: { warn() {} }, mongoLogId() {} },
      } as any,
=======
          currentOp() {},
          top() {},
        } as DataService,
        instance,
        connectionStorage: new InMemoryConnectionStorage(),
        logger: createNoopLoggerAndTelemetry(),
        connectionInfo: TEST_CONNECTION_INFO,
      },
>>>>>>> f3726208
      { on() {}, cleanup() {}, addCleanup() {} } as any
    ));
  });

  afterEach(function () {
    deactivate();
  });

  for (const event of [
    'change:status',
    'change:refreshingStatus',
    'change:databasesStatus',
    'change:csfleMode',
    'change:topologyDescription',
    'change:isWritable',
    'change:env',
    'change:databasesStatus',
    'add:databases',
    'remove:databases',
    'change:databases',
    'change:databases.collectionsStatus',
    'add:collections',
    'remove:collections',
    'change:collections._id',
    'change:collections.status',
    'change:genuineMongoDB.isGenuine',
  ]) {
    it(`subscribes to an existing instance event ${event}`, function () {
      expect(instanceOnSpy).to.have.been.calledWith(event);
    });
  }
});<|MERGE_RESOLUTION|>--- conflicted
+++ resolved
@@ -2,22 +2,15 @@
 import { stub, type SinonStub, spy, type SinonSpy } from 'sinon';
 import { createSidebarStore } from '.';
 import { createInstance } from '../../test/helpers';
-<<<<<<< HEAD
-import type { DataService } from 'mongodb-data-service';
-=======
-import type { Database } from '../modules/databases';
-import type { MongoDBInstance } from 'mongodb-instance-model';
-import { InMemoryConnectionStorage } from '@mongodb-js/connection-storage/provider';
 import { createNoopLoggerAndTelemetry } from '@mongodb-js/compass-logging/provider';
 import type { DataService } from '@mongodb-js/compass-connections/provider';
 import { TEST_CONNECTION_INFO } from '@mongodb-js/compass-connections/provider';
->>>>>>> f3726208
 
 const CONNECTION_ID = 'webscale';
 
 describe('SidebarStore [Store]', function () {
   const instance = createInstance();
-  const globalAppRegistry = {};
+  const globalAppRegistry = {} as any;
   let instanceOnSpy: SinonSpy;
 
   let deactivate: () => void;
@@ -48,23 +41,13 @@
               },
             } as unknown as DataService;
           },
-<<<<<<< HEAD
         } as any,
         instancesManager: {
           listMongoDBInstances: listMongoDBInstancesStub,
-        },
-        logger: { log: { warn() {} }, mongoLogId() {} },
-      } as any,
-=======
-          currentOp() {},
-          top() {},
-        } as DataService,
-        instance,
-        connectionStorage: new InMemoryConnectionStorage(),
+        } as any,
         logger: createNoopLoggerAndTelemetry(),
-        connectionInfo: TEST_CONNECTION_INFO,
+        initialConnectionInfo: TEST_CONNECTION_INFO,
       },
->>>>>>> f3726208
       { on() {}, cleanup() {}, addCleanup() {} } as any
     ));
   });
