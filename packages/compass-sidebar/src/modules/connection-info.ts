--- conflicted
+++ resolved
@@ -1,13 +1,5 @@
-<<<<<<< HEAD
 import { ConnectionStorage } from '@mongodb-js/connection-storage/renderer';
 import type { ConnectionInfo } from '@mongodb-js/connection-info';
-import { createLoggerAndTelemetry } from '@mongodb-js/compass-logging';
-=======
-import {
-  ConnectionStorage,
-  type ConnectionInfo,
-} from '@mongodb-js/connection-storage/renderer';
->>>>>>> 4a719aa3
 import type { RootAction } from '.';
 
 /**
