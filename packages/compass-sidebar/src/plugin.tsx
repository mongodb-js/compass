import React from 'react';
import { useLoggerAndTelemetry } from '@mongodb-js/compass-logging/provider';
import {
  ErrorBoundary,
  css,
  defaultSidebarWidth,
} from '@mongodb-js/compass-components';
import type { ConnectionInfo } from '@mongodb-js/connection-info';
import { useActiveWorkspace } from '@mongodb-js/compass-workspaces/provider';
import Sidebar from './components/legacy/sidebar';
import { usePreference } from 'compass-preferences-model/provider';
import MultipleConnectionSidebar from './components/multiple-connections/sidebar';

const errorBoundaryStyles = css({
  width: defaultSidebarWidth,
});

export interface SidebarPluginProps {
  showConnectionInfo?: boolean;
  initialConnectionInfo?: ConnectionInfo;
}

const SidebarPlugin: React.FunctionComponent<SidebarPluginProps> = ({
  showConnectionInfo,
  initialConnectionInfo,
}) => {
  const isMultiConnectionEnabled = usePreference(
    'enableNewMultipleConnectionSystem'
  );

  const activeWorkspace = useActiveWorkspace();
  const { log, mongoLogId } = useLoggerAndTelemetry('COMPASS-SIDEBAR-UI');

<<<<<<< HEAD
  let sidebar;
  if (isMultiConnectionEnabled) {
    sidebar = <MultipleConnectionSidebar />;
  } else {
    if (!initialConnectionInfo) {
      throw new Error(
        'Could not find a connection info for the single connection sidebar.'
      );
    }

    sidebar = (
      <Sidebar
        showConnectionInfo={showConnectionInfo}
        initialConnectionInfo={initialConnectionInfo}
        activeWorkspace={activeWorkspace}
      />
    );
  }
=======
  const sidebar = isMultiConnectionEnabled ? (
    <MultipleConnectionSidebar activeWorkspace={activeWorkspace} />
  ) : (
    <Sidebar
      showConnectionInfo={showConnectionInfo}
      activeWorkspace={activeWorkspace}
    />
  );
>>>>>>> bfe0225c

  return (
    <ErrorBoundary
      className={errorBoundaryStyles}
      displayName="Sidebar"
      onError={(error, errorInfo) => {
        log.error(
          mongoLogId(1001000148),
          'Sidebar',
          'Rendering sidebar failed',
          { error: error.message, errorInfo }
        );
      }}
    >
      {sidebar}
    </ErrorBoundary>
  );
};

export default SidebarPlugin;<|MERGE_RESOLUTION|>--- conflicted
+++ resolved
@@ -31,10 +31,9 @@
   const activeWorkspace = useActiveWorkspace();
   const { log, mongoLogId } = useLoggerAndTelemetry('COMPASS-SIDEBAR-UI');
 
-<<<<<<< HEAD
   let sidebar;
   if (isMultiConnectionEnabled) {
-    sidebar = <MultipleConnectionSidebar />;
+    sidebar = <MultipleConnectionSidebar activeWorkspace={activeWorkspace} />;
   } else {
     if (!initialConnectionInfo) {
       throw new Error(
@@ -50,16 +49,6 @@
       />
     );
   }
-=======
-  const sidebar = isMultiConnectionEnabled ? (
-    <MultipleConnectionSidebar activeWorkspace={activeWorkspace} />
-  ) : (
-    <Sidebar
-      showConnectionInfo={showConnectionInfo}
-      activeWorkspace={activeWorkspace}
-    />
-  );
->>>>>>> bfe0225c
 
   return (
     <ErrorBoundary
