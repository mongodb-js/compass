{
  "name": "compass-e2e-tests",
  "version": "1.0.0",
  "private": true,
  "description": "E2E test suite for Compass app that follows smoke tests / feature testing matrix",
  "scripts": {
    "clean": "node -e \"try { fs.rmdirSync('.mongodb', { recursive: true }); } catch (e) {}\" && node -e \"try { fs.rmdirSync('.log', { recursive: true }); } catch (e) {}\"",
    "eslint": "eslint",
    "prettier": "rm -f fixtures/*.json && prettier",
    "lint": "npm run eslint . && npm run prettier -- --check .",
    "depcheck": "depcheck",
    "check": "npm run lint && npm run depcheck",
    "pretest": "npm run unzip-fixtures",
    "test": "xvfb-maybe --auto-servernum --server-args=\"-screen 0 1024x768x24\" -- node index.js",
    "test-ci": "npm run test",
    "posttest-ci": "node ../../scripts/killall-mongo.js",
    "test-packaged": "npm run test -- -- --test-packaged-app",
    "test-packaged-ci": "npm run test-ci -- -- --test-packaged-app",
    "reformat": "rm -f fixtures/*.json && npm run prettier -- --write .",
    "start-server": "mongodb-runner start --port 27018 --dbpath ./.mongodb",
    "stop-server": "mongodb-runner stop --port 27018",
    "insert-data": "node ./scripts/insert-data.js",
    "unzip-fixtures": "node ./scripts/gunzip.js fixtures/*.gz",
    "testfast": "DISABLE_START_STOP=true BAIL=true DEBUG=*compass-e2e-tests* npm run test -- --no-native-modules --no-compile"
  },
  "dependencies": {
    "mongodb-compass": "^0.0.0-dev.0"
  },
  "peerDependencies": {
    "bson": "*"
  },
  "devDependencies": {
    "@mongodb-js/eslint-config-compass": "^0.5.0",
    "@mongodb-js/prettier-config-compass": "^0.4.0",
    "bson": "*",
    "chalk": "^4.1.2",
    "chai": "*",
    "chai-as-promised": "*",
    "chalk": "^4.1.2",
    "cross-spawn": "^7.0.3",
    "debug": "4.3.0",
    "depcheck": "*",
    "electron": "^13.5.1",
    "electron-rebuild": "^2.3.5",
    "eslint": "*",
    "fast-glob": "^3.2.7",
    "glob": "^7.1.6",
<<<<<<< HEAD
    "hadron-build": "^24.10.0",
    "lodash": "^4.17.21",
=======
    "hadron-build": "^24.11.0",
>>>>>>> 2cf04ae6
    "mocha": "*",
    "mongodb": "^4.2.2",
    "mongodb-runner": "^4.8.3",
    "playwright": "^1.16.3",
    "prettier": "*",
    "xvfb-maybe": "^0.2.1"
  }
}<|MERGE_RESOLUTION|>--- conflicted
+++ resolved
@@ -45,12 +45,8 @@
     "eslint": "*",
     "fast-glob": "^3.2.7",
     "glob": "^7.1.6",
-<<<<<<< HEAD
-    "hadron-build": "^24.10.0",
+    "hadron-build": "^24.11.0",
     "lodash": "^4.17.21",
-=======
-    "hadron-build": "^24.11.0",
->>>>>>> 2cf04ae6
     "mocha": "*",
     "mongodb": "^4.2.2",
     "mongodb-runner": "^4.8.3",
