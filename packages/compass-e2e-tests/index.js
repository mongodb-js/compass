const path = require('path');
const fs = require('fs');
const { promisify } = require('util');
const glob = require('glob');
const { sync: spawnSync } = require('cross-spawn');
const Mocha = require('mocha');
const debug = require('debug')('compass-e2e-tests');
const {
  rebuildNativeModules,
  compileCompassAssets,
  buildCompass,
} = require('./helpers/compass');
const { createUnlockedKeychain } = require('./helpers/keychain');

const keychain = createUnlockedKeychain();

async function setup() {
  await keychain.activate();
  debug('Starting MongoDB server and importing fixtures');
  spawnSync('npm', ['run', 'start-server'], { stdio: 'inherit' });
  spawnSync('npm', ['run', 'insert-data'], { stdio: 'inherit' });

  const LOG_PATH = path.resolve(__dirname, '.log');
  try {
    debug('Clearing out past logs');
    fs.rmdirSync(LOG_PATH, { recursive: true });
  } catch (e) {
    debug('.log dir already removed');
  }
}

function cleanup() {
  keychain.reset();
  debug('Stopping MongoDB server and cleaning up server data');
  try {
    spawnSync('npm', ['run', 'stop-server'], {
      // If it's taking too long we might as well kill the process and move on,
      // mongodb-runer is flaky sometimes and in ci `posttest-ci` script will
      // take care of additional clean up anyway
      timeout: 30_000,
      stdio: 'inherit',
    });
  } catch (e) {
    debug('Failed to stop MongoDB Server', e);
  }
  try {
    fs.rmdirSync('.mongodb', { recursive: true });
  } catch (e) {
    debug('Failed to clean up server data', e);
  }
}

async function main() {
  await setup();

  const shouldTestPackagedApp = process.argv.includes('--test-packaged-app');
  // Skip this step if you are running tests consecutively and don't need to
  // rebuild modules all the time
  const noNativeModules = process.argv.includes('--no-native-modules');
  // Skip this step if you want to run tests against your own compilation (e.g,
  // a dev build or a build running in watch mode that autorecompiles)
  const noCompile = process.argv.includes('--no-compile');

  if (shouldTestPackagedApp) {
    process.env.TEST_PACKAGED_APP = '1';
    debug('Building Compass before running the tests ...');
    await buildCompass();
  } else {
    delete process.env.TEST_PACKAGED_APP;
    debug('Preparing Compass before running the tests');
    if (!noNativeModules) {
      debug('Rebuilding native modules ...');
      await rebuildNativeModules();
    }
    if (!noCompile) {
      debug('Compiling Compass assets ...');
      await compileCompassAssets();
    }
  }

  const tests = await promisify(glob)('tests/**/*.{test,spec}.js', {
    cwd: __dirname,
  });

  const mocha = new Mocha({
    timeout: 120_000,
  });

  tests.forEach((testPath) => {
    mocha.addFile(path.join(__dirname, testPath));
  });

  mocha.run((failures) => {
<<<<<<< HEAD
    process.exitCode = failures ? 1 : 0;
    if (failures) {
      // TODO: Figure out why tests don’t exit without this.
      process.exit();
    }
=======
    cleanup();
    process.exitCode = failures ? 1 : 0;
>>>>>>> 9cf7ae6a
  });
}

process.once('SIGINT', () => {
  debug(`Process was interrupted. Cleaning-up and exiting.`);
  cleanup();
  process.kill(process.pid, 'SIGINT');
});

process.once('SIGTERM', () => {
  debug(`Process was terminated. Cleaning-up and exiting.`);
  cleanup();
  process.kill(process.pid, 'SIGTERM');
});

process.once('uncaughtException', (err) => {
  debug('Uncaught exception. Cleaning-up and exiting.');
  cleanup();
  throw err;
});

process.on('unhandledRejection', (err) => {
  debug('Unhandled exception. Cleaning-up and exiting.');
  cleanup();
  console.error(err.stack || err.message || err);
  process.exitCode = 1;
});

main();<|MERGE_RESOLUTION|>--- conflicted
+++ resolved
@@ -91,16 +91,8 @@
   });
 
   mocha.run((failures) => {
-<<<<<<< HEAD
-    process.exitCode = failures ? 1 : 0;
-    if (failures) {
-      // TODO: Figure out why tests don’t exit without this.
-      process.exit();
-    }
-=======
     cleanup();
     process.exitCode = failures ? 1 : 0;
->>>>>>> 9cf7ae6a
   });
 }
 
