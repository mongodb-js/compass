--- conflicted
+++ resolved
@@ -458,19 +458,11 @@
   const tabSelector = `[data-testid="${tabName}-tab-button"]`;
 
   if (selected === true) {
-<<<<<<< HEAD
-    return `${CollectionTab} [aria-selected="true"] ${tabSelector}`;
-  }
-
-  if (selected === false) {
-    return `${CollectionTab} [aria-selected="false"] ${tabSelector}`;
-=======
     return `${CollectionTab} [aria-selected="true"]${tabSelector}`;
   }
 
   if (selected === false) {
     return `${CollectionTab} [aria-selected="false"]${tabSelector}`;
->>>>>>> 37d0c014
   }
 
   return `${CollectionTab} ${tabSelector}`;
