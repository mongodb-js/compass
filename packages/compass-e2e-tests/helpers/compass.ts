import { inspect } from 'util';
import { ObjectId, EJSON } from 'bson';
import { promises as fs, rmdirSync } from 'fs';
import type Mocha from 'mocha';
import path from 'path';
import os from 'os';
import { execFile } from 'child_process';
import type { ExecFileOptions, ExecFileException } from 'child_process';
import { promisify } from 'util';
import zlib from 'zlib';
import { remote } from 'webdriverio';
import { rebuild } from '@electron/rebuild';
import type { ConsoleMessageType } from 'puppeteer';
import {
  run as packageCompass,
  compileAssets,
} from 'hadron-build/commands/release';
import { redactConnectionString } from 'mongodb-connection-string-url';
export * as Selectors from './selectors';
export * as Commands from './commands';
import * as Commands from './commands';
import type { CompassBrowser } from './compass-browser';
import type { LogEntry } from './telemetry';
import Debug from 'debug';
import semver from 'semver';
import crossSpawn from 'cross-spawn';
import { CHROME_STARTUP_FLAGS } from './chrome-startup-flags';

const debug = Debug('compass-e2e-tests');

const { gunzip } = zlib;
const { Z_SYNC_FLUSH } = zlib.constants;

const compileAssetsAsync = promisify(compileAssets);
const packageCompassAsync = promisify(packageCompass);

export const COMPASS_PATH = path.dirname(
  require.resolve('mongodb-compass/package.json')
);
export const LOG_PATH = path.resolve(__dirname, '..', '.log');
const OUTPUT_PATH = path.join(LOG_PATH, 'output');
export const SCREENSHOTS_PATH = path.join(LOG_PATH, 'screenshots');
const COVERAGE_PATH = path.join(LOG_PATH, 'coverage');

let MONGODB_VERSION = '';
let MONGODB_USE_ENTERPRISE =
  (process.env.MONGODB_VERSION?.endsWith('-enterprise') && 'yes') ?? 'no';

export const MONGODB_TEST_SERVER_PORT = Number(
  process.env.MONGODB_TEST_SERVER_PORT ?? 27091
);

export function updateMongoDBServerInfo() {
  try {
    const { stdout, stderr } = crossSpawn.sync(
      'npm',
      [
        'run',
        '--silent',
        /**
         * The server info update is done through a separate script and not by
         * using a MongoClient directly because doing so causes an unexplainable
         * segfault crash in e2e-coverage task in evergreen CI. Moving this
         * logic to a separate script seems to solve this problem, but if at any
         * point the issue returns, feel free to revert this whole change
         **/
        'server-info',
        '--',
        '--connectionString',
        `mongodb://127.0.0.1:${String(MONGODB_TEST_SERVER_PORT)}`,
      ],
      { encoding: 'utf-8' }
    );
    if (stderr?.length) {
      throw new Error(stderr);
    }
    const { version, enterprise } = JSON.parse(stdout);
    MONGODB_VERSION = version;
    MONGODB_USE_ENTERPRISE = enterprise ? 'yes' : 'no';
    debug(
      `Got server info: v${String(version)} (${
        enterprise ? 'enterprise' : 'community'
      })`
    );
  } catch (err) {
    (err as Error).message =
      'Failed trying to get MongoDB server info:\n\n' + (err as Error).message;
    throw err;
  }
}

export const serverSatisfies = (
  semverCondition: string,
  enterpriseExact?: boolean
) => {
  return (
    semver.satisfies(MONGODB_VERSION, semverCondition, {
      includePrerelease: true,
    }) &&
    (typeof enterpriseExact === 'boolean'
      ? (enterpriseExact && MONGODB_USE_ENTERPRISE === 'yes') ||
        (!enterpriseExact && MONGODB_USE_ENTERPRISE !== 'yes')
      : true)
  );
};

// For the user data dirs
let i = 0;

interface Coverage {
  main?: string;
  renderer?: string;
}

interface RenderLogEntry {
  timestamp: string;
  type: ConsoleMessageType;
  text: string;
  args: unknown;
}

interface CompassOptions {
  mode: 'electron' | 'web';
  writeCoverage?: boolean;
  needsCloseWelcomeModal?: boolean;
}

export class Compass {
  name: string;
  browser: CompassBrowser;
  mode: 'electron' | 'web';
  writeCoverage: boolean;
  needsCloseWelcomeModal: boolean;
  renderLogs: RenderLogEntry[];
  logs: LogEntry[];
  logPath?: string;
  userDataPath?: string;
  appName?: string;

  constructor(
    name: string,
    browser: CompassBrowser,
    {
      mode,
      writeCoverage = false,
      needsCloseWelcomeModal = false,
    }: CompassOptions
  ) {
    this.name = name;
    this.browser = browser;
    this.mode = mode;
    this.writeCoverage = writeCoverage;
    this.needsCloseWelcomeModal = needsCloseWelcomeModal;
    this.logs = [];
    this.renderLogs = [];

    for (const [k, v] of Object.entries(Commands)) {
      this.browser.addCommand(k, (...args) => {
        // eslint-disable-next-line @typescript-eslint/ban-ts-comment
        // @ts-ignore
        return v(browser, ...args);
      });
    }

    this.addDebugger();
  }

  async recordLogs(): Promise<void> {
    debug('Setting up renderer log listeners ...');
    const puppeteerBrowser = await this.browser.getPuppeteer();
    const pages = await puppeteerBrowser.pages();
    const page = pages[0];

    // TS infers the type of `message` correctly here, which would conflict with
    // what we get from `import type { ConsoleMessage } from 'puppeteer'`, so we
    // leave out an explicit type annotation.
    page.on('console', (message) => {
      const run = async () => {
        // human and machine readable, always UTC
        const timestamp = new Date().toISOString();

        // startGroup, endGroup, log, table, warning, etc.
        const type = message.type();

        const text = message.text();

        // first arg is usually == text, but not always
        const args = [];
        for (const arg of message.args()) {
          let value;
          try {
            value = await arg.jsonValue();
          } catch (err) {
            // there are still some edge cases we can't easily convert into text
            console.error('could not convert', arg);
            value = '¯\\_(ツ)_/¯';
          }
          args.push(value);
        }

        // uncomment to see browser logs
        //console.log({ timestamp, type, text, args });

        this.renderLogs.push({ timestamp, type, text, args });
      };
      void run();
    });

    // get the app logPath out of electron early in case the app crashes before we
    // close it and load the logs
    this.logPath = await this.browser.execute(() => {
      // eslint-disable-next-line @typescript-eslint/no-var-requires
      return require('electron').ipcRenderer.invoke('compass:logPath');
    });

    this.userDataPath = await this.browser.execute(() => {
      // eslint-disable-next-line @typescript-eslint/no-var-requires
      return require('electron').ipcRenderer.invoke('compass:userDataPath');
    });

    this.appName = await this.browser.execute(() => {
      // eslint-disable-next-line @typescript-eslint/no-var-requires
      return require('electron').ipcRenderer.invoke('compass:appName');
    });
  }

  addDebugger(): void {
    const browser = this.browser;
    const debugClient = debug.extend('webdriver:client');
    const browserProto = Object.getPrototypeOf(browser);

    // We can pull the own property names straight from browser, but brings up a
    // lot of things we're not interested. So this is just a list of the public
    // interface methods.
    const props = Object.getOwnPropertyNames(browserProto).concat(
      '$$',
      '$',
      'addCommand',
      'call',
      'custom$$',
      'custom$',
      'debug',
      'deleteCookies',
      'execute',
      'executeAsync',
      'getCookies',
      'getPuppeteer',
      'getWindowSize',
      'keys',
      'mock',
      'mockClearAll',
      'mockRestoreAll',
      'newWindow',
      'overwriteCommand',
      'pause',
      'react$$',
      'react$',
      'reloadSession',
      'savePDF',
      'saveRecordingScreen',
      'saveScreenshot',
      'setCookies',
      'setTimeout',
      'setWindowSize',
      'switchWindow',
      'throttle',
      'touchAction',
      'uploadFile',
      'url',
      'waitUntil'
    );

    for (const prop of props) {
      // disable emit logging for now because it is very noisy
      if (prop.includes('.') || prop === 'emit') {
        continue;
      }

      const protoDescriptor = Object.getOwnPropertyDescriptor(
        browserProto,
        prop
      );
      const browserDescriptor = Object.getOwnPropertyDescriptor(browser, prop);
      const descriptor = protoDescriptor || browserDescriptor;
      if (!descriptor || typeof descriptor.value !== 'function') {
        continue;
      }

      const origFn = descriptor.value;
      descriptor.value = function (...args: any[]) {
        debugClient(
          `${prop}(${args
            .map((arg) => redact(inspect(arg, { breakLength: Infinity })))
            .join(', ')})`
        );

        const stack = new Error(prop).stack ?? '';

        let result;
        try {
          // eslint-disable-next-line prefer-const
          result = origFn.call(this, ...args);
        } catch (error) {
          // In this case the method threw synchronously
          augmentError(error as Error, stack);
          throw error;
        }

        // Many of the webdriverio browser methods are chainable, so rather just
        // return their objects as is. They are also promises, but resolving
        // them will mess with the chainability.
        if (protoDescriptor && result && result.then) {
          // If the result looks like a promise, resolve it and look for errors
          return result.catch((error: Error) => {
            augmentError(error, stack);
            throw error;
          });
        }

        // return the synchronous result for our browser commands or possibly
        // chainable thing as is for builtin browser commands
        return result;
      };

      Object.defineProperty(
        protoDescriptor ? browserProto : browser,
        prop,
        descriptor
      );
    }
  }

  async stop(): Promise<void> {
    // TODO: we don't have main logs to write :(
    /*
    const mainLogs = [];
    const mainLogPath = path.join(
      LOG_PATH,
      `electron-main.${name}.log`
    );
    debug(`Writing application main process log to ${mainLogPath}`);
    await fs.writeFile(mainLogPath, mainLogs.join('\n'));
    */

    const renderLogPath = path.join(
      LOG_PATH,
      `electron-render.${this.name}.json`
    );
    debug(`Writing application render process log to ${renderLogPath}`);
    await fs.writeFile(renderLogPath, JSON.stringify(this.renderLogs, null, 2));

    if (this.writeCoverage) {
      // coverage
      debug('Writing coverage');
      const coverage: Coverage = await this.browser.executeAsync((done) => {
        void (async () => {
          // eslint-disable-next-line @typescript-eslint/no-var-requires
          const mainCoverage = await require('electron').ipcRenderer.invoke(
            'coverage'
          );
          done({
            main: JSON.stringify(mainCoverage, null, 4),
            renderer: JSON.stringify((window as any).__coverage__, null, 4),
          });
        })();
      });
      if (coverage.main) {
        await fs.writeFile(
          path.join(COVERAGE_PATH, `main.${this.name}.log`),
          coverage.main
        );
      }
      if (coverage.renderer) {
        await fs.writeFile(
          path.join(COVERAGE_PATH, `renderer.${this.name}.log`),
          coverage.renderer
        );
      }
    }

    debug('Stopping Compass application');
    await this.browser.deleteSession();

    const compassLog = await getCompassLog(this.logPath ?? '');
    const compassLogPath = path.join(LOG_PATH, `compass-log.${this.name}.log`);
    debug(`Writing Compass application log to ${compassLogPath}`);
    await fs.writeFile(compassLogPath, compassLog.raw);
    this.logs = compassLog.structured;
  }
}

interface StartCompassOptions {
  firstRun?: boolean;
  // TODO: these are probably electron-only and not for compass-web
  noWaitForConnectionScreen?: boolean;
  extraSpawnArgs?: string[];
  wrapBinary?: (binary: string) => Promise<string> | string;
}

let defaultUserDataDir: string | undefined;

export function removeUserDataDir(): void {
  if (!defaultUserDataDir) {
    return;
  }
  debug('Removing user data');
  try {
    // this is sync so we can use it in cleanup() in index.ts
    rmdirSync(defaultUserDataDir, { recursive: true });
  } catch (e) {
    debug(
      `Failed to remove temporary user data directory at ${defaultUserDataDir}:`
    );
    debug(e);
  }
}

async function getCompassExecutionParameters(): Promise<{
  testPackagedApp: boolean;
  binary: string;
}> {
  const testPackagedApp = ['1', 'true'].includes(
    process.env.TEST_PACKAGED_APP ?? ''
  );
  const binary = testPackagedApp
    ? getCompassBinPath(await getCompassBuildMetadata())
    : require('electron');
  return { testPackagedApp, binary };
}

function execFileIgnoreError(
  path: string,
  args: readonly string[],
  opts: ExecFileOptions
): Promise<{
  error: ExecFileException | null;
  stdout: string;
  stderr: string;
}> {
  return new Promise((resolve) => {
    execFile(path, args, opts, function (error, stdout, stderr) {
      resolve({
        error,
        stdout,
        stderr,
      });
    });
  });
}

export async function runCompassOnce(args: string[], timeout = 30_000) {
  const { binary } = await getCompassExecutionParameters();
  debug('spawning compass...', {
    binary,
    COMPASS_PATH,
    defaultUserDataDir,
    args,
    timeout,
  });
  // For whatever reason, running the compass CLI frequently completes what it
  // was set to do and then exits the process with error code 1 and no other
  // output. So while figuring out what's going on, don't ever throw but do log
  // the error. Assertions that follow runCompassOnce() can then check if it did
  // what it was supposed to do and fail if it didn't.
  const { error, stdout, stderr } = await execFileIgnoreError(
    binary,
    [
      COMPASS_PATH,
      // When running binary without webdriver, we need to pass the same flags
      // as we pass when running with webdriverio to have similar behaviour.
      ...CHROME_STARTUP_FLAGS,
      `--user-data-dir=${String(defaultUserDataDir)}`,
      ...args,
    ],
    {
      timeout,
      env: {
        ...process.env,
        // prevent xdg-settings: unknown desktop environment error logs
        DE: 'generic',
      },
    }
  );
  debug('Ran compass with args', { args, error, stdout, stderr });
  return { stdout, stderr };
}

<<<<<<< HEAD
async function startCompassElectron(
=======
async function startCompass(
  name: string,
>>>>>>> beb07e99
  opts: StartCompassOptions = {}
): Promise<Compass> {
  const { testPackagedApp, binary } = await getCompassExecutionParameters();
  const nowFormatted = formattedDate();
  let needsCloseWelcomeModal: boolean;

  // If this is not the first run, but we want it to be, delete the user data
  // dir so it will be recreated below.
  if (defaultUserDataDir && opts.firstRun) {
    removeUserDataDir();
    // windows seems to be weird about us deleting and recreating this dir, so
    // just make a new one for next time
    defaultUserDataDir = undefined;
    needsCloseWelcomeModal = true;
  } else {
    // Need to close the welcome modal if firstRun is undefined or true, because
    // in those cases we do not pass --showed-network-opt-in=true, but only
    // if Compass hasn't been run before (i.e. defaultUserDataDir is defined)
    needsCloseWelcomeModal = !defaultUserDataDir && opts.firstRun !== false;
  }

  // Calculate the userDataDir once so it will be the same between runs. That
  // way we can test first run vs second run experience.
  if (!defaultUserDataDir) {
    defaultUserDataDir = path.join(
      os.tmpdir(),
      `user-data-dir-${Date.now().toString(32)}-${++i}`
    );
  }
  const chromedriverLogPath = path.join(
    LOG_PATH,
    `chromedriver.${nowFormatted}.log`
  );
  const webdriverLogPath = path.join(LOG_PATH, 'webdriver');

  // Ensure that the user data dir exists
  await fs.mkdir(defaultUserDataDir, { recursive: true });

  // Chromedriver will fail if log path doesn't exist, webdriver doesn't care,
  // for consistency let's mkdir for both of them just in case
  await fs.mkdir(path.dirname(chromedriverLogPath), { recursive: true });
  await fs.mkdir(webdriverLogPath, { recursive: true });
  await fs.mkdir(OUTPUT_PATH, { recursive: true });
  await fs.mkdir(SCREENSHOTS_PATH, { recursive: true });
  await fs.mkdir(COVERAGE_PATH, { recursive: true });

  const chromeArgs = [];

  if (!testPackagedApp) {
    // https://www.electronjs.org/docs/latest/tutorial/automated-testing#with-webdriverio
    chromeArgs.push(`--app=${COMPASS_PATH}`);
    //process.chdir(COMPASS_PATH); // TODO: do we need this?
  }

  // https://peter.sh/experiments/chromium-command-line-switches/
  // https://www.electronjs.org/docs/latest/api/command-line-switches
  chromeArgs.push(
    ...CHROME_STARTUP_FLAGS,
    `--user-data-dir=${defaultUserDataDir}`,

    // chomedriver options
    // TODO: cant get this to work
    //`--log-path=${chromedriverLogPath}`,
    //'--verbose',

    // electron/chromium options
    // TODO: cant get this to work either
    //'--enable-logging=file',
    //`--log-file=${chromedriverLogPath}`,
    //'--log-level=INFO',
    //'--v=1',
    // --vmodule=pattern

    // by default make sure we get the welcome modal
    ...(opts.firstRun === false ? ['--showed-network-opt-in=true'] : []),

    ...(opts.extraSpawnArgs ?? [])
  );

  // Electron on Windows interprets its arguments in a weird way where
  // the second positional argument inserted by webdriverio (about:blank)
  // throws it off and won't let it start because it then interprets the first
  // positional argument as an app path.
  if (
    process.platform === 'win32' &&
    chromeArgs.some((arg) => !arg.startsWith('--'))
  ) {
    chromeArgs.push('--');
  }

  // webdriverio automatically prepends '--' to options that do not already have it.
  // We need the ability to pass positional arguments, though.
  // https://github.com/webdriverio/webdriverio/blob/1825c633aead82bc650dff1f403ac30cff7c7cb3/packages/devtools/src/launcher.ts#L37-L39
  (chromeArgs as any).map = function () {
    return [...this];
  };

  // https://webdriver.io/docs/options/#webdriver-options
  const webdriverOptions = {
    logLevel: 'info' as const,
    outputDir: webdriverLogPath,
  };

  // https://webdriver.io/docs/options/#webdriverio
  const wdioOptions = {
    // default is 3000ms
    waitforTimeout: process.env.COMPASS_TEST_DEFAULT_WAITFOR_TIMEOUT
      ? Number(process.env.COMPASS_TEST_DEFAULT_WAITFOR_TIMEOUT)
      : 120_000, // shorter than the test timeout so the exact line will fail, not the test
    // default is 500ms
    waitforInterval: process.env.COMPASS_TEST_DEFAULT_WAITFOR_INTERVAL
      ? Number(process.env.COMPASS_TEST_DEFAULT_WAITFOR_INTERVAL)
      : 100,
  };

  const maybeWrappedBinary = (await opts.wrapBinary?.(binary)) ?? binary;

  process.env.APP_ENV = 'webdriverio';
  // For webdriverio env we are changing appName so that keychain records do not
  // overlap with anything else
  process.env.HADRON_PRODUCT_NAME_OVERRIDE = 'MongoDB Compass WebdriverIO';
  process.env.DEBUG = `${process.env.DEBUG ?? ''},mongodb-compass:main:logging`;
  process.env.MONGODB_COMPASS_TEST_LOG_DIR = path.join(LOG_PATH, 'app');
  process.env.CHROME_LOG_FILE = chromedriverLogPath;

  // Guide cues might affect too many tests in a way where the auto showing of the cue prevents
  // clicks from working on elements. Dealing with this case-by-case is way too much work, so
  // we disable the cues completely for the e2e tests
  process.env.DISABLE_GUIDE_CUES = 'true';

  const options = {
    capabilities: {
      browserName: 'chrome',
      // https://chromedriver.chromium.org/capabilities#h.p_ID_106
      'goog:chromeOptions': {
        binary: maybeWrappedBinary,
        args: chromeArgs,
      },
      // more chrome options
      /*
      'loggingPrefs': {
        browser: 'ALL',
        driver: 'ALL'
      },
      'goog:loggingPrefs': {
        browser: 'ALL',
        driver: 'ALL'
      }
      */
    },
    ...webdriverOptions,
    ...wdioOptions,
    ...opts,
  };

  debug('Starting compass via webdriverio with the following configuration:');
  debug(JSON.stringify(options, null, 2));

  let browser: CompassBrowser;

  try {
    browser = await remote(options);
  } catch (err) {
    debug('Failed to start remote webdriver session', {
      error: (err as Error).stack,
    });
    // Sometimes when webdriver fails to start the remote session, we end up
    // with a running app that hangs the test runner in CI causing the run to
    // fail with idle timeout. We will try to clean up a potentially hanging app
    // before rethrowing an error

    // ps-list is ESM-only in recent versions.
    // eslint-disable-next-line @typescript-eslint/consistent-type-imports
    const { default: psList }: typeof import('ps-list') = await eval(
      `import('ps-list')`
    );
    const processList = await psList();

    const filteredProcesses = processList.filter((p) => {
      return (
        p.ppid === process.pid &&
        (p.cmd?.startsWith(binary) ||
          /(MongoDB Compass|Electron|electron)/.test(p.name))
      );
    });

    debug(
      filteredProcesses.length === 0
        ? `Found no application running that need to be closed (following processes were spawned by this: ${processList
            .filter((p) => {
              return p.ppid === process.pid;
            })
            .map((p) => {
              return p.name;
            })
            .join(', ')})`
        : `Found following applications running: ${filteredProcesses
            .map((p) => {
              return p.name;
            })
            .join(', ')}`
    );

    filteredProcesses.forEach((p) => {
      try {
        debug(`Killing process ${p.name} with PID ${p.pid}`);
        if (process.platform === 'win32') {
          crossSpawn.sync('taskkill', ['/PID', String(p.pid), '/F', '/T']);
        } else {
          process.kill(p.pid);
        }
      } catch (err) {
        debug(`Failed to kill process ${p.name} with PID ${p.pid}`, {
          error: (err as Error).stack,
        });
      }
    });
    throw err;
  }

<<<<<<< HEAD
  const compass = new Compass(browser, {
    mode: 'electron',
    writeCoverage: !testPackagedApp,
=======
  const compass = new Compass(name, browser, {
    testPackagedApp,
>>>>>>> beb07e99
    needsCloseWelcomeModal,
  });

  await compass.recordLogs();

  return compass;
}

export async function startBrowser() {
  const browser: CompassBrowser = await remote({
    capabilities: { browserName: 'chrome' },
  });
  const compass = new Compass(browser, {
    mode: 'web',
    writeCoverage: false,
    needsCloseWelcomeModal: false,
  });

  await compass.recordLogs();

  return compass;
}

/**
 * @param {string} logPath The compass application log path
 * @returns {Promise<CompassLog>}
 */
async function getCompassLog(logPath: string): Promise<any> {
  const names = await fs.readdir(logPath);
  const logNames = names.filter((name) => name.endsWith('_log.gz'));

  if (!logNames.length) {
    debug('no log output indicator found!');
    return { raw: Buffer.from(''), structured: [] };
  }

  // find the latest log file
  let latest = 0;
  let lastName = logNames[0];
  for (const name of logNames.slice(1)) {
    const id = name.slice(0, name.indexOf('_'));
    const time = new ObjectId(id).getTimestamp().valueOf();
    if (time > latest) {
      latest = time;
      lastName = name;
    }
  }

  const filename = path.join(logPath, lastName);
  debug('reading Compass application logs from', filename);
  const contents = await promisify(gunzip)(await fs.readFile(filename), {
    finishFlush: Z_SYNC_FLUSH,
  });
  return {
    raw: contents,
    structured: contents
      .toString()
      .split('\n')
      .filter((line) => line.trim())
      .map((line) => {
        try {
          return EJSON.parse(line);
        } catch {
          return { unparsabableLine: line };
        }
      }),
  };
}

function formattedDate(): string {
  // Mimicking webdriver path with this for consistency
  return new Date().toISOString().replace(/:/g, '-').replace(/Z$/, '');
}

export async function rebuildNativeModules(
  compassPath = COMPASS_PATH
): Promise<void> {
  const fullCompassPath = require.resolve(
    path.join(compassPath, 'package.json')
  );
  const {
    config: {
      hadron: { rebuild: rebuildConfig },
    },
  } = JSON.parse(await fs.readFile(fullCompassPath, 'utf8'));

  const fullElectronPath = require.resolve('electron/package.json');
  const electronVersion = JSON.parse(
    await fs.readFile(fullElectronPath, 'utf8')
  ).version;

  await rebuild({
    ...rebuildConfig,
    electronVersion,
    buildPath: compassPath,
    // monorepo root, so that the root packages are also inspected
    projectRootPath: path.resolve(compassPath, '..', '..'),
  });
}

export async function compileCompassAssets(
  compassPath = COMPASS_PATH
): Promise<void> {
  // eslint-disable-next-line @typescript-eslint/ban-ts-comment
  // @ts-ignore some weirdness from util-callbackify
  await compileAssetsAsync({ dir: compassPath });
}

async function getCompassBuildMetadata(): Promise<BinPathOptions> {
  try {
    let metadata;
    if (process.env.COMPASS_APP_PATH && process.env.COMPASS_APP_NAME) {
      metadata = {
        appPath: process.env.COMPASS_APP_PATH,
        packagerOptions: { name: process.env.COMPASS_APP_NAME },
      };
    } else {
      metadata = require('mongodb-compass/dist/target.json');
    }
    // Double-checking that Compass app path exists, not only the metadata
    await fs.stat(metadata.appPath);
    debug('Existing Compass found', metadata);
    return metadata;
  } catch (e: any) {
    debug('Existing Compass build not found', e);
    throw new Error(
      `Compass package metadata doesn't exist. Make sure you built Compass before running e2e tests: ${e.message}`
    );
  }
}

export async function buildCompass(
  force = false,
  compassPath = COMPASS_PATH
): Promise<void> {
  if (!force) {
    try {
      await getCompassBuildMetadata();
      return;
    } catch (e) {
      // No compass build found, let's build it
    }
  }

  await packageCompassAsync({
    dir: compassPath,
    skip_installer: true,
  });
}

type BinPathOptions = {
  appPath: string;
  packagerOptions: {
    name: string;
  };
};

export function getCompassBinPath({
  appPath,
  packagerOptions,
}: BinPathOptions): string {
  const { name } = packagerOptions;

  switch (process.platform) {
    case 'win32':
      return path.join(appPath, `${name}.exe`);
    case 'linux':
      return path.join(appPath, name);
    case 'darwin':
      return path.join(appPath, 'Contents', 'MacOS', name);
    default:
      throw new Error(
        `Unsupported platform: don't know where the app binary is for ${process.platform}`
      );
  }
}

function augmentError(error: Error, stack: string) {
  const lines = stack.split('\n');
  const strippedLines = lines.filter((line, index) => {
    // try to only contain lines that originated in this workspace
    if (index === 0) {
      return true;
    }
    if (line.startsWith('    at augmentError')) {
      return false;
    }
    if (line.startsWith('    at Object.descriptor.value [as')) {
      return false;
    }
    if (line.includes('node_modules')) {
      return false;
    }
    if (line.includes('helpers/')) {
      return true;
    }
    if (line.includes('tests/')) {
      return true;
    }
    return false;
  });

  if (strippedLines.length === 1) {
    return;
  }

  error.stack = `${error.stack ?? ''}\nvia ${strippedLines.join('\n')}`;
}

export async function init(
  name?: string,
  opts: StartCompassOptions = {}
): Promise<Compass> {
<<<<<<< HEAD
  const compass = await startCompassElectron(opts);
=======
  // Unfortunately mocha's type is that this.test inside a test or hook is
  // optional even though it always exists. So we have a lot of
  // this.test?.fullTitle() and therefore we hopefully won't end up with a lot
  // of dates in filenames in reality.
  const compass = await startCompass(pathName(name ?? formattedDate()), opts);
>>>>>>> beb07e99

  const { browser } = compass;

  if (compass.needsCloseWelcomeModal) {
    await browser.closeWelcomeModal();
  }
  if (!opts.noWaitForConnectionScreen) {
    await browser.waitForConnectionScreen();
  }

  return compass;
}

export async function cleanup(compass?: Compass): Promise<void> {
  if (!compass) {
    return;
  }

  let timeoutId;
  const timeoutPromise = new Promise<void>((resolve) => {
    timeoutId = setTimeout(() => {
      console.error('It took too long to close compass');
      resolve();
    }, 30000);
  });

  const closePromise = (async function close(): Promise<void> {
    try {
      await compass.stop();
    } catch (err) {
      debug('An error occurred while stopping compass:');
      debug(err);
      try {
        // make sure the process can exit
        await compass.browser.deleteSession();
      } catch (_) {
        debug('browser already closed');
      }
    }
    clearTimeout(timeoutId);
    return;
  })();

  return Promise.race([timeoutPromise, closePromise]);
}

function pathName(text: string) {
  return text
    .replace(/ /g, '-') // spaces to dashes
    .replace(/[^a-z0-9-_]/gi, ''); // strip everything non-ascii (for now)
}

function screenshotPathName(text: string) {
  return `screenshot-${pathName(text)}.png`;
}

/**
 * @param {string} filename
 */
export function outputFilename(filename: string): string {
  return path.join(OUTPUT_PATH, filename);
}

export async function screenshotIfFailed(
  compass: Compass,
  test?: Mocha.Hook | Mocha.Test
): Promise<void> {
  // NOTE: you cannot use this inside a test because the test wouldn't be marked
  // as failed yet. It is made for use inside an afterEach() to go with the
  // pattern where we init() compass in a before() hook and cleanup() in an
  // after() hook.
  if (test) {
    if (test.state === undefined) {
      // if there's no state, then it is probably because the before() hook failed
      await compass.browser.screenshot(
        screenshotPathName(`${test.fullTitle()}-hook`)
      );
    } else if (test.state === 'failed') {
      await compass.browser.screenshot(screenshotPathName(test.fullTitle()));
    }
  }
}

const SENSITIVE_ENV_VARS = [
  'E2E_TESTS_ATLAS_PASSWORD',
  'E2E_TESTS_ATLAS_IAM_ACCESS_KEY_ID',
  'E2E_TESTS_ATLAS_IAM_SECRET_ACCESS_KEY',
];

function redact(value: string): string {
  for (const field of SENSITIVE_ENV_VARS) {
    if (process.env[field] === undefined) {
      continue;
    }

    const quoted = `'${process.env[field] as string}'`;
    // /regex/s would be ideal, but we'd have to escape the value to not be
    // interpreted as a regex.
    while (value.indexOf(quoted) !== -1) {
      value = value.replace(quoted, "'$" + field + "'");
    }
  }

  // This is first going to try and parse the value as a connection string
  // before falling back to some regular expressions. Sometimes we pass a
  // connection string to a command, more often there's a connection string deep
  // in there somewhere.
  value = redactConnectionString(value, { replacementString: '<redacted>' });

  return value;
}

export function subtestTitle(
  test: Mocha.Runnable | undefined,
  step: string
): string {
  // Sometimes we start and stop compass multiple times in the same test. In
  // that case it is handy to give them unique names. That's what this function
  // is for.
  const title = test?.fullTitle() ?? formattedDate();
  return `${title}_${step}`;
}<|MERGE_RESOLUTION|>--- conflicted
+++ resolved
@@ -10,6 +10,7 @@
 import zlib from 'zlib';
 import { remote } from 'webdriverio';
 import { rebuild } from '@electron/rebuild';
+import type { RebuildOptions } from '@electron/rebuild';
 import type { ConsoleMessageType } from 'puppeteer';
 import {
   run as packageCompass,
@@ -485,12 +486,8 @@
   return { stdout, stderr };
 }
 
-<<<<<<< HEAD
 async function startCompassElectron(
-=======
-async function startCompass(
   name: string,
->>>>>>> beb07e99
   opts: StartCompassOptions = {}
 ): Promise<Compass> {
   const { testPackagedApp, binary } = await getCompassExecutionParameters();
@@ -711,14 +708,9 @@
     throw err;
   }
 
-<<<<<<< HEAD
-  const compass = new Compass(browser, {
+  const compass = new Compass(name, browser, {
     mode: 'electron',
     writeCoverage: !testPackagedApp,
-=======
-  const compass = new Compass(name, browser, {
-    testPackagedApp,
->>>>>>> beb07e99
     needsCloseWelcomeModal,
   });
 
@@ -727,11 +719,11 @@
   return compass;
 }
 
-export async function startBrowser() {
+export async function startBrowser(name: string) {
   const browser: CompassBrowser = await remote({
     capabilities: { browserName: 'chrome' },
   });
-  const compass = new Compass(browser, {
+  const compass = new Compass(name, browser, {
     mode: 'web',
     writeCoverage: false,
     needsCloseWelcomeModal: false,
@@ -746,7 +738,9 @@
  * @param {string} logPath The compass application log path
  * @returns {Promise<CompassLog>}
  */
-async function getCompassLog(logPath: string): Promise<any> {
+async function getCompassLog(
+  logPath: string
+): Promise<{ raw: Buffer; structured: any[] }> {
   const names = await fs.readdir(logPath);
   const logNames = names.filter((name) => name.endsWith('_log.gz'));
 
@@ -810,13 +804,15 @@
     await fs.readFile(fullElectronPath, 'utf8')
   ).version;
 
-  await rebuild({
+  const rebuildOpts: RebuildOptions = {
     ...rebuildConfig,
     electronVersion,
     buildPath: compassPath,
     // monorepo root, so that the root packages are also inspected
     projectRootPath: path.resolve(compassPath, '..', '..'),
-  });
+  };
+
+  await rebuild(rebuildOpts);
 }
 
 export async function compileCompassAssets(
@@ -839,13 +835,15 @@
       metadata = require('mongodb-compass/dist/target.json');
     }
     // Double-checking that Compass app path exists, not only the metadata
-    await fs.stat(metadata.appPath);
+    await fs.stat(metadata.appPath as string);
     debug('Existing Compass found', metadata);
     return metadata;
-  } catch (e: any) {
+  } catch (e: unknown) {
     debug('Existing Compass build not found', e);
     throw new Error(
-      `Compass package metadata doesn't exist. Make sure you built Compass before running e2e tests: ${e.message}`
+      `Compass package metadata doesn't exist. Make sure you built Compass before running e2e tests: ${
+        (e as Error).message
+      }`
     );
   }
 }
@@ -932,15 +930,14 @@
   name?: string,
   opts: StartCompassOptions = {}
 ): Promise<Compass> {
-<<<<<<< HEAD
-  const compass = await startCompassElectron(opts);
-=======
   // Unfortunately mocha's type is that this.test inside a test or hook is
   // optional even though it always exists. So we have a lot of
   // this.test?.fullTitle() and therefore we hopefully won't end up with a lot
   // of dates in filenames in reality.
-  const compass = await startCompass(pathName(name ?? formattedDate()), opts);
->>>>>>> beb07e99
+  const compass = await startCompassElectron(
+    pathName(name ?? formattedDate()),
+    opts
+  );
 
   const { browser } = compass;
 
