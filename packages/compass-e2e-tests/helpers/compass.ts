--- conflicted
+++ resolved
@@ -268,11 +268,7 @@
 
 interface StartCompassOptions {
   firstRun?: boolean;
-<<<<<<< HEAD
-  noCloseSettingsModal?: boolean;
   noWaitForConnectionScreen?: boolean;
-=======
->>>>>>> db0f5839
   extraSpawnArgs?: string[];
   wrapBinary?: (binary: string) => Promise<string> | string;
 }
@@ -407,19 +403,17 @@
     ...(opts.extraSpawnArgs ?? [])
   );
 
-<<<<<<< HEAD
+  if (opts.firstRun === undefined) {
+    // by default make sure we don't get the welcome modal
+    chromeArgs.push('--showed-network-opt-in=true');
+  }
+
   // webdriverio automatically prepends '--' to options that do not already have it.
   // We need the ability to pass positional arguments, though.
   // https://github.com/webdriverio/webdriverio/blob/1825c633aead82bc650dff1f403ac30cff7c7cb3/packages/devtools/src/launcher.ts#L37-L39
   (chromeArgs as any).map = function () {
     return [...this];
   };
-=======
-  if (opts.firstRun === undefined) {
-    // by default make sure we don't get the welcome modal
-    chromeArgs.push('--showed-network-opt-in=true');
-  }
->>>>>>> db0f5839
 
   // https://webdriver.io/docs/options/#webdriver-options
   const webdriverOptions = {
@@ -676,16 +670,11 @@
 
   const { browser } = compass;
 
-<<<<<<< HEAD
   if (!opts.noWaitForConnectionScreen) {
     await browser.waitForConnectionScreen();
   }
-  if (compass.isFirstRun && !opts.noCloseSettingsModal) {
+  if (opts.firstRun) {
     await browser.closeSettingsModal();
-=======
-  if (opts.firstRun) {
-    await browser.closeWelcomeModal();
->>>>>>> db0f5839
   }
 
   await browser.waitForConnectionScreen();
