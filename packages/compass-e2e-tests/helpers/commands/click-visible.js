--- conflicted
+++ resolved
@@ -1,13 +1,9 @@
 module.exports = function (app) {
   return async function clickVisible(selector) {
     const { client } = app;
-<<<<<<< HEAD
     const element = await client.$(selector);
+    await element.waitForDisplayed();
+    await client.waitForAnimations(selector);
     await element.click();
-=======
-    await client.waitForVisible(selector);
-    await client.waitForAnimations(selector);
-    await client.click(selector);
->>>>>>> 9cf7ae6a
   };
 };