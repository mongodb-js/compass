const clipboard = require('clipboardy');
const debug = require('debug')('compass-e2e-tests').extend('set-ace-value');

const FOCUS_TAG = 'textarea';
const FOCUS_CLASS = 'ace_text-input';

module.exports = function (compass) {
  return async function setAceValue(selector, value) {
    const { browser } = compass;

    // make sure the right element is focused before we continue
    await browser.waitUntil(async () => {
      await browser.clickVisible(`${selector} .ace_scroller`);

      const aceElement = await browser.$(`${selector} .ace_text-input`);
      const focused = await aceElement.isFocused();

      if (!focused) {
        debug(
          `expected "${FOCUS_TAG}.${FOCUS_CLASS}" to be focused but was not"`
        );
      }

      return focused;
    });

    const META = process.platform === 'darwin' ? 'Meta' : 'Control';

    await browser.keys([META, 'a']);
    await browser.keys([META]); // meta a second time to release it
    await browser.keys(['Backspace']);

    await clipboard.write(value);

    // For whatever reason it is shift-insert and not cmd-v  ¯\_(ツ)_/¯
    // https://twitter.com/webdriverio/status/812034986341789696?lang=en
    // https://bugs.chromium.org/p/chromedriver/issues/detail?id=30
<<<<<<< HEAD
    if (process.platform === 'darwin') {
      await browser.keys(['Shift', 'Insert']);
      await browser.keys(['Shift']); // shift a second time to release it
    } else {
      await browser.keys(['Control', 'v']);
      await browser.keys(['Control']); // control a second time to release it
    }
=======
    await browser.keys(['Shift', 'Insert']);
    await browser.keys(['Shift']); // shift a second time to release it
>>>>>>> 3b7091d6
  };
};<|MERGE_RESOLUTION|>--- conflicted
+++ resolved
@@ -35,17 +35,7 @@
     // For whatever reason it is shift-insert and not cmd-v  ¯\_(ツ)_/¯
     // https://twitter.com/webdriverio/status/812034986341789696?lang=en
     // https://bugs.chromium.org/p/chromedriver/issues/detail?id=30
-<<<<<<< HEAD
-    if (process.platform === 'darwin') {
-      await browser.keys(['Shift', 'Insert']);
-      await browser.keys(['Shift']); // shift a second time to release it
-    } else {
-      await browser.keys(['Control', 'v']);
-      await browser.keys(['Control']); // control a second time to release it
-    }
-=======
     await browser.keys(['Shift', 'Insert']);
     await browser.keys(['Shift']); // shift a second time to release it
->>>>>>> 3b7091d6
   };
 };