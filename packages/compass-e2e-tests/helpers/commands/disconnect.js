const { delay } = require('../delay');
const Selectors = require('../selectors');

<<<<<<< HEAD
async function closeConnectionModal(compass) {
  const { browser } = compass;
=======
async function closeConnectionModal({ browser }) {
>>>>>>> 3b7091d6
  await browser.clickVisible(Selectors.CancelConnectionButton);
  const connectionModalContentElement = await browser.$(
    Selectors.ConnectionStatusModalContent
  );
  await connectionModalContentElement.waitForExist({
    reverse: true,
  });
}

module.exports = function (compass) {
  return async function () {
    const { browser } = compass;

    const cancelConnectionButtonElement = await browser.$(
      Selectors.CancelConnectionButton
    );
    // If we are still connecting, let's try cancelling the connection first
    if (await cancelConnectionButtonElement.isDisplayed()) {
      try {
        await closeConnectionModal(compass);
      } catch (e) {
        // If that failed, the button was probably gone before we managed to
        // click it. Let's go through the whole disconnecting flow now
      }
    }

    await delay(100);

    await browser.execute(() => {
      require('electron').ipcRenderer.emit('app:disconnect');
    });

    const element = await browser.$(Selectors.ConnectSection);
    await element.waitForDisplayed();

    await browser.clickVisible(Selectors.SidebarNewConnectionButton);
    await delay(100);
  };
};<|MERGE_RESOLUTION|>--- conflicted
+++ resolved
@@ -1,12 +1,7 @@
 const { delay } = require('../delay');
 const Selectors = require('../selectors');
 
-<<<<<<< HEAD
-async function closeConnectionModal(compass) {
-  const { browser } = compass;
-=======
 async function closeConnectionModal({ browser }) {
->>>>>>> 3b7091d6
   await browser.clickVisible(Selectors.CancelConnectionButton);
   const connectionModalContentElement = await browser.$(
     Selectors.ConnectionStatusModalContent
