--- conflicted
+++ resolved
@@ -14,8 +14,6 @@
 
     await client.keys(parse === true ? `JSON.stringify(${str})` : str);
     await client.keys('\uE007');
-<<<<<<< HEAD
-
     const shellLoaderElement = await client.$(Selectors.ShellLoader);
     if (shellLoaderElement.isDisplayed()) {
       await shellLoaderElement.waitForDisplayed({
@@ -25,17 +23,6 @@
         interval: 50,
       });
     }
-
-=======
-    await client.waitUntil(
-      async () => {
-        return !(await client.isVisible(Selectors.ShellLoader));
-      },
-      timeout,
-      `Expected shell evaluation to finish before timeout`,
-      50
-    );
->>>>>>> 9cf7ae6a
     await delay(50);
     const shellOutputElements = await client.$$(Selectors.ShellOutput);
     const output = await shellOutputElements[
