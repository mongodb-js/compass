const Selectors = require('../selectors');

module.exports = function (compass) {
<<<<<<< HEAD
  return async function doConnect(timeout, expectSuccess = true) {
    const { browser } = compass;
    await browser.clickVisible(Selectors.ConnectButton);
    let selector;
    if (expectSuccess === 'either') {
      // For the rare cases where we don't care whether it fails or succeeds
      selector = `${Selectors.DatabasesTable},${Selectors.ConnectionFormMessage}`;
    } else if (expectSuccess) {
=======
  return async function doConnect(timeout, connectionStatus = 'success') {
    const { browser } = compass;
    await browser.clickVisible(Selectors.ConnectButton);
    let selector;
    if (connectionStatus === 'either') {
      // For the rare cases where we don't care whether it fails or succeeds
      selector = `${Selectors.DatabasesTable},${Selectors.ConnectionFormMessage}`;
    } else if (connectionStatus === 'success') {
>>>>>>> 3b7091d6
      // First meaningful thing on the screen after being connected, good enough
      // indicator that we are connected to the server
      selector = Selectors.DatabasesTable;
    } else {
      selector = Selectors.ConnectionFormMessage;
    }
    const element = await browser.$(selector);
    await element.waitForDisplayed({
      timeout,
    });
  };
};<|MERGE_RESOLUTION|>--- conflicted
+++ resolved
@@ -1,16 +1,6 @@
 const Selectors = require('../selectors');
 
 module.exports = function (compass) {
-<<<<<<< HEAD
-  return async function doConnect(timeout, expectSuccess = true) {
-    const { browser } = compass;
-    await browser.clickVisible(Selectors.ConnectButton);
-    let selector;
-    if (expectSuccess === 'either') {
-      // For the rare cases where we don't care whether it fails or succeeds
-      selector = `${Selectors.DatabasesTable},${Selectors.ConnectionFormMessage}`;
-    } else if (expectSuccess) {
-=======
   return async function doConnect(timeout, connectionStatus = 'success') {
     const { browser } = compass;
     await browser.clickVisible(Selectors.ConnectButton);
@@ -19,7 +9,6 @@
       // For the rare cases where we don't care whether it fails or succeeds
       selector = `${Selectors.DatabasesTable},${Selectors.ConnectionFormMessage}`;
     } else if (connectionStatus === 'success') {
->>>>>>> 3b7091d6
       // First meaningful thing on the screen after being connected, good enough
       // indicator that we are connected to the server
       selector = Selectors.DatabasesTable;
