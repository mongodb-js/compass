--- conflicted
+++ resolved
@@ -834,41 +834,6 @@
     expect(result).to.have.property('ok', 1);
   });
 
-<<<<<<< HEAD
-=======
-  it('can connect to an Atlas with tlsUseSystemCA', async function () {
-    if (!hasAtlasEnvironmentVariables()) {
-      return this.skip();
-    }
-
-    const username = process.env.E2E_TESTS_ATLAS_USERNAME ?? '';
-    const password = process.env.E2E_TESTS_ATLAS_PASSWORD ?? '';
-    const host = process.env.E2E_TESTS_ATLAS_HOST ?? '';
-    const connectionName = this.test?.fullTitle() ?? '';
-
-    await browser.connectWithConnectionForm({
-      scheme: 'MONGODB_SRV',
-      authMethod: 'DEFAULT',
-      defaultUsername: username,
-      defaultPassword: password,
-      hosts: [host],
-      sslConnection: 'ON',
-      useSystemCA: true,
-      connectionName,
-    });
-
-    // NB: The fact that we can use the shell is a regression test for COMPASS-5802.
-    const result = await browser.shellEval(
-      connectionName,
-      'db.runCommand({ connectionStatus: 1 })',
-      true
-    );
-    await new Promise((resolve) => setTimeout(resolve, 10000));
-    assertNotError(result);
-    expect(result).to.have.property('ok', 1);
-  });
-
->>>>>>> b1639352
   it('can connect to Atlas Serverless', async function () {
     if (!hasAtlasEnvironmentVariables()) {
       return this.skip();
