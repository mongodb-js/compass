import {
  init,
  cleanup,
  screenshotIfFailed,
  skipForWeb,
  TEST_MULTIPLE_CONNECTIONS,
  connectionNameFromString,
  DEFAULT_CONNECTION_STRING,
} from '../helpers/compass';
import { expect } from 'chai';
import * as Selectors from '../helpers/selectors';
import { createNumbersCollection } from '../helpers/insert-data';
import { getStageOperators } from '../helpers/read-stage-operators';
import type { Compass } from '../helpers/compass';
import type { CompassBrowser } from '../helpers/compass-browser';

describe('readOnly: true / Read-Only Edition', function () {
  let compass: Compass;
  let browser: CompassBrowser;

  before(function () {
    skipForWeb(this, 'settings modal not available on compass-web');
    // TODO(COMPASS-8005): port these once implemented
    if (TEST_MULTIPLE_CONNECTIONS) {
      this.skip();
    }
  });

  beforeEach(async function () {
    compass = await init(this.test?.fullTitle());
    browser = compass.browser;
    await browser.setFeature('readOnly', false);
  });

  afterEach(async function () {
    if (compass) {
      await screenshotIfFailed(compass, this.currentTest);
      await browser.setFeature('readOnly', false);
      await cleanup(compass);
    }
  });

  it('hides and shows the plus icon on the sidebar to create a database', async function () {
    await browser.setFeature('readOnly', true);
    await browser.connectWithConnectionString();

    let sidebarCreateDatabaseButton = await browser.$(
      Selectors.SidebarCreateDatabaseButton
    );
    let isSidebarCreateDatabaseButtonExisting =
      await sidebarCreateDatabaseButton.isExisting();
    expect(isSidebarCreateDatabaseButtonExisting).to.be.equal(false);

    await browser.openSettingsModal();
    const settingsModal = await browser.$(Selectors.SettingsModal);
    await settingsModal.waitForDisplayed();
    await browser.clickVisible(Selectors.GeneralSettingsButton);

    await browser.clickParent(Selectors.SettingsInputElement('readOnly'));
    await browser.clickVisible(Selectors.SaveSettingsButton);

    // wait for the modal to go away
    await settingsModal.waitForDisplayed({ reverse: true });

    sidebarCreateDatabaseButton = await browser.$(
      Selectors.SidebarCreateDatabaseButton
    );
    isSidebarCreateDatabaseButtonExisting =
      await sidebarCreateDatabaseButton.isExisting();
    expect(isSidebarCreateDatabaseButtonExisting).to.be.equal(true);
  });

  it('shows and hides the plus icon on the siderbar to create a collection', async function () {
    await createNumbersCollection();
    await browser.connectWithConnectionString();

    const dbName = 'test'; // existing db
    await browser.clickVisible(Selectors.SidebarFilterInput);
    await browser.setValueVisible(Selectors.SidebarFilterInput, dbName);
    const dbElement = await browser.$(Selectors.sidebarDatabase(dbName));
    await dbElement.waitForDisplayed();
    await browser.hover(Selectors.sidebarDatabase(dbName));

    let sidebarCreateCollectionButton = await browser.$(
      Selectors.CreateCollectionButton
    );
    let isSidebarCreateCollectionButtonExisting =
      await sidebarCreateCollectionButton.isExisting();
    expect(isSidebarCreateCollectionButtonExisting).to.be.equal(true);

    await browser.openSettingsModal();
    const settingsModal = await browser.$(Selectors.SettingsModal);
    await settingsModal.waitForDisplayed();
    await browser.clickVisible(Selectors.GeneralSettingsButton);

    await browser.clickParent(Selectors.SettingsInputElement('readOnly'));
    await browser.clickVisible(Selectors.SaveSettingsButton);

    // wait for the modal to go away
    await settingsModal.waitForDisplayed({ reverse: true });

    sidebarCreateCollectionButton = await browser.$(
      Selectors.CreateCollectionButton
    );
    isSidebarCreateCollectionButtonExisting =
      await sidebarCreateCollectionButton.isExisting();
    expect(isSidebarCreateCollectionButtonExisting).to.be.equal(false);
  });

  it('shows and hides the create database button on the instance tab', async function () {
    await browser.connectWithConnectionString();

<<<<<<< HEAD
      await browser.navigateToConnectionTab(
        connectionNameFromString(DEFAULT_CONNECTION_STRING),
        'Databases'
      );
=======
    await browser.navigateToInstanceTab('Databases');
>>>>>>> 09f5ca60

    let instanceCreateDatabaseButton = await browser.$(
      Selectors.InstanceCreateDatabaseButton
    );
    let isInstanceCreateDatabaseButtonExisting =
      await instanceCreateDatabaseButton.isExisting();
    expect(isInstanceCreateDatabaseButtonExisting).to.be.equal(true);

    await browser.openSettingsModal();
    const settingsModal = await browser.$(Selectors.SettingsModal);
    await settingsModal.waitForDisplayed();
    await browser.clickVisible(Selectors.GeneralSettingsButton);

    await browser.clickParent(Selectors.SettingsInputElement('readOnly'));
    await browser.clickVisible(Selectors.SaveSettingsButton);

    // wait for the modal to go away
    await settingsModal.waitForDisplayed({ reverse: true });

    instanceCreateDatabaseButton = await browser.$(
      Selectors.InstanceCreateDatabaseButton
    );
    isInstanceCreateDatabaseButtonExisting =
      await instanceCreateDatabaseButton.isExisting();
    expect(isInstanceCreateDatabaseButtonExisting).to.be.equal(false);
  });

  it('shows and hides the create collection button on the instance tab', async function () {
    await createNumbersCollection();
    await browser.connectWithConnectionString();

<<<<<<< HEAD
      await browser.navigateToConnectionCollectionsTab(
        connectionNameFromString(DEFAULT_CONNECTION_STRING),
        'test'
      );
=======
    await browser.navigateToDatabaseCollectionsTab('test');
>>>>>>> 09f5ca60

    let databaseCreateCollectionButton = await browser.$(
      Selectors.DatabaseCreateCollectionButton
    );
    let isDatabaseCreateCollectionButtonExisting =
      await databaseCreateCollectionButton.isExisting();
    expect(isDatabaseCreateCollectionButtonExisting).to.be.equal(true);

    await browser.openSettingsModal();
    const settingsModal = await browser.$(Selectors.SettingsModal);
    await settingsModal.waitForDisplayed();
    await browser.clickVisible(Selectors.GeneralSettingsButton);

    await browser.clickParent(Selectors.SettingsInputElement('readOnly'));
    await browser.clickVisible(Selectors.SaveSettingsButton);

    // wait for the modal to go away
    await settingsModal.waitForDisplayed({ reverse: true });

    databaseCreateCollectionButton = await browser.$(
      Selectors.DatabaseCreateCollectionButton
    );
    isDatabaseCreateCollectionButtonExisting =
      await databaseCreateCollectionButton.isExisting();
    expect(isDatabaseCreateCollectionButtonExisting).to.be.equal(false);
  });

  it('shows and hides the add data button on the documents tab', async function () {
    await createNumbersCollection();
    await browser.connectWithConnectionString();

    await browser.navigateToCollectionTab('test', 'numbers', 'Documents');

    let addDataButton = await browser.$(Selectors.AddDataButton);
    let isAddDataButtonExisting = await addDataButton.isExisting();
    expect(isAddDataButtonExisting).to.be.equal(true);

    await browser.openSettingsModal();
    const settingsModal = await browser.$(Selectors.SettingsModal);
    await settingsModal.waitForDisplayed();
    await browser.clickVisible(Selectors.GeneralSettingsButton);

    await browser.clickParent(Selectors.SettingsInputElement('readOnly'));
    await browser.clickVisible(Selectors.SaveSettingsButton);

    // wait for the modal to go away
    await settingsModal.waitForDisplayed({ reverse: true });

    addDataButton = await browser.$(Selectors.AddDataButton);
    isAddDataButtonExisting = await addDataButton.isExisting();
    expect(isAddDataButtonExisting).to.be.equal(false);
  });

  it('shows and hides the $out aggregation stage', async function () {
    await createNumbersCollection();
    await browser.connectWithConnectionString();

    // Some tests navigate away from the numbers collection aggregations tab
    await browser.navigateToCollectionTab('test', 'numbers', 'Aggregations');

    await browser.clickVisible(Selectors.AddStageButton);
    await browser.$(Selectors.stageEditor(0)).waitForDisplayed();

    // sanity check to make sure there's only one
    const stageContainers = await browser.$$(Selectors.StageCard);
    expect(stageContainers).to.have.lengthOf(1);

    let options = await getStageOperators(browser, 0);

    expect(options).to.include('$match');
    expect(options).to.include('$out');

    await browser.openSettingsModal();
    const settingsModal = await browser.$(Selectors.SettingsModal);
    await settingsModal.waitForDisplayed();

    await browser.waitUntil(async () => {
      await browser.clickVisible(Selectors.GeneralSettingsButton);

      const featuresSettingsContent = await browser.$(
        Selectors.GeneralSettingsContent
      );
      const isFeaturesSettingsContentExisting =
        await featuresSettingsContent.isExisting();

      return isFeaturesSettingsContentExisting;
    });

    await browser.clickParent(Selectors.SettingsInputElement('readOnly'));
    await browser.clickVisible(Selectors.SaveSettingsButton);

    // wait for the modal to go away
    await settingsModal.waitForDisplayed({ reverse: true });

    await browser.focusStageOperator(0);

    options = await getStageOperators(browser, 0);

    expect(options).to.include('$match');
    expect(options).to.not.include('$out');
  });

  it('shows and hides the create index button', async function () {
    await createNumbersCollection();
    await browser.connectWithConnectionString();

    await browser.navigateToCollectionTab('test', 'numbers', 'Indexes');

    let createIndexButton = await browser.$(Selectors.CreateIndexButton);
    let isCreateIndexButtonExisting = await createIndexButton.isExisting();
    expect(isCreateIndexButtonExisting).to.be.equal(true);

    await browser.openSettingsModal();
    const settingsModal = await browser.$(Selectors.SettingsModal);
    await settingsModal.waitForDisplayed();
    await browser.clickVisible(Selectors.GeneralSettingsButton);

    await browser.clickParent(Selectors.SettingsInputElement('readOnly'));
    await browser.clickVisible(Selectors.SaveSettingsButton);

    // wait for the modal to go away
    await settingsModal.waitForDisplayed({ reverse: true });

    createIndexButton = await browser.$(Selectors.CreateIndexButton);
    isCreateIndexButtonExisting = await createIndexButton.isExisting();
    expect(isCreateIndexButtonExisting).to.be.equal(false);

    const indexList = await browser.$(Selectors.IndexList);
    const isIndexListExisting = await indexList.isExisting();
    expect(isIndexListExisting).to.be.equal(true);
  });

  it('enables and disables validation actions', async function () {
    await createNumbersCollection();
    await browser.connectWithConnectionString();

    await browser.navigateToCollectionTab('test', 'numbers', 'Validation');
    await browser.clickVisible(Selectors.AddRuleButton);
    const element = await browser.$(Selectors.ValidationEditor);
    await element.waitForDisplayed();

    await browser.setCodemirrorEditorValue(
      Selectors.ValidationEditor,
      '{ $jsonSchema: {} }'
    );

    expect(
      await browser.$(Selectors.UpdateValidationButton).isExisting()
    ).to.be.equal(true);
    expect(
      await browser
        .$(Selectors.ValidationActionSelector)
        .getAttribute('aria-disabled')
    ).to.equal('false');
    expect(
      await browser
        .$(Selectors.ValidationLevelSelector)
        .getAttribute('aria-disabled')
    ).to.equal('false');

    await browser.openSettingsModal();
    const settingsModal = await browser.$(Selectors.SettingsModal);
    await settingsModal.waitForDisplayed();
    await browser.clickVisible(Selectors.GeneralSettingsButton);

    await browser.clickParent(Selectors.SettingsInputElement('readOnly'));
    await browser.clickVisible(Selectors.SaveSettingsButton);

    // wait for the modal to go away
    await settingsModal.waitForDisplayed({ reverse: true });

    expect(
      await browser
        .$(Selectors.ValidationActionSelector)
        .getAttribute('aria-disabled')
    ).to.equal('true');
    expect(
      await browser
        .$(Selectors.ValidationLevelSelector)
        .getAttribute('aria-disabled')
    ).to.equal('true');
    expect(
      await browser.$(Selectors.UpdateValidationButton).isExisting()
    ).to.be.equal(false);
  });
});<|MERGE_RESOLUTION|>--- conflicted
+++ resolved
@@ -110,14 +110,10 @@
   it('shows and hides the create database button on the instance tab', async function () {
     await browser.connectWithConnectionString();
 
-<<<<<<< HEAD
-      await browser.navigateToConnectionTab(
-        connectionNameFromString(DEFAULT_CONNECTION_STRING),
-        'Databases'
-      );
-=======
-    await browser.navigateToInstanceTab('Databases');
->>>>>>> 09f5ca60
+    await browser.navigateToConnectionTab(
+      connectionNameFromString(DEFAULT_CONNECTION_STRING),
+      'Databases'
+    );
 
     let instanceCreateDatabaseButton = await browser.$(
       Selectors.InstanceCreateDatabaseButton
@@ -149,14 +145,10 @@
     await createNumbersCollection();
     await browser.connectWithConnectionString();
 
-<<<<<<< HEAD
-      await browser.navigateToConnectionCollectionsTab(
-        connectionNameFromString(DEFAULT_CONNECTION_STRING),
-        'test'
-      );
-=======
-    await browser.navigateToDatabaseCollectionsTab('test');
->>>>>>> 09f5ca60
+    await browser.navigateToConnectionCollectionsTab(
+      connectionNameFromString(DEFAULT_CONNECTION_STRING),
+      'test'
+    );
 
     let databaseCreateCollectionButton = await browser.$(
       Selectors.DatabaseCreateCollectionButton
