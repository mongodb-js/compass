import chai from 'chai';
import clipboard from 'clipboardy';
import type { CompassBrowser } from '../helpers/compass-browser';
import { startTelemetryServer } from '../helpers/telemetry';
import type { Telemetry } from '../helpers/telemetry';
import { beforeTests, afterTests, afterTest } from '../helpers/compass';
import type { Compass } from '../helpers/compass';
import * as Selectors from '../helpers/selectors';
import type { Element } from 'webdriverio';
import { createNumbersCollection } from '../helpers/insert-data';

const { expect } = chai;

interface RecentQuery {
  [key: string]: string;
}

async function getRecentQueries(
  browser: CompassBrowser
): Promise<RecentQuery[]> {
  const history = await browser.$(Selectors.QueryBarHistory);
  if (!(await history.isDisplayed())) {
    await browser.clickVisible(Selectors.QueryBarHistoryButton);
    await history.waitForDisplayed();
  }

  const queryTags = await browser.$$(
    '[data-testid="query-history-query-attributes"]'
  );
  return Promise.all(
    queryTags.map(async (queryTag) => {
      const attributeTags = await queryTag.$$(
        '[data-testid="query-history-query-attribute"]'
      );
      const attributes: RecentQuery = {};
      await Promise.all(
        attributeTags.map(async (attributeTag: Element<'async'>) => {
          const labelTag = await attributeTag.$(
            '[data-testid="query-history-query-label"]'
          );
          const preTag = await attributeTag.$('pre');
          const key = await labelTag.getText();
          const value = await preTag.getText();
          attributes[key] = value;
        })
      );
      return attributes;
    })
  );
}

async function navigateToTab(browser: CompassBrowser, tabName: string) {
  const tabSelector = Selectors.collectionTab(tabName);
  const tabSelectedSelector = Selectors.collectionTab(tabName, true);

  const tabSelectedSelectorElement = await browser.$(tabSelectedSelector);
  // if the correct tab is already visible, do nothing
  if (await tabSelectedSelectorElement.isExisting()) {
    return;
  }

  // otherwise select the tab and wait for it to become selected
  await browser.clickVisible(tabSelector);

  await tabSelectedSelectorElement.waitForDisplayed();
}

async function waitForJSON(browser: CompassBrowser, element: Element<'async'>) {
  // Sometimes the line numbers end up in the text for some reason. Probably
  // because we get the text before the component is properly initialised.
  await browser.waitUntil(async () => {
    const text = await element.getText();
    const isJSON = text.replace(/\s+/g, ' ').startsWith('{');
    if (!isJSON) {
      console.log({ text });
    }
    return isJSON;
  });
}

async function getFormattedDocument(browser: CompassBrowser) {
  const document = await browser.$(Selectors.DocumentListEntry);
  await document.waitForDisplayed();
  return (await document.getText())
    .replace(/\n/g, ' ')
    .replace(/\s+?:/g, ':')
    .replace(/\s+/g, ' ');
}

describe('Collection documents tab', function () {
  let compass: Compass;
  let browser: CompassBrowser;
  let telemetry: Telemetry;

  before(async function () {
    telemetry = await startTelemetryServer();
    compass = await beforeTests();
    browser = compass.browser;
    await browser.setFeature('trackUsageStatistics', true);
  });

  beforeEach(async function () {
    await createNumbersCollection();
    await browser.connectWithConnectionString('mongodb://localhost:27091/test');
    await browser.navigateToCollectionTab('test', 'numbers', 'Documents');
  });

  after(async function () {
    await afterTests(compass, this.currentTest);
    await telemetry.stop();
  });

  afterEach(async function () {
    await afterTest(compass, this.currentTest);
  });

  it('supports simple find operations', async function () {
    const telemetryEntry = await browser.listenForTelemetryEvents(telemetry);
    await browser.runFindOperation('Documents', '{ i: 5 }');

    const documentListActionBarMessageElement = await browser.$(
      Selectors.DocumentListActionBarMessage
    );
    const text = await documentListActionBarMessageElement.getText();
    expect(text).to.equal('1 - 1 of 1');

    const queryExecutedEvent = await telemetryEntry('Query Executed');
    expect(queryExecutedEvent).to.deep.equal({
      changed_maxtimems: false,
      collection_type: 'collection',
      has_collation: false,
      has_limit: false,
      has_projection: false,
      has_skip: false,
      used_regex: false,
    });

    const queries = await getRecentQueries(browser);
    expect(queries).to.deep.include.members([{ Filter: '{\n i: 5\n}' }]);
  });

  it('supports advanced find operations', async function () {
    const telemetryEntry = await browser.listenForTelemetryEvents(telemetry);
    await browser.runFindOperation('Documents', '{ i: { $gt: 5 } }', {
      project: '{ _id: 0 }',
      sort: '{ i: -1 }',
      skip: '5',
      limit: '50',
    });

    const documentListActionBarMessageElement = await browser.$(
      Selectors.DocumentListActionBarMessage
    );
    const text = await documentListActionBarMessageElement.getText();
    expect(text).to.equal('1 - 20 of 50');
    const queryExecutedEvent = await telemetryEntry('Query Executed');
    expect(queryExecutedEvent).to.deep.equal({
      changed_maxtimems: false,
      collection_type: 'collection',
      has_collation: false,
      has_limit: true,
      has_projection: true,
      has_skip: true,
      used_regex: false,
    });

    const queries = await getRecentQueries(browser);
    expect(queries).to.deep.include.members([
      {
        Filter: '{\n i: {\n  $gt: 5\n }\n}',
        Limit: '50',
        Project: '{\n _id: 0\n}',
        Skip: '5',
        Sort: '{\n i: -1\n}',
      },
    ]);
  });

  it('supports cancelling a find and then running another query', async function () {
    // execute a query that will take a long time
    await browser.runFindOperation(
      'Documents',
      '{ $where: function() { return sleep(10000) || true; } }',
      {
        waitForResult: false,
      }
    );

    // stop it
    const documentListFetchingElement = await browser.$(
      Selectors.DocumentListFetching
    );
    await documentListFetchingElement.waitForDisplayed();

    await browser.clickVisible(Selectors.DocumentListFetchingStopButton);

    const documentListErrorElement = await browser.$(
      Selectors.DocumentListError
    );
    await documentListErrorElement.waitForDisplayed();

    const errorText = await documentListErrorElement.getText();
    expect(errorText).to.equal('The operation was cancelled.');

    // execute another (small, fast) query
    await browser.runFindOperation('Documents', '{ i: 5 }');
    const documentListActionBarMessageElement = await browser.$(
      Selectors.DocumentListActionBarMessage
    );

    const displayText = await documentListActionBarMessageElement.getText();
    expect(displayText).to.equal('1 - 1 of 1');

    const queries = await getRecentQueries(browser);
    expect(queries).to.deep.include.members([
      {
        Filter: "{\n $where: 'function() { return sleep(10000) || true; }'\n}",
      },
    ]);
  });

  it('supports maxTimeMS', async function () {
    // execute a query that will take a long time, but set a maxTimeMS shorter than that
    await browser.runFindOperation(
      'Documents',
      '{ $where: function() { return sleep(10000) || true; } }',
      {
        maxTimeMS: '1000',
        waitForResult: false,
      }
    );

    const documentListErrorElement = await browser.$(
      Selectors.DocumentListError
    );
    await documentListErrorElement.waitForDisplayed();

    const errorText = await documentListErrorElement.getText();
    expect(errorText).to.include(
      'Operation exceeded time limit. Please try increasing the maxTimeMS for the query in the expanded filter options.'
    );
  });

  it('keeps the query when navigating to schema and explain', async function () {
    await browser.runFindOperation('Documents', '{ i: 5 }');

    const documentListActionBarMessageElement = await browser.$(
      Selectors.DocumentListActionBarMessage
    );
    const documentsMessage =
      await documentListActionBarMessageElement.getText();
    expect(documentsMessage).to.equal('1 - 1 of 1');

    await navigateToTab(browser, 'Schema');

    // will have to re-run the query because either the schema hasn't been
    // analyzed yet or it might be outdated
    await browser.runFind('Schema', true);

    // if the schema tab only matched one document, then it is presumably the same query
    const schemaAnalysisMessageElement = await browser.$(
      Selectors.AnalysisMessage
    );
    const analysisMessage = await schemaAnalysisMessageElement.getText();
    expect(analysisMessage.replace(/\s/g, ' ')).to.equal(
      'This report is based on a sample of 1 document.'
    );

    await navigateToTab(browser, 'Explain Plan');

    await browser.runFind('Explain Plan', true);

    // if the eplain plan tab only matched one document, then it is presumably the same query
    const explainSummaryElement = await browser.$(
      Selectors.ExplainDocumentsReturnedSummary
    );
    const explainSummary = await explainSummaryElement.getText();
    expect(explainSummary.replace(/\s/g, ' ')).to.equal(
      'Documents Returned: 1'
    );

    await navigateToTab(browser, 'Documents');
  });

  it('can export to language', async function () {
    await navigateToTab(browser, 'Documents'); // just in case the previous test failed before it could clean up

    await browser.runFindOperation('Documents', '{ i: 5 }');

    await browser.clickVisible(
      Selectors.queryBarExportToLanguageButton('Documents')
    );

<<<<<<< HEAD
    const queryBarActionsMenu = await browser.$(
      Selectors.queryBarActionsMenu('Documents')
    );
    const exportToLanguageButton = await queryBarActionsMenu.$(
      'a=Export to language'
    );
    await exportToLanguageButton.waitForDisplayed();
    await exportToLanguageButton.click();

=======
>>>>>>> 5e6ca19d
    const text = await browser.exportToLanguage('Java', {
      includeImportStatements: true,
      includeDriverSyntax: true,
      useBuilders: true,
    });

    expect(text).to.equal(`import static com.mongodb.client.model.Filters.eq;
import com.mongodb.MongoClient;
import com.mongodb.MongoClientURI;
import com.mongodb.client.FindIterable;
import com.mongodb.client.MongoCollection;
import com.mongodb.client.MongoDatabase;
import org.bson.conversions.Bson;
import java.util.concurrent.TimeUnit;
import org.bson.Document;

/*
 * Requires the MongoDB Java Driver.
 * https://mongodb.github.io/mongo-java-driver
 */

Bson filter = eq("i", 5L);

MongoClient mongoClient = new MongoClient(
    new MongoClientURI(
        "mongodb://localhost:27091/test"
    )
);
MongoDatabase database = mongoClient.getDatabase("test");
MongoCollection<Document> collection = database.getCollection("numbers");
FindIterable<Document> result = collection.find(filter);`);
  });

  it('supports view/edit via list view', async function () {
    await browser.runFindOperation('Documents', '{ i: 31 }');
    const document = await browser.$(Selectors.DocumentListEntry);
    await document.waitForDisplayed();
    expect(await getFormattedDocument(browser)).to.match(
      /^_id: ObjectId\('[a-f0-9]{24}'\) i: 31 j: 0$/
    );

    const value = await document.$(
      `${Selectors.HadronDocumentElement}:last-child ${Selectors.HadronDocumentClickableValue}`
    );
    await value.doubleClick();

    const input = await document.$(
      `${Selectors.HadronDocumentElement}:last-child ${Selectors.HadronDocumentValueEditor}`
    );
    await input.setValue('42');

    const footer = await document.$(Selectors.DocumentFooterMessage);
    expect(await footer.getText()).to.equal('Document modified.');

    const button = await document.$(Selectors.UpdateDocumentButton);
    await button.click();
    await footer.waitForDisplayed({ reverse: true });

    await browser.runFindOperation('Documents', '{ i: 31 }');
    const modifiedDocument = await browser.$(Selectors.DocumentListEntry);
    await modifiedDocument.waitForDisplayed();
    expect(await getFormattedDocument(browser)).to.match(
      /^_id: ObjectId\('[a-f0-9]{24}'\) i: 31 j: 42$/
    );
  });

  it('supports view/edit via json view', async function () {
    await browser.runFindOperation('Documents', '{ i: 32 }');
    await browser.clickVisible(Selectors.SelectJSONView);

    const document = await browser.$(Selectors.DocumentJSONEntry);
    await document.waitForDisplayed();

    await waitForJSON(browser, document);

    const json = await document.getText();
    expect(json.replace(/\s+/g, ' ')).to.match(
      /^\{ "_id": \{ "\$oid": "[a-f0-9]{24}" \}, "i": 32, "j": 0 \}$/
    );

    await browser.hover('[data-testid="editable-json"]');
    await browser.clickVisible('[data-testid="edit-document-button"]');

    const newjson = JSON.stringify({ ...JSON.parse(json), j: 1234 });

    await browser.setAceValue(
      '[data-testid="editable-json"] .ace_editor',
      newjson
    );

    const footer = await document.$(Selectors.DocumentFooterMessage);
    expect(await footer.getText()).to.equal('Document modified.');

    const button = await document.$(Selectors.UpdateDocumentButton);
    await button.click();
    await footer.waitForDisplayed({ reverse: true });

    await browser.runFindOperation('Documents', '{ i: 32 }');
    await browser.clickVisible(Selectors.SelectJSONView);

    const modifiedDocument = await browser.$(Selectors.DocumentJSONEntry);
    await modifiedDocument.waitForDisplayed();

    await waitForJSON(browser, modifiedDocument);

    expect((await modifiedDocument.getText()).replace(/\s+/g, ' ')).to.match(
      /^\{ "_id": \{ "\$oid": "[a-f0-9]{24}" \}, "i": 32, "j": 1234 \}$/
    );
  });

  it('supports view/edit for Int64 values via json view', async function () {
    await browser.runFindOperation('Documents', '{ i: 123 }');
    await browser.clickVisible(Selectors.SelectJSONView);

    const document = await browser.$(Selectors.DocumentJSONEntry);
    await document.waitForDisplayed();

    await waitForJSON(browser, document);

    const json = await document.getText();
    expect(json.replace(/\s+/g, ' ')).to.match(
      /^\{ "_id": \{ "\$oid": "[a-f0-9]{24}" \}, "i": 123, "j": 0 \}$/
    );

    await browser.hover('[data-testid="editable-json"]');
    await browser.clickVisible('[data-testid="edit-document-button"]');

    const newjson = JSON.stringify({
      ...JSON.parse(json),
      j: { $numberLong: '12345' },
    });

    await browser.setAceValue(
      '[data-testid="editable-json"] .ace_editor',
      newjson
    );

    const footer = await document.$(Selectors.DocumentFooterMessage);
    expect(await footer.getText()).to.equal('Document modified.');

    const button = await document.$(Selectors.UpdateDocumentButton);
    await button.click();
    await footer.waitForDisplayed({ reverse: true });

    await browser.runFindOperation('Documents', '{ i: 123 }');
    await browser.clickVisible(Selectors.SelectJSONView);

    const modifiedDocument = await browser.$(Selectors.DocumentJSONEntry);
    await modifiedDocument.waitForDisplayed();

    await waitForJSON(browser, modifiedDocument);

    expect((await modifiedDocument.getText()).replace(/\s+/g, ' ')).to.match(
      /^\{ "_id": \{ "\$oid": "[a-f0-9]{24}" \}, "i": 123, "j": \{\.\.\.\} \}$/
    );
  });

  it('supports view/edit via table view', async function () {
    await browser.runFindOperation('Documents', '{ i: 33 }');
    await browser.clickVisible(Selectors.SelectTableView);

    const document = await browser.$('.ag-center-cols-clipper .ag-row-first');
    expect((await document.getText()).replace(/\s+/g, ' ')).to.match(
      /^ObjectId\('[a-f0-9]{24}'\) 33 0$/
    );

    const value = await document.$('[col-id="j"] .element-value');
    await value.doubleClick();

    const input = await document.$('[col-id="j"] input.editable-element-value');
    await input.setValue('-100');

    const footer = await browser.$(Selectors.DocumentFooterMessage);
    expect(await footer.getText()).to.equal('Document modified.');

    const button = await browser.$(Selectors.UpdateDocumentButton);
    await button.click();
    await footer.waitForDisplayed({ reverse: true });

    await browser.runFindOperation('Documents', '{ i: 33 }');
    await browser.clickVisible(Selectors.SelectTableView);

    const modifiedDocument = await browser.$(
      '.ag-center-cols-clipper .ag-row-first'
    );
    expect((await modifiedDocument.getText()).replace(/\s+/g, ' ')).to.match(
      /^ObjectId\('[a-f0-9]{24}'\) 33 -100$/
    );
  });

  it('can copy a document from the contextual toolbar', async function () {
    if (process.env.COMPASS_E2E_DISABLE_CLIPBOARD_USAGE === 'true') {
      this.skip();
    }

    await browser.runFindOperation('Documents', '{ i: 34 }');

    const document = await browser.$(Selectors.DocumentListEntry);
    await document.waitForDisplayed();

    await browser.hover(Selectors.DocumentListEntry);
    await browser.clickVisible(Selectors.CopyDocumentButton);

    await browser.waitUntil(
      async () => {
        return !!/^\{ "_id": \{ "\$oid": "[a-f0-9]{24}" \}, "i": 34, "j": 0 \}$/.exec(
          (await clipboard.read()).replace(/\s+/g, ' ').replace(/\n/g, '')
        );
      },
      { timeoutMsg: 'Expected copy to clipboard to work' }
    );
  });

  it('can clone and delete a document from the contextual toolbar', async function () {
    await browser.runFindOperation('Documents', '{ i: 35 }');

    const document = await browser.$(Selectors.DocumentListEntry);
    await document.waitForDisplayed();

    await browser.hover(Selectors.DocumentListEntry);
    await browser.clickVisible(Selectors.CloneDocumentButton);

    // wait for the modal to appear
    const insertDialog = await browser.$(Selectors.InsertDialog);
    await insertDialog.waitForDisplayed();

    // set the text in the editor and insert the document
    await browser.setAceValue(Selectors.InsertJSONEditor, '{ "i": 10042 }');
    const insertConfirm = await browser.$(Selectors.InsertConfirm);
    await insertConfirm.waitForEnabled();
    await browser.clickVisible(Selectors.InsertConfirm);

    await browser.runFindOperation('Documents', '{ i: 10042 }');

    expect(await getFormattedDocument(browser)).to.match(
      /^_id: ObjectId\('[a-f0-9]{24}'\) i: 10042$/
    );

    await browser.hover(Selectors.DocumentListEntry);
    await browser.clickVisible(Selectors.DeleteDocumentButton);
    await browser.clickVisible(Selectors.ConfirmDeleteDocumentButton);

    await browser.runFindOperation('Documents', '{ i: 10042 }');
    const noDocuments = await browser.$('.document-list-zero-state');
    await noDocuments.waitForDisplayed();
  });
});<|MERGE_RESOLUTION|>--- conflicted
+++ resolved
@@ -291,18 +291,6 @@
       Selectors.queryBarExportToLanguageButton('Documents')
     );
 
-<<<<<<< HEAD
-    const queryBarActionsMenu = await browser.$(
-      Selectors.queryBarActionsMenu('Documents')
-    );
-    const exportToLanguageButton = await queryBarActionsMenu.$(
-      'a=Export to language'
-    );
-    await exportToLanguageButton.waitForDisplayed();
-    await exportToLanguageButton.click();
-
-=======
->>>>>>> 5e6ca19d
     const text = await browser.exportToLanguage('Java', {
       includeImportStatements: true,
       includeDriverSyntax: true,
