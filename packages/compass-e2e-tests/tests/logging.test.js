--- conflicted
+++ resolved
@@ -12,19 +12,6 @@
       const compass = await beforeTests();
       const { browser } = compass;
       try {
-<<<<<<< HEAD
-        await compass.browser.connectWithConnectionString(
-          'mongodb://localhost:27018/test'
-        );
-
-        await compass.browser.shellEval('use test');
-        await compass.browser.shellEval(
-          'db.runCommand({ connectionStatus: 1 })'
-        );
-
-        await compass.browser.openTourModal();
-        await compass.browser.closeTourModal();
-=======
         await browser.connectWithConnectionString(
           'mongodb://localhost:27018/test'
         );
@@ -34,7 +21,6 @@
 
         await browser.openTourModal();
         await browser.closeTourModal();
->>>>>>> 3b7091d6
       } finally {
         await afterTests(compass);
         await telemetry.stop();
