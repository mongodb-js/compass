// @ts-check
const { expect } = require('chai');
const { beforeTests, afterTests } = require('../helpers/compass');

<<<<<<< HEAD
function cleanLog(log) {
  let cleanedLog = JSON.parse(
    JSON.stringify(log).replace(
      /(MongoDB( |\+|%20)Compass)(( |\+|%20)\w+)+/g,
      '$1'
    )
  );
  cleanedLog = cleanedLog.filter(
    (logEntry) =>
      // Remove server heartbeat logs as they can happen a varying amount of
      // times depending on how long tests are taking.
      logEntry.id !== 1_001_000_022
  );
  for (const entry of cleanedLog) {
    expect(entry.t.$date).to.be.a('string');
    delete entry.t; // Timestamps vary between each execution

    if (entry.id === 1001000001) {
      expect(entry.attr.version).to.be.a('string');
      expect(entry.attr.platform).to.equal(process.platform);
      expect(entry.attr.arch).to.equal(process.arch);
      delete entry.attr;
    }
    if (entry.id === 1001000002) {
      entry.attr.stack = entry.attr.stack
        .replace(/file:\/\/\/.+:\d+:\d+/g, '<filename>')
        .split('\n')
        .slice(0, 2)
        .join('\n');
    }
    if (entry.id === 1001000022 || entry.id === 1001000023) {
      expect(entry.attr.duration).to.be.a('number');
      entry.attr.duration = 100;
    }
  }
  return cleanedLog;
}

=======
>>>>>>> 9cf7ae6a
describe('Logging integration', function () {
  describe('basic logging information', function () {
    let compassLog;

    before(async function () {
      const compass = await beforeTests();
      try {
        await compass.client.connectWithConnectionString(
          'mongodb://localhost:27018/test'
        );

<<<<<<< HEAD
  it('provides some basic logging information', async function () {
    ({ compass } = await beforeTests());
=======
        await compass.client.shellEval(
          'db.runCommand({ connectionStatus: 1 })',
          true
        );
      } finally {
        await afterTests(compass);
      }
>>>>>>> 9cf7ae6a

      compassLog = compass.compassLog;
      expect(compassLog).not.to.be.undefined;
    });

    it('has a timestamp on all entries', function () {
      expect(compassLog).not.to.be.undefined;

      for (const entry of compassLog) {
        expect(entry.t.$date).to.be.a('string');
      }
    });

<<<<<<< HEAD
    expect(cleanLog(compass.compassLog)).to.deep.equal([
      {
        s: 'I',
        c: 'COMPASS-MAIN',
        id: 1001000001,
        ctx: 'logging',
        msg: 'Starting logging',
      },
      {
        s: 'I',
        c: 'COMPASS-CONNECT-UI',
        id: 1001000004,
        ctx: 'Connection UI',
        msg: 'Initiating connection attempt',
      },
      {
        s: 'I',
        c: 'COMPASS-DATA-SERVICE',
        id: 1001000014,
        ctx: 'Connection 0',
        msg: 'Connecting',
        attr: {
          url: 'mongodb://localhost:27018/test?readPreference=primary&appname=MongoDB%20Compass&directConnection=true&ssl=false',
        },
      },
      {
        s: 'I',
        c: 'COMPASS-CONNECT',
        id: 1001000009,
        ctx: 'Connect',
        msg: 'Initiating connection',
        attr: {
          url: 'mongodb://localhost:27018/test?readPreference=primary&appname=MongoDB+Compass&directConnection=true&ssl=false',
          options: { readPreference: 'primary' },
        },
      },
      {
        s: 'I',
        c: 'COMPASS-CONNECT',
        id: 1001000010,
        ctx: 'Connect',
        msg: 'Resolved SRV record',
        attr: {
          from: 'mongodb://localhost:27018/test?readPreference=primary&appname=MongoDB+Compass&directConnection=true&ssl=false',
          to: 'mongodb://localhost:27018/test?readPreference=primary&appname=MongoDB+Compass&directConnection=true&ssl=false',
        },
      },
      {
        s: 'I',
        c: 'COMPASS-DATA-SERVICE',
        id: 1001000021,
        ctx: 'Connection 0',
        msg: 'Topology description changed',
        attr: {
          isMongos: false,
          isWritable: false,
        },
      },
      {
        s: 'I',
        c: 'COMPASS-DATA-SERVICE',
        id: 1001000019,
        ctx: 'Connection 0',
        msg: 'Server opening',
        attr: {
          address: 'localhost:27018',
        },
      },
      {
        s: 'I',
        c: 'COMPASS-DATA-SERVICE',
        id: 1001000018,
        ctx: 'Connection 0',
        msg: 'Server description changed',
        attr: {
          address: 'localhost:27018',
          error: null,
        },
      },
      {
        s: 'I',
        c: 'COMPASS-DATA-SERVICE',
        ctx: 'Connection 0',
        id: 1001000021,
        msg: 'Topology description changed',
        attr: {
          isMongos: false,
          isWritable: true,
        },
      },
      {
        s: 'I',
        c: 'COMPASS-CONNECT',
        id: 1001000012,
        ctx: 'Connect',
        msg: 'Connection established',
        attr: {
          url: 'mongodb://localhost:27018/test?readPreference=primary&appname=MongoDB+Compass&directConnection=true&ssl=false',
        },
      },
      {
        s: 'I',
        c: 'COMPASS-DATA-SERVICE',
        id: 1001000015,
        ctx: 'Connection 0',
        msg: 'Connected',
        attr: {
          isMongos: false,
          isWritable: true,
=======
    describe('critical path', function () {
      const criticalPathExpectedLogs = [
        {
          s: 'I',
          c: 'COMPASS-MAIN',
          id: 1_001_000_001,
          ctx: 'logging',
          msg: 'Starting logging',
          attr: (actual) => {
            expect(actual.version).to.be.a('string');
            expect(actual.platform).to.equal(process.platform);
            expect(actual.arch).to.equal(process.arch);
          },
>>>>>>> 9cf7ae6a
        },
        {
          s: 'I',
          c: 'COMPASS-APP',
          ctx: 'Main Window',
          id: 1_001_000_092,
          msg: 'Rendering app container',
        },
        {
          s: 'I',
          c: 'COMPASS-CONNECT-UI',
          id: 1_001_000_004,
          ctx: 'Connection UI',
          msg: 'Initiating connection attempt',
        },
        {
          s: 'I',
          c: 'COMPASS-DATA-SERVICE',
          id: 1_001_000_014,
          ctx: 'Connection 0',
          msg: 'Connecting',
          attr: (actual) => {
            expect(actual.url).to.match(/^mongodb:\/\/localhost:27018/);
          },
        },
        {
          s: 'I',
          c: 'COMPASS-CONNECT',
          id: 1_001_000_009,
          ctx: 'Connect',
          msg: 'Initiating connection',
          attr: (actual) => {
            expect(actual.url).to.match(/^mongodb:\/\/localhost:27018/);
            expect(actual.options).to.have.property(
              'readPreference',
              'primary'
            );
            expect(actual.options).to.have.property('monitorCommands', true);
          },
        },
        {
          s: 'I',
          c: 'COMPASS-CONNECT',
          id: 1_001_000_010,
          ctx: 'Connect',
          msg: 'Resolved SRV record',
          attr: (actual) => {
            expect(actual.from).to.match(/^mongodb:\/\/localhost:27018/);
            expect(actual.to).to.match(/^mongodb:\/\/localhost:27018/);
          },
        },
        {
          s: 'I',
          c: 'COMPASS-DATA-SERVICE',
          id: 1_001_000_021,
          ctx: 'Connection 0',
          msg: 'Topology description changed',
          attr: {
            isMongos: false,
            isWritable: false,
            newType: 'Single',
            previousType: 'Unknown',
          },
        },
        {
          s: 'I',
          c: 'COMPASS-DATA-SERVICE',
          id: 1_001_000_019,
          ctx: 'Connection 0',
          msg: 'Server opening',
          attr: {
            address: 'localhost:27018',
          },
        },
        {
          s: 'I',
          c: 'COMPASS-DATA-SERVICE',
          id: 1_001_000_018,
          ctx: 'Connection 0',
          msg: 'Server description changed',
          attr: {
            address: 'localhost:27018',
            error: null,
            newType: 'Standalone',
            previousType: 'Unknown',
          },
        },
        {
          s: 'I',
          c: 'COMPASS-DATA-SERVICE',
          ctx: 'Connection 0',
          id: 1_001_000_021,
          msg: 'Topology description changed',
          attr: {
            isMongos: false,
            isWritable: true,
            newType: 'Single',
            previousType: 'Single',
          },
        },
        {
          s: 'I',
          c: 'COMPASS-CONNECT',
          id: 1_001_000_012,
          ctx: 'Connect',
          msg: 'Connection established',
          attr: (actual) => {
            expect(actual.driver).to.not.be.undefined;
            expect(actual.driver.version).to.not.be.undefined;
            expect(actual.driver.name).to.equal('nodejs');
            expect(actual.url).to.match(/^mongodb:\/\/localhost:27018/);
          },
        },
        {
          s: 'I',
          c: 'COMPASS-DATA-SERVICE',
          id: 1_001_000_015,
          ctx: 'Connection 0',
          msg: 'Connected',
          attr: {
            isMongos: false,
            isWritable: true,
          },
        },
        {
          s: 'I',
          c: 'COMPASS-DATA-SERVICE',
          id: 1_001_000_024,
          ctx: 'Connection 0',
          msg: 'Fetched instance information',
          attr: (actual) => {
            const { dataLake, genuineMongoDB } = actual;
            expect({ dataLake, genuineMongoDB }).to.deep.equal({
              dataLake: { isDataLake: false, version: null },
              genuineMongoDB: { dbType: 'mongodb', isGenuine: true },
            });

            expect(actual.featureCompatibilityVersion).to.be.a('string');
            expect(actual.serverVersion).to.be.a('string');
          },
        },
        {
          s: 'I',
          c: 'MONGOSH',
          id: 1_000_000_007,
          ctx: 'repl',
          msg: 'Evaluating input',
          attr: {
            input: 'JSON.stringify(db.runCommand({ connectionStatus: 1 }))',
          },
        },
        {
          s: 'I',
          c: 'COMPASS-MAIN',
          id: 1_001_000_003,
          ctx: 'app',
          msg: 'Closing application',
        },
      ];

      let criticalPathActualLogs;

      // eslint-disable-next-line mocha/no-hooks-for-single-case
      before(function () {
        const criticalPathIds = new Set(
          criticalPathExpectedLogs.map((entry) => entry.id)
        );
        criticalPathActualLogs = compassLog.filter((entry) => {
          // Remove most mongosh entries as they are quite noisy
          if (
            entry.c.startsWith('MONGOSH') &&
            entry.attr &&
            entry.attr.input &&
            entry.attr.input.includes('typeof prompt')
          ) {
            return false;
          }

          return criticalPathIds.has(entry.id);
        });
      });

      // eslint-disable-next-line mocha/no-setup-in-describe
      criticalPathExpectedLogs.forEach((expected, i) => {
        it(`logs "${expected.msg}"`, function () {
          const { attr: expectedAttr, ...expectedWithoutAttr } = expected;
          const { attr: actualAttr, ...actualWihoutAttr } =
            criticalPathActualLogs[i];

          // Timestamps vary between each execution
          delete actualWihoutAttr.t;

          expect(expectedWithoutAttr).to.deep.equal(actualWihoutAttr);

          // we already know this would fail the expectation
          if (
            actualAttr &&
            typeof expectedAttr !== 'object' &&
            typeof expectedAttr !== 'function'
          ) {
            expect(expectedAttr).to.be.an('object');
          }

          // allow to define expectations for the attribute as function
          // this way is possible to do partial assertions
          if (typeof expectedAttr === 'function') {
            expectedAttr.call(null, actualAttr);
          } else {
            expect(expectedAttr).to.deep.equal(actualAttr);
          }
        });
      });
    });
  });

<<<<<<< HEAD
  it('provides logging information for uncaught exceptions', async function () {
    try {
      process.env.MONGODB_COMPASS_TEST_UNCAUGHT_EXCEPTION = '1';
      ({ compass } = await beforeTests());
    } finally {
      delete process.env.MONGODB_COMPASS_TEST_UNCAUGHT_EXCEPTION;
    }

    await afterTests({ compass });

    const uncaughtEntry = cleanLog(compass.compassLog).find(
      (entry) => entry.id === 1001000002
    );
    expect(uncaughtEntry).to.deep.equal({
      s: 'F',
      c: 'COMPASS-MAIN',
      id: 1001000002,
      ctx: 'app',
      msg: 'Uncaught exception: fake exception',
      attr: {
        message: 'fake exception',
        stack: 'Error: fake exception\n' + '    at <filename>',
      },
=======
  describe('Uncaught exceptions', function () {
    it('provides logging information for uncaught exceptions', async function () {
      let compass;
      try {
        process.env.MONGODB_COMPASS_TEST_UNCAUGHT_EXCEPTION = '1';
        compass = await beforeTests();
      } finally {
        delete process.env.MONGODB_COMPASS_TEST_UNCAUGHT_EXCEPTION;
      }

      await afterTests(compass);

      const uncaughtEntry = compass.compassLog.find(
        (entry) => entry.id === 1_001_000_002
      );

      uncaughtEntry.attr.stack = uncaughtEntry.attr.stack
        .replace(/file:\/\/\/.+:\d+:\d+/g, '<filename>')
        .split('\n')
        .slice(0, 2)
        .join('\n');

      delete uncaughtEntry.t;

      expect(uncaughtEntry).to.deep.equal({
        s: 'F',
        c: 'COMPASS-MAIN',
        id: 1_001_000_002,
        ctx: 'app',
        msg: 'Uncaught exception: fake exception',
        attr: {
          message: 'fake exception',
          stack: 'Error: fake exception\n' + '    at <filename>',
        },
      });
>>>>>>> 9cf7ae6a
    });
  });
});<|MERGE_RESOLUTION|>--- conflicted
+++ resolved
@@ -2,47 +2,6 @@
 const { expect } = require('chai');
 const { beforeTests, afterTests } = require('../helpers/compass');
 
-<<<<<<< HEAD
-function cleanLog(log) {
-  let cleanedLog = JSON.parse(
-    JSON.stringify(log).replace(
-      /(MongoDB( |\+|%20)Compass)(( |\+|%20)\w+)+/g,
-      '$1'
-    )
-  );
-  cleanedLog = cleanedLog.filter(
-    (logEntry) =>
-      // Remove server heartbeat logs as they can happen a varying amount of
-      // times depending on how long tests are taking.
-      logEntry.id !== 1_001_000_022
-  );
-  for (const entry of cleanedLog) {
-    expect(entry.t.$date).to.be.a('string');
-    delete entry.t; // Timestamps vary between each execution
-
-    if (entry.id === 1001000001) {
-      expect(entry.attr.version).to.be.a('string');
-      expect(entry.attr.platform).to.equal(process.platform);
-      expect(entry.attr.arch).to.equal(process.arch);
-      delete entry.attr;
-    }
-    if (entry.id === 1001000002) {
-      entry.attr.stack = entry.attr.stack
-        .replace(/file:\/\/\/.+:\d+:\d+/g, '<filename>')
-        .split('\n')
-        .slice(0, 2)
-        .join('\n');
-    }
-    if (entry.id === 1001000022 || entry.id === 1001000023) {
-      expect(entry.attr.duration).to.be.a('number');
-      entry.attr.duration = 100;
-    }
-  }
-  return cleanedLog;
-}
-
-=======
->>>>>>> 9cf7ae6a
 describe('Logging integration', function () {
   describe('basic logging information', function () {
     let compassLog;
@@ -54,10 +13,6 @@
           'mongodb://localhost:27018/test'
         );
 
-<<<<<<< HEAD
-  it('provides some basic logging information', async function () {
-    ({ compass } = await beforeTests());
-=======
         await compass.client.shellEval(
           'db.runCommand({ connectionStatus: 1 })',
           true
@@ -65,7 +20,6 @@
       } finally {
         await afterTests(compass);
       }
->>>>>>> 9cf7ae6a
 
       compassLog = compass.compassLog;
       expect(compassLog).not.to.be.undefined;
@@ -79,117 +33,6 @@
       }
     });
 
-<<<<<<< HEAD
-    expect(cleanLog(compass.compassLog)).to.deep.equal([
-      {
-        s: 'I',
-        c: 'COMPASS-MAIN',
-        id: 1001000001,
-        ctx: 'logging',
-        msg: 'Starting logging',
-      },
-      {
-        s: 'I',
-        c: 'COMPASS-CONNECT-UI',
-        id: 1001000004,
-        ctx: 'Connection UI',
-        msg: 'Initiating connection attempt',
-      },
-      {
-        s: 'I',
-        c: 'COMPASS-DATA-SERVICE',
-        id: 1001000014,
-        ctx: 'Connection 0',
-        msg: 'Connecting',
-        attr: {
-          url: 'mongodb://localhost:27018/test?readPreference=primary&appname=MongoDB%20Compass&directConnection=true&ssl=false',
-        },
-      },
-      {
-        s: 'I',
-        c: 'COMPASS-CONNECT',
-        id: 1001000009,
-        ctx: 'Connect',
-        msg: 'Initiating connection',
-        attr: {
-          url: 'mongodb://localhost:27018/test?readPreference=primary&appname=MongoDB+Compass&directConnection=true&ssl=false',
-          options: { readPreference: 'primary' },
-        },
-      },
-      {
-        s: 'I',
-        c: 'COMPASS-CONNECT',
-        id: 1001000010,
-        ctx: 'Connect',
-        msg: 'Resolved SRV record',
-        attr: {
-          from: 'mongodb://localhost:27018/test?readPreference=primary&appname=MongoDB+Compass&directConnection=true&ssl=false',
-          to: 'mongodb://localhost:27018/test?readPreference=primary&appname=MongoDB+Compass&directConnection=true&ssl=false',
-        },
-      },
-      {
-        s: 'I',
-        c: 'COMPASS-DATA-SERVICE',
-        id: 1001000021,
-        ctx: 'Connection 0',
-        msg: 'Topology description changed',
-        attr: {
-          isMongos: false,
-          isWritable: false,
-        },
-      },
-      {
-        s: 'I',
-        c: 'COMPASS-DATA-SERVICE',
-        id: 1001000019,
-        ctx: 'Connection 0',
-        msg: 'Server opening',
-        attr: {
-          address: 'localhost:27018',
-        },
-      },
-      {
-        s: 'I',
-        c: 'COMPASS-DATA-SERVICE',
-        id: 1001000018,
-        ctx: 'Connection 0',
-        msg: 'Server description changed',
-        attr: {
-          address: 'localhost:27018',
-          error: null,
-        },
-      },
-      {
-        s: 'I',
-        c: 'COMPASS-DATA-SERVICE',
-        ctx: 'Connection 0',
-        id: 1001000021,
-        msg: 'Topology description changed',
-        attr: {
-          isMongos: false,
-          isWritable: true,
-        },
-      },
-      {
-        s: 'I',
-        c: 'COMPASS-CONNECT',
-        id: 1001000012,
-        ctx: 'Connect',
-        msg: 'Connection established',
-        attr: {
-          url: 'mongodb://localhost:27018/test?readPreference=primary&appname=MongoDB+Compass&directConnection=true&ssl=false',
-        },
-      },
-      {
-        s: 'I',
-        c: 'COMPASS-DATA-SERVICE',
-        id: 1001000015,
-        ctx: 'Connection 0',
-        msg: 'Connected',
-        attr: {
-          isMongos: false,
-          isWritable: true,
-=======
     describe('critical path', function () {
       const criticalPathExpectedLogs = [
         {
@@ -203,7 +46,6 @@
             expect(actual.platform).to.equal(process.platform);
             expect(actual.arch).to.equal(process.arch);
           },
->>>>>>> 9cf7ae6a
         },
         {
           s: 'I',
@@ -419,31 +261,6 @@
     });
   });
 
-<<<<<<< HEAD
-  it('provides logging information for uncaught exceptions', async function () {
-    try {
-      process.env.MONGODB_COMPASS_TEST_UNCAUGHT_EXCEPTION = '1';
-      ({ compass } = await beforeTests());
-    } finally {
-      delete process.env.MONGODB_COMPASS_TEST_UNCAUGHT_EXCEPTION;
-    }
-
-    await afterTests({ compass });
-
-    const uncaughtEntry = cleanLog(compass.compassLog).find(
-      (entry) => entry.id === 1001000002
-    );
-    expect(uncaughtEntry).to.deep.equal({
-      s: 'F',
-      c: 'COMPASS-MAIN',
-      id: 1001000002,
-      ctx: 'app',
-      msg: 'Uncaught exception: fake exception',
-      attr: {
-        message: 'fake exception',
-        stack: 'Error: fake exception\n' + '    at <filename>',
-      },
-=======
   describe('Uncaught exceptions', function () {
     it('provides logging information for uncaught exceptions', async function () {
       let compass;
@@ -479,7 +296,6 @@
           stack: 'Error: fake exception\n' + '    at <filename>',
         },
       });
->>>>>>> 9cf7ae6a
     });
   });
 });