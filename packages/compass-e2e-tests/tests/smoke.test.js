--- conflicted
+++ resolved
@@ -102,15 +102,9 @@
     });
 
     it('contains a list of collections', async function () {
-<<<<<<< HEAD
       expect(
-        await commands.existsEventually(Selectors.CollectionsTableLinkNumbers)
+        await commands.existsEventually(Selectors.CollectionsGrid)
       ).to.eq(true);
-=======
-      expect(await client.existsEventually(Selectors.CollectionsGrid)).to.eq(
-        true
-      );
->>>>>>> 32f012b7
     });
 
     // capped and not capped
@@ -144,13 +138,8 @@
       expect(indexCount).to.equal('1');
 
       // all of these unfortunately differ slightly between different versions of mongodb
-<<<<<<< HEAD
       const totalDocuments = await page.textContent(
-        Selectors.TotalDocumentSizeValue
-=======
-      const totalDocumentSizeValueElement = await client.$(
         Selectors.StorageSizeValue
->>>>>>> 32f012b7
       );
       expect(totalDocuments).to.include('KB');
       const avgDocumentSize = await page.textContent(
