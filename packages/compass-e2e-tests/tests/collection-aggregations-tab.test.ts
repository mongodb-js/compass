import chai from 'chai';
import semver from 'semver';
import type { Element } from 'webdriverio';
import { promises as fs } from 'fs';
import type { CompassBrowser } from '../helpers/compass-browser';
import {
  beforeTests,
  afterTests,
  afterTest,
  outputFilename,
} from '../helpers/compass';
import type { Compass } from '../helpers/compass';
import { MONGODB_VERSION } from '../helpers/compass';
import * as Selectors from '../helpers/selectors';
import { createNumbersCollection } from '../helpers/insert-data';

const { expect } = chai;

async function waitForAnyText(
  browser: CompassBrowser,
  element: Element<'async'>
) {
  await browser.waitUntil(async () => {
    const text = await element.getText();
    return text !== '';
  });
}

async function goToRunAggregation(browser: CompassBrowser) {
  if (await browser.$(Selectors.AggregationBuilderWorkspace).isDisplayed()) {
    await browser.clickVisible(Selectors.RunPipelineButton);
  }
  const resultsWorkspace = await browser.$(
    Selectors.AggregationResultsWorkspace
  );
  await resultsWorkspace.waitForDisplayed();
}

async function goToEditPipeline(browser: CompassBrowser) {
  if (await browser.$(Selectors.AggregationResultsWorkspace).isDisplayed()) {
    await browser.clickVisible(Selectors.EditPipelineButton);
  }
  const builderWorkspace = await browser.$(
    Selectors.AggregationBuilderWorkspace
  );
  await builderWorkspace.waitForDisplayed();
}

async function getDocuments(browser: CompassBrowser) {
  // Switch to JSON view so it's easier to get document value
  await browser.clickVisible(Selectors.AggregationResultsJSONListSwitchButton);
  // Get all visible documents
  const documents = await browser.$$(Selectors.DocumentJSONEntry);
  // Get ace editor content and parse it
  const parsed = await Promise.all(
    documents.map(async (doc) => {
      const aceEditor = await doc.$('.ace_content');
      return JSON.parse(await aceEditor.getText());
    })
  );
  return parsed;
}

describe('Collection aggregations tab', function () {
  let compass: Compass;
  let browser: CompassBrowser;

  before(async function () {
    compass = await beforeTests();
    browser = compass.browser;
  });

  beforeEach(async function () {
    await createNumbersCollection();
    await browser.connectWithConnectionString('mongodb://localhost:27091/test');
    // Some tests navigate away from the numbers collection aggregations tab
    await browser.navigateToCollectionTab('test', 'numbers', 'Aggregations');
    // Get us back to the empty stage every time. Also test the Create New
    // Pipeline flow while at it.
    await browser.clickVisible(Selectors.CreateNewPipelineMenuButton);
    const menuElement = await browser.$(Selectors.CreateNewPipelineMenuContent);
    await menuElement.waitForDisplayed();
    await browser.clickVisible(Selectors.CreateNewEmptyPipelineAction);
    const modalElement = await browser.$(Selectors.ConfirmNewPipelineModal);
    await modalElement.waitForDisplayed();
<<<<<<< HEAD
    await browser.screenshot('confirm-new-pipeline-modal.png');
=======

    await browser.screenshot('confirm-new-pipeline-modal.png');

>>>>>>> 2fd9ff51
    await browser.clickVisible(Selectors.ConfirmNewPipelineModalConfirmButton);
    await modalElement.waitForDisplayed({ reverse: true });
  });

  after(async function () {
    await afterTests(compass, this.currentTest);
  });

  afterEach(async function () {
    await afterTest(compass, this.currentTest);
  });

  it('supports the right stages for the environment', async function () {
    // sanity check to make sure there's only one
    const stageContainers = await browser.$$(Selectors.StageContainer);
    expect(stageContainers).to.have.lengthOf(1);

    await browser.focusStageOperator(0);

    const stageOperatorOptionsElements = await browser.$$(
      Selectors.stageOperatorOptions(0)
    );
    const options = await Promise.all(
      stageOperatorOptionsElements.map((element) => element.getText())
    );

    options.sort();

    const expectedAggregations = [
      '$addFields',
      '$bucket',
      '$bucketAuto',
      '$collStats',
      '$count',
      '$facet',
      '$geoNear',
      '$graphLookup',
      '$group',
      '$indexStats',
      '$limit',
      '$lookup',
      '$match',
      '$out',
      '$project',
      '$redact',
      '$replaceRoot',
      '$sample',
      '$skip',
      '$sort',
      '$sortByCount',
      '$unwind',
    ];

    if (semver.gte(MONGODB_VERSION, '4.1.11')) {
      expectedAggregations.push('$search');
    }
    if (semver.gte(MONGODB_VERSION, '4.2.0')) {
      expectedAggregations.push('$merge', '$replaceWith', '$set', '$unset');
    }
    if (semver.gte(MONGODB_VERSION, '4.4.0')) {
      expectedAggregations.push('$unionWith');
    }
    if (semver.gte(MONGODB_VERSION, '4.4.9')) {
      expectedAggregations.push('$searchMeta');
    }
    if (semver.gte(MONGODB_VERSION, '5.0.0')) {
      expectedAggregations.push('$setWindowFields');
    }
    if (semver.gte(MONGODB_VERSION, '5.1.0')) {
      expectedAggregations.push('$densify');
    }
    if (semver.gte(MONGODB_VERSION, '5.3.0')) {
      expectedAggregations.push('$fill');
    }

    expectedAggregations.sort();

    expect(options).to.deep.equal(expectedAggregations);
  });

  // TODO: we can probably remove this one now that there is a more advanced one. or merge that into here?
  it('supports creating an aggregation', async function () {
    await browser.focusStageOperator(0);
    await browser.selectStageOperator(0, '$match');
    await browser.setAceValue(Selectors.stageEditor(0), '{ i: 0 }');

    await browser.waitUntil(async function () {
      const textElement = await browser.$(
        Selectors.stagePreviewToolbarTooltip(0)
      );
      const text = await textElement.getText();
      return text === '(Sample of 1 document)';
    });
  });

  it('shows atlas only stage preview', async function () {
    if (semver.lt(MONGODB_VERSION, '4.1.11')) {
      this.skip();
    }

    await browser.focusStageOperator(0);
    await browser.selectStageOperator(0, '$search');

    await browser.waitUntil(async function () {
      const textElement = await browser.$(
        Selectors.atlasOnlyStagePreviewSection(0)
      );
      const text = await textElement.getText();
      return text.includes('This stage is only available with MongoDB Atlas.');
    });
  });

  it('shows empty preview', async function () {
    await browser.focusStageOperator(0);
    await browser.selectStageOperator(0, '$addFields');

    await browser.waitUntil(async function () {
      const textElement = await browser.$(Selectors.stagePreviewEmpty(0));
      const text = await textElement.getText();
      return text === 'No Preview Documents';
    });
  });

  it('supports tweaking settings of an aggregation and saving aggregation as a view', async function () {
    // set a collation
    await browser.clickVisible(Selectors.AggregationAdditionalOptionsButton);
    const collationInput = await browser.$(Selectors.AggregationCollationInput);
    await collationInput.waitForDisplayed();
    await collationInput.setValue('{ locale: "af" }');

    // select $match
    await browser.focusStageOperator(0);
    await browser.selectStageOperator(0, '$match');
    // check that it included the comment by default
    const contentElement0 = await browser.$(Selectors.stageContent(0));

    // It starts out empty
    await waitForAnyText(browser, contentElement0);

    expect(await contentElement0.getText()).to.equal(`/**
 * query: The query in MQL.
 */
{
  query
}`);

    //change $match
    await browser.setAceValue(Selectors.stageEditor(0), '{ i: { $gt: 5 } }');

    // TODO: click collapse and then expand again

    // open settings
    await browser.clickVisible(Selectors.AggregationSettingsButton);

    // turn off comment mode
    await browser.clickVisible(Selectors.AggregationCommentModeCheckbox);

    // set number of preview documents to 100
    const sampleSizeElement = await browser.$(
      Selectors.AggregationSampleSizeInput
    );
    await sampleSizeElement.setValue('100');

    // apply settings
    await browser.clickVisible(Selectors.AggregationSettingsApplyButton);

    // add a $project
    await browser.clickVisible(Selectors.AddStageButton);
    await browser.focusStageOperator(1);
    await browser.selectStageOperator(1, '$project');

    // delete it
    await browser.clickVisible(Selectors.stageDelete(1));

    // add a $project
    await browser.clickVisible(Selectors.AddStageButton);
    await browser.focusStageOperator(1);
    await browser.selectStageOperator(1, '$project');

    // check that it has no comment
    const contentElement1 = await browser.$(Selectors.stageContent(1));

    // starts empty
    await waitForAnyText(browser, contentElement1);

    expect(await contentElement1.getText()).to.equal(`{
  specification(s)
}`);
    await browser.setAceValue(Selectors.stageEditor(1), '{ _id: 0 }');

    // disable it
    await browser.clickVisible(Selectors.stageToggle(1));

    await browser.waitUntil(
      async () => {
        const stageToggle = await browser.$(Selectors.stageToggle(1));
        return (await stageToggle.getAttribute('aria-checked')) === 'false';
      },
      { timeoutMsg: 'Expected stage toggle to be turned off' }
    );

    // export to language
    await browser.clickVisible(Selectors.ExportAggregationToLanguage);
    const text = await browser.exportToLanguage('Ruby');
    expect(text).to.equal(`[
  {
    '$match' => {
      'i' => {
        '$gt' => 5
      }
    }
  }
]`);

    // check that the preview is using 100 docs
    await browser.waitUntil(async function () {
      const textElement = await browser.$(
        Selectors.stagePreviewToolbarTooltip(0)
      );
      const text = await textElement.getText();
      return text === '(Sample of 100 documents)';
    });

    // Wait until the isCreateViewAvailable prop is changed
    // and the "Create view" action is available in the Save button menu.
    await browser.waitUntil(async () => {
      await browser.clickVisible(Selectors.SavePipelineMenuButton);
      const savePipelineCreateViewAction = await browser.$(
        Selectors.SavePipelineCreateViewAction
      );
      const savePipelineCreateViewActionExisting =
        await savePipelineCreateViewAction.isExisting();

      return savePipelineCreateViewActionExisting;
    });

    await browser.clickVisible(Selectors.SavePipelineCreateViewAction);

    // wait for the modal to appear
    const createViewModal = await browser.$(Selectors.CreateViewModal);
    await createViewModal.waitForDisplayed();

    // set view name
    await browser.waitForAnimations(Selectors.CreateViewNameInput);
    const viewNameInput = await browser.$(Selectors.CreateViewNameInput);
    await viewNameInput.setValue('my-view-from-pipeline');

    await browser.screenshot('create-view-modal.png');

    // click create button
    const createButton = await browser
      .$(Selectors.CreateViewModal)
      .$('button=Create');

    await createButton.click();

    // wait until the active tab is the view that we just created
    await browser.waitUntil(
      async function () {
        const ns = await browser.getActiveTabNamespace();
        return ns === 'test.my-view-from-pipeline';
      },
      {
        timeoutMsg:
          'Expected `test.my-view-from-pipeline` namespace tab to be visible',
      }
    );

    // TODO: modify view
    // TODO: duplicate view
    // TODO: drop view
  });

  it('supports maxTimeMS', async function () {
    // open settings
    await browser.clickVisible(Selectors.AggregationAdditionalOptionsButton);

    // set maxTimeMS
    const sampleSizeElement = await browser.$(
      Selectors.AggregationMaxTimeMSInput
    );
    await sampleSizeElement.setValue('1');

    // run a projection that will take lots of time
    await browser.focusStageOperator(0);
    await browser.selectStageOperator(0, '$project');

    await browser.waitUntil(async function () {
      const textElement = await browser.$(
        Selectors.stagePreviewToolbarTooltip(0)
      );
      const text = await textElement.getText();
      return text === '(Sample of 0 documents)';
    });

    const syntaxMessageElement = await browser.$(
      Selectors.stageEditorSyntaxErrorMessage(0)
    );
    await syntaxMessageElement.waitForDisplayed();

    await browser.setAceValue(
      Selectors.stageEditor(0),
      `{
      foo: {
        $function: {
          body: 'function() { sleep(1000) }',
          args: [],
          lang: 'js'
        }
      }
    }`
    );

    // make sure we got the timeout error
    const messageElement = await browser.$(
      Selectors.stageEditorErrorMessage(0)
    );
    await messageElement.waitForDisplayed();
    // The exact error we get depends on the version of mongodb
    /*
    expect(await messageElement.getText()).to.include(
      'operation exceeded time limit'
    );
    */
  });

  it('supports $out as the last stage', async function () {
    await browser.focusStageOperator(0);
    await browser.selectStageOperator(0, '$out');
    await browser.setAceValue(Selectors.stageEditor(0), "'my-out-collection'");

    await waitForAnyText(browser, await browser.$(Selectors.stageContent(0)));

    await browser.clickVisible(Selectors.AddStageButton);

    await browser.focusStageOperator(1);
    await browser.selectStageOperator(1, '$match');
    await browser.setAceValue(Selectors.stageEditor(1), `{ i: 5 }`);

    await waitForAnyText(browser, await browser.$(Selectors.stageContent(1)));

    // make sure it complains that it must be the last stage
    await browser.waitUntil(
      async () => {
        const messageElement = await browser.$(
          Selectors.stageEditorErrorMessage(1)
        );
        await messageElement.waitForDisplayed();
        const text = await messageElement.getText();
        return text === '$out can only be the final stage in the pipeline';
      },
      {
        timeoutMsg:
          'Waited for the error "$out can only be the final stage in the pipeline"',
      }
    );

    // delete the stage after $out
    await browser.clickVisible(Selectors.stageDelete(1));

    // run the $out stage
    await browser.clickVisible(Selectors.RunPipelineButton);
    const goToCollectionButton = await browser.$(
      Selectors.GoToCollectionButton
    );
    await goToCollectionButton.waitForDisplayed();
    // go to the new collection
    await browser.clickVisible(Selectors.GoToCollectionButton);

    await browser.waitUntil(
      async function () {
        const ns = await browser.getActiveTabNamespace();
        return ns === 'test.my-out-collection';
      },
      {
        timeoutMsg:
          'Expected `test.my-out-collection` namespace tab to be visible',
      }
    );
  });

  it('supports $merge as the last stage', async function () {
    if (semver.lt(MONGODB_VERSION, '4.2.0')) {
      return this.skip();
    }

    await browser.focusStageOperator(0);
    await browser.selectStageOperator(0, '$merge');
    await browser.setAceValue(
      Selectors.stageEditor(0),
      `{
  into: 'my-merge-collection'
}`
    );

    await waitForAnyText(browser, await browser.$(Selectors.stageContent(0)));

    await browser.clickVisible(Selectors.AddStageButton);

    await browser.focusStageOperator(1);
    await browser.selectStageOperator(1, '$match');
    await browser.setAceValue(Selectors.stageEditor(1), `{ i: 5 }`);

    await waitForAnyText(browser, await browser.$(Selectors.stageContent(1)));

    // make sure it complains that it must be the last stage
    await browser.waitUntil(
      async () => {
        const messageElement = await browser.$(
          Selectors.stageEditorErrorMessage(1)
        );
        await messageElement.waitForDisplayed();
        const text = await messageElement.getText();
        return text === '$merge can only be the final stage in the pipeline';
      },
      {
        timeoutMsg:
          'Waited for the error "$merge can only be the final stage in the pipeline"',
      }
    );

    // delete the stage after $out
    await browser.clickVisible(Selectors.stageDelete(1));

    // run the $merge stage
    await browser.clickVisible(Selectors.RunPipelineButton);
    const goToCollectionButton = await browser.$(
      Selectors.GoToCollectionButton
    );
    await goToCollectionButton.waitForDisplayed();
    // go to the new collection
    await browser.clickVisible(Selectors.GoToCollectionButton);

    await browser.waitUntil(
      async function () {
        const ns = await browser.getActiveTabNamespace();
        return ns === 'test.my-merge-collection';
      },
      {
        timeoutMsg:
          'Expected `test.my-merge-collection` namespace tab to be visible',
      }
    );
  });

  it('allows creating a new pipeline from text', async function () {
    await browser.clickVisible(Selectors.CreateNewPipelineMenuButton);
    const menuElement = await browser.$(Selectors.CreateNewPipelineMenuContent);
    await menuElement.waitForDisplayed();
    await browser.clickVisible(Selectors.CreateNewPipelineFromTextAction);

    const createModal = await browser.$(Selectors.NewPipelineFromTextModal);
    await createModal.waitForDisplayed();

    await browser.setAceValue(
      Selectors.NewPipelineFromTextEditor,
      `[
  { $match: { i: 5 } }
]`
    );

    const confirmButton = await browser.$(
      Selectors.NewPipelineFromTextConfirmButton
    );
    await confirmButton.waitForEnabled();

    await browser.screenshot('new-pipeline-from-text-modal.png');

    await confirmButton.click();

    await createModal.waitForDisplayed({ reverse: true });

    const confirmModal = await browser.$(Selectors.ConfirmImportPipelineModal);
    await confirmModal.waitForDisplayed();

    await browser.screenshot('confirm-import-pipeline-modal.png');

    await browser.clickVisible(
      Selectors.ConfirmImportPipelineModalConfirmButton
    );
    await confirmModal.waitForDisplayed({ reverse: true });

    const contentElement = await browser.$(Selectors.stageContent(0));
    expect(await contentElement.getText()).to.equal(`{
  i: 5,
}`);

    await browser.waitUntil(async function () {
      const textElement = await browser.$(
        Selectors.stagePreviewToolbarTooltip(0)
      );
      const text = await textElement.getText();
      return text === '(Sample of 1 document)';
    });
  });

  it('supports running and editing aggregation', async function () {
    // Set first stage to match
    await browser.focusStageOperator(0);
    await browser.selectStageOperator(0, '$match');
    await browser.setAceValue(Selectors.stageEditor(0), '{ i: 5 }');

    // Run and wait for results
    await goToRunAggregation(browser);

    // Get all documents from the current results page
    const docs = await getDocuments(browser);

    expect(docs).to.have.lengthOf(1);
    expect(docs[0]).to.have.property('_id');
    expect(docs[0]).to.have.property('i', 5);
    expect(docs[0]).to.have.property('j', 0);

    // Go back to the pipeline builder
    await goToEditPipeline(browser);

    // Change match filter
    await browser.setAceValue(
      Selectors.stageEditor(0),
      '{ i: { $gte: 5, $lte: 10 } }'
    );

    // Run and wait for results
    await goToRunAggregation(browser);

    // Get all documents from the current results page
    const updatedDocs = await getDocuments(browser);

    // Check that the documents are matching pipeline
    expect(updatedDocs).to.have.lengthOf(6);
    expect(updatedDocs[0]).to.have.property('i', 5);
    expect(updatedDocs[1]).to.have.property('i', 6);
    expect(updatedDocs[2]).to.have.property('i', 7);
    expect(updatedDocs[3]).to.have.property('i', 8);
    expect(updatedDocs[4]).to.have.property('i', 9);
    expect(updatedDocs[5]).to.have.property('i', 10);
  });

  it('supports paginating aggregation results', async function () {
    // Set first stage to $match
    await browser.focusStageOperator(0);
    await browser.selectStageOperator(0, '$match');
    await browser.setAceValue(Selectors.stageEditor(0), '{ i: { $gte: 5 } }');

    // Add second $limit stage
    await browser.clickVisible(Selectors.AddStageButton);
    await browser.focusStageOperator(1);
    await browser.selectStageOperator(1, '$limit');
    await browser.setAceValue(Selectors.stageEditor(1), '25');

    // Run and wait for results
    await goToRunAggregation(browser);

    const page1 = await getDocuments(browser);
    expect(page1).to.have.lengthOf(20);
    expect(page1[0]).to.have.property('i', 5);

    await browser.clickVisible(Selectors.AggregationRestultsNextPageButton);
    await browser.waitUntil(async () => {
      const paginationDescription = await browser.$(
        Selectors.AggregationRestultsPaginationDescription
      );
      return (await paginationDescription.getText()) === 'Showing 21 – 25';
    });

    const page2 = await getDocuments(browser);
    expect(page2).to.have.lengthOf(5);
    expect(page2[0]).to.have.property('i', 25);
  });

  it('supports cancelling long-running aggregations', async function () {
    if (semver.lt(MONGODB_VERSION, '4.4.0')) {
      // $function expression that we use to simulate slow aggregation is only
      // supported since server 4.4
      this.skip();
    }

    const slowQuery = `{
      sleep: {
        $function: {
          body: function () {
            return sleep(10000) || true;
          },
          args: [],
          lang: "js",
        },
      },
    }`;

    // Set first stage to a very slow $addFields
    await browser.focusStageOperator(0);
    await browser.selectStageOperator(0, '$addFields');
    await browser.setAceValue(Selectors.stageEditor(0), slowQuery);

    // Run and wait for results
    await goToRunAggregation(browser);

    // Cancel aggregation run
    await browser.clickVisible(Selectors.AggregationResultsCancelButton);
    // Wait for the empty results banner (this is our indicator that we didn't
    // load anything and dismissed "Loading" banner)
    const emptyResultsBanner = await browser.$(
      Selectors.AggregationEmptyResults
    );
    await emptyResultsBanner.waitForDisplayed();
  });

  it('handles errors in aggregations', async function () {
    // Disable autopreview so we can run an aggregation that will cause an error
    await browser.clickVisible(Selectors.AggregationAutoPreviewToggle);

    // Set first stage to an invalid $project stage to trigger server error
    await browser.focusStageOperator(0);
    await browser.selectStageOperator(0, '$project');
    await browser.setAceValue(Selectors.stageEditor(0), '{}');

    // Run and wait for results
    await goToRunAggregation(browser);

    const errorBanner = await browser.$(Selectors.AggregationErrorBanner);
    await errorBanner.waitForDisplayed();
    const errorText = await errorBanner.getText();

    expect(errorText).to.match(
      /(\$project )?specification must have at least one field/
    );
  });

  it('supports exporting aggregation results', async function () {
    // Set first stage to $match
    await browser.focusStageOperator(0);
    await browser.selectStageOperator(0, '$match');
    await browser.setAceValue(Selectors.stageEditor(0), '{ i: 5 }');

    // Open the modal
    await browser.clickVisible(Selectors.ExportAggregationResultsButton);
    const exportModal = await browser.$(Selectors.ExportModal);
    await exportModal.waitForDisplayed();

    // Set filename
    const filename = outputFilename('aggregated-numbers.json');
    await browser.setExportFilename(filename);

    // Start export and wait for results
    await browser.clickVisible(Selectors.ExportModalExportButton);
    const exportModalShowFileButtonElement = await browser.$(
      Selectors.ExportModalShowFileButton
    );
    await exportModalShowFileButtonElement.waitForDisplayed();

    await browser.screenshot('export-modal.png');

    // Close modal
    await browser.clickVisible(Selectors.ExportModalCloseButton);
    const exportModalElement = await browser.$(Selectors.ExportModal);
    await exportModalElement.waitForDisplayed({ reverse: true });

    // Confirm that we exported what we expected to export
    const text = await fs.readFile(filename, 'utf-8');
    const docs = JSON.parse(text);

    expect(docs).to.have.lengthOf(1);
    expect(docs[0]).to.have.property('_id');
    expect(docs[0]).to.have.property('i', 5);
    expect(docs[0]).to.have.property('j', 0);
  });

  it('shows the explain for a pipeline', async function () {
    await browser.clickVisible(Selectors.AggregationExplainButton);
    await browser.waitForAnimations(Selectors.AggregationExplainModal);

    const modal = await browser.$(Selectors.AggregationExplainModal);
    await modal.waitForDisplayed();
    await browser.waitForAnimations(Selectors.AggregationExplainModal);

    expect(await modal.getText()).to.contain('Query Performance Summary');

    await browser.screenshot('aggregation-explain-modal.png');

    await browser.clickVisible(Selectors.AggregationExplainModalCloseButton);
    await modal.waitForDisplayed({ reverse: true });
  });

  // TODO: stages can be re-arranged by drag and drop and the preview is refreshed after rearranging them
  // TODO: test auto-preview and limit
  // TODO: save a pipeline, close compass, re-open compass, load the pipeline
  // TODO: test Collapse/Expand all stages button (currently broken)
});<|MERGE_RESOLUTION|>--- conflicted
+++ resolved
@@ -83,13 +83,9 @@
     await browser.clickVisible(Selectors.CreateNewEmptyPipelineAction);
     const modalElement = await browser.$(Selectors.ConfirmNewPipelineModal);
     await modalElement.waitForDisplayed();
-<<<<<<< HEAD
+
     await browser.screenshot('confirm-new-pipeline-modal.png');
-=======
-
-    await browser.screenshot('confirm-new-pipeline-modal.png');
-
->>>>>>> 2fd9ff51
+
     await browser.clickVisible(Selectors.ConfirmNewPipelineModalConfirmButton);
     await modalElement.waitForDisplayed({ reverse: true });
   });
