import chai from 'chai';
import type { Element } from 'webdriverio';
import { promises as fs } from 'fs';
import type { CompassBrowser } from '../helpers/compass-browser';
import {
  beforeTests,
  afterTests,
  afterTest,
  outputFilename,
  serverSatisfies,
} from '../helpers/compass';
import type { Compass } from '../helpers/compass';
import * as Selectors from '../helpers/selectors';
import { createNumbersCollection } from '../helpers/insert-data';
import { getStageOperators } from '../helpers/read-stage-operators';

const { expect } = chai;

const OUT_STAGE_PREVIEW_TEXT =
  'The $out operator will cause the pipeline to persist the results to the specified location (collection, S3, or Atlas). If the collection exists it will be replaced.';
const MERGE_STAGE_PREVIEW_TEXT =
  'The $merge operator will cause the pipeline to persist the results to the specified location.';
const GUIDE_CUE_STORAGE_KEY = 'has_seen_focus_mode_guide_cue';

async function waitForAnyText(
  browser: CompassBrowser,
  element: Element<'async'>
) {
  await browser.waitUntil(async () => {
    const text = await element.getText();
    return text !== '';
  });
}

async function goToRunAggregation(browser: CompassBrowser) {
  if (await browser.$(Selectors.AggregationBuilderWorkspace).isDisplayed()) {
    await browser.clickVisible(Selectors.RunPipelineButton);
  }
  const resultsWorkspace = await browser.$(
    Selectors.AggregationResultsWorkspace
  );
  await resultsWorkspace.waitForDisplayed();
}

async function goToEditPipeline(browser: CompassBrowser) {
  if (await browser.$(Selectors.AggregationResultsWorkspace).isDisplayed()) {
    await browser.clickVisible(Selectors.EditPipelineButton);
  }
  const builderWorkspace = await browser.$(
    Selectors.AggregationBuilderWorkspace
  );
  await builderWorkspace.waitForDisplayed();
}

async function getDocuments(browser: CompassBrowser) {
  // Switch to JSON view so it's easier to get document value
  await browser.clickVisible(Selectors.AggregationResultsJSONListSwitchButton);

  const documents = await browser.getCodemirrorEditorTextAll(
    Selectors.DocumentJSONEntry
  );

  return documents.map((text) => {
    return JSON.parse(text);
  });
}

async function chooseCollectionAction(
  browser: CompassBrowser,
  dbName: string,
  collectionName: string,
  actionName: string
) {
  // search for the view in the sidebar
  await browser.clickVisible(Selectors.SidebarFilterInput);
  const sidebarFilterInputElement = await browser.$(
    Selectors.SidebarFilterInput
  );
  await sidebarFilterInputElement.setValue(collectionName);

  const collectionSelector = Selectors.sidebarCollection(
    dbName,
    collectionName
  );

  // scroll to the collection if necessary
  await browser.scrollToVirtualItem(
    Selectors.SidebarDatabaseAndCollectionList,
    collectionSelector,
    'tree'
  );

  const collectionElement = await browser.$(collectionSelector);
  await collectionElement.waitForDisplayed();

  // hover over the collection
  await browser.hover(collectionSelector);

  // click the show collections button
  // NOTE: This assumes it is currently closed
  await browser.clickVisible(Selectors.CollectionShowActionsButton);

  const actionSelector = `[role="menuitem"][data-action="${actionName}"]`;

  const actionButton = await browser.$(actionSelector);

  // click the action
  await browser.clickVisible(actionSelector);

  // make sure the menu closed
  await actionButton.waitForDisplayed({ reverse: true });
}

async function waitForTab(browser: CompassBrowser, namespace: string) {
  await browser.waitUntil(
    async function () {
      const ns = await browser.getActiveTabNamespace();
      return ns === namespace;
    },
    {
      timeoutMsg: `Expected \`${namespace}\` namespace tab to be visible`,
    }
  );
}

async function switchPipelineMode(
  browser: CompassBrowser,
  mode: 'as-text' | 'builder-ui'
) {
  await browser.clickVisible(Selectors.aggregationPipelineModeToggle(mode));
  await browser.waitForAnimations(Selectors.AggregationBuilderWorkspace);
}

async function saveAggregation(
  browser: CompassBrowser,
  aggregationName: string,
  pipeline: Record<string, any>[]
) {
  for (let index = 0; index < pipeline.length; index++) {
    const stage = pipeline[index];
    const stageOperator = Object.keys(stage)[0];
    const stageValue = stage[stageOperator];

    // add stage
    await browser.clickVisible(Selectors.AddStageButton);
    await browser.$(Selectors.stageEditor(index)).waitForDisplayed();

    await browser.focusStageOperator(index);
    await browser.selectStageOperator(index, stageOperator);
    await browser.setAceValue(Selectors.stageEditor(index), stageValue);
  }

  await browser.clickVisible(Selectors.SavePipelineMenuButton);
  const menuElement = await browser.$(Selectors.SavePipelineMenuContent);
  await menuElement.waitForDisplayed();
  await browser.clickVisible(Selectors.SavePipelineSaveAsAction);

  // wait for the modal to appear
  const savePipelineModal = await browser.$(Selectors.SavePipelineModal);
  await savePipelineModal.waitForDisplayed();

  // set aggregation name
  await browser.waitForAnimations(Selectors.SavePipelineNameInput);
  const pipelineNameInput = await browser.$(Selectors.SavePipelineNameInput);
  await pipelineNameInput.setValue(aggregationName);

  const createButton = await browser
    .$(Selectors.SavePipelineModal)
    .$('button=Save');

  await createButton.click();
}

async function deleteStage(
  browser: CompassBrowser,
  index: number
): Promise<void> {
  await browser.clickVisible(Selectors.stageMoreOptions(index));
  const menuElement = await browser.$(Selectors.StageMoreOptionsContent);
  await menuElement.waitForDisplayed();
  await browser.clickVisible(Selectors.StageDelete);
}

describe('Collection aggregations tab', function () {
  let compass: Compass;
  let browser: CompassBrowser;

  before(async function () {
    compass = await beforeTests({
      extraSpawnArgs: ['--show-focus-mode'],
    });
    browser = compass.browser;
  });

  beforeEach(async function () {
    await createNumbersCollection();
<<<<<<< HEAD
    await browser.connectWithConnectionString('mongodb://localhost:27091/test');
    // set guide cue to not show up
    await browser.execute((key) => {
      localStorage.setItem(key, 'true');
    }, GUIDE_CUE_STORAGE_KEY);

=======
    await browser.connectWithConnectionString();
>>>>>>> 3c0a9edf
    // Some tests navigate away from the numbers collection aggregations tab
    await browser.navigateToCollectionTab('test', 'numbers', 'Aggregations');
    // Get us back to the empty stage every time. Also test the Create New
    // Pipeline flow while at it.
    await browser.clickVisible(Selectors.CreateNewPipelineButton);
    const modalElement = await browser.$(Selectors.ConfirmNewPipelineModal);
    await modalElement.waitForDisplayed();

    await browser.screenshot('confirm-new-pipeline-modal.png');

    await browser.clickVisible(Selectors.ConfirmNewPipelineModalConfirmButton);
    await modalElement.waitForDisplayed({ reverse: true });

    await browser.clickVisible(Selectors.AddStageButton);
    await browser.$(Selectors.stageEditor(0)).waitForDisplayed();
    // sanity check to make sure there's only one stage
    const stageContainers = await browser.$$(Selectors.StageCard);
    expect(stageContainers).to.have.lengthOf(1);
  });

  after(async function () {
    await afterTests(compass, this.currentTest);
  });

  afterEach(async function () {
    await afterTest(compass, this.currentTest);
  });

  it('supports the right stages for the environment', async function () {
    const options = await getStageOperators(browser, 0);

    const expectedAggregations = [
      '$addFields',
      '$bucket',
      '$bucketAuto',
      '$collStats',
      '$count',
      '$facet',
      '$geoNear',
      '$graphLookup',
      '$group',
      '$indexStats',
      '$limit',
      '$lookup',
      '$match',
      '$out',
      '$project',
      '$redact',
      '$replaceRoot',
      '$sample',
      '$skip',
      '$sort',
      '$sortByCount',
      '$unwind',
    ];

    if (serverSatisfies('>= 4.1.11')) {
      expectedAggregations.push('$search');
    }
    if (serverSatisfies('>= 4.2.0')) {
      expectedAggregations.push('$merge', '$replaceWith', '$set', '$unset');
    }
    if (serverSatisfies('>= 4.4.0')) {
      expectedAggregations.push('$unionWith');
    }
    if (serverSatisfies('>= 4.4.9')) {
      expectedAggregations.push('$searchMeta');
    }
    if (serverSatisfies('>= 5.0.0')) {
      expectedAggregations.push('$setWindowFields');
    }
    if (serverSatisfies('>= 5.1.0')) {
      expectedAggregations.push('$densify');
    }
    if (serverSatisfies('>= 5.3.0')) {
      expectedAggregations.push('$fill');
    }

    expectedAggregations.sort();

    expect(options).to.deep.equal(expectedAggregations);
  });

  // TODO: we can probably remove this one now that there is a more advanced one. or merge that into here?
  it('supports creating an aggregation', async function () {
    await browser.selectStageOperator(0, '$match');
    await browser.setAceValue(Selectors.stageEditor(0), '{ i: 0 }');

    await browser.waitUntil(async function () {
      const textElement = await browser.$(
        Selectors.stagePreviewToolbarTooltip(0)
      );
      const text = await textElement.getText();
      return text === '(Sample of 1 document)';
    });
  });

  it('shows atlas only stage preview', async function () {
    if (serverSatisfies('< 4.1.11')) {
      this.skip();
    }

    await browser.selectStageOperator(0, '$search');

    await browser.waitUntil(async function () {
      const textElement = await browser.$(Selectors.stagePreview(0));
      const text = await textElement.getText();
      return text.includes(
        'The $search stage is only available with MongoDB Atlas.'
      );
    });
  });

  it('shows $out stage preview', async function () {
    await browser.selectStageOperator(0, '$out');
    await browser.setAceValue(Selectors.stageEditor(0), '"listings"');

    const preview = await browser.$(Selectors.stagePreview(0));
    const text = await preview.getText();

    expect(text).to.include('Documents will be saved to test.listings.');
    expect(text).to.include(OUT_STAGE_PREVIEW_TEXT);
  });

  it('shows $merge stage preview', async function () {
    // $merge operator is supported from 4.2.0
    if (serverSatisfies('< 4.2.0')) {
      return this.skip();
    }

    await browser.selectStageOperator(0, '$merge');
    await browser.setAceValue(Selectors.stageEditor(0), '"listings"');

    const preview = await browser.$(Selectors.stagePreview(0));
    const text = await preview.getText();

    expect(text).to.include('Documents will be saved to test.listings.');
    expect(text).to.include(MERGE_STAGE_PREVIEW_TEXT);
  });

  it('shows empty preview', async function () {
    await browser.selectStageOperator(0, '$addFields');

    await browser.waitUntil(async function () {
      const textElement = await browser.$(Selectors.stagePreviewEmpty(0));
      const text = await textElement.getText();
      return text === 'No Preview Documents';
    });
  });

  it('supports tweaking settings of an aggregation and saving aggregation as a view', async function () {
    // set a collation
    await browser.clickVisible(Selectors.AggregationAdditionalOptionsButton);
    const collationInput = await browser.$(Selectors.AggregationCollationInput);
    await collationInput.waitForDisplayed();
    await collationInput.setValue('{ locale: "af" }');

    // select $match
    await browser.selectStageOperator(0, '$match');
    // check that it included the comment by default
    const contentElement0 = await browser.$(Selectors.stageContent(0));

    // It starts out empty
    await waitForAnyText(browser, contentElement0);

    expect(await contentElement0.getText()).to.equal(`/**
 * query: The query in MQL.
 */
{
  query
}`);

    //change $match
    await browser.setAceValue(Selectors.stageEditor(0), '{ i: { $gt: 5 } }');

    // TODO: click collapse and then expand again

    // open settings
    await browser.clickVisible(Selectors.AggregationSettingsButton);

    // turn off comment mode
    await browser.clickParent(Selectors.AggregationCommentModeCheckbox);

    // set number of preview documents to 100
    const sampleSizeElement = await browser.$(
      Selectors.AggregationSampleSizeInput
    );
    await sampleSizeElement.setValue('100');

    // apply settings
    await browser.clickVisible(Selectors.AggregationSettingsApplyButton);

    // add a $project
    await browser.clickVisible(Selectors.AddStageButton);
    await browser.selectStageOperator(1, '$project');

    // delete it
    await deleteStage(browser, 1);

    // add a $project
    await browser.clickVisible(Selectors.AddStageButton);
    await browser.selectStageOperator(1, '$project');

    // check that it has no comment
    const contentElement1 = await browser.$(Selectors.stageContent(1));

    // starts empty
    await waitForAnyText(browser, contentElement1);

    expect(await contentElement1.getText()).to.equal(`{
  specification(s)
}`);
    await browser.setAceValue(Selectors.stageEditor(1), '{ _id: 0 }');

    // disable it
    await browser.clickVisible(Selectors.stageToggle(1));

    await browser.waitUntil(
      async () => {
        const stageToggle = await browser.$(Selectors.stageToggle(1));
        return (await stageToggle.getAttribute('aria-checked')) === 'false';
      },
      { timeoutMsg: 'Expected stage toggle to be turned off' }
    );

    // export to language
    await browser.clickVisible(Selectors.ExportAggregationToLanguage);
    const text = await browser.exportToLanguage('Ruby');
    expect(text).to.equal(`[
  {
    '$match' => {
      'i' => {
        '$gt' => 5
      }
    }
  }
]`);

    // check that the preview is using 100 docs
    await browser.waitUntil(async function () {
      const textElement = await browser.$(
        Selectors.stagePreviewToolbarTooltip(0)
      );
      const text = await textElement.getText();
      return text === '(Sample of 100 documents)';
    });

    // Wait until the isCreateViewAvailable prop is changed
    // and the "Create view" action is available in the Save button menu.
    await browser.waitUntil(async () => {
      await browser.clickVisible(Selectors.SavePipelineMenuButton);
      const savePipelineCreateViewAction = await browser.$(
        Selectors.SavePipelineCreateViewAction
      );
      const savePipelineCreateViewActionExisting =
        await savePipelineCreateViewAction.isExisting();

      return savePipelineCreateViewActionExisting;
    });

    await browser.clickVisible(Selectors.SavePipelineCreateViewAction);

    // wait for the modal to appear
    const createViewModal = await browser.$(Selectors.CreateViewModal);
    await createViewModal.waitForDisplayed();

    // set view name
    await browser.waitForAnimations(Selectors.CreateViewNameInput);
    const viewNameInput = await browser.$(Selectors.CreateViewNameInput);
    await viewNameInput.setValue('my-view-from-pipeline');

    await browser.screenshot('create-view-modal.png');

    // click create button
    const createButton = await browser
      .$(Selectors.CreateViewModal)
      .$('button=Create');

    await createButton.click();

    // wait until the active tab is the view that we just created
    await waitForTab(browser, 'test.my-view-from-pipeline');

    // choose Duplicate view
    await chooseCollectionAction(
      browser,
      'test',
      'my-view-from-pipeline',
      'duplicate-view'
    );
    const duplicateModal = await browser.$(Selectors.DuplicateViewModal);

    // wait for the modal, fill out the modal, confirm
    await duplicateModal.waitForDisplayed();
    await browser
      .$(Selectors.DuplicateViewModalTextInput)
      .setValue('duplicated-view');
    const confirmDuplicateButton = await browser.$(
      Selectors.DuplicateViewModalConfirmButton
    );
    confirmDuplicateButton.waitForEnabled();

    await browser.screenshot('duplicate-view-modal.png');

    await confirmDuplicateButton.click();
    await duplicateModal.waitForDisplayed({ reverse: true });

    // wait for the active tab to become the newly duplicated view
    await waitForTab(browser, 'test.duplicated-view');

    // now select modify view of the non-duplicate
    await chooseCollectionAction(
      browser,
      'test',
      'my-view-from-pipeline',
      'modify-view'
    );

    // wait for the active tab to become the numbers collection (because that's what the pipeline representing the view is for)
    await waitForTab(browser, 'test.numbers');

    // make sure we're on the aggregations tab, in edit mode
    const modifyBanner = await browser.$(Selectors.ModifySourceBanner);
    await modifyBanner.waitForDisplayed();
    expect(await modifyBanner.getText()).to.equal(
      'MODIFYING PIPELINE BACKING "TEST.MY-VIEW-FROM-PIPELINE"'
    );
  });

  describe('maxTimeMS', function () {
    let maxTimeMSBefore: any;

    beforeEach(async function () {
      maxTimeMSBefore = await browser.getFeature('maxTimeMS');
    });

    afterEach(async function () {
      await browser.setFeature('maxTimeMS', maxTimeMSBefore);
    });

    for (const maxTimeMSMode of ['ui', 'preference'] as const) {
      it(`supports maxTimeMS (set via ${maxTimeMSMode})`, async function () {
        if (maxTimeMSMode === 'ui') {
          // open settings
          await browser.clickVisible(
            Selectors.AggregationAdditionalOptionsButton
          );

          // set maxTimeMS
          const maxTimeMSElement = await browser.$(
            Selectors.AggregationMaxTimeMSInput
          );
          await maxTimeMSElement.setValue('100');
        }

        if (maxTimeMSMode === 'preference') {
          await browser.openSettingsModal();
          const settingsModal = await browser.$(Selectors.SettingsModal);
          await settingsModal.waitForDisplayed();
          await browser.clickVisible(Selectors.GeneralSettingsButton);

          await browser.setValueVisible(
            Selectors.SettingsInputElement('maxTimeMS'),
            '1'
          );
          await browser.clickVisible(Selectors.SaveSettingsButton);
        }

        // run a projection that will take lots of time
        await browser.selectStageOperator(0, '$match');

        await browser.waitUntil(async function () {
          const textElement = await browser.$(
            Selectors.stagePreviewToolbarTooltip(0)
          );
          const text = await textElement.getText();
          return text === '(Sample of 0 documents)';
        });

        const syntaxMessageElement = await browser.$(
          Selectors.stageEditorSyntaxErrorMessage(0)
        );
        await syntaxMessageElement.waitForDisplayed();

        // 100 x sleep(100) = 10s total execution time
        // This works better than a $project with sleep(10000),
        // where the DB may not interrupt the sleep() call if it
        // has already started.
        await browser.setAceValue(
          Selectors.stageEditor(0),
          `{
        $expr: {
          $and: [${[...Array(100).keys()]
            .map(
              () =>
                `{ $function: { body: 'function() { sleep(100) }', args: [], lang: 'js' } }`
            )
            .join(',')}]
        }
      }`
        );

        // make sure we got the timeout error
        const messageElement = await browser.$(
          Selectors.stageEditorErrorMessage(0)
        );
        await messageElement.waitForDisplayed();
        // The exact error we get depends on the version of mongodb
        /*
        expect(await messageElement.getText()).to.include(
          'operation exceeded time limit'
        );
        */
      });
    }
  });

  it('supports $out as the last stage', async function () {
    await browser.selectStageOperator(0, '$out');
    await browser.setAceValue(Selectors.stageEditor(0), "'my-out-collection'");

    await waitForAnyText(browser, await browser.$(Selectors.stageContent(0)));

    await browser.clickVisible(Selectors.AddStageButton);

    await browser.focusStageOperator(1);
    await browser.selectStageOperator(1, '$match');
    await browser.setAceValue(Selectors.stageEditor(1), `{ i: 5 }`);

    await waitForAnyText(browser, await browser.$(Selectors.stageContent(1)));

    // delete the stage after $out
    await deleteStage(browser, 1);

    // run the $out stage
    await browser.clickVisible(Selectors.RunPipelineButton);
    const goToCollectionButton = await browser.$(
      Selectors.GoToCollectionButton
    );
    await goToCollectionButton.waitForDisplayed();
    // go to the new collection
    await browser.clickVisible(Selectors.GoToCollectionButton);

    await browser.waitUntil(
      async function () {
        const ns = await browser.getActiveTabNamespace();
        return ns === 'test.my-out-collection';
      },
      {
        timeoutMsg:
          'Expected `test.my-out-collection` namespace tab to be visible',
      }
    );
  });

  it('supports $merge as the last stage', async function () {
    if (serverSatisfies('< 4.2.0')) {
      return this.skip();
    }

    await browser.selectStageOperator(0, '$merge');
    await browser.setAceValue(
      Selectors.stageEditor(0),
      `{
  into: 'my-merge-collection'
}`
    );

    await waitForAnyText(browser, await browser.$(Selectors.stageContent(0)));

    await browser.clickVisible(Selectors.AddStageButton);

    await browser.focusStageOperator(1);
    await browser.selectStageOperator(1, '$match');
    await browser.setAceValue(Selectors.stageEditor(1), `{ i: 5 }`);

    await waitForAnyText(browser, await browser.$(Selectors.stageContent(1)));

    // delete the stage after $out
    await deleteStage(browser, 1);

    // run the $merge stage
    await browser.clickVisible(Selectors.RunPipelineButton);
    const goToCollectionButton = await browser.$(
      Selectors.GoToCollectionButton
    );
    await goToCollectionButton.waitForDisplayed();
    // go to the new collection
    await browser.clickVisible(Selectors.GoToCollectionButton);

    await browser.waitUntil(
      async function () {
        const ns = await browser.getActiveTabNamespace();
        return ns === 'test.my-merge-collection';
      },
      {
        timeoutMsg:
          'Expected `test.my-merge-collection` namespace tab to be visible',
      }
    );
  });

  it('supports running and editing aggregation', async function () {
    // Set first stage to match
    await browser.selectStageOperator(0, '$match');
    await browser.setAceValue(Selectors.stageEditor(0), '{ i: 5 }');

    // Run and wait for results
    await goToRunAggregation(browser);

    // Get all documents from the current results page
    const docs = await getDocuments(browser);

    expect(docs).to.have.lengthOf(1);
    expect(docs[0]).to.have.property('_id');
    expect(docs[0]).to.have.property('i', 5);
    expect(docs[0]).to.have.property('j', 0);

    // Go back to the pipeline builder
    await goToEditPipeline(browser);

    // Change match filter
    await browser.setAceValue(
      Selectors.stageEditor(0),
      '{ i: { $gte: 5, $lte: 10 } }'
    );

    // Run and wait for results
    await goToRunAggregation(browser);

    // Get all documents from the current results page
    const updatedDocs = await getDocuments(browser);

    // Check that the documents are matching pipeline
    expect(updatedDocs).to.have.lengthOf(6);
    expect(updatedDocs[0]).to.have.property('i', 5);
    expect(updatedDocs[1]).to.have.property('i', 6);
    expect(updatedDocs[2]).to.have.property('i', 7);
    expect(updatedDocs[3]).to.have.property('i', 8);
    expect(updatedDocs[4]).to.have.property('i', 9);
    expect(updatedDocs[5]).to.have.property('i', 10);
  });

  it('supports paginating aggregation results', async function () {
    // Set first stage to $match
    await browser.selectStageOperator(0, '$match');
    await browser.setAceValue(Selectors.stageEditor(0), '{ i: { $gte: 5 } }');

    // Add second $limit stage
    await browser.clickVisible(Selectors.AddStageButton);
    await browser.focusStageOperator(1);
    await browser.selectStageOperator(1, '$limit');
    await browser.setAceValue(Selectors.stageEditor(1), '25');

    // Run and wait for results
    await goToRunAggregation(browser);

    const page1 = await getDocuments(browser);
    expect(page1).to.have.lengthOf(20);
    expect(page1[0]).to.have.property('i', 5);

    await browser.clickVisible(Selectors.AggregationRestultsNextPageButton);
    await browser.waitUntil(async () => {
      const paginationDescription = await browser.$(
        Selectors.AggregationRestultsPaginationDescription
      );
      return (await paginationDescription.getText()) === 'Showing 21 – 25';
    });

    const page2 = await getDocuments(browser);
    expect(page2).to.have.lengthOf(5);
    expect(page2[0]).to.have.property('i', 25);
  });

  it('supports cancelling long-running aggregations', async function () {
    if (serverSatisfies('< 4.4.0')) {
      // $function expression that we use to simulate slow aggregation is only
      // supported since server 4.4
      this.skip();
    }

    const slowQuery = `{
      sleep: {
        $function: {
          body: function () {
            return sleep(10000) || true;
          },
          args: [],
          lang: "js",
        },
      },
    }`;

    // Set first stage to a very slow $addFields
    await browser.selectStageOperator(0, '$addFields');
    await browser.setAceValue(Selectors.stageEditor(0), slowQuery);

    // Run and wait for results
    await goToRunAggregation(browser);

    // Cancel aggregation run
    await browser.clickVisible(Selectors.AggregationResultsCancelButton);
    // Wait for the empty results banner (this is our indicator that we didn't
    // load anything and dismissed "Loading" banner)
    const emptyResultsBanner = await browser.$(
      Selectors.AggregationEmptyResults
    );
    await emptyResultsBanner.waitForDisplayed();
  });

  it('handles errors in aggregations', async function () {
    // Disable autopreview so we can run an aggregation that will cause an error
    await browser.clickVisible(Selectors.AggregationAutoPreviewToggle);

    // Set first stage to an invalid $project stage to trigger server error
    await browser.selectStageOperator(0, '$project');
    await browser.setAceValue(Selectors.stageEditor(0), '{}');

    // Run and wait for results
    await goToRunAggregation(browser);

    const errorBanner = await browser.$(Selectors.AggregationErrorBanner);
    await errorBanner.waitForDisplayed();
    const errorText = await errorBanner.getText();

    expect(errorText).to.match(
      /(\$project )?specification must have at least one field/
    );
  });

  it('supports exporting aggregation results', async function () {
    // Set first stage to $match
    await browser.selectStageOperator(0, '$match');
    await browser.setAceValue(Selectors.stageEditor(0), '{ i: 5 }');

    // Open the modal
    await browser.clickVisible(Selectors.ExportAggregationResultsButton);
    const exportModal = await browser.$(Selectors.ExportModal);
    await exportModal.waitForDisplayed();

    // Set filename
    const filename = outputFilename('aggregated-numbers.json');
    await browser.setExportFilename(filename);

    // Start export and wait for results
    await browser.clickVisible(Selectors.ExportModalExportButton);
    const exportModalShowFileButtonElement = await browser.$(
      Selectors.ExportModalShowFileButton
    );
    await exportModalShowFileButtonElement.waitForDisplayed();

    await browser.screenshot('export-modal.png');

    // Close modal
    await browser.clickVisible(Selectors.ExportModalCloseButton);
    const exportModalElement = await browser.$(Selectors.ExportModal);
    await exportModalElement.waitForDisplayed({ reverse: true });

    // Confirm that we exported what we expected to export
    const text = await fs.readFile(filename, 'utf-8');
    const docs = JSON.parse(text);

    expect(docs).to.have.lengthOf(1);
    expect(docs[0]).to.have.property('_id');
    expect(docs[0]).to.have.property('i', 5);
    expect(docs[0]).to.have.property('j', 0);
  });

  it('shows the explain for a pipeline', async function () {
    // Set first stage to $match
    await browser.selectStageOperator(0, '$match');
    await browser.setAceValue(Selectors.stageEditor(0), '{ i: 5 }');

    await browser.clickVisible(Selectors.AggregationExplainButton);
    await browser.waitForAnimations(Selectors.AggregationExplainModal);

    const modal = await browser.$(Selectors.AggregationExplainModal);
    await modal.waitForDisplayed();
    await browser.waitForAnimations(Selectors.AggregationExplainModal);

    expect(await modal.getText()).to.contain('Query Performance Summary');

    await browser.screenshot('aggregation-explain-modal.png');

    await browser.clickVisible(Selectors.AggregationExplainModalCloseButton);
    await modal.waitForDisplayed({ reverse: true });
  });

  describe('aggregation builder in text mode', function () {
    it('toggles pipeline mode', async function () {
      // Select operator
      await browser.selectStageOperator(0, '$match');
      await browser.setAceValue(Selectors.stageEditor(0), '{ i: 5 }');

      await switchPipelineMode(browser, 'as-text');
      const textContent = await browser.$(Selectors.AggregationAsTextEditor);
      expect(await textContent.getText()).to.contain(`[
  {
    $match: {
      i: 5,
    },
  },
]`);

      await switchPipelineMode(browser, 'builder-ui');
      const stageContent = await browser.$(Selectors.stageContent(0));
      expect(await stageContent.getText()).to.equal(`{
  i: 5,
}`);
    });

    it('runs pipeline in text mode when changed', async function () {
      await browser.selectStageOperator(0, '$match');
      await browser.setAceValue(Selectors.stageEditor(0), '{ i: 5 }');
      await switchPipelineMode(browser, 'as-text');

      await browser.setAceValue(
        Selectors.AggregationAsTextEditor,
        '[{$count: "count"}]'
      );

      const docsPreview = await browser.$(
        Selectors.AggregationAsTextPreviewDocument
      );
      await docsPreview.waitForDisplayed();
      const text = (await docsPreview.getText())
        .replace(/\n/g, ' ')
        .replace(/\s+?:/g, ':')
        .replace(/\s+/g, ' ');
      expect(text).to.contain('count: 1000');
    });

    it('previews $out stage', async function () {
      await browser.selectStageOperator(0, '$match');
      await browser.setAceValue(Selectors.stageEditor(0), '{ i: 5 }');
      await switchPipelineMode(browser, 'as-text');

      await browser.setAceValue(
        Selectors.AggregationAsTextEditor,
        '[{$out: "somewhere"}]'
      );

      const preview = await browser.$(Selectors.AggregationAsTextPreviewOut);
      await preview.waitForDisplayed();
      const text = await preview.getText();
      expect(text).to.contain(
        'The $out operator will cause the pipeline to persist the results to the specified location'
      );
    });

    it('previews $merge stage', async function () {
      await browser.selectStageOperator(0, '$match');
      await browser.setAceValue(Selectors.stageEditor(0), '{ i: 5 }');
      await switchPipelineMode(browser, 'as-text');

      await browser.setAceValue(
        Selectors.AggregationAsTextEditor,
        '[{$merge: "somewhere"}]'
      );

      const preview = await browser.$(Selectors.AggregationAsTextPreviewMerge);
      await preview.waitForDisplayed();
      const text = await preview.getText();
      expect(text).to.contain(
        'The $merge operator will cause the pipeline to persist the results to the specified location'
      );
    });

    it('previews atlas operators - $search', async function () {
      await browser.selectStageOperator(0, '$match');
      await browser.setAceValue(Selectors.stageEditor(0), '{ i: 5 }');
      await switchPipelineMode(browser, 'as-text');

      await browser.setAceValue(
        Selectors.AggregationAsTextEditor,
        '[{$search: {}}]'
      );

      const preview = await browser.$(
        Selectors.AggregationAsTextPreviewAtlasOperator
      );
      await preview.waitForDisplayed();
      expect(await preview.getText()).to.include(
        'The $search stage is only available with MongoDB Atlas'
      );
    });

    it('previews atlas operators - $searchMeta', async function () {
      await browser.selectStageOperator(0, '$match');
      await browser.setAceValue(Selectors.stageEditor(0), '{ i: 5 }');
      await switchPipelineMode(browser, 'as-text');

      await browser.setAceValue(
        Selectors.AggregationAsTextEditor,
        '[{$searchMeta: {}}]'
      );

      const preview = await browser.$(
        Selectors.AggregationAsTextPreviewAtlasOperator
      );
      await preview.waitForDisplayed();
      expect(await preview.getText()).to.include(
        'The $searchMeta stage is only available with MongoDB Atlas'
      );
    });

    it('shows syntax error when pipeline is invalid', async function () {
      await browser.selectStageOperator(0, '$match');
      await browser.setAceValue(Selectors.stageEditor(0), '{ i: 5 }');
      await switchPipelineMode(browser, 'as-text');

      await browser.setAceValue(
        Selectors.AggregationAsTextEditor,
        '[{$out: "somewhere"]'
      );

      const errors = await browser.$(Selectors.AggregationAsTextErrorContainer);
      expect(await errors.getText()).to.include('Unexpected token');
    });

    it('disables mode toggle when pipeline is invalid', async function () {
      await browser.selectStageOperator(0, '$match');
      await browser.setAceValue(Selectors.stageEditor(0), '{ i: 5 }');
      await switchPipelineMode(browser, 'as-text');

      await browser.setAceValue(
        Selectors.AggregationAsTextEditor,
        '[{$out: "somewhere"]'
      );
      const toggle = await browser.$(
        Selectors.aggregationPipelineModeToggle('builder-ui')
      );
      await toggle.waitForEnabled({ reverse: true });
    });

    it('hides preview when disabled', async function () {
      await browser.selectStageOperator(0, '$match');
      await browser.setAceValue(Selectors.stageEditor(0), '{ i: 5 }');
      await switchPipelineMode(browser, 'as-text');

      const preview = await browser.$(Selectors.AggregationAsTextPreview);
      await preview.waitForDisplayed();

      await browser.clickVisible(Selectors.AggregationAutoPreviewToggle);

      await preview.waitForDisplayed({ reverse: true });
    });
  });

  describe('saving pipelines', function () {
    const name = 'test agg 1';
    beforeEach(async function () {
      await saveAggregation(browser, name, [
        {
          $match: '{ i: 0 }',
        },
      ]);
      await browser.waitForAnimations(
        Selectors.AggregationOpenSavedPipelinesButton
      );
      await browser.clickVisible(Selectors.AggregationOpenSavedPipelinesButton);
      await browser.waitForAnimations(
        Selectors.AggregationSavedPipelinesPopover
      );
      await browser.hover(Selectors.AggregationSavedPipelineCard(name));
    });

    it('opens an aggregation', async function () {
      await browser.clickVisible(
        Selectors.AggregationSavedPipelineCardOpenButton(name)
      );

      const confirmOpenModal = await browser.$(
        Selectors.AggregationSavedPipelineConfirmOpenModal
      );
      await confirmOpenModal.waitForDisplayed();
      const openButton = await browser
        .$(Selectors.AggregationSavedPipelineConfirmOpenModal)
        .$('button=Open Pipeline');

      await openButton.click();
      await confirmOpenModal.waitForDisplayed({ reverse: true });
    });

    it('deletes an aggregation', async function () {
      await browser.clickVisible(
        Selectors.AggregationSavedPipelineCardDeleteButton(name)
      );

      const confirmDeleteModal = await browser.$(
        Selectors.AggregationSavedPipelineConfirmDeleteModal
      );
      await confirmDeleteModal.waitForDisplayed();
      const deleteButton = await browser
        .$(Selectors.AggregationSavedPipelineConfirmDeleteModal)
        .$('button=Delete Pipeline');

      await deleteButton.click();
      await confirmDeleteModal.waitForDisplayed({ reverse: true });
    });
  });

  describe('focus mode', function () {
    it('opens and closes the modal', async function () {
      await browser.selectStageOperator(0, '$match');
      await browser.setAceValue(Selectors.stageEditor(0), '{ i: 5 }');
      await browser.clickVisible(Selectors.stageFocusModeButton(0));
      const modal = await browser.$(Selectors.FocusModeModal);
      await modal.waitForDisplayed();

      await browser.$(Selectors.FocusModeStageInput).waitForDisplayed();
      await browser.$(Selectors.FocusModeStageEditor).waitForDisplayed();
      await browser.$(Selectors.FocusModeStageOutput).waitForDisplayed();

      const closeButton = await browser.$(Selectors.FocusModeCloseModalButton);
      await closeButton.click();

      await modal.waitForDisplayed({ reverse: true });
    });

    it('navigates between stages', async function () {
      await browser.selectStageOperator(0, '$match');
      await browser.setAceValue(Selectors.stageEditor(0), '{ i: 5 }');

      await browser.clickVisible(Selectors.AddStageButton);
      await browser.$(Selectors.stageEditor(1)).waitForDisplayed();
      await browser.selectStageOperator(1, '$limit');
      await browser.setAceValue(Selectors.stageEditor(1), '10');

      await browser.clickVisible(Selectors.AddStageButton);
      await browser.$(Selectors.stageEditor(2)).waitForDisplayed();
      await browser.selectStageOperator(2, '$sort');
      await browser.setAceValue(Selectors.stageEditor(2), '{ i: -1 }');

      await browser.clickVisible(Selectors.stageFocusModeButton(0));
      const modal = await browser.$(Selectors.FocusModeModal);
      await modal.waitForDisplayed();

      const nextButton = await browser.$(Selectors.FocusModeNextStageButton);
      const previousButton = await browser.$(
        Selectors.FocusModePreviousStageButton
      );

      await nextButton.waitForDisplayed();
      await previousButton.waitForDisplayed();

      expect(await previousButton.isEnabled()).to.equal(false);

      await browser.waitUntil(async () => {
        const activeStage = await browser.$(
          Selectors.FocusModeActiveStageLabel
        );
        return (await activeStage.getText()) === 'Stage 1: $match';
      });

      await nextButton.click();
      await browser.waitUntil(async () => {
        const activeStage = await browser.$(
          Selectors.FocusModeActiveStageLabel
        );
        return (await activeStage.getText()) === 'Stage 2: $limit';
      });

      await nextButton.click();
      await browser.waitUntil(async () => {
        const activeStage = await browser.$(
          Selectors.FocusModeActiveStageLabel
        );
        return (await activeStage.getText()) === 'Stage 3: $sort';
      });

      expect(await nextButton.isEnabled()).to.equal(false);

      await previousButton.click();
      await browser.waitUntil(async () => {
        const activeStage = await browser.$(
          Selectors.FocusModeActiveStageLabel
        );
        return (await activeStage.getText()) === 'Stage 2: $limit';
      });

      await previousButton.click();
      await browser.waitUntil(async () => {
        const activeStage = await browser.$(
          Selectors.FocusModeActiveStageLabel
        );
        return (await activeStage.getText()) === 'Stage 1: $match';
      });

      expect(await previousButton.isEnabled()).to.equal(false);

      await browser.keys('Escape');
      await modal.waitForDisplayed({ reverse: true });
    });

    it('adds a new stage before or after current stage', async function () {
      await browser.selectStageOperator(0, '$match');
      await browser.setAceValue(Selectors.stageEditor(0), '{ i: 5 }');

      await browser.clickVisible(Selectors.stageFocusModeButton(0));
      const modal = await browser.$(Selectors.FocusModeModal);
      await modal.waitForDisplayed();

      await browser.waitUntil(async () => {
        const activeStage = await browser.$(
          Selectors.FocusModeActiveStageLabel
        );
        return (await activeStage.getText()) === 'Stage 1: $match';
      });

      const addStageMenu = await browser.$(
        Selectors.FocusModeAddStageMenuButton
      );
      await addStageMenu.waitForDisplayed();

      // Add a stage before the current stage.
      await addStageMenu.click();

      const addStageBeforeButton = await browser.$(
        Selectors.FocusModeAddStageBeforeMenuItem
      );
      await addStageBeforeButton.waitForDisplayed();
      await addStageBeforeButton.click();

      await browser.waitUntil(async () => {
        const labelElem = await browser.$(Selectors.FocusModeActiveStageLabel);
        return (await labelElem.getText()) === 'Stage 1: select';
      });

      // Add a stage after the current stage.
      await addStageMenu.click();

      const addStageAfterButton = await browser.$(
        Selectors.FocusModeAddStageAfterMenuItem
      );
      await addStageAfterButton.waitForDisplayed();
      await addStageAfterButton.click();

      await browser.waitUntil(async () => {
        const activeStage = await browser.$(
          Selectors.FocusModeActiveStageLabel
        );
        return (await activeStage.getText()) === 'Stage 2: select';
      });

      await browser.keys('Escape');
      await modal.waitForDisplayed({ reverse: true });
    });

    it('hides stage input and output when preview is disabled', async function () {
      await browser.clickVisible(Selectors.AggregationAutoPreviewToggle);

      await browser.selectStageOperator(0, '$match');
      await browser.setAceValue(Selectors.stageEditor(0), '{ i: 5 }');

      await browser.clickVisible(Selectors.stageFocusModeButton(0));
      const modal = await browser.$(Selectors.FocusModeModal);
      await modal.waitForDisplayed();

      await browser
        .$(Selectors.FocusModeStageInput)
        .waitForDisplayed({ reverse: true });
      await browser.$(Selectors.FocusModeStageEditor).waitForDisplayed();
      await browser
        .$(Selectors.FocusModeStageOutput)
        .waitForDisplayed({ reverse: true });
    });

    it('handles $out stage operators', async function () {
      await browser.selectStageOperator(0, '$out');
      await browser.setAceValue(Selectors.stageEditor(0), '"test"');

      await browser.clickVisible(Selectors.stageFocusModeButton(0));
      const modal = await browser.$(Selectors.FocusModeModal);
      await modal.waitForDisplayed();

      await browser.waitUntil(async () => {
        const outputElem = await browser.$(Selectors.FocusModeStageOutput);
        const text = await outputElem.getText();
        return text.includes(OUT_STAGE_PREVIEW_TEXT);
      });
    });

    it('handles $merge stage operators', async function () {
      if (serverSatisfies('< 4.2.0')) {
        return this.skip();
      }

      await browser.selectStageOperator(0, '$merge');
      await browser.setAceValue(Selectors.stageEditor(0), '"test"');

      await browser.clickVisible(Selectors.stageFocusModeButton(0));
      const modal = await browser.$(Selectors.FocusModeModal);
      await modal.waitForDisplayed();

      await browser.waitUntil(async () => {
        const outputElem = await browser.$(Selectors.FocusModeStageOutput);
        const text = await outputElem.getText();
        return text.includes(MERGE_STAGE_PREVIEW_TEXT);
      });
    });

    it('handles atlas only operator', async function () {
      if (serverSatisfies('< 4.1.11')) {
        this.skip();
      }

      await browser.selectStageOperator(0, '$search');
      await browser.setAceValue(Selectors.stageEditor(0), '{}');

      await browser.clickVisible(Selectors.stageFocusModeButton(0));
      const modal = await browser.$(Selectors.FocusModeModal);
      await modal.waitForDisplayed();

      await browser.waitUntil(async () => {
        const outputElem = await browser.$(Selectors.FocusModeStageOutput);
        const text = await outputElem.getText();
        return text.includes(
          'The $search stage is only available with MongoDB Atlas.'
        );
      });
    });

    it('shows guide cue for the first stage', async function () {
      await browser.execute((key) => {
        localStorage.removeItem(key);
      }, GUIDE_CUE_STORAGE_KEY);
      await deleteStage(browser, 0);

      // Add a stage
      await browser.clickVisible(Selectors.AddStageButton);
      await browser.$(Selectors.stageEditor(0)).waitForDisplayed();
      await browser.selectStageOperator(0, '$limit');
      await browser.setAceValue(Selectors.stageEditor(0), '10');

      const guideCue = await browser.$(Selectors.FocusModeGuideCue);
      await guideCue.waitForDisplayed();

      await browser.keys('Escape');
      await guideCue.waitForDisplayed({ reverse: true });

      // Now remove the stage and then add a new stage again.
      // The guide cue should not be shown again.
      await deleteStage(browser, 0);

      await browser.clickVisible(Selectors.AddStageButton);
      await browser.$(Selectors.stageEditor(0)).waitForDisplayed();
      await browser.selectStageOperator(0, '$limit');
      await browser.setAceValue(Selectors.stageEditor(0), '10');

      await guideCue.waitForDisplayed({ reverse: true });
    });
  });

  // TODO: stages can be re-arranged by drag and drop and the preview is refreshed after rearranging them
  // TODO: test auto-preview and limit
  // TODO: save a pipeline, close compass, re-open compass, load the pipeline
  // TODO: test Collapse/Expand all stages button (currently broken)
});<|MERGE_RESOLUTION|>--- conflicted
+++ resolved
@@ -194,16 +194,12 @@
 
   beforeEach(async function () {
     await createNumbersCollection();
-<<<<<<< HEAD
-    await browser.connectWithConnectionString('mongodb://localhost:27091/test');
+    await browser.connectWithConnectionString();
     // set guide cue to not show up
     await browser.execute((key) => {
       localStorage.setItem(key, 'true');
     }, GUIDE_CUE_STORAGE_KEY);
 
-=======
-    await browser.connectWithConnectionString();
->>>>>>> 3c0a9edf
     // Some tests navigate away from the numbers collection aggregations tab
     await browser.navigateToCollectionTab('test', 'numbers', 'Aggregations');
     // Get us back to the empty stage every time. Also test the Create New
