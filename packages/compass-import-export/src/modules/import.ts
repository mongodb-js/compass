/**
 * # Import
 *
 * @see startImport() for the primary entrypoint.
 *
 * ```
 *         openImport()
 *               | [user specifies import options or defaults]
 * closeImport() | startImport()
 *               | > cancelImport()
 * ```
 *
 * - [User actions for specifying import options] can be called once the modal has been opened
 * - Once `startImport()` has been called, [Import status action creators] are created internally
 *
 * NOTE: lucas: Any values intended for internal-use only, such as the action
 * creators for import status/progress, are called out with @api private
 * doc strings. This way, they can still be exported as needed for testing
 * without having to think deeply on whether they are being called from a top-level
 * action or not. Not great, but it has saved me a considerable amount of time vs.
 * larger scale refactoring/frameworks.
 */

import _ from 'lodash';
import { promisify } from 'util';
import fs from 'fs';
import path from 'path';
import type { AnyAction } from 'redux';
import type { ThunkAction, ThunkDispatch } from 'redux-thunk';
import createLoggerAndTelemetry from '@mongodb-js/compass-logging';

import PROCESS_STATUS from '../constants/process-status';
import FILE_TYPES from '../constants/file-types';
import { globalAppRegistryEmit, nsChanged } from './compass';
import type { ProcessStatus } from '../constants/process-status';
import type { RootImportState } from '../stores/import-store';
import type { AcceptedFileType } from '../constants/file-types';
<<<<<<< HEAD
import type { CollectionStreamProgress } from '../utils/collection-stream';
import type { CSVParsableFieldType } from '../csv/csv-types';
import type { ErrorJSON } from '../import/import-types';
import { csvHeaderNameToFieldName } from '../csv/csv-utils';
=======
import type { CSVParsableFieldType } from '../utils/csv';
import type { ErrorJSON, ImportResult } from '../utils/import';
import { csvHeaderNameToFieldName } from '../utils/csv';
>>>>>>> 38367a12
import { guessFileType } from '../import/guess-filetype';
import { listCSVFields } from '../import/list-csv-fields';
import { analyzeCSVFields } from '../import/analyze-csv-fields';
import type {
  AnalyzeCSVFieldsResult,
  CSVField,
} from '../import/analyze-csv-fields';
import { importCSV } from '../import/import-csv';
import { importJSON } from '../import/import-json';
import { getUserDataFolderPath } from '../utils/get-user-data-file-path';
import {
  showCancelledToast,
  showCompletedToast,
  showCompletedWithErrorsToast,
  showFailedToast,
  showInProgressToast,
  showStartingToast,
} from '../components/import-toast';
import { DATA_SERVICE_DISCONNECTED } from './compass/data-service';

const checkFileExists = promisify(fs.exists);
const getFileStats = promisify(fs.stat);

const { log, mongoLogId, debug, track } = createLoggerAndTelemetry(
  'COMPASS-IMPORT-EXPORT-UI'
);

/**
 * ## Action names
 */
const PREFIX = 'import-export/import';
export const STARTED = `${PREFIX}/STARTED`;
export const CANCELED = `${PREFIX}/CANCELED`;
export const FINISHED = `${PREFIX}/FINISHED`;
export const FAILED = `${PREFIX}/FAILED`;
export const FILE_TYPE_SELECTED = `${PREFIX}/FILE_TYPE_SELECTED`;
export const FILE_SELECTED = `${PREFIX}/FILE_SELECTED`;
export const FILE_SELECT_ERROR = `${PREFIX}/FILE_SELECT_ERROR`;
export const OPEN = `${PREFIX}/OPEN`;
export const CLOSE = `${PREFIX}/CLOSE`;
export const OPEN_IN_PROGRESS_MESSAGE = `${PREFIX}/OPEN_IN_PROGRESS_MESSAGE`;
export const CLOSE_IN_PROGRESS_MESSAGE = `${PREFIX}/CLOSE_IN_PROGRESS_MESSAGE`;
export const SET_PREVIEW = `${PREFIX}/SET_PREVIEW`;
export const SET_DELIMITER = `${PREFIX}/SET_DELIMITER`;
export const SET_GUESSTIMATED_TOTAL = `${PREFIX}/SET_GUESSTIMATED_TOTAL`;
export const SET_STOP_ON_ERRORS = `${PREFIX}/SET_STOP_ON_ERRORS`;
export const SET_IGNORE_BLANKS = `${PREFIX}/SET_IGNORE_BLANKS`;
export const TOGGLE_INCLUDE_FIELD = `${PREFIX}/TOGGLE_INCLUDE_FIELD`;
export const SET_FIELD_TYPE = `${PREFIX}/SET_FIELD_TYPE`;
export const ANALYZE_STARTED = `${PREFIX}/ANALYZE_STARTED`;
export const ANALYZE_FINISHED = `${PREFIX}/ANALYZE_FINISHED`;
export const ANALYZE_FAILED = `${PREFIX}/ANALYZE_FAILED`;
export const ANALYZE_CANCELLED = `${PREFIX}/ANALYZE_CANCELLED`;
export const ANALYZE_PROGRESS = `${PREFIX}/ANALYZE_PROGRESS`;

export type FieldFromCSV = {
  path: string;
  checked: boolean;
  type: CSVParsableFieldType;
  result?: CSVField;
};
type FieldFromJSON = {
  path: string;
  checked: boolean;
};
type PlaceholderField = {
  path: string;
  type: 'placeholder';
};
type FieldType = FieldFromJSON | FieldFromCSV | PlaceholderField;

export type CSVDelimiter = ',' | '\t' | ';' | ' ';

type State = {
  isOpen: boolean;
  isInProgressMessageOpen: boolean;
  errors: Error[];
  fileType: AcceptedFileType | '';
  fileName: string;
  errorLogFilePath: string;
  fileIsMultilineJSON: boolean;
  useHeaderLines: boolean;
  status: ProcessStatus;

  fileStats: null | fs.Stats;
  analyzeBytesProcessed: number;
  analyzeBytesTotal: number;
  delimiter: CSVDelimiter;
  stopOnErrors: boolean;

  ignoreBlanks: boolean;
  fields: FieldType[];
  values: string[][];
  previewLoaded: boolean;
  exclude: string[];
  transform: [string, CSVParsableFieldType][];

  abortController?: AbortController;
  analyzeAbortController?: AbortController;

  analyzeResult?: AnalyzeCSVFieldsResult;
  analyzeStatus: ProcessStatus;
  analyzeError?: Error;
};

export const INITIAL_STATE: State = {
  isOpen: false,
  isInProgressMessageOpen: false,
  errors: [],
  fileName: '',
  errorLogFilePath: '',
  fileIsMultilineJSON: false,
  useHeaderLines: true,
  status: PROCESS_STATUS.UNSPECIFIED,
  fileStats: null,
  analyzeBytesProcessed: 0,
  analyzeBytesTotal: 0,
  delimiter: ',',
  stopOnErrors: false,
  ignoreBlanks: true,
  fields: [],
  values: [],
  previewLoaded: false,
  exclude: [],
  transform: [],
  fileType: '',
  analyzeStatus: PROCESS_STATUS.UNSPECIFIED,
};

export const onStarted = ({
  abortController,
  errorLogFilePath,
}: {
  abortController: AbortController;
  errorLogFilePath: string;
}) => ({
  type: STARTED,
  abortController,
  errorLogFilePath,
});

const onFinished = ({
  aborted,
  errors,
}: {
  aborted: boolean;
  errors: Error[];
}) => ({
  type: FINISHED,
  aborted,
  errors,
});

const onFailed = (error: Error) => ({ type: FAILED, error });

const onFileSelectError = (error: Error) => ({
  type: FILE_SELECT_ERROR,
  error,
});

async function getErrorLogPath(fileName: string) {
  // Create the error log output file.
  const userDataPath = getUserDataFolderPath();
  const importErrorLogsPath = path.join(userDataPath, 'ImportErrorLogs');
  await fs.promises.mkdir(importErrorLogsPath, { recursive: true });

  const errorLogFileName = `import-${path.basename(fileName)}.log`;

  return path.join(importErrorLogsPath, errorLogFileName);
}

export const startImport = () => {
  return async (
    dispatch: ThunkDispatch<RootImportState, void, AnyAction>,
    getState: () => RootImportState
  ) => {
    const startTime = Date.now();

    const state = getState();

    const { ns, importData } = state;

    const dataService = state.dataService.dataService!;

    const {
      fileName,
      fileType,
      fileIsMultilineJSON,
      fileStats,
      delimiter,
      ignoreBlanks: ignoreBlanks_,
      stopOnErrors,
      exclude,
      transform,
    } = importData;

    const ignoreBlanks = ignoreBlanks_ && fileType === FILE_TYPES.CSV;
    const fileSize = fileStats?.size || 0;
    const fields: Record<string, CSVParsableFieldType> = {};
    for (const [name, type] of transform) {
      if (exclude.includes(name)) {
        continue;
      }
      fields[name] = type;
    }
    const input = fs.createReadStream(fileName, 'utf8');

    const errors: ErrorJSON[] = [];

    let errorLogFilePath;
    let errorLogWriteStream: fs.WriteStream | undefined;
    try {
      errorLogFilePath = await getErrorLogPath(fileName);

      errorLogWriteStream = errorLogFilePath
        ? fs.createWriteStream(errorLogFilePath)
        : undefined;
    } catch (err: any) {
      (err as Error).message = `unable to create import error log file: ${
        (err as Error).message
      }`;
      errors.push(err as Error);
    }

    log.info(
      mongoLogId(1001000080),
      'Import',
      'Start reading from source file',
      {
        ns,
        fileName,
        fileType,
        fileIsMultilineJSON,
        fileSize,
        delimiter,
        ignoreBlanks,
        stopOnErrors,
        errorLogFilePath,
        exclude,
        transform,
      }
    );

    const abortController = new AbortController();
    const abortSignal = abortController.signal;
    dispatch(
      onStarted({
        abortController,
        errorLogFilePath: errorLogFilePath || '',
      })
    );

    showStartingToast({
      cancelImport: () => dispatch(cancelImport()),
      fileName,
    });

    let promise: Promise<ImportResult>;

    const errorCallback = (err: ErrorJSON) => {
      if (errors.length < 5) {
        // Only store the first few errors in memory.
        // The log file tracks all of them.
        // If we are importing a massive file with many errors we don't
        // want to run out of memory. We show the first few errors in the UI.
        errors.push(err);
      }
    };

    const progressCallback = _.throttle(function ({
      docsWritten,
    }: {
      docsProcessed: number;
      docsWritten: number;
    }) {
      showInProgressToast({
        cancelImport: () => dispatch(cancelImport()),
        docsWritten,
        fileName,
      });
    },
    1000);

    if (fileType === 'csv') {
      promise = importCSV({
        dataService,
        ns,
        input,
        output: errorLogWriteStream,
        delimiter,
        fields,
        abortSignal,
        progressCallback,
        errorCallback,
        stopOnErrors,
        ignoreEmptyStrings: ignoreBlanks,
      });
    } else {
      promise = importJSON({
        dataService: dataService,
        ns,
        input,
        output: errorLogWriteStream,
        abortSignal,
        stopOnErrors,
        jsonVariant: fileIsMultilineJSON ? 'jsonl' : 'json',
        progressCallback,
        errorCallback,
      });
    }

    let result: ImportResult;
    try {
      result = await promise;

      progressCallback.flush();
    } catch (err: any) {
      track('Import Completed', {
        duration: Date.now() - startTime,
        file_type: fileType,
        all_fields: exclude.length === 0,
        stop_on_error_selected: stopOnErrors,
        number_of_docs: err.result.docsWritten,
        success: !err,
      });

      log.error(mongoLogId(1001000081), 'Import', 'Import failed', {
        ns,
        errorLogFilePath,
        docsWritten: err.result.docsWritten,
        error: err.message,
      });
      debug('Error while importing:', err.stack);

      showFailedToast(err);

      return dispatch(onFailed(err));
    } finally {
      errorLogWriteStream?.close();
    }

    track('Import Completed', {
      duration: Date.now() - startTime,
      file_type: fileType,
      all_fields: exclude.length === 0,
      stop_on_error_selected: stopOnErrors,
      number_of_docs: result.docsWritten,
      success: true,
      aborted: result.aborted,
    });

    log.info(mongoLogId(1001000082), 'Import', 'Import completed', {
      ns,
      docsWritten: result.docsWritten,
      docsProcessed: result.docsProcessed,
    });

    if (result.aborted) {
      showCancelledToast({
        errors,
        errorLogFilePath: errorLogFilePath,
      });
    } else {
      if (errors.length > 0) {
        showCompletedWithErrorsToast({
          docsWritten: result.docsWritten,
          errors,
          docsProcessed: result.docsProcessed,
          errorLogFilePath: errorLogFilePath,
        });
      } else {
        showCompletedToast({
          docsWritten: result.docsWritten,
        });
      }
    }

    dispatch(
      onFinished({
        aborted: !!result.aborted,
        errors,
      })
    );

    const payload = {
      ns,
      size: fileSize,
      fileType,
      docsWritten: result.docsWritten,
      fileIsMultilineJSON,
      delimiter,
      ignoreBlanks,
      stopOnErrors,
      hasExcluded: exclude.length > 0,
      hasTransformed: transform.length > 0,
    };

    // Don't emit when the data service is disconnected or not the same.
    if (dataService === getState().dataService.dataService) {
      dispatch(globalAppRegistryEmit('import-finished', payload));
    }
  };
};

/**
 * Cancels an active import if there is one, noop if not.
 *
 * @api public
 */
export const cancelImport = () => {
  return (
    dispatch: ThunkDispatch<RootImportState, void, AnyAction>,
    getState: () => RootImportState
  ) => {
    const { importData } = getState();
    const { abortController, analyzeAbortController } = importData;

    // The user could close the modal while a analyzeCSVFields() is running
    if (analyzeAbortController) {
      debug('cancelling analyzeCSVFields');
      analyzeAbortController.abort();

      debug('analyzeCSVFields canceled by user');
      dispatch({ type: ANALYZE_CANCELLED });
    }

    // The user could close the modal while a importCSV() or importJSON() is running
    if (abortController) {
      debug('cancelling import');
      abortController.abort();

      debug('import canceled by user');
      dispatch({ type: CANCELED });
    } else {
      debug('no active import to cancel.');
    }
  };
};

export const skipCSVAnalyze = () => {
  return (
    dispatch: ThunkDispatch<RootImportState, void, AnyAction>,
    getState: () => RootImportState
  ) => {
    const { importData } = getState();
    const { analyzeAbortController } = importData;

    // cancelling analyzeCSVFields() still makes it resolve, the result is just
    // based on a smaller sample size. It will still detect something based on
    // however far it got into the file.
    if (analyzeAbortController) {
      debug('cancelling analyzeCSVFields');
      analyzeAbortController.abort();

      debug('analyzeCSVFields canceled by user');
      dispatch({ type: ANALYZE_CANCELLED });
    }
  };
};

const loadTypes = (
  fields: (FieldFromCSV | PlaceholderField)[],
  values: string[][]
): ThunkAction<Promise<void>, RootImportState, void, AnyAction> => {
  return async (
    dispatch: ThunkDispatch<RootImportState, void, AnyAction>,
    getState: () => RootImportState
  ): Promise<void> => {
    const { fileName, delimiter, ignoreBlanks, analyzeAbortController } =
      getState().importData;

    // if there's already an analyzeCSVFields in flight, abort that first
    if (analyzeAbortController) {
      analyzeAbortController.abort();
      dispatch(skipCSVAnalyze());
    }

    const abortController = new AbortController();
    const abortSignal = abortController.signal;
    const fileStats = await getFileStats(fileName);
    const fileSize = fileStats?.size || 0;
    dispatch({
      type: ANALYZE_STARTED,
      abortController,
      analyzeBytesTotal: fileSize,
    });

    const input = fs.createReadStream(fileName);

    const progressCallback = _.throttle(function ({
      bytesProcessed,
    }: {
      bytesProcessed: number;
    }) {
      dispatch({
        type: ANALYZE_PROGRESS,
        analyzeBytesProcessed: bytesProcessed,
      });
    },
    1000);

    try {
      const result = await analyzeCSVFields({
        input,
        delimiter,
        abortSignal,
        ignoreEmptyStrings: ignoreBlanks,
        progressCallback,
      });

      for (const unknownField of fields) {
        // fields are both CSV fields (where you can assign a type and decide
        // to include/exclude it) or placeholder ones.
        // ie. for foo[0] we'll show a type dropdown (labelled "foo") which
        // determines the types of all the elements in the array and for
        // foo[1] we just leave a placeholder.
        if ((unknownField as PlaceholderField).type === 'placeholder') {
          continue;
        }

        const csvField = unknownField as FieldFromCSV;

        let detected = result.fields[csvField.path].detected;
        if (detected === 'undefined') {
          // This is a bit of an edge case. If a column is always empty and
          // "Ignore empty strings" is checked, we'll detect "undefined".
          // We'll never actually insert undefined due to the checkbox, but
          // undefined as a bson type is deprecated so it might give the wrong
          // impression. We could select any type in the selectbox, so the
          // choice of making it null is arbitrary.
          detected = 'null';
        }

        csvField.type = detected;

        csvField.result = result.fields[csvField.path];
      }

      dispatch({
        type: SET_PREVIEW,
        fields,
        values,
      });

      dispatch({
        type: ANALYZE_FINISHED,
        result,
      });
    } catch (err) {
      log.error(
        mongoLogId(1_001_000_180),
        'Import',
        'Failed to analyze CSV fields',
        err
      );
      dispatch({
        type: ANALYZE_FAILED,
      });
    }
  };
};

const loadCSVPreviewDocs = (): ThunkAction<
  Promise<void>,
  RootImportState,
  void,
  AnyAction
> => {
  return async (
    dispatch: ThunkDispatch<RootImportState, void, AnyAction>,
    getState: () => RootImportState
  ): Promise<void> => {
    const { fileName, delimiter } = getState().importData;

    const input = fs.createReadStream(fileName);

    try {
      const result = await listCSVFields({ input, delimiter });
      const fieldMap: Record<string, true> = {};

      const fields = result.headerFields.map(
        (name): FieldFromCSV | PlaceholderField => {
          const uniqueName = csvHeaderNameToFieldName(name);
          // we already have a field for this flattened/unique name.
          // (ie. this is an item inside an array and it is not the first
          // element in that array)
          if (fieldMap[uniqueName]) {
            return {
              path: name,
              type: 'placeholder',
            };
          }

          fieldMap[uniqueName] = true;

          return {
            path: uniqueName,
            checked: true,
            type: 'mixed', // will be detected by analyzeCSVFields
          };
        }
      );

      const values = result.preview;

      await dispatch(loadTypes(fields, values));
    } catch (err) {
      log.error(
        mongoLogId(1001000097),
        'Import',
        'Failed to load preview docs',
        err
      );
    }
  };
};

/**
 * Mark a field to be included or excluded from the import.
 *
 * @param {String} path Dot notation path of the field.
 * @api public
 */
export const toggleIncludeField = (path: string) => ({
  type: TOGGLE_INCLUDE_FIELD,
  path: path,
});

/**
 * Specify the `type` values at `path` should be cast to.
 *
 * @param {String} path Dot notation accessor for value.
 * @param {String} bsonType A bson type identifier.
 * @example
 * ```javascript
 * //  Cast string _id from a csv to a bson.ObjectId
 * setFieldType('_id', 'ObjectId');
 * // Cast `{stats: {flufiness: "100"}}` to
 * // `{stats: {flufiness: 100}}`
 * setFieldType('stats.flufiness', 'Int32');
 * ```
 */
export const setFieldType = (path: string, bsonType: string) => {
  return {
    type: SET_FIELD_TYPE,
    path: path,
    bsonType: bsonType,
  };
};

export const selectImportFileName = (fileName: string) => {
  return async (dispatch: ThunkDispatch<RootImportState, void, AnyAction>) => {
    try {
      const exists = await checkFileExists(fileName);
      if (!exists) {
        throw new Error(`File ${fileName} not found`);
      }
      const fileStats = await getFileStats(fileName);

      const input = fs.createReadStream(fileName, 'utf8');
      const detected = await guessFileType({ input });

      if (detected.type === 'unknown') {
        throw new Error('Cannot determine the file type');
      }

      debug('get detection results', detected);

      // This is temporary. The store should just work with one fileType var
      const fileIsMultilineJSON = detected.type === 'jsonl';
      const fileType = detected.type === 'jsonl' ? 'json' : detected.type;

      dispatch({
        type: FILE_SELECTED,
        delimiter: detected.type === 'csv' ? detected.csvDelimiter : undefined,
        fileName,
        fileStats,
        fileIsMultilineJSON,
        fileType,
      });

      // We only ever display preview rows for CSV files underneath the field
      // type selects
      if (detected.type === 'csv') {
        await dispatch(loadCSVPreviewDocs());
      }
    } catch (err: any) {
      debug('dispatching error', err?.stack);
      dispatch(onFileSelectError(err));
    }
  };
};

/**
 * Set the tabular delimiter.
 */
export const setDelimiter = (delimiter: CSVDelimiter) => {
  return async (
    dispatch: ThunkDispatch<RootImportState, void, AnyAction>,
    getState: () => RootImportState
  ) => {
    const { fileName, fileType, fileIsMultilineJSON } = getState().importData;
    dispatch({
      type: SET_DELIMITER,
      delimiter: delimiter,
    });

    // NOTE: The preview could still be loading and then we'll have two
    // loadCSVPreviewDocs() actions being dispatched simultaneously. The newer
    // one should finish last and just override whatever the previous one gets,
    // so hopefully fine.
    if (fileType === 'csv') {
      debug('preview needs updating because delimiter changed', {
        fileName,
        fileType,
        delimiter,
        fileIsMultilineJSON,
      });
      await dispatch(loadCSVPreviewDocs());
    }
  };
};

/**
 * Stop the import if mongo returns an error for a document write
 * such as a duplicate key for a unique index. In practice,
 * the cases for this being false when importing are very minimal.
 * For example, a duplicate unique key on _id is almost always caused
 * by the user attempting to resume from a previous import without
 * removing all documents sucessfully imported.
 *
 * @see utils/collection-stream.js
 * @see https://www.mongodb.com/docs/database-tools/mongoimport/#std-option-mongoimport.--stopOnError
 */
export const setStopOnErrors = (stopOnErrors: boolean) => ({
  type: SET_STOP_ON_ERRORS,
  stopOnErrors: stopOnErrors,
});

/**
 * Any `value` that is `''` will not have this field set in the final
 * document written to mongo.
 *
 * @see https://www.mongodb.com/docs/database-tools/mongoimport/#std-option-mongoimport.--ignoreBlanks
 */
export const setIgnoreBlanks = (ignoreBlanks: boolean) => ({
  type: SET_IGNORE_BLANKS,
  ignoreBlanks: ignoreBlanks,
});

/**
 * ### Top-level modal visibility
 */

/**
 * Open the import modal.
 */
export const openImport = (namespace: string) => {
  return (
    dispatch: ThunkDispatch<RootImportState, void, AnyAction>,
    getState: () => RootImportState
  ) => {
    const { status } = getState().importData;
    if (status === 'STARTED') {
      dispatch({
        type: OPEN_IN_PROGRESS_MESSAGE,
      });
      return;
    }

    track('Import Opened');
    dispatch(nsChanged(namespace));
    dispatch({ type: OPEN });
  };
};

/**
 * Close the import modal.
 * @api public
 */
export const closeImport = () => ({
  type: CLOSE,
});

export const closeInProgressMessage = () => ({
  type: CLOSE_IN_PROGRESS_MESSAGE,
});

function nonPlaceholderFields(
  fields: FieldType[]
): (FieldFromCSV | FieldFromJSON)[] {
  return fields.filter(
    (field) => (field as PlaceholderField).type !== 'placeholder'
  ) as unknown as (FieldFromCSV | FieldFromJSON)[];
}

function csvFields(
  fields: (FieldFromCSV | FieldFromJSON | PlaceholderField)[]
): FieldFromCSV[] {
  return fields.filter(
    (field) =>
      (field as PlaceholderField).type !== 'placeholder' &&
      (field as FieldFromCSV).type !== undefined
  ) as unknown as FieldFromCSV[];
}

/**
 * The import module reducer.
 */
const reducer = (state = INITIAL_STATE, action: AnyAction): State => {
  if (action.type === FILE_SELECTED) {
    return {
      ...state,
      delimiter: action.delimiter,
      fileName: action.fileName,
      fileType: action.fileType,
      fileStats: action.fileStats,
      fileIsMultilineJSON: action.fileIsMultilineJSON,
      status: PROCESS_STATUS.UNSPECIFIED,
      errors: [],
      abortController: undefined,
      analyzeAbortController: undefined,
      fields: [],
    };
  }

  /**
   * ## Options
   */
  if (action.type === FILE_TYPE_SELECTED) {
    return {
      ...state,
      fileType: action.fileType,
    };
  }

  if (action.type === SET_STOP_ON_ERRORS) {
    return {
      ...state,
      stopOnErrors: action.stopOnErrors,
    };
  }

  if (action.type === SET_IGNORE_BLANKS) {
    return {
      ...state,
      ignoreBlanks: action.ignoreBlanks,
    };
  }

  if (action.type === SET_DELIMITER) {
    return {
      ...state,
      delimiter: action.delimiter,
    };
  }

  /**
   * ## Preview and projection/data type options
   */
  if (action.type === SET_PREVIEW) {
    const newState = {
      ...state,
      values: action.values,
      fields: action.fields,
      previewLoaded: true,
      exclude: [],
    };

    newState.transform = (
      newState.fields as (FieldFromCSV | PlaceholderField)[]
    )
      .filter((field) => field.type !== 'placeholder' && field.checked)
      .map((field) => [field.path, field.type as CSVParsableFieldType]);

    return newState;
  }
  /**
   * When checkbox next to a field is checked/unchecked
   */
  if (action.type === TOGGLE_INCLUDE_FIELD) {
    const newState = {
      ...state,
    };

    newState.fields = newState.fields.map((field) => {
      // you can't toggle a placeholder field
      field = field as FieldFromCSV | FieldFromJSON;

      if (field.path === action.path) {
        field.checked = !field.checked;
      }
      return field;
    });

    newState.transform = csvFields(newState.fields).map((field) => [
      field.path,
      field.type,
    ]);

    newState.exclude = nonPlaceholderFields(newState.fields)
      .filter((field) => !field.checked)
      .map((field) => field.path);

    return newState;
  }

  /**
   * Changing field type from a select dropdown.
   */
  if (action.type === SET_FIELD_TYPE) {
    const newState = {
      ...state,
    };

    newState.fields = newState.fields.map((field) => {
      if (field.path === action.path) {
        // you can only set the type of a csv field
        const csvField = field as FieldFromCSV;

        // If a user changes a field type, automatically check it for them
        // so they don't need an extra click or forget to click it an get frustrated
        // like I did so many times :)
        csvField.checked = true;
        csvField.type = action.bsonType;

        return csvField;
      }

      return field;
    });

    newState.transform = csvFields(newState.fields)
      .filter((field) => field.checked)
      .map((field) => [field.path, field.type]);

    newState.exclude = nonPlaceholderFields(newState.fields)
      .filter((field) => !field.checked)
      .map((field) => field.path);

    return newState;
  }

  if (action.type === FILE_SELECT_ERROR) {
    return {
      ...state,
      errors: [action.error],
    };
  }

  /**
   * ## Status/Progress
   */
  if (action.type === FAILED) {
    return {
      ...state,
      errors: [action.error],
      status: PROCESS_STATUS.FAILED,
      abortController: undefined,
    };
  }

  if (action.type === STARTED) {
    return {
      ...state,
      isOpen: false,
      errors: [],
      status: PROCESS_STATUS.STARTED,
      abortController: action.abortController,
      errorLogFilePath: action.errorLogFilePath,
    };
  }

  if (action.type === FINISHED) {
    const status = action.aborted
      ? PROCESS_STATUS.CANCELED
      : PROCESS_STATUS.COMPLETED;

    return {
      ...state,
      status,
      errors: action.errors,
      abortController: undefined,
    };
  }

  if (action.type === OPEN) {
    return {
      ...INITIAL_STATE,
      isOpen: true,
    };
  }

  if (action.type === CLOSE) {
    return {
      ...state,
      isOpen: false,
    };
  }

  if (action.type === OPEN_IN_PROGRESS_MESSAGE) {
    return {
      ...state,
      isInProgressMessageOpen: true,
    };
  }

  if (action.type === CLOSE_IN_PROGRESS_MESSAGE) {
    return {
      ...state,
      isInProgressMessageOpen: false,
    };
  }

  if (action.type === ANALYZE_STARTED) {
    return {
      ...state,
      analyzeStatus: PROCESS_STATUS.STARTED,
      analyzeAbortController: action.abortController,
      analyzeError: undefined,
      analyzeBytesProcessed: 0,
      analyzeBytesTotal: action.analyzeBytesTotal,
    };
  }
  if (action.type === ANALYZE_FINISHED) {
    return {
      ...state,
      analyzeStatus: PROCESS_STATUS.COMPLETED,
      analyzeAbortController: undefined,
      analyzeResult: action.result,
      analyzeError: undefined,
    };
  }
  if (action.type === ANALYZE_FAILED) {
    return {
      ...state,
      analyzeStatus: PROCESS_STATUS.FAILED,
      analyzeAbortController: undefined,
      analyzeError: action.error,
    };
  }
  if (action.type === ANALYZE_CANCELLED) {
    return {
      ...state,
      analyzeAbortController: undefined,
      analyzeError: undefined,
    };
  }
  if (action.type === ANALYZE_PROGRESS) {
    return {
      ...state,
      analyzeBytesProcessed: action.analyzeBytesProcessed,
    };
  }
  if (action.type === DATA_SERVICE_DISCONNECTED) {
    // Abort any ongoing imports/exports.
    state.abortController?.abort();
    state.analyzeAbortController?.abort();

    return {
      ...state,
      analyzeAbortController: undefined,
      abortController: undefined,
    };
  }

  return state;
};
export default reducer;<|MERGE_RESOLUTION|>--- conflicted
+++ resolved
@@ -35,16 +35,9 @@
 import type { ProcessStatus } from '../constants/process-status';
 import type { RootImportState } from '../stores/import-store';
 import type { AcceptedFileType } from '../constants/file-types';
-<<<<<<< HEAD
-import type { CollectionStreamProgress } from '../utils/collection-stream';
 import type { CSVParsableFieldType } from '../csv/csv-types';
-import type { ErrorJSON } from '../import/import-types';
+import type { ErrorJSON, ImportResult } from '../import/import-types';
 import { csvHeaderNameToFieldName } from '../csv/csv-utils';
-=======
-import type { CSVParsableFieldType } from '../utils/csv';
-import type { ErrorJSON, ImportResult } from '../utils/import';
-import { csvHeaderNameToFieldName } from '../utils/csv';
->>>>>>> 38367a12
 import { guessFileType } from '../import/guess-filetype';
 import { listCSVFields } from '../import/list-csv-fields';
 import { analyzeCSVFields } from '../import/analyze-csv-fields';
