--- conflicted
+++ resolved
@@ -24,12 +24,8 @@
 import _ from 'lodash';
 import { promisify } from 'util';
 import fs from 'fs';
-<<<<<<< HEAD
 import path from 'path';
-import type { AnyAction, Dispatch } from 'redux';
-=======
 import type { AnyAction } from 'redux';
->>>>>>> 59dc152b
 import type { ThunkAction, ThunkDispatch } from 'redux-thunk';
 import createLoggerAndTelemetry from '@mongodb-js/compass-logging';
 
@@ -122,13 +118,8 @@
   fileStats: null | fs.Stats;
   docsProcessed: number;
   docsWritten: number;
-<<<<<<< HEAD
-=======
-  guesstimatedDocsTotal: number;
-  guesstimatedDocsProcessed: number;
   analyzeBytesProcessed: number;
   analyzeBytesTotal: number;
->>>>>>> 59dc152b
   delimiter: CSVDelimiter;
   stopOnErrors: boolean;
 
@@ -159,13 +150,8 @@
   fileStats: null,
   docsProcessed: 0,
   docsWritten: 0,
-<<<<<<< HEAD
-=======
-  guesstimatedDocsTotal: 0,
-  guesstimatedDocsProcessed: 0,
   analyzeBytesProcessed: 0,
   analyzeBytesTotal: 0,
->>>>>>> 59dc152b
   delimiter: ',',
   stopOnErrors: false,
   ignoreBlanks: true,
@@ -466,9 +452,6 @@
     const { importData } = getState();
     const { abortController, analyzeAbortController } = importData;
 
-<<<<<<< HEAD
-    if (!abortController) {
-=======
     // The user could close the modal while a analyzeCSVFields() is running
     if (analyzeAbortController) {
       debug('cancelling analyzeCSVFields');
@@ -486,7 +469,6 @@
       debug('import canceled by user');
       dispatch({ type: CANCELED });
     } else {
->>>>>>> 59dc152b
       debug('no active import to cancel.');
     }
   };
@@ -507,16 +489,9 @@
       debug('cancelling analyzeCSVFields');
       analyzeAbortController.abort();
 
-<<<<<<< HEAD
-    debug('cancelling in progress import operation');
-    abortController.abort();
-
-    debug('import canceled by user');
-=======
       debug('analyzeCSVFields canceled by user');
       dispatch({ type: ANALYZE_CANCELLED });
     }
->>>>>>> 59dc152b
   };
 };
 
