--- conflicted
+++ resolved
@@ -4,11 +4,7 @@
 import { createStore, applyMiddleware, combineReducers } from 'redux';
 import type { ThunkAction } from 'redux-thunk';
 import thunk from 'redux-thunk';
-<<<<<<< HEAD
-import { cancelExport, exportReducer, openExport } from '../modules/export';
-=======
 import { closeExport, exportReducer, openExport } from '../modules/export';
->>>>>>> 20aa4f5c
 
 export function configureStore(services: ExportPluginServices) {
   return createStore(
@@ -75,13 +71,9 @@
     store,
     deactivate() {
       globalAppRegistry.removeListener('open-export', onOpenExport);
-<<<<<<< HEAD
-      store.dispatch(cancelExport());
-=======
       // We use close and not cancel because cancel doesn't actually cancel
       // everything
       store.dispatch(closeExport());
->>>>>>> 20aa4f5c
     },
   };
 }