--- conflicted
+++ resolved
@@ -39,16 +39,13 @@
         ++lines;
         debug('listCSVFields:step', lines, results);
 
-<<<<<<< HEAD
         if (lines === 1) {
           result.headerFields = results.data;
 
           // remove array indexes so that foo[0], foo[1] becomes foo
           // and bar[0].a, bar[1].a becomes bar.a
           // ie. the whole array counts as one field
-          const flattened = results.data.map((name) => {
-            return name.replace(/\[\d+\]/, '');
-          });
+          const flattened = results.data.map(csvHeaderNameToFieldName);
 
           const fieldMap: Record<string, true> = {};
 
@@ -58,24 +55,13 @@
               fieldMap[name] = true;
               result.uniqueFields.push(name);
             }
-=======
-        // remove array indexes so that foo[0], foo[1] becomes foo
-        // and bar[0].a, bar[1].a becomes bar.a
-        // ie. the whole array counts as one field
-        const flattened = results.data.map(csvHeaderNameToFieldName);
-
-        // make sure that each array field is only included once
-        for (const name of flattened) {
-          if (!fieldMap[name]) {
-            fieldMap[name] = true;
-            fields.push(name);
->>>>>>> 014cd3f5
           }
 
           return;
         }
 
         result.preview.push(results.data);
+
         if (lines === NUM_PREVIEW_FIELDS + 1) {
           parser.abort();
         }
