--- conflicted
+++ resolved
@@ -9,17 +9,12 @@
 import StreamValues from 'stream-json/streamers/StreamValues';
 import stripBomStream from 'strip-bom-stream';
 
-<<<<<<< HEAD
 import {
   makeImportResult,
   processParseError,
   processWriteStreamErrors,
 } from '../utils/import';
-import type { ImportResult, ErrorJSON } from '../utils/import';
-=======
-import { processParseError, processWriteStreamErrors } from '../utils/import';
-import type { ErrorJSON, ImportProgress } from '../utils/import';
->>>>>>> 20f5fc11
+import type { ImportResult, ErrorJSON, ImportProgress } from '../utils/import';
 import { createCollectionWriteStream } from '../utils/collection-stream';
 import { createDebug } from '../utils/logger';
 import { Utf8Validator } from '../utils/utf8-validator';
