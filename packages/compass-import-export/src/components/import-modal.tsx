--- conflicted
+++ resolved
@@ -81,9 +81,6 @@
   ignoreBlanks: boolean;
   setIgnoreBlanks: (ignoreBlanks: boolean) => void;
 
-  analyzeBytesProcessed: number;
-  analyzeBytesTotal: number;
-
   /**
    * See `<ImportPreview />`
    */
@@ -119,17 +116,6 @@
   ignoreBlanks,
   setIgnoreBlanks,
 
-<<<<<<< HEAD
-  analyzeBytesProcessed,
-  analyzeBytesTotal,
-=======
-  docsTotal,
-  docsProcessed,
-  docsWritten,
-  guesstimatedDocsTotal,
-  guesstimatedDocsProcessed,
->>>>>>> 3904cf84
-
   fields,
   values,
   toggleIncludeField,
@@ -167,15 +153,10 @@
     React
   );
 
-<<<<<<< HEAD
-  const darkMode = useDarkMode();
-
   const handleImportBtnClicked = useCallback(() => {
     startImport();
   }, [startImport]);
 
-=======
->>>>>>> 3904cf84
   if (isOpen && !fileName && errors.length === 0) {
     // Show the file input when we don't have a file to import yet.
     return (
@@ -272,8 +253,6 @@
   fileType: state.importData.fileType,
   fileName: state.importData.fileName,
   status: state.importData.status,
-  analyzeBytesProcessed: state.importData.analyzeBytesProcessed,
-  analyzeBytesTotal: state.importData.analyzeBytesTotal,
   delimiter: state.importData.delimiter,
   stopOnErrors: state.importData.stopOnErrors,
   ignoreBlanks: state.importData.ignoreBlanks,
