--- conflicted
+++ resolved
@@ -10,6 +10,7 @@
   spacing,
   FormFieldContainer,
 } from '@mongodb-js/compass-components';
+import { useTrackOnChange } from '@mongodb-js/compass-logging';
 
 import {
   FINISHED_STATUSES,
@@ -42,12 +43,8 @@
 import { ImportErrorList } from './import-error-list';
 import type { RootImportState } from '../stores/import-store';
 import type { CSVDelimiter, FieldFromCSV } from '../modules/import';
-import { useTrackOnChange } from '@mongodb-js/compass-logging';
-<<<<<<< HEAD
 import { useImportExport } from '../hooks/use-import-export';
-=======
 import { ImportFileInput } from './import-file-input';
->>>>>>> 5a27582d
 
 /**
  * Progress messages.
@@ -147,10 +144,13 @@
   const { isImportInProgress, setIsImportInProgress } = useImportExport();
 
   useEffect(() => {
-    if (isOpen !== isImportInProgress && setIsImportInProgress) {
-      setIsImportInProgress(isOpen);
+    if (status !== 'STARTED' && isImportInProgress && setIsImportInProgress) {
+      setIsImportInProgress(false);
     }
-  }, [isOpen, isImportInProgress, setIsImportInProgress]);
+    if (status === 'STARTED' && !isImportInProgress && setIsImportInProgress) {
+      setIsImportInProgress(true);
+    }
+  }, [status, isImportInProgress, setIsImportInProgress]);
 
   const modalBodyRef = useRef<HTMLDivElement>(null);
   const handleCancel = useCallback(() => {
