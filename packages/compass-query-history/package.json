--- conflicted
+++ resolved
@@ -1,21 +1,8 @@
 {
   "name": "@mongodb-js/compass-query-history",
   "productName": "Query History plugin",
-<<<<<<< HEAD
   "description": "The query history sidebar of Compass",
-  "version": "8.23.0",
-=======
   "version": "8.25.0",
-  "apiVersion": "3.0.0",
-  "description": "The query history sidebar.",
-  "main": "lib/index.js",
-  "compass:main": "src/index.js",
-  "compass:exports": {
-    ".": "./src/index.js"
-  },
-  "homepage": "https://github.com/mongodb-js/compass",
-  "license": "SSPL",
->>>>>>> 1ce6909f
   "author": {
     "name": "MongoDB Inc",
     "email": "compass@mongodb.com"
@@ -37,15 +24,16 @@
     "dist"
   ],
   "main": "dist/index.js",
-  "compass:main": "src/index.js",
+  "compass:main": "src/index.ts",
   "exports": {
     "require": "./dist/index.js",
     "browser": "./dist/browser.js"
   },
   "compass:exports": {
-    ".": "./src/index.js"
+    ".": "./src/index.ts"
   },
   "scripts": {
+    "bootstrap": "npm run compile",
     "prepublishOnly": "npm run compile && compass-scripts check-exports-exist",
     "compile": "npm run webpack -- --mode production",
     "prewebpack": "rimraf ./dist",
@@ -90,23 +78,12 @@
     "storage-mixin": "^4.14.0"
   },
   "devDependencies": {
-<<<<<<< HEAD
-    "@mongodb-js/compass-components": "^0.15.0",
-    "@mongodb-js/eslint-config-compass": "^0.9.0",
-    "@mongodb-js/mocha-config-compass": "^0.10.0",
+    "@mongodb-js/compass-components": "^0.16.0",
+    "@mongodb-js/eslint-config-compass": "^0.10.0",
+    "@mongodb-js/mocha-config-compass": "^0.11.0",
     "@mongodb-js/prettier-config-compass": "^0.5.0",
     "@mongodb-js/tsconfig-compass": "^0.6.0",
-    "@mongodb-js/webpack-config-compass": "^0.9.0",
-=======
-    "@babel/cli": "^7.14.3",
-    "@babel/core": "^7.14.3",
-    "@babel/plugin-proposal-decorators": "^7.14.2",
-    "@babel/plugin-syntax-dynamic-import": "^7.8.3",
-    "@babel/preset-env": "^7.14.2",
-    "@babel/preset-react": "^7.13.13",
-    "@babel/register": "^7.13.16",
-    "@mongodb-js/compass-components": "^0.16.0",
->>>>>>> 1ce6909f
+    "@mongodb-js/webpack-config-compass": "^0.10.0",
     "ampersand-model": "^8.0.1",
     "ampersand-rest-collection": "^6.0.0",
     "bson": "^4.4.1",
@@ -117,42 +94,9 @@
     "electron": "^13.5.1",
     "enzyme": "^3.11.0",
     "eslint": "^7.25.0",
-<<<<<<< HEAD
-    "hadron-app-registry": "^8.12.0",
-    "hadron-react-components": "^5.15.0",
-    "mocha": "^8.4.0",
-=======
-    "eslint-config-mongodb-js": "^5.0.3",
-    "eslint-plugin-react": "^7.24.0",
-    "extract-text-webpack-plugin": "^4.0.0-beta.0",
-    "file-loader": "^5.1.0",
-    "font-awesome": "^4.7.0",
-    "hadron-app": "^4.25.0",
     "hadron-app-registry": "^8.13.0",
     "hadron-react-components": "^5.16.0",
-    "har-validator": "^5.1.3",
-    "html-webpack-plugin": "^3.2.0",
-    "ignore-loader": "^0.1.2",
-    "inject-loader": "^4.0.1",
-    "istanbul-instrumenter-loader": "^3.0.1",
-    "jsdom": "^16.7.0",
-    "jsdom-global": "^3.0.2",
-    "karma": "^6.3.4",
-    "karma-chai": "^0.1.0",
-    "karma-chai-sinon": "^0.1.5",
-    "karma-electron": "^7.0.0",
-    "karma-mocha": "^1.3.0",
-    "karma-mocha-reporter": "^2.2.5",
-    "karma-sinon": "^1.0.5",
-    "karma-sourcemap-loader": "^0.3.8",
-    "karma-webpack": "^4.0.2",
-    "less": "^3.11.1",
-    "less-loader": "^7.3.0",
-    "mime-db": "^1.27.0",
-    "mocha": "^5.0.0",
-    "mocha-webpack": "^2.0.0-beta.0",
-    "mongodb-connection-model": "^21.18.0",
->>>>>>> 1ce6909f
+    "mocha": "^8.4.0",
     "mongodb-ns": "^2.4.0",
     "mongodb-query-parser": "^2.4.6",
     "nyc": "^15.0.0",
