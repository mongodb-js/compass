--- conflicted
+++ resolved
@@ -2,17 +2,11 @@
 import CollectionsList from './components/collections';
 import { activatePlugin as activateCollectionsTabPlugin } from './stores/collections-store';
 import { registerHadronPlugin } from 'hadron-app-registry';
-<<<<<<< HEAD
-import type { DataServiceLocator } from '@mongodb-js/compass-connections/provider';
-import { dataServiceLocator } from '@mongodb-js/compass-connections/provider';
-import type { DataService } from 'mongodb-data-service';
-=======
 import {
   dataServiceLocator,
   type DataServiceLocator,
   type DataService,
 } from '@mongodb-js/compass-connections/provider';
->>>>>>> aecfc3ab
 
 export const CollectionsPlugin = registerHadronPlugin(
   {
