--- conflicted
+++ resolved
@@ -70,17 +70,10 @@
     "@mongodb-js/my-queries-storage": "^0.42.0",
     "compass-preferences-model": "^2.55.0",
     "lodash": "^4.17.21",
-<<<<<<< HEAD
-    "mongodb-collection-model": "^5.34.0",
-    "mongodb-database-model": "^2.34.0",
-    "mongodb-instance-model": "^12.46.0",
-    "mongodb-ns": "^2.4.3",
-=======
     "mongodb-collection-model": "^5.34.2",
     "mongodb-database-model": "^2.34.2",
     "mongodb-instance-model": "^12.47.0",
-    "mongodb-ns": "^2.4.2",
->>>>>>> 7f8d06c2
+    "mongodb-ns": "^2.4.3",
     "mongodb-query-parser": "^4.3.0",
     "prop-types": "^15.7.2",
     "react": "^17.0.2",
