--- conflicted
+++ resolved
@@ -46,20 +46,12 @@
     "skipped-for-now-reformat": "npm run prettier -- --write ."
   },
   "peerDependencies": {
-<<<<<<< HEAD
-    "@mongodb-js/compass-components": "^1.2.0",
-    "@mongodb-js/compass-editor": "^0.1.0",
-    "@mongodb-js/compass-logging": "^1.1.0",
-    "@mongodb-js/databases-collections-list": "^1.2.0",
-    "compass-preferences-model": "^2.2.0",
-    "hadron-react-components": "^6.2.0",
-=======
     "@mongodb-js/compass-components": "^1.3.0",
     "@mongodb-js/compass-editor": "^0.2.0",
     "@mongodb-js/compass-logging": "^1.1.1",
     "@mongodb-js/databases-collections-list": "^1.3.0",
+    "compass-preferences-model": "^2.3.0",
     "hadron-react-components": "^6.3.0",
->>>>>>> a7d53eb0
     "react": "^16.14.0"
   },
   "devDependencies": {
@@ -95,20 +87,12 @@
     "sinon": "^9.2.3"
   },
   "dependencies": {
-<<<<<<< HEAD
-    "@mongodb-js/compass-components": "^1.2.0",
-    "@mongodb-js/compass-editor": "^0.1.0",
-    "@mongodb-js/compass-logging": "^1.1.0",
-    "@mongodb-js/databases-collections-list": "^1.2.0",
-    "compass-preferences-model": "^2.2.0",
-    "hadron-react-components": "^6.2.0",
-=======
     "@mongodb-js/compass-components": "^1.3.0",
     "@mongodb-js/compass-editor": "^0.2.0",
     "@mongodb-js/compass-logging": "^1.1.1",
     "@mongodb-js/databases-collections-list": "^1.3.0",
+    "compass-preferences-model": "^2.3.0",
     "hadron-react-components": "^6.3.0",
->>>>>>> a7d53eb0
     "react": "^16.14.0"
   }
 }