--- conflicted
+++ resolved
@@ -1,13 +1,8 @@
 {
   "name": "@mongodb-js/compass-databases-collections",
   "productName": "Compass Databases and Collections Plugin",
-<<<<<<< HEAD
-  "description": "View the list of, create, and drop databases and collections",
-  "version": "1.3.0",
-=======
   "description": "Plugin for viewing the list of, creating, and dropping databases and collections",
   "version": "1.4.0",
->>>>>>> a31fa635
   "license": "SSPL",
   "homepage": "https://github.com/mongodb-js/compass",
   "bugs": {
