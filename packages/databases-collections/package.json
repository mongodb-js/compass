{
  "name": "@mongodb-js/compass-databases-collections",
  "productName": "Compass Databases and Collections Plugin",
  "description": "Plugin for viewing the list of, creating, and dropping databases and collections",
  "version": "1.20.1",
  "license": "SSPL",
  "homepage": "https://github.com/mongodb-js/compass",
  "bugs": {
    "url": "https://jira.mongodb.org/projects/COMPASS/issues",
    "email": "compass@mongodb.com"
  },
  "repository": {
    "type": "git",
    "url": "https://github.com/mongodb-js/compass.git"
  },
  "files": [
    "dist"
  ],
  "main": "dist/index.js",
  "compass:main": "src/index.ts",
  "types": "dist/src/index.d.ts",
  "exports": {
    "browser": "./dist/browser.js",
    "require": "./dist/index.js"
  },
  "compass:exports": {
    ".": "./src/index.ts"
  },
  "scripts": {
    "bootstrap": "npm run postcompile",
    "prepublishOnly": "npm run compile && compass-scripts check-exports-exist",
    "compile": "npm run webpack -- --mode production",
    "webpack": "webpack-compass",
    "postcompile": "tsc --emitDeclarationOnly",
    "analyze": "npm run webpack -- --mode production --analyze",
    "typecheck": "tsc -p tsconfig-lint.json --noEmit",
    "eslint": "eslint",
    "prettier": "prettier",
    "lint": "npm run eslint . && npm run prettier -- --check .",
    "depcheck": "compass-scripts check-peer-deps && depcheck",
    "check": "npm run typecheck && npm run lint && npm run depcheck",
    "check-ci": "npm run check",
    "test": "mocha",
    "test-cov": "nyc --compact=false --produce-source-map=false -x \"**/*.spec.*\" --reporter=lcov --reporter=text --reporter=html npm run test",
    "test-watch": "npm run test -- --watch",
    "test-ci": "npm run test-cov",
    "reformat": "npm run eslint . -- --fix && npm run prettier -- --write ."
  },
  "peerDependencies": {
    "@mongodb-js/compass-app-stores": "^7.7.1",
    "@mongodb-js/compass-components": "^1.20.0",
    "@mongodb-js/compass-editor": "^0.19.0",
    "@mongodb-js/compass-logging": "^1.2.7",
    "@mongodb-js/databases-collections-list": "^1.20.0",
    "compass-preferences-model": "^2.16.0",
    "hadron-app-registry": "^9.1.1",
    "mongodb-data-service": "^22.16.1",
    "react": "^17.0.2"
  },
  "devDependencies": {
    "@mongodb-js/eslint-config-compass": "^1.0.12",
    "@mongodb-js/mocha-config-compass": "^1.3.3",
    "@mongodb-js/prettier-config-compass": "^1.0.1",
    "@mongodb-js/tsconfig-compass": "^1.0.3",
    "@mongodb-js/webpack-config-compass": "^1.2.6",
    "@testing-library/react": "^12.1.4",
    "@testing-library/user-event": "^13.5.0",
    "bson": "^6.2.0",
    "chai": "^4.2.0",
    "depcheck": "^1.4.1",
    "enzyme": "^3.11.0",
    "eslint": "^7.25.0",
    "hadron-app": "^5.16.1",
    "lodash": "^4.17.21",
    "mocha": "^10.2.0",
<<<<<<< HEAD
    "mongodb-collection-model": "^5.16.0",
    "mongodb-database-model": "^2.16.0",
    "mongodb-instance-model": "^12.16.0",
=======
    "mongodb": "^6.3.0",
    "mongodb-collection-model": "^5.16.1",
    "mongodb-instance-model": "^12.16.1",
>>>>>>> a8e54c8f
    "mongodb-ns": "^2.4.0",
    "mongodb-query-parser": "^4.0.0",
    "nyc": "^15.1.0",
    "prop-types": "^15.7.2",
    "react-dom": "^17.0.2",
    "react-redux": "^8.1.3",
    "redux": "^4.2.1",
    "redux-thunk": "^2.4.2",
    "semver": "^5.7.1",
    "sinon": "^9.2.3"
  },
  "dependencies": {
    "@mongodb-js/compass-app-stores": "^7.7.1",
    "@mongodb-js/compass-components": "^1.20.0",
    "@mongodb-js/compass-editor": "^0.19.0",
    "@mongodb-js/compass-logging": "^1.2.7",
    "@mongodb-js/databases-collections-list": "^1.20.0",
    "compass-preferences-model": "^2.16.0",
    "hadron-app-registry": "^9.1.1",
    "mongodb-data-service": "^22.16.1"
  }
}<|MERGE_RESOLUTION|>--- conflicted
+++ resolved
@@ -73,15 +73,9 @@
     "hadron-app": "^5.16.1",
     "lodash": "^4.17.21",
     "mocha": "^10.2.0",
-<<<<<<< HEAD
-    "mongodb-collection-model": "^5.16.0",
-    "mongodb-database-model": "^2.16.0",
-    "mongodb-instance-model": "^12.16.0",
-=======
-    "mongodb": "^6.3.0",
     "mongodb-collection-model": "^5.16.1",
+    "mongodb-database-model": "^2.16.1",
     "mongodb-instance-model": "^12.16.1",
->>>>>>> a8e54c8f
     "mongodb-ns": "^2.4.0",
     "mongodb-query-parser": "^4.0.0",
     "nyc": "^15.1.0",
