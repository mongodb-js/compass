--- conflicted
+++ resolved
@@ -50,11 +50,7 @@
     "@mongodb-js/compass-editor": "^0.2.0",
     "@mongodb-js/compass-logging": "^1.1.1",
     "@mongodb-js/databases-collections-list": "^1.3.0",
-<<<<<<< HEAD
-=======
     "compass-preferences-model": "^2.3.0",
-    "hadron-react-components": "^6.3.0",
->>>>>>> f411d47d
     "react": "^16.14.0"
   },
   "devDependencies": {
@@ -94,11 +90,7 @@
     "@mongodb-js/compass-editor": "^0.2.0",
     "@mongodb-js/compass-logging": "^1.1.1",
     "@mongodb-js/databases-collections-list": "^1.3.0",
-<<<<<<< HEAD
-=======
     "compass-preferences-model": "^2.3.0",
-    "hadron-react-components": "^6.3.0",
->>>>>>> f411d47d
     "react": "^16.14.0"
   }
 }