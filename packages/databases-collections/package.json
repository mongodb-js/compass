{
  "name": "@mongodb-js/compass-databases-collections",
  "productName": "Compass Databases and Collections Plugin",
  "description": "Plugin for viewing the list of, creating, and dropping databases and collections",
  "version": "1.19.0",
  "license": "SSPL",
  "homepage": "https://github.com/mongodb-js/compass",
  "bugs": {
    "url": "https://jira.mongodb.org/projects/COMPASS/issues",
    "email": "compass@mongodb.com"
  },
  "repository": {
    "type": "git",
    "url": "https://github.com/mongodb-js/compass.git"
  },
  "files": [
    "dist"
  ],
  "main": "dist/index.js",
  "compass:main": "src/index.js",
  "types": "dist/src/index.d.ts",
  "exports": {
    "browser": "./dist/browser.js",
    "require": "./dist/index.js"
  },
  "compass:exports": {
    ".": "./src/index.js"
  },
  "scripts": {
    "bootstrap": "npm run postcompile",
    "prepublishOnly": "npm run compile && compass-scripts check-exports-exist",
    "compile": "npm run webpack -- --mode production",
    "webpack": "webpack-compass",
    "postcompile": "tsc --emitDeclarationOnly",
    "analyze": "npm run webpack -- --mode production --analyze",
    "typecheck": "tsc -p tsconfig-lint.json --noEmit",
    "eslint": "eslint",
    "prettier": "prettier",
    "lint": "npm run eslint . && npm run prettier -- --check .",
    "depcheck": "compass-scripts check-peer-deps && depcheck",
    "check": "npm run typecheck && npm run lint && npm run depcheck",
    "check-ci": "npm run check",
    "test": "mocha",
    "test-cov": "nyc --compact=false --produce-source-map=false -x \"**/*.spec.*\" --reporter=lcov --reporter=text --reporter=html npm run test",
    "test-watch": "npm run test -- --watch",
    "test-ci": "npm run test-cov",
    "reformat": "npm run prettier -- --write . && npm run eslint . --fix"
  },
  "peerDependencies": {
    "@mongodb-js/compass-components": "^1.19.0",
    "@mongodb-js/compass-editor": "^0.18.0",
    "@mongodb-js/compass-logging": "^1.2.5",
    "@mongodb-js/databases-collections-list": "^1.19.0",
    "compass-preferences-model": "^2.15.5",
    "react": "^17.0.2"
  },
  "devDependencies": {
    "@mongodb-js/eslint-config-compass": "^1.0.11",
    "@mongodb-js/mocha-config-compass": "^1.3.2",
    "@mongodb-js/prettier-config-compass": "^1.0.1",
    "@mongodb-js/tsconfig-compass": "^1.0.3",
    "@mongodb-js/webpack-config-compass": "^1.2.5",
    "@testing-library/react": "^12.1.4",
    "@testing-library/user-event": "^13.5.0",
    "bson": "^6.0.0",
    "chai": "^4.2.0",
    "depcheck": "^1.4.1",
    "enzyme": "^3.11.0",
    "eslint": "^7.25.0",
<<<<<<< HEAD
    "hadron-app": "^5.14.0",
    "hadron-app-registry": "^9.0.12",
=======
    "hadron-app": "^5.15.0",
    "hadron-app-registry": "^9.0.13",
    "hadron-ipc": "^3.2.4",
>>>>>>> dfcc0fa1
    "lodash": "^4.17.21",
    "mocha": "^10.2.0",
    "mongodb": "^6.0.0",
    "mongodb-collection-model": "^5.15.0",
    "mongodb-data-service": "^22.15.0",
    "mongodb-instance-model": "^12.15.0",
    "mongodb-ns": "^2.4.0",
    "mongodb-query-parser": "^3.1.3",
    "nyc": "^15.1.0",
    "prop-types": "^15.7.2",
    "react-dom": "^17.0.2",
    "react-redux": "^8.0.5",
    "redux": "^4.2.1",
    "redux-thunk": "^2.4.1",
    "semver": "^5.7.1",
    "sinon": "^9.2.3"
  },
  "dependencies": {
    "@mongodb-js/compass-components": "^1.19.0",
    "@mongodb-js/compass-editor": "^0.18.0",
    "@mongodb-js/compass-logging": "^1.2.5",
    "@mongodb-js/databases-collections-list": "^1.19.0",
    "compass-preferences-model": "^2.15.5"
  }
}<|MERGE_RESOLUTION|>--- conflicted
+++ resolved
@@ -67,14 +67,8 @@
     "depcheck": "^1.4.1",
     "enzyme": "^3.11.0",
     "eslint": "^7.25.0",
-<<<<<<< HEAD
-    "hadron-app": "^5.14.0",
-    "hadron-app-registry": "^9.0.12",
-=======
     "hadron-app": "^5.15.0",
     "hadron-app-registry": "^9.0.13",
-    "hadron-ipc": "^3.2.4",
->>>>>>> dfcc0fa1
     "lodash": "^4.17.21",
     "mocha": "^10.2.0",
     "mongodb": "^6.0.0",
