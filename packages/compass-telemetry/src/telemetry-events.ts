/**
 * Traits sent along with the Segment identify call
 */
export type IdentifyTraits = {
  /**
   * Shortened version number (e.g., '1.29').
   */
  compass_version: string;

  /**
   * The full version of the Compass application, including additional identifiers
   * such as build metadata or pre-release tags (e.g., '1.29.0-beta.1').
   */
  compass_full_version: string;

  /**
   * The distribution of Compass being used.
   */
  compass_distribution: 'compass' | 'compass-readonly' | 'compass-isolated';

  /**
   * The release channel of Compass.
   * - 'stable' for the general release.
   * - 'beta' for pre-release versions intended for testing.
   * - 'dev' for development versions only distributed internally.
   */
  compass_channel: 'stable' | 'beta' | 'dev';

  /**
   * The platform on which Compass is running, derived from Node.js `os.platform()`.
   * Corresponds to the operating system (e.g., 'darwin' for macOS, 'win32' for Windows, 'linux' for Linux).
   */
  platform: string;

  /**
   * The architecture of the system's processor, derived from Node.js `os.arch()`.
   * 'x64' for 64-bit processors and 'arm' for ARM processors.
   */
  arch: string;

  /**
   * The type of operating system, including specific operating system
   * names or types (e.g., 'Linux', 'Windows_NT', 'Darwin').
   */
  os_type?: string;

  /**
   * Detailed kernel or system version information.
   * Example: 'Darwin Kernel Version 21.4.0: Fri Mar 18 00:45:05 PDT 2022; root:xnu-8020.101.4~15/RELEASE_X86_64'.
   */
  os_version?: string;

  /**
   * The architecture of the operating system, if available, which might be more specific
   * than the system's processor architecture (e.g., 'x86_64' for 64-bit architecture).
   */
  os_arch?: string;

  /**
   * The release identifier of the operating system.
   * This can provide additional details about the operating system release or
   * version (e.g. the kernel version for a specific macOS release).
   *
   * NOTE: This property helps determine the macOS version in use. The reported
   * version corresponds to the Darwin kernel version, which can be mapped
   * to the respective macOS release using the conversion table available at:
   * https://en.wikipedia.org/wiki/MacOS_version_history.
   */
  os_release?: string;

  /**
   * The Linux distribution name, if running on a Linux-based operating system,
   * derived by reading from `/etc/os-release`.
   * Examples include 'ubuntu', 'debian', or 'rhel'.
   */
  os_linux_dist?: string;

  /**
   * The version of the Linux distribution, if running on a Linux-based operating system,
   * derived by reading from `/etc/os-release`.
   * Examples include '20.04' for Ubuntu or '10' for Debian.
   */
  os_linux_release?: string;
};

export type CommonProperties = {
  is_compass_web?: true;
};

/**
 * All events in compass
 */
type CommonEvent<E extends { payload: unknown }> = E & {
  payload: E['payload'] & CommonProperties;
};

export type ConnectionScopedProperties = {
  /**
   * The id of the connection associated to this event.
   */
  connection_id: string | undefined;
};

/**
 * Events that are connection scoped are associated with one connection.
 */
type ConnectionScopedEvent<E extends { payload: unknown }> = E & {
  payload: E['payload'] & CommonProperties & ConnectionScopedProperties;
};

/**
 * This event is fired when user successfully signed in to their Atlas account
 *
 * @category Atlas
 */
type AtlasSignInSuccessEvent = CommonEvent<{
  name: 'Atlas Sign In Success';
  payload: {
    /**
     * The id of the atlas user who signed in.
     */
    auid: string;
  };
}>;

/**
 * This event is fired when user failed to sign in to their Atlas account.
 *
 * @category Atlas
 */
type AtlasSignInErrorEvent = CommonEvent<{
  name: 'Atlas Sign In Error';
  payload: {
    /**
     * The error message reported on sign in.
     */
    error: string;
  };
}>;

/**
 * This event is fired when user signed out from their Atlas account.
 *
 * @category Atlas
 */
type AtlasSignOutEvent = CommonEvent<{
  name: 'Atlas Sign Out';
  payload: {
    /**
     * The id of the atlas user who signed out.
     */
    auid: string;
  };
}>;

/**
 * This event is fired when user selects a use case from the aggregation panel.
 *
 * @category Aggregation Builder
 */
type AggregationUseCaseAddedEvent = ConnectionScopedEvent<{
  name: 'Aggregation Use Case Added';
  payload: {
    /**
     * Specifies if the use case was added via drag and drop.
     */
    drag_and_drop?: boolean;
    /**
     * The name of the stage added.
     */
    stage_name?: string;
  };
}>;

/**
 * This event is fired when user adds/remove a stage or changes the stage name
 * in the stage editor view.
 *
 * @category Aggregation Builder
 */
type AggregationEditedEvent = ConnectionScopedEvent<{
  name: 'Aggregation Edited';
  payload: {
    /**
     * The number of stages present in the aggregation at the moment when
     * the even has been fired.
     */
    num_stages?: number;

    /**
     * The type of view used to edit the aggregation.
     */
    editor_view_type?: 'stage' | 'text' | 'focus';

    /**
     * The index of the stage being edited.
     */
    stage_index?: number;

    /**
     * The edit action being performed for stage and focus mode.
     */
    stage_action?:
      | 'stage_content_changed'
      | 'stage_renamed'
      | 'stage_added'
      | 'stage_deleted'
      | 'stage_reordered';

    /**
     * The name of the stage edited.
     */
    stage_name?: string | null;
  };
}>;

/**
 * This event is fired when user runs the aggregation.
 *
 * @category Aggregation Builder
 */
type AggregationExecutedEvent = ConnectionScopedEvent<{
  name: 'Aggregation Executed';
  payload: {
    /**
     * The number of stages present in the aggregation at the moment when
     * the even has been fired.
     */
    num_stages: number;

    /**
     * The type of editor view from which the aggregation has been executed.
     */
    editor_view_type: 'stage' | 'text' | 'focus';

    /**
     * The names of the stages in the pipeline being executed.
     */
    stage_operators: (string | undefined)[];
  };
}>;

/**
 * This event is fired when a user cancel a running aggregation.
 *
 * @category Aggregation Builder
 */
type AggregationCanceledEvent = ConnectionScopedEvent<{
  name: 'Aggregation Canceled';
  payload: Record<string, never>;
}>;

/**
 * This event is fired when an aggregation times out
 *
 * @category Aggregation Builder
 */
type AggregationTimedOutEvent = ConnectionScopedEvent<{
  name: 'Aggregation Timed Out';
  payload: {
    /**
     * The max_time_ms setting of the aggregation timed out.
     */
    max_time_ms: number | null;
  };
}>;

/**
 * This event is fired when user saves aggregation pipeline as a view
 *
 * @category Aggregation Builder
 */
type AggregationSavedAsViewEvent = ConnectionScopedEvent<{
  name: 'Aggregation Saved As View';
  payload: {
    /**
     * The number of stages present in the aggregation at the moment when
     * the even has been fired.
     */
    num_stages: number;
  };
}>;

/**
 * This event is fired when user clicks to expand focus mode.
 *
 * @category Aggregation Builder
 */
type FocusModeOpenedEvent = ConnectionScopedEvent<{
  name: 'Focus Mode Opened';
  payload: {
    /**
     * The number of stages present in the aggregation at the moment when
     * the even has been fired.
     */
    num_stages: number;
  };
}>;

/**
 * This event is fired when user clicks to minimize focus mode.
 *
 * @category Aggregation Builder
 */
type FocusModeClosedEvent = ConnectionScopedEvent<{
  name: 'Focus Mode Closed';
  payload: {
    /**
     * The number of stages present in the aggregation at the moment when
     * the even has been fired.
     */
    num_stages: number;

    /**
     * Time elapsed between the focus mode has been opened and then closed
     * (in milliseconds).
     */
    duration: number;
  };
}>;

/**
 * This event is fired when user changes editor type.
 *
 * @category Aggregation Builder
 */
type EditorTypeChangedEvent = ConnectionScopedEvent<{
  name: 'Editor Type Changed';
  payload: {
    /**
     * The number of stages present in the aggregation at the moment when
     * the even has been fired.
     */
    num_stages: number;

    /**
     * The new type of view that editor was changed to.
     */
    editor_view_type: 'stage' | 'text' | 'focus';
  };
}>;

/**
 * This event is fired when users saves a completed use case form, adding
 * the stage to their pipeline.
 *
 * @category Aggregation Builder
 */
type AggregationUseCaseSavedEvent = ConnectionScopedEvent<{
  name: 'Aggregation Use Case Saved';
  payload: {
    /**
     * The name of the stage the use case refers to.
     */
    stage_name: string | null;
  };
}>;

/**
 * This event is fired when user saves aggregation pipeline.
 *
 * @category Aggregation Builder
 */
type AggregationSavedEvent = ConnectionScopedEvent<{
  name: 'Aggregation Saved';
  payload: {
    /**
     * A unique id for the aggregation object being saved.
     */
    id: string;

    /**
     * The number of stages present in the aggregation at the moment when
     * the even has been fired.
     */
    num_stages?: number;

    /**
     * The type of editor view from which the aggregation is being saved.
     */
    editor_view_type: 'stage' | 'text' | 'focus';
  };
}>;

/**
 * This event is fired when user opens a previously saved aggregation pipeline.
 *
 * @category Aggregation Builder
 */
type AggregationOpenedEvent = ConnectionScopedEvent<{
  name: 'Aggregation Opened';
  payload: {
    /**
     * A unique id for the aggregation object being opened.
     */
    id?: string;

    /**
     * The type of editor view from which the aggregation is being opened.
     */
    editor_view_type?: 'stage' | 'text' | 'focus';

    /**
     * The screen from which the aggregation is being opened.
     */
    screen?: 'my_queries' | 'aggregations';
  };
}>;

/**
 * This event is fired when user deletes a previously saved aggregation pipeline.
 *
 * @category Aggregation Builder
 */
type AggregationDeletedEvent = ConnectionScopedEvent<{
  name: 'Aggregation Deleted';
  payload: {
    /**
     * A unique id for the aggregation object being deleted.
     */
    id?: string;

    /**
     * The type of editor view from which the aggregation has been deleted.
     */
    editor_view_type?: 'stage' | 'text' | 'focus';

    /**
     * The screen from which the aggregation has been deleted.
     */
    screen?: 'my_queries' | 'aggregations';
  };
}>;

/**
 * This event is fired when user clicks the aggregation side panel button.
 *
 * @category Aggregation Builder
 */
type AggregationSidePanelOpenedEvent = ConnectionScopedEvent<{
  name: 'Aggregation Side Panel Opened';
  payload: {
    /**
     * The number of stages present in the aggregation at the moment when
     * the even has been fired.
     */
    num_stages: number;
  };
}>;

/**
 * This event is fired when user updates a collection view they had opened in the agg
 * builder.
 *
 * @category Aggregation Builder
 */
type ViewUpdatedEvent = ConnectionScopedEvent<{
  name: 'View Updated';
  payload: {
    /**
     * The number of stages present in the aggregation at the moment when
     * the even has been fired.
     */
    num_stages: number;

    /**
     * The type of editor view from which the view has been updated.
     */
    editor_view_type: 'stage' | 'text' | 'focus';
  };
}>;

/**
 * This event is fired when user runs the explain plan for an aggregation.
 *
 * @category Aggregation Builder
 */
type AggregationExplainedEvent = ConnectionScopedEvent<{
  name: 'Aggregation Explained';
  payload: {
    /**
     * The number of stages present in the aggregation at the moment when
     * the even has been fired.
     */
    num_stages: number;

    /**
     * Wether the explain reports that an index was used by the query.
     */
    index_used: boolean;
  };
}>;

/**
 * This event is fired when user opens the export to language dialog.
 *
 * @category Aggregation Builder
 */
type AggregationExportOpenedEvent = ConnectionScopedEvent<{
  name: 'Aggregation Export Opened';
  payload: {
    /**
     * The number of stages present in the aggregation at the moment when
     * the even has been fired.
     */
    num_stages?: undefined | number;
  };
}>;

/**
 * This event is fired when user copies to clipboard the aggregation to export.
 *
 * @category Aggregation Builder
 */
type AggregationExportedEvent = ConnectionScopedEvent<{
  name: 'Aggregation Exported';
  payload: {
    /**
     * The number of stages present in the aggregation at the moment when
     * the even has been fired.
     */
    num_stages?: undefined | number;

    /**
     * The language to which the query has been exported.
     */
    language?:
      | 'java'
      | 'javascript'
      | 'csharp'
      | 'python'
      | 'ruby'
      | 'go'
      | 'rust'
      | 'php';

    /**
     * Indicates that the query was exported including import statements.
     */
    with_import_statements?: boolean;

    /**
     * Indicates that the query was exported including driver syntax.
     */
    with_drivers_syntax?: boolean;

    /**
     * Indicates that the query was exported using builder syntax.
     */
    with_builders?: boolean;
  };
}>;

/**
 * This event is fired when user copied the pipeline to clipboard.
 *
 * @category Aggregation Builder
 */
type AggregationCopiedEvent = CommonEvent<{
  name: 'Aggregation Copied';
  payload: {
    /**
     * A unique id for the aggregation object being copied.
     */
    id: string;

    /**
     * The screen from which the aggregation has been copied.
     */
    screen: 'my-queries';
  };
}>;

/**
 * This event is fired when the shell is open
 *
 * @category Shell
 */
type OpenShellEvent = ConnectionScopedEvent<{
  name: 'Open Shell';
  payload: { entrypoint?: string };
}>;

/**
 * This is a group of events forwarded from the embedded shell.
 * Every event from the shell is forwarded adding the "Shell " prefix to the original
 * event name.
 *
 * Note: each forwarded event is exposing a different set of properties in
 * addition to the `mongosh_version` and `session_id`. Refer to the mongosh
 * tracking plan for details about single events.
 *
 * @category Shell
 */
type ShellEvent = ConnectionScopedEvent<{
  name: `Shell ${string}`;
  payload: {
    /**
     * The version of the embedded mongosh package.
     */
    mongosh_version: string;

    /**
     * The shell session_id.
     */
    session_id: string;
  };
}>;

/**
 * This event is fired when an active connection is disconnected.
 *
 * @category Connection
 */
type ConnectionDisconnectedEvent = ConnectionScopedEvent<{
  name: 'Connection Disconnected';
  payload: Record<string, never>;
}>;

/**
 * This event is fired when a new connection is saved.
 *
 * @category Connection
 */
type ConnectionCreatedEvent = ConnectionScopedEvent<{
  name: 'Connection Created';
  payload: {
    /**
     * The favorite color for the connection created.
     */
    color?: string;
  };
}>;

/**
 * This event is fired when a connection is removed.
 *
 * @category Connection
 */
type ConnectionRemovedEvent = ConnectionScopedEvent<{
  name: 'Connection Removed';
  payload: Record<string, never>;
}>;

/**
 * This event is fired when users attempts to connect to a server/cluster.
 *
 * @category Connection
 */
type ConnectionAttemptEvent = ConnectionScopedEvent<{
  name: 'Connection Attempt';
  payload: {
    /**
     * Specifies if the connection is a favorite.
     */
    is_favorite: boolean;
    /**
     * Specifies if the connection is a newly created connection.
     */
    is_new: boolean;
  };
}>;

export type ExtraConnectionData = {
  /**
   * Desktop only. The authentication type used in the connection.
   */
  auth_type?: string;

  /**
   * Desktop only. The type of tunneling used in the connection.
   */
  tunnel?: string;

  /**
   * Desktop only. Specifies if SRV is used in the connection.
   */
  is_srv?: boolean;

  /**
   * Desktop only. Specifies if the connection is targeting localhost.
   */
  is_localhost?: boolean;

  /**
   * Desktop only. Specifies if the connection URL is an Atlas URL.
   */
  is_atlas_url?: boolean;

  /**
   * Desktop only. Specifies if the connection URL is a DigitalOcean URL.
   */
  is_do_url?: boolean;

  /**
   * Desktop only. Specifies if the connection is in a public cloud.
   */
  is_public_cloud?: boolean;

  /**
   * The name of the public cloud provider, if applicable.
   */
  public_cloud_name?: string;

  /**
   * Specifies if Client-Side Field Level Encryption (CSFLE) is used.
   */
  is_csfle?: boolean;

  /**
   * Specifies if CSFLE schema is present.
   */
  has_csfle_schema?: boolean;

  /**
   * Specifies the number of AWS KMS providers used.
   */
  count_kms_aws?: number;

  /**
   * Specifies the number of GCP KMS providers used.
   */
  count_kms_gcp?: number;

  /**
   * Specifies the number of KMIP KMS providers used.
   */
  count_kms_kmip?: number;

  /**
   * Specifies the number of Local KMS providers used.
   */
  count_kms_local?: number;

  /**
   * Specifies the number of Azure KMS providers used.
   */
  count_kms_azure?: number;
};

/**
 * This event is fired when user successfully connects to a new server/cluster.
 *
 * @category Connection
 */
type NewConnectionEvent = ConnectionScopedEvent<{
  name: 'New Connection';
  payload: {
    /**
     * Specifies if the connection is targeting an Atlas cluster.
     */
    is_atlas: boolean;

    /**
     * The first resolved SRV hostname in case the connection is targeting an Atlas cluster.
     */
    atlas_hostname: string | null;

    /**
     * Specifies that the connection is targeting an Atlas local deployment.
     */
    is_local_atlas: boolean;

    /**
     * Specifies that the connection is targeting an Atlas Data Federation deployment.
     */
    is_dataLake: boolean;

    /**
     * Specifies that the connection is targeting an Atlas Enterprise deployment.
     */
    is_enterprise: boolean;

    /**
     * Specifies if the connection is targeting a genuine MongoDB deployment.
     */
    is_genuine: boolean;

    /**
     * The advertised server name, in case of non-genuine deployment.
     */
    non_genuine_server_name: string;

    /**
     * The version of the connected server.
     */
    server_version: string;

    /**
     * The host architecture of the connected server.
     */
    server_arch?: string;

    /**
     * The OS family of the connected server.
     */
    server_os_family?: string;

    /**
     * The type of connected topology.
     */
    topology_type: string;

    /**
     * The number of saved active connections (doesn't include new connections
     * that are not yet fully saved, like the ones created with the "New
     * Connection" button)
     */
    num_active_connections: number;

    /**
     * The number of inactive connections.
     */
    num_inactive_connections: number;
  } & ExtraConnectionData;
}>;

/**
 * This event is fired when a connection attempt fails.
 *
 * @category Connection
 */
type ConnectionFailedEvent = ConnectionScopedEvent<{
  name: 'Connection Failed';
  payload: {
    /**
     * The error code (if available).
     */
    error_code: string | number | undefined;

    /**
     * The error name.
     */
    error_name: string;
  } & ExtraConnectionData;
}>;

/**
 * This event is fired when connections export initiated from either UI or CLI.
 *
 * @category Connection
 */
type ConnectionExportedEvent = CommonEvent<{
  name: 'Connection Exported';
  payload: {
    /**
     * Number of connections exported.
     */
    count: number;
  };
}>;

/**
 * This event is fired when connections import initiated from either UI or CLI.
 *
 * @category Connection
 */
type ConnectionImportedEvent = CommonEvent<{
  name: 'Connection Imported';
  payload: {
    /**
     * Number of connections imported.
     */
    count: number;
  };
}>;

/**
 * This event is fired when user copies a document to the clipboard.
 *
 * @category Documents
 */
type DocumentCopiedEvent = ConnectionScopedEvent<{
  name: 'Document Copied';
  payload: {
    /**
     * The view used to copy the document.
     */
    mode: 'list' | 'json' | 'table';
  };
}>;

/**
 * This event is fired when user deletes a document.
 *
 * @category Documents
 */
type DocumentDeletedEvent = ConnectionScopedEvent<{
  name: 'Document Deleted';
  payload: {
    /**
     * The view used to delete the document.
     */
    mode: 'list' | 'json' | 'table';
  };
}>;

/**
 * This event is fired when user updates a document
 *
 * @category Documents
 */
type DocumentUpdatedEvent = ConnectionScopedEvent<{
  name: 'Document Updated';
  payload: {
    /**
     * The view used to delete the document.
     */
    mode: 'list' | 'json' | 'table';
  };
}>;

/**
 * This event is fired when user clones a document.
 *
 * @category Documents
 */
type DocumentClonedEvent = ConnectionScopedEvent<{
  name: 'Document Cloned';
  payload: {
    /**
     * The view used to clone the document.
     */
    mode: 'list' | 'json' | 'table';
  };
}>;

/**
 * This event is fired when user inserts documents.
 *
 * @category Documents
 */
type DocumentInsertedEvent = ConnectionScopedEvent<{
  name: 'Document Inserted';
  payload: {
    /**
     * The view used to insert documents.
     */
    mode?: string;

    /**
     * Specifies if the user inserted multiple documents.
     */
    multiple?: boolean;
  };
}>;

/**
 * This event is fired when user explains a query.
 *
 * @category Explain
 */
type ExplainPlanExecutedEvent = ConnectionScopedEvent<{
  name: 'Explain Plan Executed';
  payload: {
    /**
     * Specifies if a filter was set.
     */
    with_filter: boolean;

    /**
     * Specifies if the explain reports that an index was used by the query.
     */
    index_used: boolean;
  };
}>;

/**
 * This event is fired when a user opens the bulk update modal.
 *
 * @category Bulk Operations
 */
type BulkUpdateOpenedEvent = ConnectionScopedEvent<{
  name: 'Bulk Update Opened';
  payload: {
    /**
     * Specifies if update preview was supported (the update preview runs inside a transaction.)
     */
    isUpdatePreviewSupported: boolean;
  };
}>;

/**
 * This event is fired when a user runs a bulk update operation.
 *
 * @category Bulk Operations
 */
type BulkUpdateExecutedEvent = ConnectionScopedEvent<{
  name: 'Bulk Update Executed';
  payload: {
    /**
     * Specifies if update preview was supported (the update preview runs inside a transaction.)
     */
    isUpdatePreviewSupported: boolean;
  };
}>;

/**
 * This event is fired when a user opens the bulk delete modal.
 *
 * @category Bulk Operations
 */
type BulkDeleteOpenedEvent = ConnectionScopedEvent<{
  name: 'Bulk Delete Opened';
  payload: Record<string, never>;
}>;

/**
 * This event is fired when a user runs a bulk delete operation.
 *
 * @category Bulk Operations
 */
type BulkDeleteExecutedEvent = ConnectionScopedEvent<{
  name: 'Bulk Delete Executed';
  payload: Record<string, never>;
}>;

/**
 * This event is fired when a user runs a bulk update operation is added to
 * favorites.
 *
 * @category Bulk Operations
 */
type BulkUpdateFavoritedEvent = ConnectionScopedEvent<{
  name: 'Bulk Update Favorited';
  payload: { isUpdatePreviewSupported: boolean };
}>;

/**
 * NOTE: NOT IMPLEMENTED YET.
 * This event is fired when the export to language dialog is open for an update operation.
 * TODO: https://jira.mongodb.org/browse/COMPASS-7334
 *
 * @category Bulk Operations
 */
type UpdateExportOpenedEvent = ConnectionScopedEvent<{
  name: 'Update Export Opened';
  payload: Record<string, never>;
}>;

/**
 * NOTE: NOT IMPLEMENTED YET.
 * This event is fired when the export to language dialog is open for a delete operation.
 * TODO: https://jira.mongodb.org/browse/COMPASS-7334
 *
 * @category Bulk Operations
 */
type DeleteExportOpenedEvent = ConnectionScopedEvent<{
  name: 'Delete Export Opened';
  payload: Record<string, never>;
}>;

/**
 * NOTE: NOT IMPLEMENTED YET.
 * This event is fired when user copies to clipboard the update query to export
 * TODO: https://jira.mongodb.org/browse/COMPASS-7334
 *
 * @category Bulk Operations
 */
type UpdateExportedEvent = ConnectionScopedEvent<{
  name: 'Update Exported';
  payload: {
    language?:
      | 'java'
      | 'javascript'
      | 'csharp'
      | 'python'
      | 'ruby'
      | 'go'
      | 'rust'
      | 'php';
    with_import_statements?: boolean;
    with_drivers_syntax?: boolean;
    with_builders?: boolean;
  };
}>;

/**
 * NOTE: NOT IMPLEMENTED YET.
 * This event is fired when user copies to clipboard the delete query to export
 * TODO: https://jira.mongodb.org/browse/COMPASS-7334
 *
 * @category Bulk Operations
 */
type DeleteExportedEvent = ConnectionScopedEvent<{
  name: 'Delete Exported';
  payload: {
    language?:
      | 'java'
      | 'javascript'
      | 'csharp'
      | 'python'
      | 'ruby'
      | 'go'
      | 'rust'
      | 'php';
    with_import_statements?: boolean;
    with_drivers_syntax?: boolean;
    with_builders?: boolean;
  };
}>;

/**
 * This event is fired when user opens the export dialog.
 *
 * @category Import/Export
 */
type ExportOpenedEvent = ConnectionScopedEvent<{
  name: 'Export Opened';
  payload: {
    /**
     * The type of query for which the export has been open. (query = find query).
     */
    type: 'aggregation' | 'query';

    /**
     * The trigger location for the export.
     */
    origin: 'menu' | 'crud-toolbar' | 'empty-state' | 'aggregations-toolbar';
  };
}>;

/**
 * This event is fired when a data export completes.
 *
 * @category Import/Export
 */
type ExportCompletedEvent = ConnectionScopedEvent<{
  name: 'Export Completed';
  payload: {
    /**
     * The type of query for the completed export. (query = find query).
     */
    type: 'aggregation' | 'query';

    /**
     * Indicates whether the export was for all documents in the collection.
     */
    all_docs?: boolean;

    /**
     * Indicates whether the export query included a projection (a subset of fields).
     */
    has_projection?: boolean;

    /**
     * Specifies whether all fields were exported or only selected fields.
     */
    field_option?: 'all-fields' | 'select-fields';

    /**
     * The file type of the exported data, either CSV or JSON.
     */
    file_type: 'csv' | 'json';

    /**
     * Specifies the format of the JSON file if the file_type is 'json'.
     */
    json_format?: 'default' | 'relaxed' | 'canonical';

    /**
     * For exports with field selection, this is the number of fields that were present
     * in the list of available fields and that were selected for export.
     */
    field_count?: number;

    /**
     * For exports with field selection, this is the number of fields that has been added
     * manually by the user.
     */
    fields_added_count?: number;

    /**
     * For exports with field selection, this is the number of fields that were present
     * in the list of available fields, but that were not selected for export.
     */
    fields_not_selected_count?: number;

    /**
     * The total number of documents exported.
     */
    number_of_docs?: number;

    /**
     * Indicates whether the export operation was successful.
     */
    success: boolean;

    /**
     * Indicates whether the export operation was stopped before completion.
     */
    stopped: boolean;

    /**
     * The duration of the export operation in milliseconds.
     */
    duration: number;
  };
}>;

/**
 * This event is fired when a data import completes.
 *
 * @category Import/Export
 */
type ImportCompletedEvent = ConnectionScopedEvent<{
  name: 'Import Completed';
  payload: {
    /**
     * The duration of the import operation in milliseconds.
     */
    duration?: number;

    /**
     * The delimiter used in the imported file. It could be a comma, tab,
     * semicolon, or space.
     * This field is optional and only applicable if the file_type is 'csv'.
     */
    delimiter?: ',' | '\t' | ';' | ' ';

    /**
     * The newline character(s) used in the imported file.
     */
    newline?: '\r\n' | '\n';

    /**
     * The type of the imported file, such as CSV or JSON.
     */
    file_type?: '' | 'csv' | 'json';

    /**
     * Indicates whether all fields in the documents were included in the import.
     * If true, all fields in each document were imported; if false, only
     * selected fields were imported.
     */
    all_fields?: boolean;

    /**
     * Indicates whether the "Stop on Error" option was selected during the import.
     * If true, the import process stops upon encountering an error.
     */
    stop_on_error_selected?: boolean;

    /**
     * The total number of documents imported.
     */
    number_of_docs?: number;

    /**
     * Indicates whether the import operation was successful.
     */
    success?: boolean;

    /**
     * Indicates whether the import operation was aborted before completion.
     */
    aborted?: boolean;

    /**
     * Indicates whether empty strings in the imported file were ignored.
     * If true, fields with empty strings were not included in the imported documents.
     */
    ignore_empty_strings?: boolean;
  };
}>;

/**
 * This event is fired when a user clicks the link to open the error log after
 * receiving import errors.
 *
 * @category Import/Export
 */
type ImportErrorLogOpenedEvent = ConnectionScopedEvent<{
  name: 'Import Error Log Opened';
  payload: {
    /**
     * Number of import errors present in the log.
     */
    errorCount: number;
  };
}>;

/**
 * This event is fired when user opens the import dialog.
 *
 * @category Import/Export
 */
type ImportOpenedEvent = ConnectionScopedEvent<{
  name: 'Import Opened';
  payload: {
    /**
     * The trigger location for the import.
     */
    origin: 'menu' | 'crud-toolbar' | 'empty-state';
  };
}>;

/**
 * This event is fired when user opens create index dialog.
 *
 * @category Indexes
 */
type IndexCreateOpenedEvent = ConnectionScopedEvent<{
  name: 'Index Create Opened';
  payload: {
    /**
     * Specifies if the index creation dialog open is for an Atlas Search index.
     */
    atlas_search?: boolean;
  };
}>;

/**
 * This event is fired when user creates an index.
 *
 * @category Indexes
 */
type IndexCreatedEvent = ConnectionScopedEvent<{
  name: 'Index Created';

  payload: {
    /**
     * Indicates whether the index is unique.
     */
    unique?: boolean;

    /**
     * Specifies the time-to-live (TTL) setting for the index.
     */
    ttl?: any;

    /**
     * Indicates whether the index is a columnstore index.
     */
    columnstore_index?: boolean;

    /**
     * Indicates if the index has a columnstore projection.
     */
    has_columnstore_projection?: any;

    /**
     * Indicates if the index includes a wildcard projection.
     */
    has_wildcard_projection?: any;

    /**
     * Specifies if the index uses a custom collation.
     */
    custom_collation?: any;

    /**
     * Indicates whether the index is a geospatial index.
     */
    geo?: boolean;

    /**
     * Indicates whether the index is an Atlas Search index.
     */
    atlas_search?: boolean;

    /**
     * Specifies the type of the index.
     */
    type?: string;
  };
}>;

/**
 * This event is fired when user creates an index and it fails.
 *
 * @category Indexes
 */
type IndexCreateFailedEvent = ConnectionScopedEvent<{
  name: 'Index Create Failed';

  payload: {
    /**
     * Indicates whether the index is unique.
     */
    unique?: boolean;

    /**
     * Specifies the time-to-live (TTL) setting for the index.
     */
    ttl?: any;

    /**
     * Indicates whether the index is a columnstore index.
     */
    columnstore_index?: boolean;

    /**
     * Indicates if the index has a columnstore projection.
     */
    has_columnstore_projection?: any;

    /**
     * Indicates if the index includes a wildcard projection.
     */
    has_wildcard_projection?: any;

    /**
     * Specifies if the index uses a custom collation.
     */
    custom_collation?: any;

    /**
     * Indicates whether the index is a geospatial index.
     */
    geo?: boolean;

    /**
     * Indicates whether the index is an Atlas Search index.
     */
    atlas_search?: boolean;

    /**
     * Specifies the type of the index.
     */
    type?: string;
  };
}>;

/**
 * This event is fired when user updates an index.
 *
 * @category Indexes
 */
type IndexEditedEvent = ConnectionScopedEvent<{
  name: 'Index Edited';
  payload: {
    /**
     * Indicates whether the index is an Atlas Search index.
     */
    atlas_search: boolean;
  };
}>;

/**
 * This event is fired when user drops an index.
 *
 * @category Indexes
 */
type IndexDroppedEvent = ConnectionScopedEvent<{
  name: 'Index Dropped';
  payload: {
    /**
     * Indicates whether the index is an Atlas Search index.
     */
    atlas_search?: boolean;
  };
}>;

/**
 * This event is fired when a user submits feedback for a query generation.
 *
 * @category Gen AI
 */
type AiQueryFeedbackEvent = ConnectionScopedEvent<{
  name: 'AI Query Feedback';
  payload: {
    feedback: 'positive' | 'negative';
    text: string;
    request_id: string | null;
  };
}>;

/**
 * This event is fired when a query generation request fails with an error.
 *
 * @category Gen AI
 */
type AiResponseFailedEvent = ConnectionScopedEvent<{
  name: 'AI Response Failed';
  payload: {
    /**
     * The type of view used to generate the query.
     */
    editor_view_type: 'text' | 'stages' | 'find';
    error_code?: string;
    status_code?: number;
    error_name?: string;
    request_id?: string;
  };
}>;

/**
 * This event is fired when user enters a prompt in the generative AI textbox
 * and hits "enter".
 *
 * @category Gen AI
 */
type AiPromptSubmittedEvent = ConnectionScopedEvent<{
  name: 'AI Prompt Submitted';
  payload: {
    /**
     * The type of view used to generate the query.
     */
    editor_view_type: 'text' | 'stages' | 'find';
    user_input_length?: number;
    request_id?: string;
    has_sample_documents?: boolean;
  };
}>;

/**
 * This event is fired when AI query or aggregation generated and successfully
 * rendered in the UI.
 *
 * @category Gen AI
 */
type AiResponseGeneratedEvent = ConnectionScopedEvent<{
  name: 'AI Response Generated';
  payload: {
    /**
     * The type of view used to generate the query.
     */
    editor_view_type: 'text' | 'stages' | 'find';
    syntax_errors?: boolean;
    query_shape?: (string | null)[];
    request_id?: string;
  };
}>;

/**
 * This event is fired when the AI Opt-In Modal is shown to the user.
 *
 * @category Gen AI
 */
type AiOptInModalShownEvent = CommonEvent<{
  name: 'AI Opt In Modal Shown';
  payload: Record<string, never>;
}>;

/**
 * This event is fired when the AI Opt-In Modal is dismissed by the user.
 *
 * @category Gen AI
 */
type AiOptInModalDismissedEvent = CommonEvent<{
  name: 'AI Opt In Modal Dismissed';
  payload: Record<string, never>;
}>;

/**
 * This event is fired when the AI Sign-In Modal is shown to the user.
 *
 * @category Gen AI
 */
type AiSignInModalShownEvent = CommonEvent<{
  name: 'AI Sign In Modal Shown';
  payload: Record<string, never>;
}>;

/**
 * This event is fired when the AI Sign-In Modal is dismissed by the user.
 *
 * @category Gen AI
 */
type AiSignInModalDismissedEvent = CommonEvent<{
  name: 'AI Sign In Modal Dismissed';
  payload: Record<string, never>;
}>;

/**
 * This event is fired when a user clicks the Generate Query / Aggregation entry point.
 *
 * @category Gen AI
 */
type AiGenerateQueryClickedEvent = CommonEvent<{
  name: 'AI Generate Query Clicked';
  payload: {
    /**
     * The type of query being generated.
     */
    type: 'aggregation' | 'query';
  };
}>;

/**
 * This event is fired when a user submits feedback for a pipeline generation.
 *
 * @category Gen AI
 */
type PipelineAiFeedbackEvent = ConnectionScopedEvent<{
  name: 'PipelineAI Feedback';
  payload: {
    /**
     * Wether the feedback was positive or negative.
     */
    feedback: 'positive' | 'negative';

    /**
     * The id of the request related to this feedback. Useful to correlate
     * feedback to potential error lines in the logs.
     */
    request_id: string | null;

    /**
     * The feedback comment left by the user.
     */
    text: string;
  };
}>;

/**
 * This event is fired when user filters queries using db / coll filter.
 *
 * @category My Queries
 */
type MyQueriesFilterEvent = CommonEvent<{
  name: 'My Queries Filter';
  payload: {
    /**
     * The filter that was changed.
     */
    type?: 'database' | 'collection';
  };
}>;

/**
 * This event is fired when user sorts items in the list using one of the
 * sort options.
 *
 * @category My Queries
 */
type MyQueriesSortEvent = CommonEvent<{
  name: 'My Queries Sort';
  payload: {
    /**
     * The criterion by which the queries are sorted.
     */
    sort_by:
      | 'name'
      | 'id'
      | 'type'
      | 'database'
      | 'collection'
      | 'lastModified'
      | null;

    /**
     * The order of the sorting.
     */
    order: 'ascending' | 'descending';
  };
}>;

/**
 * This event is fired when user filters queries using search
 * input (fires only on input blur).
 *
 * @category My Queries
 */
type MyQueriesSearchEvent = CommonEvent<{
  name: 'My Queries Search';
  payload: Record<string, never>;
}>;

/**
 * This event is fired when user copies to clipboard the query to export.
 *
 * @category Find Queries
 */
type QueryExportedEvent = ConnectionScopedEvent<{
  name: 'Query Exported';
  payload: {
    /**
     * The language to which the query has been exported.
     */
    language?:
      | 'java'
      | 'javascript'
      | 'csharp'
      | 'python'
      | 'ruby'
      | 'go'
      | 'rust'
      | 'php';

    /**
     * Indicates that the query was exported including import statements.
     */
    with_import_statements?: boolean;

    /**
     * Indicates that the query was exported including driver syntax.
     */
    with_drivers_syntax?: boolean;

    /**
     * Indicates that the query was exported using builder syntax.
     */
    with_builders?: boolean;
  };
}>;

/**
 * This event is fired when user opens the export to language dialog.
 *
 * @category Find Queries
 */
type QueryExportOpenedEvent = ConnectionScopedEvent<{
  name: 'Query Export Opened';
  payload: Record<string, never>;
}>;

/**
 * This event is fired when user executes a query
 *
 * @category Find Queries
 */
type QueryExecutedEvent = ConnectionScopedEvent<{
  name: 'Query Executed';
  payload: {
    /**
     * Indicates whether the query includes a projection.
     */
    has_projection: boolean;

    /**
     * Indicates whether the query includes a skip operation.
     */
    has_skip: boolean;

    /**
     * Indicates whether the query includes a sort operation.
     */
    has_sort: boolean;

    /**
     * Indicates whether the query includes a limit operation.
     */
    has_limit: boolean;

    /**
     * Indicates whether the query includes a collation.
     */
    has_collation: boolean;

    /**
     * Indicates whether the maxTimeMS option was modified for the query.
     */
    changed_maxtimems: boolean;

    /**
     * The type of the collection on which the query was executed.
     */
    collection_type: string;

    /**
     * Indicates whether the query used a regular expression.
     */
    used_regex: boolean;

    /**
     * The view used to run the query.
     */
    mode: 'list' | 'json' | 'table';
  };
}>;

/**
 * This event is fired when user clicks the refresh button in the UI to refresh
 * the query results.
 *
 * @category Find Queries
 */
type QueryResultsRefreshedEvent = ConnectionScopedEvent<{
  name: 'Query Results Refreshed';
  payload: Record<string, never>;
}>;

/**
 * This event is fired when user opens query history panel.
 *
 * @category Find Queries
 */
type QueryHistoryOpenedEvent = ConnectionScopedEvent<{
  name: 'Query History Opened';
  payload: Record<string, never>;
}>;

/**
 * This event is fired when user closes query history panel
 *
 * @category Find Queries
 */
type QueryHistoryClosedEvent = ConnectionScopedEvent<{
  name: 'Query History Closed';
  payload: Record<string, never>;
}>;

/**
 * This event is fired when user selects a favorite query to put it in the query bar.
 *
 * @category Find Queries
 */
type QueryHistoryFavoriteUsedEvent = ConnectionScopedEvent<{
  name: 'Query History Favorite Used';
  payload: {
    /**
     * The unique identifier of the query history favorite that was used.
     */
    id?: string;

    /**
     * The screen from which the query history favorite was loaded.
     */
    screen?: 'documents' | 'my-queries';

    /**
     * Indicates whether the loaded query was an update query.
     */
    isUpdateQuery?: boolean;
  };
}>;

/**
 * This event is fired when user removes query from favorites.
 *
 * @category Find Queries
 */
type QueryHistoryFavoriteRemovedEvent = ConnectionScopedEvent<{
  name: 'Query History Favorite Removed';
  payload: {
    /**
     * The unique identifier of the query history favorite that was removed.
     */
    id?: string;

    /**
     * The screen from which the query history favorite was removed.
     */
    screen?: 'documents' | 'my-queries';

    /**
     * Indicates whether the removed query was an update query.
     */
    isUpdateQuery?: boolean;
  };
}>;

/**
 * This event is fired when user selects "favorites" in query history panel.
 *
 * @category Find Queries
 */
type QueryHistoryFavoritesEvent = ConnectionScopedEvent<{
  name: 'Query History Favorites';
  payload: Record<string, never>;
}>;

/**
 * This event is fired when user selects "recent" in query history panel.
 *
 * @category Find Queries
 */
type QueryHistoryRecentEvent = ConnectionScopedEvent<{
  name: 'Query History Recent';
  payload: Record<string, never>;
}>;

/**
 * This event is fired when user selects a recent query to put it in the query bar.
 *
 * @category Find Queries
 */
type QueryHistoryRecentUsedEvent = ConnectionScopedEvent<{
  name: 'Query History Recent Used';
  payload: { isUpdateQuery: boolean };
}>;

/**
 * This event is fired when user favorites a recent query.
 *
 * @category Find Queries
 */
type QueryHistoryFavoriteAddedEvent = ConnectionScopedEvent<{
  name: 'Query History Favorite Added';
  payload: {
    /**
     * Indicates whether the query was an update query.
     */
    isUpdateQuery: boolean;
  };
}>;

/**
 * This event is fired when a user edits a query.
 *
 * @category Find Queries
 */
type QueryEditedEvent = ConnectionScopedEvent<{
  name: 'Query Edited';
  payload: {
    /**
     * The name of the edited field.
     */
    option_name:
      | 'maxTimeMS'
      | 'filter'
      | 'project'
      | 'collation'
      | 'sort'
      | 'skip'
      | 'limit'
      | 'hint';
  };
}>;

/**
 * This event is fired when user copied query to clipboard.
 *
 * @category Find Queries
 */
type QueryHistoryFavoriteCopiedEvent = CommonEvent<{
  name: 'Query History Favorite Copied';
  payload: {
    /**
     * The unique identifier of the query history favorite that was copied.
     */
    id: string;

    /**
     * The screen from which the query history favorite was copied.
     */
    screen: 'my_queries';
  };
}>;

/**
 * This event is fired when user edits validation rules (without saving them).
 *
 * @category Schema Validation
 */
type SchemaValidationEditedEvent = ConnectionScopedEvent<{
  name: 'Schema Validation Edited';
  payload: {
    /**
     * Indicates wether the validation rule uses $jsonSchema.
     */
    json_schema: boolean;
  };
}>;

/**
 * This event is fired when user saves validation rules.
 *
 * @category Schema Validation
 */
type SchemaValidationUpdatedEvent = ConnectionScopedEvent<{
  name: 'Schema Validation Updated';
  payload: {
    /**
     * The validation action passed to the driver.
     */
    validation_action: 'error' | 'warn' | 'errorAndLog';

    /**
     * The level of schema validation passed to the driver.
     */
    validation_level: 'off' | 'moderate' | 'strict';
  };
}>;

/**
 * This event is fired when user generates validation rules.
 *
 * @category Schema Validation
 */
type SchemaValidationGeneratedEvent = ConnectionScopedEvent<{
  name: 'Schema Validation Generated';
  payload: {
    /* The count of fields with multiple types in a given schema (not counting undefined).
     * This is only calculated for the top level fields, not nested fields and arrays.
     */
    variable_type_count: number;

    /**
     * The count of fields that don't appear on all documents.
     * This is only calculated for the top level fields, not nested fields and arrays.
     */
    optional_field_count: number;
  };
}>;

/**
 * This event is fired when user adds validation rules.
 *
 * @category Schema Validation
 */
type SchemaValidationAddedEvent = ConnectionScopedEvent<{
  name: 'Schema Validation Added';
  payload: Record<string, never>;
}>;

/**
 * This event is fired when user analyzes the schema.
 *
 * @category Schema
 */
type SchemaAnalyzedEvent = ConnectionScopedEvent<{
  name: 'Schema Analyzed';
  payload: {
    /**
     * Indicates whether a filter was applied during the schema analysis.
     */
    with_filter: boolean;

    /**
     * The number of fields at the top level.
     */
    schema_width: number;

    /**
     * Key/value pairs of bsonType and count.
     */
    field_types: {
      [bsonType: string]: number;
    };

    /**
     * The count of fields with multiple types in a given schema (not counting undefined).
     * This is only calculated for the top level fields, not nested fields and arrays.
     */
    variable_type_count: number;

    /**
     * The count of fields that don't appear on all documents.
     * This is only calculated for the top level fields, not nested fields and arrays.
     */
    optional_field_count: number;

    /**
     * The number of nested levels.
     */
    schema_depth: number;

    /**
     * Indicates whether the schema contains geospatial data.
     */
    geo_data: boolean;

    /**
     * The time taken to analyze the schema, in milliseconds.
     */
    analysis_time_ms: number;
  };
}>;

/**
 * This event is fired when user analyzes the schema.
 *
 * @category Schema
 */
type SchemaAnalysisCancelledEvent = ConnectionScopedEvent<{
  name: 'Schema Analysis Cancelled';
  payload: {
    /**
     * Indicates whether a filter was applied during the schema analysis.
     */
    with_filter: boolean;

    /**
     * The time taken when analyzing the schema, before being cancelled, in milliseconds.
     */
    analysis_time_ms: number;
  };
}>;

/**
 * This event is fired when user shares the schema.
 *
 * @category Schema
 */
type SchemaExportedEvent = ConnectionScopedEvent<{
  name: 'Schema Exported';
  payload: {
    /**
     * Indicates whether the schema was analyzed before sharing.
     */
    has_schema: boolean;

    format: 'standardJSON' | 'mongoDBJSON' | 'expandedJSON' | 'legacyJSON';

    source: 'app_menu' | 'schema_tab';

    /**
     * The number of fields at the top level.
     */
    schema_width: number;

    /**
     * The number of nested levels.
     */
    schema_depth: number;

    /**
     * Indicates whether the schema contains geospatial data.
     */
    geo_data: boolean;
  };
}>;

/**
 * This event is fired when user shares the schema.
 *
 * @category Schema
 */
type SchemaExportFailedEvent = ConnectionScopedEvent<{
  name: 'Schema Export Failed';
  payload: {
    /**
     * Indicates whether the schema was analyzed before sharing.
     */
    has_schema: boolean;

    schema_length: number;

    format: 'standardJSON' | 'mongoDBJSON' | 'expandedJSON' | 'legacyJSON';

    stage: string;
  };
}>;

/**
 * This event is fired when a user clicks to show the details of an operation.
 *
 * @category Performance Tab
 */
type CurrentOpShowOperationDetailsEvent = ConnectionScopedEvent<{
  name: 'CurrentOp showOperationDetails';
  payload: Record<string, never>;
}>;

/**
 * This event is fired when a user clicks to hide the details of an operation.
 *
 * @category Performance Tab
 */
type DetailViewHideOperationDetailsEvent = ConnectionScopedEvent<{
  name: 'DetailView hideOperationDetails';
  payload: Record<string, never>;
}>;

/**
 * This event is fired when a user clicks to kill an operation.
 *
 * @category Performance Tab
 */
type DetailViewKillOpEvent = ConnectionScopedEvent<{
  name: 'DetailView killOp';
  payload: Record<string, never>;
}>;

/**
 * This event is fired when a user resumes a paused performance screen.
 *
 * @category Performance Tab
 */
type PerformanceResumedEvent = ConnectionScopedEvent<{
  name: 'Performance Resumed';
  payload: Record<string, never>;
}>;

/**
 * This event is fired when a user pauses the performance screen.
 *
 * @category Performance Tab
 */
type PerformancePausedEvent = ConnectionScopedEvent<{
  name: 'Performance Paused';
  payload: Record<string, never>;
}>;

/**
 * This event is fired when a user clicks "next" on a guide cue.
 *
 * @category Guide Cues
 */
type GuideCueDismissedEvent = CommonEvent<{
  name: 'Guide Cue Dismissed';
  payload: {
    /**
     * The unique identifier of the group of guide cues to which this cue belongs.
     * This field is only set for guide cues belonging to a group.
     */
    groupId?: string;

    /**
     * The unique identifier of the specific guide cue that was dismissed.
     */
    cueId: string;

    /**
     * The step number within the guide cue sequence where the user clicked "next".
     */
    step: number;
  };
}>;

/**
 * This event is fired when a user clicks "next" on the last guide cue of a
 * guide cue group.
 *
 * @category Guide Cues
 */
type GuideCueGroupDismissedEvent = CommonEvent<{
  name: 'Guide Cue Group Dismissed';
  payload: {
    /**
     * The unique identifier of the group of guide cues that was dismissed.
     */
    groupId: string;

    /**
     * The unique identifier of the specific guide cue that was the last one in the group.
     */
    cueId: string;

    /**
     * The step number within the guide cue sequence where the user clicked "next".
     */
    step: number;
  };
}>;

/**
 * This event is fired when signal icon badge is rendered on the screen visible to the user.
 *
 * @category Proactive Performance Insights
 */
type SignalShownEvent = CommonEvent<{
  name: 'Signal Shown';
  payload: {
    /**
     * A unique identifier for the type of the signal.
     */
    id: string;
  };
}>;

/**
 * This event is fired when signal badge is clicked and popup is opened.
 *
 * @category Proactive Performance Insights
 */
type SignalOpenedEvent = CommonEvent<{
  name: 'Signal Opened';
  payload: {
    /**
     * A unique identifier for the type of the signal.
     */
    id: string;
  };
}>;

/**
 * This event is fired when Action button for the signal is clicked inside the popup.
 *
 * @category Proactive Performance Insights
 */
type SignalActionButtonClickedEvent = CommonEvent<{
  name: 'Signal Action Button Clicked';
  payload: {
    /**
     * A unique identifier for the type of the signal.
     */
    id: string;
  };
}>;

/**
 * This event is fired when "Learn more" link is clicked inside the signal popup.
 *
 * @category Proactive Performance Insights
 */
type SignalLinkClickedEvent = CommonEvent<{
  name: 'Signal Link Clicked';
  payload: {
    /**
     * A unique identifier for the type of the signal.
     */
    id: string;
  };
}>;

/**
 * This event is fired when user clicked the close button or outside the signal and closed the popup.
 *
 * @category Proactive Performance Insights
 */
type SignalClosedEvent = CommonEvent<{
  name: 'Signal Closed';
  payload: {
    /**
     * A unique identifier for the type of the signal.
     */
    id: string;
  };
}>;
/**
 * This event is fired when the "Update available" popup is shown and the user accepts the update.
 *
 * @category Auto-updates
 */
type AutoupdateAcceptedEvent = CommonEvent<{
  name: 'Autoupdate Accepted';
  payload: {
    /**
     * The version of the update that was accepted.
     */
    update_version?: string;

    /**
     * Indicates whether the update was initiated manually by the user.
     */
    manual_update?: boolean;

    /**
     * Indicates whether the update was downloaded manually by the user.
     */
    manual_download?: boolean;
  };
}>;

/**
 * This event is fired when the user accepts to restart the application from the update popup.
 *
 * @category Auto-updates
 */
type ApplicationRestartAcceptedEvent = CommonEvent<{
  name: 'Application Restart Accepted';
  payload: Record<string, never>;
}>;

/**
 * This event is fired when the auto-update feature is enabled.
 *
 * @category Auto-updates
 */
type AutoupdateEnabledEvent = CommonEvent<{
  name: 'Autoupdate Enabled';
  payload: Record<string, never>;
}>;

/**
 * This event is fired when the auto-update feature is disabled.
 *
 * @category Auto-updates
 */
type AutoupdateDisabledEvent = CommonEvent<{
  name: 'Autoupdate Disabled';
  payload: Record<string, never>;
}>;

/**
 * This event is fired when the "Update available" popup is shown and the user rejects the update.
 *
 * @category Auto-updates
 */
type AutoupdateDismissedEvent = CommonEvent<{
  name: 'Autoupdate Dismissed';
  payload: {
    /**
     * The version of the update that was dismissed.
     */
    update_version: string;
  };
}>;

/**
 * This event is fired when the user changes the items view type in the database and collection list between "list" and "grid".
 *
 * @category Database / Collection List
 */
type SwitchViewTypeEvent = ConnectionScopedEvent<{
  name: 'Switch View Type';
  payload: {
    /**
     * The type of view that the user switched to.
     */
    view_type: 'grid' | 'list';

    /**
     * The type of item being viewed, either 'collection' or 'database'.
     */
    item_type: 'collection' | 'database';
  };
}>;

/**
 * This event is fired when a collection is created.
 *
 * @category Database / Collection List
 */
type CollectionCreatedEvent = ConnectionScopedEvent<{
  name: 'Collection Created';
  payload: {
    /**
     * Indicates whether the collection has a custom collation.
     */
    has_collation: boolean;

    /**
     * Indicates whether the collection is a time series collection.
     */
    is_timeseries: boolean;

    /**
     * Indicates whether the collection is clustered.
     */
    is_clustered: boolean;

    /**
     * Indicates whether the collection is encrypted using FLE2 (Field-Level Encryption 2).
     */
    is_fle2: boolean;

    /**
     * Indicates whether the collection has an expiration (TTL index).
     */
    expires: boolean;
  };
}>;

/**
 * This event is fired when a database is created.
 *
 * @category Database / Collection List
 */
type DatabaseCreatedEvent = ConnectionScopedEvent<{
  name: 'Database Created';
  payload: {
    /**
     * Indicates whether the first collection in the database has a custom collation.
     */
    has_collation: boolean;

    /**
     * Indicates whether the first collection in the database is a time series collection.
     */
    is_timeseries: boolean;

    /**
     * Indicates whether the first collection in the database is clustered.
     */
    is_clustered: boolean;

    /**
     * Indicates whether the first collection in the database is encrypted using FLE2 (Field-Level Encryption 2).
     */
    is_fle2: boolean;

    /**
     * Indicates whether the first collection in the database has an expiration (TTL index).
     */
    expires: boolean;
  };
}>;

/**
 * This event is fired when a user changes the theme.
 *
 * @category Settings
 */
type ThemeChangedEvent = CommonEvent<{
  name: 'Theme Changed';
  payload: {
    /**
     * The theme selected by the user. It can be 'DARK', 'LIGHT', or 'OS_THEME'.
     */
    theme: 'DARK' | 'LIGHT' | 'OS_THEME';
  };
}>;

/**
 * This event is fired at startup to report the First Contentful Paint metric.
 * See: https://web.dev/articles/vitals.
 *
 * @category Web Vitals
 */
type FirstContentfulPaintEvent = CommonEvent<{
  name: 'First Contentful Paint';
  payload: {
    /**
     * The reported metric value.
     */
    value: number;
  };
}>;

/**
 * This event is fired at startup to report the Largest Contentful Paint metric.
 * See: https://web.dev/articles/vitals.
 *
 * @category Web Vitals
 */
type LargestContentfulPaintEvent = CommonEvent<{
  name: 'Largest Contentful Paint';
  payload: {
    /**
     * The reported metric value.
     */
    value: number;
  };
}>;

/**
 * This event is fired at startup to report the First Input Delay metric.
 * See: https://web.dev/articles/vitals.
 *
 * @category Web Vitals
 */
type FirstInputDelayEvent = CommonEvent<{
  name: 'First Input Delay';
  payload: {
    /**
     * The reported metric value.
     */
    value: number;
  };
}>;

/**
 * This event is fired at startup to report the Cumulative Layout Shift metric.
 * See: https://web.dev/articles/vitals.
 *
 * @category Web Vitals
 */
type CumulativeLayoutShiftEvent = CommonEvent<{
  name: 'Cumulative Layout Shift';
  payload: {
    /**
     * The reported metric value.
     */
    value: number;
  };
}>;

/**
 * This event is fired at startup to report the Time to First Byte metric.
 * See: https://web.dev/articles/vitals.
 *
 * @category Web Vitals
 */
type TimeToFirstByteEvent = CommonEvent<{
  name: 'Time to First Byte';
  payload: {
    /**
     * The reported metric value.
     */
    value: number;
  };
}>;
/**
 * This event is fired when a user clicks on the Atlas CTA.
 *
 * @category Other
 */
type AtlasLinkClickedEvent = CommonEvent<{
  name: 'Atlas Link Clicked';
  payload: {
    /**
     * The screen from which the Atlas CTA was clicked.
     */
    screen?: 'agg_builder' | 'connect';
  };
}>;

/**
 * This event is fired when the application launch is initiated.
 *
 * @category Other
 */
type ApplicationLaunchedEvent = CommonEvent<{
  name: 'Application Launched';
  payload: {
    /**
     * The context from which the application was launched.
     * (NOT whether it is used as a CLI-only tool or not)
     */
    context: 'terminal' | 'desktop_app';

    /**
     * Whether Compass was instructed to automatically connect
     * to a specific cluster using a connection string on the command line,
     * a JSON file containing an exported connection on the command line,
     * or not at all.
     */
    launch_connection: 'string' | 'JSON_file' | 'none';

    /**
     * Whether the `protectConnectionStrings` preference was set at launch.
     */
    protected?: boolean;

    /**
     * Whether the `readOnly` preference was set at launch (including the
     * compass-readonly distribution).
     */
    readOnly: boolean;

    /**
     * The value of the `maxTimeMS` preference at launch.
     */
    maxTimeMS?: number;

    /**
     * Whether any preferences were specified in the global configuration file.
     */
    global_config: boolean;

    /**
     * Whether any preferences were specified using CLI arguments.
     */
    cli_args: boolean;

    /**
     * Whether Compass discovered any connections in the legacy connection format
     * (prior to COMPASS-5490 'Remove storage-mixin' from summer 2023).
     */
    legacy_connections: boolean;
  };
}>;

/**
 * This event is fired when the keytar migration fails for a user.
 * See: https://jira.mongodb.org/browse/COMPASS-6856.
 *
 * NOTE: Should be removed as part of https://jira.mongodb.org/browse/COMPASS-7948.
 *
 * @category Other
 */
type KeytarSecretsMigrationFailedEvent = CommonEvent<{
  name: 'Keytar Secrets Migration Failed';
  payload: {
    /**
     * The number of connections that were successfully saved.
     */
    num_saved_connections: number;

    /**
     * The number of connections that failed to save during the migration.
     */
    num_failed_connections: number;
  };
}>;

/**
 * This event is fired when we fail to track another event due to an exception
 * while building the attributes.
 *
 * @category Other
 */
type ErrorFetchingAttributesEvent = CommonEvent<{
  name: 'Error Fetching Attributes';
  payload: {
    /**
     * The name of the event for which attributes could not be fetched.
     */
    event_name: string;
  };
}>;

/**
 * This event is fired when a user activates (i.e., navigates to) a screen.
 *
 * @category Other
 */
type ScreenEvent = ConnectionScopedEvent<{
  name: 'Screen';
  payload: {
    /**
     * The name of the screen that was activated.
     */
    name?:
      | 'aggregations'
      | 'collections'
      | 'databases'
      | 'documents'
      | 'indexes'
      | 'globalwrites'
      | 'my_queries'
      | 'performance'
      | 'schema'
      | 'validation'
      | 'confirm_new_pipeline_modal'
      | 'create_collection_modal'
      | 'create_database_modal'
      | 'drop_collection_modal'
      | 'drop_database_modal'
      | 'create_index_modal'
      | 'create_search_index_modal'
      | 'create_view_modal'
      | 'csfle_connection_modal'
      | 'delete_pipeline_modal'
      | 'drop_index_modal'
      | 'export_modal'
      | 'export_to_language_modal'
      | 'import_modal'
      | 'insert_document_modal'
      | 'non_genuine_mongodb_modal'
      | 'rename_collection_modal'
      | 'restore_pipeline_modal'
      | 'save_pipeline_modal'
      | 'shell_info_modal'
      | 'update_search_index_modal'
      | 'end_of_life_mongodb_modal'
      | 'export_diagram_modal';
  };
}>;

/**
 * This event is fired when a user clicks on the Performance Advisor CTA.
 *
 * @category Other
 */
type PerformanceAdvisorClickedEvent = ConnectionScopedEvent<{
  name: 'Performance Advisor Clicked';
  payload: Record<string, never>;
}>;

/**
 * This event is fired at startup when we detect that the application is running on
 * a system that doesn't offer a suitable secret storage backend.
 *
 * @category Other
 */
type SecretStorageNotAvailableEvent = CommonEvent<{
  name: 'Secret Storage Not Available';
  payload: Record<string, never>;
}>;

type ExperimentViewedEvent = CommonEvent<{
  name: 'Experiment Viewed';
  payload: { test_name: string };
}>;

export type CreateIndexModalContext = 'Create Index Modal';

type CreateIndexButtonClickedEvent = CommonEvent<{
  name: 'Create Index Button Clicked';
  payload: {
    flow: 'Start with Query' | 'Start with Index' | undefined;
    context: CreateIndexModalContext;
  };
}>;

type CreateIndexErrorParsingQueryEvent = CommonEvent<{
  name: 'Error parsing query';
  payload: {
    context: CreateIndexModalContext;
  };
}>;

type CreateIndexErrorGettingCoveredQueriesEvent = CommonEvent<{
  name: 'Error generating covered queries';
  payload: {
    context: CreateIndexModalContext;
  };
}>;

type UUIDEncounteredEvent = CommonEvent<{
  name: 'UUID Encountered';
  payload: {
    subtype: 3 | 4;
    count: number;
  };
}>;

type CreateIndexNewFieldAdded = CommonEvent<{
  name: 'New Index Field Added';
  payload: {
    context: CreateIndexModalContext;
  };
}>;

type CreateIndexOptionsClicked = CommonEvent<{
  name: 'Options Clicked';
  payload: {
    context: CreateIndexModalContext;
  };
}>;

type CreateIndexCoveredQueriesButtonClicked = CommonEvent<{
  name: 'Covered Queries Button Clicked';
  payload: {
    context: CreateIndexModalContext;
  };
}>;

type CreateIndexSuggestedIndexButtonClicked = CommonEvent<{
  name: 'Suggested Index Button Clicked';
  payload: {
    context: CreateIndexModalContext;
  };
}>;

type CreateIndexIndexTabClicked = CommonEvent<{
  name: 'Start with an Index Tab Clicked';
  payload: {
    context: CreateIndexModalContext;
  };
}>;

type CreateIndexQueryTabClicked = CommonEvent<{
  name: 'Start with a Query Tab Clicked';
  payload: {
    context: CreateIndexModalContext;
  };
}>;

type CreateIndexCodeEquivalentToggled = CommonEvent<{
  name: 'Code Equivalent Toggled';
  payload: {
    context: CreateIndexModalContext;
    toggled: 'On' | 'Off';
  };
}>;

type CreateIndexModalClosed = CommonEvent<{
  name: 'Create Index Modal Closed';
  payload: {
    context: CreateIndexModalContext;
  };
}>;

type CreateIndexModalCancelled = CommonEvent<{
  name: 'Cancel Button Clicked';
  payload: {
    context: CreateIndexModalContext;
  };
}>;

type CreateIndexProgrammingLanguageLinkClicked = CommonEvent<{
  name: 'View Programming Language Syntax Clicked';
  payload: {
    context: CreateIndexModalContext;
  };
}>;

type CreateIndexCoveredQueriesLearnMoreClicked = CommonEvent<{
  name: 'Covered Queries Learn More Clicked';
  payload: {
    context: CreateIndexModalContext;
  };
}>;

type CreateIndexESRLearnMoreClicked = CommonEvent<{
  name: 'ESR Learn More Clicked';
  payload: {
    context: CreateIndexModalContext;
  };
}>;

type CreateIndexInputIndexCopied = CommonEvent<{
  name: 'Input Index Copied';
  payload: {
    context: CreateIndexModalContext;
  };
}>;

type CreateIndexIndexSuggestionsCopied = CommonEvent<{
  name: 'Index Suggestions Copied';
  payload: {
    context: CreateIndexModalContext;
  };
}>;

type CreateIndexStrategiesDocumentationClicked = CommonEvent<{
  name: 'Index Strategies Documentation Clicked';
  payload: {
    context: CreateIndexModalContext;
  };
}>;

/**
<<<<<<< HEAD
 * This event is fired when a new data modeling diagram is created
 *
 * @category Data Modeling
 */
type DataModelingDiagramCreated = CommonEvent<{
  name: 'Data Modeling Diagram Created';
  payload: {
    num_collections: number;
=======
 * This event is fired when user exports data modeling diagram.
 *
 * @category Data Modeling
 */
type DataModelingDiagramExported = CommonEvent<{
  name: 'Data Modeling Diagram Exported';
  payload: {
    format: 'png' | 'json';
>>>>>>> 21f35ffb
  };
}>;

export type TelemetryEvent =
  | AggregationCanceledEvent
  | AggregationCopiedEvent
  | AggregationDeletedEvent
  | AggregationEditedEvent
  | AggregationExecutedEvent
  | AggregationExplainedEvent
  | AggregationExportedEvent
  | AggregationExportOpenedEvent
  | AggregationOpenedEvent
  | AggregationSavedAsViewEvent
  | AggregationSavedEvent
  | AggregationSidePanelOpenedEvent
  | AggregationTimedOutEvent
  | AggregationUseCaseAddedEvent
  | AggregationUseCaseSavedEvent
  | AiOptInModalShownEvent
  | AiOptInModalDismissedEvent
  | AiSignInModalShownEvent
  | AiSignInModalDismissedEvent
  | AiGenerateQueryClickedEvent
  | AiPromptSubmittedEvent
  | AiQueryFeedbackEvent
  | AiResponseFailedEvent
  | AiResponseGeneratedEvent
  | ApplicationLaunchedEvent
  | AtlasLinkClickedEvent
  | AtlasSignInErrorEvent
  | AtlasSignInSuccessEvent
  | AtlasSignOutEvent
  | AutoupdateAcceptedEvent
  | AutoupdateDismissedEvent
  | ApplicationRestartAcceptedEvent
  | AutoupdateEnabledEvent
  | AutoupdateDisabledEvent
  | BulkDeleteExecutedEvent
  | BulkDeleteOpenedEvent
  | BulkUpdateExecutedEvent
  | BulkUpdateFavoritedEvent
  | BulkUpdateOpenedEvent
  | CollectionCreatedEvent
  | ConnectionAttemptEvent
  | ConnectionCreatedEvent
  | ConnectionDisconnectedEvent
  | ConnectionExportedEvent
  | ConnectionFailedEvent
  | ConnectionImportedEvent
  | ConnectionRemovedEvent
  | CurrentOpShowOperationDetailsEvent
  | DatabaseCreatedEvent
  | DataModelingDiagramCreated
  | DeleteExportedEvent
  | DeleteExportOpenedEvent
  | DetailViewHideOperationDetailsEvent
  | DetailViewKillOpEvent
  | DocumentClonedEvent
  | DocumentCopiedEvent
  | DocumentDeletedEvent
  | DocumentInsertedEvent
  | DocumentUpdatedEvent
  | EditorTypeChangedEvent
  | ErrorFetchingAttributesEvent
  | ExplainPlanExecutedEvent
  | ExportCompletedEvent
  | ExportOpenedEvent
  | FocusModeClosedEvent
  | FocusModeOpenedEvent
  | GuideCueDismissedEvent
  | GuideCueGroupDismissedEvent
  | ImportCompletedEvent
  | ImportErrorLogOpenedEvent
  | ImportOpenedEvent
  | IndexCreatedEvent
  | IndexCreateFailedEvent
  | IndexCreateOpenedEvent
  | IndexDroppedEvent
  | IndexEditedEvent
  | KeytarSecretsMigrationFailedEvent
  | MyQueriesFilterEvent
  | MyQueriesSearchEvent
  | MyQueriesSortEvent
  | NewConnectionEvent
  | OpenShellEvent
  | PerformanceAdvisorClickedEvent
  | PerformancePausedEvent
  | PerformanceResumedEvent
  | PipelineAiFeedbackEvent
  | QueryEditedEvent
  | QueryExecutedEvent
  | QueryExportedEvent
  | QueryExportOpenedEvent
  | QueryHistoryClosedEvent
  | QueryHistoryFavoriteAddedEvent
  | QueryHistoryFavoriteCopiedEvent
  | QueryHistoryFavoriteRemovedEvent
  | QueryHistoryFavoritesEvent
  | QueryHistoryFavoriteUsedEvent
  | QueryHistoryOpenedEvent
  | QueryHistoryRecentEvent
  | QueryHistoryRecentUsedEvent
  | QueryResultsRefreshedEvent
  | SchemaAnalysisCancelledEvent
  | SchemaAnalyzedEvent
  | SchemaExportedEvent
  | SchemaExportFailedEvent
  | SchemaValidationAddedEvent
  | SchemaValidationEditedEvent
  | SchemaValidationUpdatedEvent
  | SchemaValidationGeneratedEvent
  | ScreenEvent
  | ShellEvent
  | SignalActionButtonClickedEvent
  | SignalClosedEvent
  | SignalLinkClickedEvent
  | SignalOpenedEvent
  | SignalShownEvent
  | SwitchViewTypeEvent
  | ThemeChangedEvent
  | UpdateExportedEvent
  | UpdateExportOpenedEvent
  | ViewUpdatedEvent
  | SecretStorageNotAvailableEvent
  | FirstContentfulPaintEvent
  | LargestContentfulPaintEvent
  | FirstInputDelayEvent
  | CumulativeLayoutShiftEvent
  | TimeToFirstByteEvent
  | ExperimentViewedEvent
  | CreateIndexButtonClickedEvent
  | CreateIndexErrorParsingQueryEvent
  | CreateIndexErrorGettingCoveredQueriesEvent
  | CreateIndexCodeEquivalentToggled
  | CreateIndexCoveredQueriesButtonClicked
  | CreateIndexCoveredQueriesLearnMoreClicked
  | CreateIndexESRLearnMoreClicked
  | CreateIndexIndexTabClicked
  | CreateIndexModalCancelled
  | CreateIndexModalClosed
  | CreateIndexNewFieldAdded
  | CreateIndexOptionsClicked
  | CreateIndexProgrammingLanguageLinkClicked
  | CreateIndexQueryTabClicked
  | CreateIndexSuggestedIndexButtonClicked
  | CreateIndexInputIndexCopied
  | CreateIndexIndexSuggestionsCopied
  | CreateIndexStrategiesDocumentationClicked
  | UUIDEncounteredEvent
  | DataModelingDiagramExported;<|MERGE_RESOLUTION|>--- conflicted
+++ resolved
@@ -2878,7 +2878,6 @@
 }>;
 
 /**
-<<<<<<< HEAD
  * This event is fired when a new data modeling diagram is created
  *
  * @category Data Modeling
@@ -2887,7 +2886,9 @@
   name: 'Data Modeling Diagram Created';
   payload: {
     num_collections: number;
-=======
+}>;
+
+/**
  * This event is fired when user exports data modeling diagram.
  *
  * @category Data Modeling
@@ -2896,7 +2897,6 @@
   name: 'Data Modeling Diagram Exported';
   payload: {
     format: 'png' | 'json';
->>>>>>> 21f35ffb
   };
 }>;
 
