--- conflicted
+++ resolved
@@ -1,33 +1,5 @@
-<<<<<<< HEAD
-ignores: [
-  "storage-mixin",
-  "@hot-loader/react-dom",
-  "@babel/cli",
-  "@babel/register",
-  "chai-as-promised",
-  "core-js",
-  "font-awesome",
-  "jquery",
-  "karma-chai",
-  "karma-chai-sinon",
-  "karma-electron",
-  "karma-mocha",
-  "karma-mocha-reporter",
-  "karma-sinon",
-  "karma-sourcemap-loader",
-  "karma-webpack",
-  "mongodb-schema",
-  "mongodb-stitch-browser-sdk",
-  "nise",
-  "resolve",
-  "webpack-cli",
-  "mongodb-compass"
-]
-=======
 ignores:
   - '@mongodb-js/prettier-config-compass'
   - '@mongodb-js/tsconfig-compass'
   - '@mongodb-js/tsconfig-compass'
-  - 'mongodb-compass'
-  
->>>>>>> 76dbf60f
+  - 'mongodb-compass'