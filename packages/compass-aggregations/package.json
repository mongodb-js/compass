{
  "name": "@mongodb-js/compass-aggregations",
  "productName": "Aggregations plugin",
  "version": "9.16.1",
  "apiVersion": "3.0.0",
  "description": "Compass Aggregation Pipeline Builder",
  "main": "dist/index.js",
  "compass:main": "src/index.ts",
  "types": "dist/src/index.d.ts",
  "exports": {
    "browser": "./dist/browser.js",
    "require": "./dist/index.js"
  },
  "compass:exports": {
    ".": "./src/index.ts"
  },
  "scripts": {
    "bootstrap": "npm run compile",
    "prepublishOnly": "npm run compile && compass-scripts check-exports-exist",
    "compile": "npm run webpack -- --mode production",
    "postcompile": "tsc --emitDeclarationOnly",
    "webpack": "webpack-compass",
    "analyze": "npm run webpack -- --mode production --analyze",
    "typecheck": "tsc -p tsconfig-lint.json --noEmit",
    "depcheck": "compass-scripts check-peer-deps && depcheck",
    "eslint": "eslint",
    "lint": "npm run eslint . && npm run prettier -- --check .",
    "check": "npm run typecheck && npm run lint && npm run depcheck",
    "check-ci": "npm run check",
    "test": "mocha",
    "test-electron": "xvfb-maybe electron-mocha --no-sandbox",
    "test-cov": "nyc --compact=false --produce-source-map=false -x \"**/*.spec.*\" --reporter=lcov --reporter=text --reporter=html npm run test",
    "test-watch": "npm run test -- --watch",
    "test-ci": "npm run test-cov",
    "test-ci-electron": "npm run test-electron",
    "prettier": "prettier",
    "reformat": "npm run prettier -- --write . && npm run eslint . --fix"
  },
  "license": "SSPL",
  "peerDependencies": {
    "@mongodb-js/atlas-service": "^0.6.1",
    "@mongodb-js/compass-components": "^1.15.0",
<<<<<<< HEAD
    "@mongodb-js/compass-crud": "^13.15.0",
    "@mongodb-js/compass-editor": "^0.14.0",
    "@mongodb-js/compass-generative-ai": "^0.1.0",
    "@mongodb-js/compass-logging": "^1.2.1",
    "@mongodb-js/compass-user-data": "^0.1.3",
    "@mongodb-js/compass-utils": "^0.5.0",
=======
    "@mongodb-js/compass-crud": "^13.15.1",
    "@mongodb-js/compass-editor": "^0.14.1",
    "@mongodb-js/compass-logging": "^1.2.2",
    "@mongodb-js/compass-user-data": "^0.1.4",
    "@mongodb-js/compass-utils": "^0.5.1",
>>>>>>> 66099aca
    "@mongodb-js/explain-plan-helper": "^1.1.2",
    "@mongodb-js/mongodb-constants": "^0.8.5",
    "@mongodb-js/mongodb-redux-common": "^2.0.12",
    "bson": "^6.0.0",
    "compass-preferences-model": "^2.15.1",
    "hadron-document": "^8.4.1",
    "hadron-type-checker": "^7.1.0",
    "react": "^17.0.2"
  },
  "devDependencies": {
    "@babel/generator": "^7.19.5",
    "@babel/parser": "^7.19.4",
    "@babel/types": "^7.19.4",
    "@dnd-kit/core": "^6.0.7",
    "@dnd-kit/sortable": "^7.0.2",
    "@dnd-kit/utilities": "^3.2.1",
    "@mongodb-js/eslint-config-compass": "^1.0.9",
    "@mongodb-js/mocha-config-compass": "^1.3.1",
    "@mongodb-js/prettier-config-compass": "^1.0.1",
    "@mongodb-js/tsconfig-compass": "^1.0.3",
    "@mongodb-js/webpack-config-compass": "^1.2.2",
    "@testing-library/react": "^12.1.4",
    "@testing-library/user-event": "^13.5.0",
    "@types/lodash": "^4.14.188",
    "@types/semver": "^7.3.9",
    "chai": "^4.3.6",
    "debug": "^4.2.0",
    "depcheck": "^1.4.1",
    "ejson-shell-parser": "^1.2.4",
    "enzyme": "^3.11.0",
    "eslint": "^7.25.0",
    "hadron-app-registry": "^9.0.11",
    "lodash": "^4.17.21",
    "mocha": "^10.2.0",
    "mongodb": "^6.0.0",
    "mongodb-data-service": "^22.12.1",
    "mongodb-ns": "^2.4.0",
    "mongodb-query-parser": "^3.1.3",
    "mongodb-schema": "^11.2.1",
    "nyc": "^15.1.0",
    "prettier": "^2.7.1",
    "prop-types": "^15.7.2",
    "re-resizable": "^6.9.0",
    "react": "^17.0.2",
    "react-dom": "^17.0.2",
    "react-redux": "^8.0.5",
    "redux": "^4.2.1",
    "redux-thunk": "^2.4.1",
    "semver": "^5.7.1",
    "sinon": "^9.2.3",
    "xvfb-maybe": "^0.2.1"
  },
  "dependencies": {
    "@mongodb-js/atlas-service": "^0.6.1",
    "@mongodb-js/compass-components": "^1.15.0",
<<<<<<< HEAD
    "@mongodb-js/compass-crud": "^13.15.0",
    "@mongodb-js/compass-editor": "^0.14.0",
    "@mongodb-js/compass-generative-ai": "^0.1.0",
    "@mongodb-js/compass-logging": "^1.2.1",
    "@mongodb-js/compass-user-data": "^0.1.3",
    "@mongodb-js/compass-utils": "^0.5.0",
=======
    "@mongodb-js/compass-crud": "^13.15.1",
    "@mongodb-js/compass-editor": "^0.14.1",
    "@mongodb-js/compass-logging": "^1.2.2",
    "@mongodb-js/compass-user-data": "^0.1.4",
    "@mongodb-js/compass-utils": "^0.5.1",
>>>>>>> 66099aca
    "@mongodb-js/explain-plan-helper": "^1.1.2",
    "@mongodb-js/mongodb-constants": "^0.8.5",
    "@mongodb-js/mongodb-redux-common": "^2.0.12",
    "bson": "^6.0.0",
    "compass-preferences-model": "^2.15.1",
    "hadron-document": "^8.4.1",
    "hadron-type-checker": "^7.1.0"
  },
  "homepage": "https://github.com/mongodb-js/compass",
  "bugs": {
    "url": "https://jira.mongodb.org/projects/COMPASS/issues",
    "email": "compass@mongodb.com"
  },
  "repository": {
    "type": "git",
    "url": "https://github.com/mongodb-js/compass.git"
  }
}<|MERGE_RESOLUTION|>--- conflicted
+++ resolved
@@ -40,20 +40,12 @@
   "peerDependencies": {
     "@mongodb-js/atlas-service": "^0.6.1",
     "@mongodb-js/compass-components": "^1.15.0",
-<<<<<<< HEAD
-    "@mongodb-js/compass-crud": "^13.15.0",
-    "@mongodb-js/compass-editor": "^0.14.0",
-    "@mongodb-js/compass-generative-ai": "^0.1.0",
-    "@mongodb-js/compass-logging": "^1.2.1",
-    "@mongodb-js/compass-user-data": "^0.1.3",
-    "@mongodb-js/compass-utils": "^0.5.0",
-=======
     "@mongodb-js/compass-crud": "^13.15.1",
     "@mongodb-js/compass-editor": "^0.14.1",
+    "@mongodb-js/compass-generative-ai": "^0.1.0",
     "@mongodb-js/compass-logging": "^1.2.2",
     "@mongodb-js/compass-user-data": "^0.1.4",
     "@mongodb-js/compass-utils": "^0.5.1",
->>>>>>> 66099aca
     "@mongodb-js/explain-plan-helper": "^1.1.2",
     "@mongodb-js/mongodb-constants": "^0.8.5",
     "@mongodb-js/mongodb-redux-common": "^2.0.12",
@@ -109,20 +101,12 @@
   "dependencies": {
     "@mongodb-js/atlas-service": "^0.6.1",
     "@mongodb-js/compass-components": "^1.15.0",
-<<<<<<< HEAD
-    "@mongodb-js/compass-crud": "^13.15.0",
-    "@mongodb-js/compass-editor": "^0.14.0",
-    "@mongodb-js/compass-generative-ai": "^0.1.0",
-    "@mongodb-js/compass-logging": "^1.2.1",
-    "@mongodb-js/compass-user-data": "^0.1.3",
-    "@mongodb-js/compass-utils": "^0.5.0",
-=======
     "@mongodb-js/compass-crud": "^13.15.1",
     "@mongodb-js/compass-editor": "^0.14.1",
+    "@mongodb-js/compass-generative-ai": "^0.1.0",
     "@mongodb-js/compass-logging": "^1.2.2",
     "@mongodb-js/compass-user-data": "^0.1.4",
     "@mongodb-js/compass-utils": "^0.5.1",
->>>>>>> 66099aca
     "@mongodb-js/explain-plan-helper": "^1.1.2",
     "@mongodb-js/mongodb-constants": "^0.8.5",
     "@mongodb-js/mongodb-redux-common": "^2.0.12",
