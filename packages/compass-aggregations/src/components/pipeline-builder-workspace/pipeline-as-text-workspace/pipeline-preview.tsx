--- conflicted
+++ resolved
@@ -12,13 +12,10 @@
 import type { Document } from 'mongodb';
 import { DocumentListView } from '@mongodb-js/compass-crud';
 import HadronDocument from 'hadron-document';
-<<<<<<< HEAD
 import { PipelineOutputOptionsMenu } from '../../pipeline-output-options-menu';
 import type { PipelineOutputOption } from '../../pipeline-output-options-menu';
-=======
 import { getPipelineStageOperatorsFromBuilderState } from '../../../modules/pipeline-builder/builder-helpers';
 import { OutputStageBanner } from './pipeline-stages-preview';
->>>>>>> 34858208
 
 const containerStyles = css({
   display: 'flex',
@@ -49,16 +46,14 @@
   overflow: 'auto',
 });
 
-<<<<<<< HEAD
 const pipelineOutputMenuStyles = css({
   marginTop: 0,
   marginRight: 0,
   marginBottom: 'auto',
   marginLeft: 'auto',
-=======
+});
 const outputStageStyles = css({
   marginTop: 'auto',
->>>>>>> 34858208
 });
 
 type PipelinePreviewProps = {
@@ -142,10 +137,9 @@
   return (
     <div className={containerStyles} data-testid="pipeline-as-text-preview">
       <div className={previewHeaderStyles}>
-<<<<<<< HEAD
         <div>
           <Overline>Pipeline Output</Overline>
-          {shouldShowCount && <Body>{`Sample of ${docCount} ${docText}`}</Body>}
+          {shouldShowCount && <Body>Sample of ${docCount} ${docText}</Body>}
         </div>
         <div className={pipelineOutputMenuStyles}>
           <PipelineOutputOptionsMenu
@@ -159,15 +153,9 @@
         isLoading={isLoading}
         previewDocs={previewDocs}
       />
-=======
-        <Overline>Pipeline Output</Overline>
-        {shouldShowCount && <Body>Sample of ${docCount} ${docText}</Body>}
-      </div>
-      <PreviewResults isLoading={isLoading} previewDocs={previewDocs} />
       <div className={outputStageStyles} data-testid="output-stage-preview">
         <OutputStageBanner stageOperator={stageOperator} />
       </div>
->>>>>>> 34858208
     </div>
   );
 };
