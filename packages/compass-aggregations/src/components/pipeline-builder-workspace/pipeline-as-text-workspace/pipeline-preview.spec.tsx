--- conflicted
+++ resolved
@@ -60,7 +60,6 @@
     ).to.have.lengthOf(2);
   });
 
-<<<<<<< HEAD
   it('renders pipeline output menu', function () {
     const previewDocs = [
       {
@@ -115,7 +114,8 @@
     expect(() => within(docList).getByText(/deep/)).to.throw;
     expect(() => within(docList).getByText(/nested/)).to.throw;
     expect(() => within(docList).getByText(/document/)).to.throw;
-=======
+  });
+
   it('renders output stage preview', function () {
     renderPipelineEditor(
       {
@@ -132,6 +132,5 @@
       container.querySelectorAll('[data-testid="document-list-item"]')
     ).to.have.lengthOf(3);
     expect(within(container).getByTestId('output-stage-preview')).to.exist;
->>>>>>> 34858208
   });
 });