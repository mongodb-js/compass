import React, { useState } from 'react';
import {
  Body,
  css,
  SpinLoader,
  spacing,
  Overline,
} from '@mongodb-js/compass-components';
import type { Document } from 'mongodb';
import { DocumentListView } from '@mongodb-js/compass-crud';
import { PipelineOutputOptionsMenu } from '../pipeline-output-options-menu';
import type { PipelineOutputOption } from '../pipeline-output-options-menu';
import { connect } from 'react-redux';
import type { RootState } from '../../modules';
import OutputStagePreview from '../stage-preview/output-stage-preview';
import { AtlasStagePreview } from '../stage-preview/atlas-stage-preview';
<<<<<<< HEAD
import {
  isAtlasOnlyStage,
  isMissingAtlasStageSupport,
  isOutputStage,
} from '../../utils/stage';
=======
import { isMissingAtlasStageSupport, isOutputStage } from '../../utils/stage';
>>>>>>> d3b7f763

const containerStyles = css({
  display: 'flex',
  flexDirection: 'column',
  height: '100%',
  gap: spacing[2],
});

const headerStyles = css({
  display: 'flex',
  flexDirection: 'row',
  alignItems: 'flex-start',
  marginBottom: spacing[2],
});

const centerStyles = css({
  display: 'flex',
  flexDirection: 'column',
  alignItems: 'center',
  justifyContent: 'center',
  height: '100%',
  textAlign: 'center',
});

const messageStyles = css({ marginTop: spacing[3] });

const documentListStyles = css({
  overflowY: 'scroll',
});

const pipelineOutputMenuStyles = css({
  marginTop: 0,
  marginRight: 0,
  marginBottom: 'auto',
  marginLeft: 'auto',
});

const loaderStyles = css({
  display: 'flex',
  alignItems: 'center',
  gap: spacing[2],
});

type FocusModePreviewProps = {
  title: string;
  isLoading?: boolean;
  documents?: Document[] | null;
  stageIndex?: number;
  stageOperator?: string | null;
  isMissingAtlasOnlyStageSupport?: boolean;
};

export const FocusModePreview = ({
  title,
  isLoading = false,
  documents = null,
  stageIndex = -1,
  stageOperator = '',
  isMissingAtlasOnlyStageSupport = false,
}: FocusModePreviewProps) => {
  const [pipelineOutputOption, setPipelineOutputOption] =
    useState<PipelineOutputOption>('collapse');
  const isExpanded = pipelineOutputOption === 'expand';

  const docCount = documents?.length ?? 0;
  const docText = docCount === 1 ? 'document' : 'documents';
  const shouldShowCount = !isLoading && docCount > 0;

  const isPipelineOptionsMenuVisible = documents && documents.length > 0;

  let content = null;

  if (isOutputStage(stageOperator ?? '')) {
    content = (
      <div className={centerStyles}>
        <OutputStagePreview index={stageIndex} />
      </div>
    );
  } else if (isMissingAtlasOnlyStageSupport) {
    content = (
      <div className={centerStyles}>
        <AtlasStagePreview stageOperator={stageOperator ?? ''} />
      </div>
    );
  } else if (isLoading) {
    content = (
      <div className={centerStyles}>
        <div className={loaderStyles}>
          <SpinLoader title="Loading" />
          Loading Preview Documents...
        </div>
      </div>
    );
  } else if (documents && documents.length > 0) {
    content = (
      <DocumentListView
        docs={documents}
        copyToClipboard={(doc) => {
          const str = doc.toEJSON();
          void navigator.clipboard.writeText(str);
        }}
        isEditable={false}
        isExpanded={isExpanded}
        className={documentListStyles}
      />
    );
  } else {
    content = (
      <div className={centerStyles}>
        <Body className={messageStyles}>No preview documents</Body>
      </div>
    );
  }

  return (
    <div className={containerStyles} data-testid="focus-mode-stage-preview">
      <div className={headerStyles}>
        <div>
          <Overline>{title}</Overline>
          {shouldShowCount && (
            <Body>
              Sample of {docCount} {docText}
            </Body>
          )}
        </div>
        <div className={pipelineOutputMenuStyles}>
          {isPipelineOptionsMenuVisible && (
            <PipelineOutputOptionsMenu
              buttonText="Options"
              option={pipelineOutputOption}
              onChangeOption={setPipelineOutputOption}
            />
          )}
        </div>
      </div>
      {content}
    </div>
  );
};

export const InputPreview = (props: Omit<FocusModePreviewProps, 'title'>) => {
  return <FocusModePreview {...props} title="Stage Input" />;
};

export const OutputPreview = (props: Omit<FocusModePreviewProps, 'title'>) => {
  return <FocusModePreview {...props} title="Stage Output" />;
};

export const FocusModeStageInput = connect(
  ({
    focusMode: { stageIndex },
    env,
    inputDocuments,
    pipelineBuilder: {
      stageEditor: { stages },
    },
  }: RootState) => {
    if (stageIndex === -1) {
      return null;
    }

    const previousStageIndex =
      stages
        .slice(0, stageIndex)
        .map((stage, index) => ({ stage, index }))
        .filter(({ stage }) => !stage.disabled)
        .pop()?.index ?? null;

    if (previousStageIndex === null) {
      return {
        isLoading: inputDocuments.isLoading,
        documents: inputDocuments.documents,
      };
    }

    const previousStage = stages[previousStageIndex];
    const isMissingAtlasOnlyStageSupport = isMissingAtlasStageSupport(
      env,
      previousStage.stageOperator,
      previousStage.serverError
    );

    // If previous stage is an output stage or an atlas only stage
    // with missing atlas support, we don't show its corresponding
    // input preview. Instead we show `No Preivew Documents` message.
    if (
      isOutputStage(previousStage.stageOperator || '') ||
      (isAtlasOnlyStage(previousStage.stageOperator || '') &&
        isMissingAtlasOnlyStageSupport)
    ) {
      return null;
    }

    return {
      isLoading: previousStage.loading,
      documents: previousStage.previewDocs,
      stageIndex: previousStageIndex,
      stageOperator: previousStage.stageOperator,
      isMissingAtlasOnlyStageSupport,
    };
  }
)(InputPreview);

export const FocusModeStageOutput = connect(
  ({
    focusMode: { stageIndex },
    env,
    pipelineBuilder: {
      stageEditor: { stages },
    },
  }: RootState) => {
    if (stageIndex === -1) {
      return null;
    }
    const stage = stages[stageIndex];
    const isMissingAtlasOnlyStageSupport = isMissingAtlasStageSupport(
      env,
      stage.stageOperator,
      stage.serverError
    );
    return {
      isLoading: stage.loading,
      documents: stage.previewDocs,
      stageIndex,
      stageOperator: stage.stageOperator,
      isMissingAtlasOnlyStageSupport,
    };
  }
)(OutputPreview);<|MERGE_RESOLUTION|>--- conflicted
+++ resolved
@@ -14,15 +14,12 @@
 import type { RootState } from '../../modules';
 import OutputStagePreview from '../stage-preview/output-stage-preview';
 import { AtlasStagePreview } from '../stage-preview/atlas-stage-preview';
-<<<<<<< HEAD
 import {
   isAtlasOnlyStage,
   isMissingAtlasStageSupport,
   isOutputStage,
 } from '../../utils/stage';
-=======
-import { isMissingAtlasStageSupport, isOutputStage } from '../../utils/stage';
->>>>>>> d3b7f763
+
 
 const containerStyles = css({
   display: 'flex',
