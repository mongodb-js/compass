--- conflicted
+++ resolved
@@ -46,19 +46,10 @@
   return (
     <div className={containerStyles}>
       <div className={headerStyles}>
-<<<<<<< HEAD
         <StageOperatorSelect editorRef={editorRef} index={index} />
-        {link && (
-          <Link hideExternalIcon={false} href={link} target="_blank">
-            Open docs
-          </Link>
-        )}
-=======
-        <StageOperatorSelect index={index} />
         <Link hideExternalIcon={false} href={link} target="_blank">
           Open docs
         </Link>
->>>>>>> 9b10a4a5
       </div>
       <div className={editorStyles}>
         <StageEditor
