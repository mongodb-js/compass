import { AtlasLogoMark, Link } from '@mongodb-js/compass-components';
import React, { Component } from 'react';
import PropTypes from 'prop-types';
import { Document } from '@mongodb-js/compass-crud';
import { TextButton } from 'hadron-react-buttons';
import HadronDocument from 'hadron-document';
import LoadingOverlay from '../loading-overlay';
import { OUT, MERGE } from '../../modules/pipeline';
import decomment from 'decomment';

import styles from './stage-preview.module.less';
import createLoggerAndTelemetry from '@mongodb-js/compass-logging';
const { track } = createLoggerAndTelemetry('COMPASS-AGGREGATIONS-UI');

/**
 * The stage preview component.
 */
class StagePreview extends Component {
  static displayName = 'StagePreview';

  static propTypes = {
    runOutStage: PropTypes.func.isRequired,
    gotoOutResults: PropTypes.func.isRequired,
    gotoMergeResults: PropTypes.func.isRequired,
    documents: PropTypes.array.isRequired,
    error: PropTypes.string,
    isValid: PropTypes.bool.isRequired,
    isEnabled: PropTypes.bool.isRequired,
    isLoading: PropTypes.bool.isRequired,
    isComplete: PropTypes.bool.isRequired,
    // Can be undefined on the initial render
    isMissingAtlasOnlyStageSupport: PropTypes.bool,
    openLink: PropTypes.func.isRequired,
    index: PropTypes.number.isRequired,
    stageOperator: PropTypes.string,
    stage: PropTypes.string
  }

  /**
   * Goto the merge results.
   */
  onGotoMergeResults = () => {
    this.props.gotoMergeResults(this.props.index);
  }

  /**
   * Goto the out results.
   */
  onGotoOutResults = () => {
    const collection = decomment(this.props.stage).replace(/['"]+/g, '');
    this.props.gotoOutResults(collection);
  }

  /**
   * On the save click, execute the $out or $merge.
   */
  onSaveDocuments = () => {
    this.props.runOutStage(this.props.index);
  }

  /**
   * Called when the Atlas Signup CTA link is clicked.
   */
  onAtlasSignupCtaClicked = () => {
    track('Atlas Link Clicked', { screen: 'agg_builder' });
    this.props.openLink('https://www.mongodb.com/cloud/atlas/lp/search-1?utm_campaign=atlas_search&utm_source=compass&utm_medium=product&utm_content=v1');
  }

  /**
   * If the stage operator is $merge we have special behaviour.
   *
   * @returns {Component} The component.
   */
  renderMergeSection() {
    if (this.props.isComplete) {
      if (!this.props.error) {
        return (
          <div className={styles['stage-preview-out']}>
            <div className={styles['stage-preview-out-text']}>
              Documents persisted to collection specified by $merge.
            </div>
<<<<<<< HEAD
            <div
              data-test-id="go-to-merge-collection"
=======
            <Link
              as="button"
>>>>>>> e4daf037
              className={styles['stage-preview-out-link']}
              onClick={this.onGotoMergeResults}
            >
              Go to collection.
            </Link>
          </div>
        );
      }
      return (<div className={styles['stage-preview-out']} />);
    }
    return (
      <div className={styles['stage-preview-out']}>
        <div className={styles['stage-preview-out-text']}>
          The $merge operator will cause the pipeline to persist the results
          to the specified location. Please confirm to execute.
        </div>
        <div className={styles['stage-preview-out-button']}>
          <TextButton
            dataTestId="save-merge-documents"
            text="Merge Documents"
            className="btn btn-xs btn-primary"
            clickHandler={this.onSaveDocuments} />
        </div>
      </div>
    );
  }

  /**
   * If the stage operator is $out we have special behaviour.
   *
   * @returns {Component} The component.
   */
  renderOutSection() {
    if (this.props.isComplete) {
      if (!this.props.error) {
        return (
          <div className={styles['stage-preview-out']}>
            <div className={styles['stage-preview-out-text']}>
              Documents persisted to collection: {decomment(this.props.stage)}.
            </div>
<<<<<<< HEAD
            <div
              data-test-id="go-to-out-collection"
=======
            <Link
              as="button"
>>>>>>> e4daf037
              className={styles['stage-preview-out-link']}
              onClick={this.onGotoOutResults}
            >
              Go to collection.
            </Link>
          </div>
        );
      }
      return (<div className={styles['stage-preview-out']} />);
    }
    return (
      <div className={styles['stage-preview-out']}>
        <div className={styles['stage-preview-out-text']}>
          The $out operator will cause the pipeline to persist the results
          to the specified location (collection, S3, or Atlas). If the collection exists it will be
          replaced. Please confirm to execute.
        </div>
        <div className={styles['stage-preview-out-button']}>
          <TextButton
            dataTestId="save-out-documents"
            text="Save Documents"
            className="btn btn-xs btn-primary"
            clickHandler={this.onSaveDocuments}
          />
        </div>
      </div>
    );
  }

  /**
   * If the stage operator is a full-text search operator and it is not supported we
   * show a Atlas signup CTA.
   *
   * @returns {Component} The component.
   */
  renderAtlasOnlyStagePreviewSection() {
    return (
      <div className={styles['stage-preview-missing-search-support']}>
        <AtlasLogoMark size={30} className={styles['stage-preview-missing-search-support-icon']} />
        <div data-test-id="stage-preview-missing-search-support" className={styles['stage-preview-missing-search-support-text']}>
          This stage is only available with MongoDB Atlas.

          Create a free cluster or connect to an Atlas cluster to build search indexes and use {this.props.stageOperator} aggregation stage to run fast, relevant search queries.
        </div>
        <TextButton
          text="Create Free Cluster"
          className="btn btn-xs btn-primary"
          clickHandler={this.onAtlasSignupCtaClicked}
        />
      </div>
    );
  }

  /**
   * Render the preview section.
   *
   * @returns {Component} The component.
   */
  renderPreview() {
    if (this.props.isMissingAtlasOnlyStageSupport) {
      return this.renderAtlasOnlyStagePreviewSection();
    }
    if (this.props.isValid && this.props.isEnabled) {
      if (this.props.stageOperator === OUT) {
        return this.renderOutSection();
      }
      if (this.props.stageOperator === MERGE) {
        return this.renderMergeSection();
      }
      if (this.props.documents.length > 0) {
        const documents = this.props.documents.map((doc, i) => {
          return (<Document doc={new HadronDocument(doc)} editable={false} key={i} tz="UTC" />);
        });
        return (
          <div className={styles['stage-preview-documents']}>
            {documents}
          </div>
        );
      }
    }
    if (this.props.isLoading) {
      // Don't render the empty state when loading.
      return;
    }
    return (
      <div className={styles['stage-preview-empty']}>
        <div>
          <svg width="44" height="60" viewBox="0 0 44 60" fill="none" xmlns="http://www.w3.org/2000/svg">
            <path d="M21.9297 38.2988C23.4783 35.1247 27.7679 30.0989 32.5375 35.3879"/>
            <path d="M1 10.7831V51.3133L9.61538 59M1 10.7831L35.4615 1L43 5.19277M1 10.7831L10.1538 15.6747M9.61538 59L43 45.7229C39.9487 34.0763 38 22.5957 43 5.19277M9.61538 59C5.5 34.9362 7.46154 20.3333 10.1538 15.6747M43 5.19277L10.1538 15.6747"/>
            <path d="M19.7174 26.7113C19.7734 27.324 19.6719 27.8684 19.4884 28.2491C19.2999 28.6402 19.0726 28.7786 18.9038 28.7941C18.7349 28.8095 18.4862 28.7146 18.2299 28.3642C17.9804 28.0232 17.7818 27.5063 17.7257 26.8935C17.6696 26.2808 17.7711 25.7364 17.9546 25.3557C18.1432 24.9646 18.3704 24.8262 18.5393 24.8107C18.7082 24.7953 18.9568 24.8902 19.2132 25.2406C19.4627 25.5816 19.6613 26.0985 19.7174 26.7113Z" fill="#89979B"/>
            <path d="M32.481 23.5351C32.5371 24.1479 32.4356 24.6923 32.2521 25.0729C32.0636 25.464 31.8363 25.6025 31.6674 25.6179C31.4985 25.6334 31.2499 25.5385 30.9935 25.1881C30.744 24.847 30.5454 24.3301 30.4894 23.7174C30.4333 23.1046 30.5348 22.5602 30.7183 22.1796C30.9068 21.7885 31.1341 21.65 31.303 21.6346C31.4719 21.6191 31.7205 21.714 31.9769 22.0644C32.2264 22.4055 32.425 22.9224 32.481 23.5351Z" fill="#89979B"/>
          </svg>
        </div>
        <div>
          <i data-test-id="stage-preview-empty">No Preview Documents</i>
        </div>
      </div>
    );
  }

  /**
   * Render the loading overlay.
   *
   * @returns {Component} The component.
   */
  renderLoading() {
    if (this.props.isLoading) {
      if (this.props.stageOperator === OUT) {
        return (<LoadingOverlay text="Persisting Documents..." />);
      }
      return (<LoadingOverlay text="Loading Preview Documents..." />);
    }
  }

  /**
   * Renders the stage preview.
   *
   * @returns {React.Component} The component.
   */
  render() {
    return (
      <div className={styles['stage-preview']}>
        {this.renderLoading()}
        {this.renderPreview()}
      </div>
    );
  }
}

export default StagePreview;<|MERGE_RESOLUTION|>--- conflicted
+++ resolved
@@ -79,13 +79,9 @@
             <div className={styles['stage-preview-out-text']}>
               Documents persisted to collection specified by $merge.
             </div>
-<<<<<<< HEAD
-            <div
-              data-test-id="go-to-merge-collection"
-=======
             <Link
+              data-test-id="go-to-merge-collection">
               as="button"
->>>>>>> e4daf037
               className={styles['stage-preview-out-link']}
               onClick={this.onGotoMergeResults}
             >
@@ -126,13 +122,9 @@
             <div className={styles['stage-preview-out-text']}>
               Documents persisted to collection: {decomment(this.props.stage)}.
             </div>
-<<<<<<< HEAD
-            <div
+            <Link
               data-test-id="go-to-out-collection"
-=======
-            <Link
               as="button"
->>>>>>> e4daf037
               className={styles['stage-preview-out-link']}
               onClick={this.onGotoOutResults}
             >
