import React from 'react';
import { connect } from 'react-redux';
<<<<<<< HEAD
import type { Document } from 'mongodb';
import {
  IconButton,
  css,
  spacing,
  Icon,
  Button,
  Body,
  uiColors,
  cx,
} from '@mongodb-js/compass-components';
=======
import type { ConnectedProps } from 'react-redux';
import { PipelineResultsList } from './pipeline-results-list';
>>>>>>> 804962fe

import type { RootState } from '../../modules';
import {
  fetchNextPage,
  fetchPrevPage,
  cancelAggregation,
} from '../../modules/aggregation';

type PipelineResultsWorkspace = {
  documents: Document[];
  page: number;
  perPage: number;
  loading: boolean;
  isPrevDisabled: boolean;
  isNextDisabled: boolean;
  error?: string;
  onPrev: () => void;
  onNext: () => void;
  onCancel: () => void;
};

const topStyles = css({
  display: 'flex',
  justifyContent: 'flex-end',
  alignItems: 'center',
  gap: spacing[2],
});

const centeredContentStyles = css({
  textAlign: 'center',
  marginTop: spacing[4],
});

const errorMessageStyles = css({
  color: uiColors.red.base,
});

const PipelineResultsWorkspace: React.FunctionComponent<PipelineResultsWorkspace> =
  ({
    documents,
    page,
    perPage,
    loading,
    isPrevDisabled,
    isNextDisabled,
    error,
    onPrev,
    onNext,
    onCancel,
  }) => {
    const showingFrom = (page - 1) * perPage;
    const showingTo = showingFrom + (documents.length || perPage);
    return (
<<<<<<< HEAD
      <div data-testid="pipeline-results-workspace">
        <div className={topStyles}>
          <Body>
            Showing {showingFrom + 1} – {showingTo}
            &nbsp;of count.
          </Body>
          <div>
            <IconButton
              aria-label="Previous page"
              disabled={isPrevDisabled || loading}
              onClick={() => onPrev()}
            >
              <Icon glyph="ChevronLeft" />
            </IconButton>
            <IconButton
              aria-label="Next page"
              disabled={isNextDisabled || loading}
              onClick={() => onNext()}
            >
              <Icon glyph="ChevronRight" />
            </IconButton>
          </div>
        </div>
        {error && (
          <Body className={cx(centeredContentStyles, errorMessageStyles)}>
            {error}
          </Body>
        )}
        {loading && (
          <div className={centeredContentStyles}>
            <Body>Loading ... </Body>
            <Button
              onClick={() => onCancel()}
              variant="primaryOutline"
              size="xsmall"
            >
              Cancel
            </Button>
          </div>
        )}
        {documents.length > 0 && (
          <pre>
            <code>{JSON.stringify(documents, null, 2)}</code>
          </pre>
        )}
      </div>
    );
  };

const mapState = ({
  aggregation: { documents, isLast, page, limit, loading, error },
}: RootState) => ({
  documents,
  page,
  perPage: limit,
  error,
  loading,
  isPrevDisabled: page <= 1,
  isNextDisabled: isLast,
=======
      <PipelineResultsList
        documents={documents}
        data-testid="pipeline-results-workspace"
      ></PipelineResultsList>
    );
  };

const mapState = ({ aggregation: { documents } }: RootState) => ({
  documents
>>>>>>> 804962fe
});

const mapDispatch = {
  onPrev: fetchPrevPage,
  onNext: fetchNextPage,
  onCancel: cancelAggregation,
};

export default connect(mapState, mapDispatch)(PipelineResultsWorkspace);<|MERGE_RESOLUTION|>--- conflicted
+++ resolved
@@ -1,6 +1,5 @@
 import React from 'react';
 import { connect } from 'react-redux';
-<<<<<<< HEAD
 import type { Document } from 'mongodb';
 import {
   IconButton,
@@ -12,10 +11,6 @@
   uiColors,
   cx,
 } from '@mongodb-js/compass-components';
-=======
-import type { ConnectedProps } from 'react-redux';
-import { PipelineResultsList } from './pipeline-results-list';
->>>>>>> 804962fe
 
 import type { RootState } from '../../modules';
 import {
@@ -23,6 +18,7 @@
   fetchPrevPage,
   cancelAggregation,
 } from '../../modules/aggregation';
+import { PipelineResultsList } from './pipeline-results-list';
 
 type PipelineResultsWorkspace = {
   documents: Document[];
@@ -69,7 +65,6 @@
     const showingFrom = (page - 1) * perPage;
     const showingTo = showingFrom + (documents.length || perPage);
     return (
-<<<<<<< HEAD
       <div data-testid="pipeline-results-workspace">
         <div className={topStyles}>
           <Body>
@@ -110,11 +105,10 @@
             </Button>
           </div>
         )}
-        {documents.length > 0 && (
-          <pre>
-            <code>{JSON.stringify(documents, null, 2)}</code>
-          </pre>
-        )}
+        <PipelineResultsList
+          documents={documents}
+          data-testid="pipeline-results-workspace"
+        ></PipelineResultsList>
       </div>
     );
   };
@@ -129,17 +123,6 @@
   loading,
   isPrevDisabled: page <= 1,
   isNextDisabled: isLast,
-=======
-      <PipelineResultsList
-        documents={documents}
-        data-testid="pipeline-results-workspace"
-      ></PipelineResultsList>
-    );
-  };
-
-const mapState = ({ aggregation: { documents } }: RootState) => ({
-  documents
->>>>>>> 804962fe
 });
 
 const mapDispatch = {
