--- conflicted
+++ resolved
@@ -2,11 +2,7 @@
 import { DocumentListView, DocumentJsonView } from '@mongodb-js/compass-crud';
 import type { Document } from 'mongodb';
 import HadronDocument from 'hadron-document';
-<<<<<<< HEAD
-import { EJSON } from 'bson';
 import { css } from '@mongodb-js/compass-components';
-=======
->>>>>>> 6cd4421a
 
 export type ResultsViewType = 'document' | 'json';
 
