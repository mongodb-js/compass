--- conflicted
+++ resolved
@@ -4,14 +4,9 @@
   css,
   ComboboxWithCustomOption,
 } from '@mongodb-js/compass-components';
-<<<<<<< HEAD
-import React, { useMemo, useState } from 'react';
-import { mapFieldsToGroupId } from '../utils';
+import React, { useState, useMemo } from 'react';
+import { mapFieldsToAccumulatorValue } from '../utils';
 import type { WizardComponentProps } from '..';
-=======
-import React, { useState } from 'react';
-import { mapFieldsToAccumulatorValue } from '../utils';
->>>>>>> 06d1aaa1
 
 const containerStyles = css({
   display: 'flex',
