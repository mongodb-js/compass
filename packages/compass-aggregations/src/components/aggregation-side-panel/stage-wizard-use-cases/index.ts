--- conflicted
+++ resolved
@@ -4,8 +4,8 @@
 import ProjectUseCase from './project/project';
 import BasicGroupUseCase from './group/basic-group';
 import GroupWithStatistics from './group/group-with-statistics';
-<<<<<<< HEAD
 import MatchUseCase from './match/match';
+import GroupWithSubset from './group/group-with-subset';
 import type { TypeCastTypes } from 'hadron-type-checker';
 
 export type StageWizardFields = {
@@ -17,9 +17,6 @@
   fields: StageWizardFields;
   onChange: (value: string, validationError: Error | null) => void;
 };
-=======
-import GroupWithSubset from './group/group-with-subset';
->>>>>>> 06d1aaa1
 
 export type StageWizardUseCase = {
   id: string;
