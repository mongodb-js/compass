import UseCaseList from './use-case-list';
import SortUseCase from './sort/sort';
<<<<<<< HEAD
import LookupUseCase from './lookup/lookup';
=======
import ProjectUseCase from './project/project';
>>>>>>> 78f026f6

export type StageWizardUseCase = {
  id: string;
  title: string;
  stageOperator: string;
  wizardComponent: React.FunctionComponent<{
    fields: string[];
    onChange: (value: string, validationError: Error | null) => void;
  }>;
  serverVersion?: string;
};

export const STAGE_WIZARD_USE_CASES: StageWizardUseCase[] = [
  {
    id: 'sort',
    title:
      'Sort documents in [ascending/descending] order based on a single or a set of fields',
    stageOperator: '$sort',
    wizardComponent: SortUseCase,
  },
  {
<<<<<<< HEAD
    id: 'lookup',
    title:
      'Join documents from different collections to compare their field values',
    stageOperator: '$lookup',
    wizardComponent: LookupUseCase,
=======
    id: 'project',
    title: 'Include or exclude a subset of fields from my documents',
    stageOperator: '$project',
    wizardComponent: ProjectUseCase,
>>>>>>> 78f026f6
  },
];

export { UseCaseList };<|MERGE_RESOLUTION|>--- conflicted
+++ resolved
@@ -1,10 +1,7 @@
 import UseCaseList from './use-case-list';
 import SortUseCase from './sort/sort';
-<<<<<<< HEAD
 import LookupUseCase from './lookup/lookup';
-=======
 import ProjectUseCase from './project/project';
->>>>>>> 78f026f6
 
 export type StageWizardUseCase = {
   id: string;
@@ -26,18 +23,17 @@
     wizardComponent: SortUseCase,
   },
   {
-<<<<<<< HEAD
     id: 'lookup',
     title:
       'Join documents from different collections to compare their field values',
     stageOperator: '$lookup',
     wizardComponent: LookupUseCase,
-=======
+  },
+  {
     id: 'project',
     title: 'Include or exclude a subset of fields from my documents',
     stageOperator: '$project',
     wizardComponent: ProjectUseCase,
->>>>>>> 78f026f6
   },
 ];
 
