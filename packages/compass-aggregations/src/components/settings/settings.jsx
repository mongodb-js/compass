import React, { PureComponent } from 'react';
import PropTypes from 'prop-types';
import classnames from 'classnames';

import { TextButton } from 'hadron-react-buttons';
import {
  DEFAULT_MAX_TIME_MS,
  DEFAULT_SAMPLE_SIZE,
  DEFAULT_LARGE_LIMIT
} from '../../constants';

import styles from './settings.module.less';

class Settings extends PureComponent {
  static displayName = 'Settings';
  static propTypes = {
    isAtlasDeployed: PropTypes.bool.isRequired,
    isCommenting: PropTypes.bool.isRequired,
    isExpanded: PropTypes.bool.isRequired,
    limit: PropTypes.number.isRequired,
    largeLimit: PropTypes.number.isRequired,
    maxTimeMS: PropTypes.number.isRequired,
    settings: PropTypes.object.isRequired,
    toggleSettingsIsExpanded: PropTypes.func.isRequired,
    toggleSettingsIsCommentMode: PropTypes.func.isRequired,
    setSettingsSampleSize: PropTypes.func.isRequired,
    setSettingsMaxTimeMS: PropTypes.func.isRequired,
    setSettingsLimit: PropTypes.func.isRequired,
    applySettings: PropTypes.func.isRequired,
    runStage: PropTypes.func.isRequired
  };

  onCancelClicked(evt) {
    evt.preventDefault();
    evt.stopPropagation();
    this.props.toggleSettingsIsExpanded();
  }

  onCommentModeClicked() {
    this.props.toggleSettingsIsCommentMode();
  }

  onSampleSizeChanged(evt) {
    this.props.setSettingsSampleSize(parseInt(evt.currentTarget.value, 10));
  }

  onMaxTimeoutChanged(evt) {
    this.props.setSettingsMaxTimeMS(parseInt(evt.currentTarget.value, 10));
  }

  onLimitChanged(evt) {
    this.props.setSettingsLimit(parseInt(evt.currentTarget.value, 10));
  }

  onApplyClicked(evt) {
    evt.preventDefault();
    evt.stopPropagation();

    // Update the settings in the state.
    this.props.applySettings();

    // Updated settings used to run all stages in the current pipeline.
    this.props.runStage(0);

    // Hide the settings panel.
    this.props.toggleSettingsIsExpanded();
  }

  renderLargeLimit() {
    if (!this.props.isAtlasDeployed) {
      let limit = this.props.largeLimit;
      if (this.props.settings.isDirty) {
        limit = this.props.settings.limit;
      }

      return (
        <div className={classnames(styles['input-group'])}>
          <div className={classnames(styles['input-meta'])}>
            <label htmlFor='aggregation-limit'>Limit</label>
            <p id="aggregation-limit-description">
              Limits input documents before $group, $bucket, and $bucketAuto
              stages. Set a limit to make the collection run faster.
            </p>
          </div>
          <div className={classnames(styles['input-control'])}>
            <input
              id="aggregation-limit"
<<<<<<< HEAD
=======
              aria-describedby="aggregation-limit-description"
>>>>>>> e4daf037
              type="number"
              min="0"
              placeholder={DEFAULT_LARGE_LIMIT}
              value={limit}
              onChange={this.onLimitChanged.bind(this)} />
          </div>
        </div>
      );
    }
  }

  renderFields() {
    let commentModeChecked = this.props.isCommenting;
    let sampleSize = this.props.limit;
    let maxTimeMS = this.props.maxTimeMS;

    if (this.props.settings.isDirty) {
      commentModeChecked = this.props.settings.isCommentMode;
      sampleSize = this.props.settings.sampleSize;
      maxTimeMS = this.props.settings.maxTimeMS;
    }

    return (
      <div className={classnames(styles.body)}>
        <div className={classnames(styles['input-group'])}>
          <div className={classnames(styles['input-meta'])}>
            <label htmlFor="aggregation-comment-mode">Comment Mode</label>
            <p id="aggregation-comment-mode-description">
              When enabled, adds helper comments to each stage. Only applies to
              new stages.
            </p>
          </div>
          <div className={classnames(styles['input-control'])}>
            <input
              id="aggregation-comment-mode"
              aria-describedby="aggregation-comment-mode-description"
              type="checkbox"
              checked={commentModeChecked}
              onChange={this.onCommentModeClicked.bind(this)}
            />
          </div>
        </div>
        <div className={classnames(styles['input-group'])}>
          <div className={classnames(styles['input-meta'])}>
            <label htmlFor="aggregation-sample-size">Number of Preview Documents</label>
            <p id="aggregation-sample-size-description">Specify the number of documents to show in the preview.</p>
          </div>
          <div className={classnames(styles['input-control'])}>
            <input
              id="aggregation-sample-size"
<<<<<<< HEAD
=======
              aria-describedby="aggregation-sample-size-description"
>>>>>>> e4daf037
              type="number"
              min="0"
              placeholder={DEFAULT_SAMPLE_SIZE}
              value={sampleSize}
              onChange={this.onSampleSizeChanged.bind(this)}
            />
          </div>
        </div>
        <div className={classnames(styles['input-group'])}>
          <div className={classnames(styles['input-meta'])}>
            <label htmlFor="aggregation-max-time-ms">Max Time</label>
            <p id="aggregation-max-time-ms-description">
              Specifies a cumulative time limit in milliseconds for processing
              operations on a cursor. Max timeout prevents long hang times.
            </p>
          </div>
          <div className={classnames(styles['input-control'])}>
            <input
              id="aggregation-max-time-ms"
<<<<<<< HEAD
=======
              aria-describedby="aggregation-max-time-ms-description"
>>>>>>> e4daf037
              type="number"
              placeholder={DEFAULT_MAX_TIME_MS}
              min="0"
              step="1000"
              value={maxTimeMS}
              onChange={this.onMaxTimeoutChanged.bind(this)}
            />
          </div>
        </div>
        {this.renderLargeLimit()}
      </div>
    );
  }
  render() {
    if (!this.props.isExpanded) {
      return null;
    }

    return (
      <div className={classnames(styles.container)}>
        <div className={classnames(styles.header)}>
          <div className={classnames(styles['header-title'])}>Settings</div>
          <div className={classnames(styles['header-btn-group'])}>
            <TextButton
              id="aggregations-settings-cancel"
              className="btn btn-default btn-xs"
              text="Cancel"
              clickHandler={this.onCancelClicked.bind(this)}
            />

            <TextButton
              id="aggregation-settings-apply"
              className="btn btn-primary btn-xs"
              text="Apply"
              clickHandler={this.onApplyClicked.bind(this)}
            />
          </div>
        </div>
        {this.renderFields()}
      </div>
    );
  }
}

export default Settings;<|MERGE_RESOLUTION|>--- conflicted
+++ resolved
@@ -85,10 +85,7 @@
           <div className={classnames(styles['input-control'])}>
             <input
               id="aggregation-limit"
-<<<<<<< HEAD
-=======
               aria-describedby="aggregation-limit-description"
->>>>>>> e4daf037
               type="number"
               min="0"
               placeholder={DEFAULT_LARGE_LIMIT}
@@ -139,10 +136,7 @@
           <div className={classnames(styles['input-control'])}>
             <input
               id="aggregation-sample-size"
-<<<<<<< HEAD
-=======
               aria-describedby="aggregation-sample-size-description"
->>>>>>> e4daf037
               type="number"
               min="0"
               placeholder={DEFAULT_SAMPLE_SIZE}
@@ -162,10 +156,7 @@
           <div className={classnames(styles['input-control'])}>
             <input
               id="aggregation-max-time-ms"
-<<<<<<< HEAD
-=======
               aria-describedby="aggregation-max-time-ms-description"
->>>>>>> e4daf037
               type="number"
               placeholder={DEFAULT_MAX_TIME_MS}
               min="0"
