--- conflicted
+++ resolved
@@ -1,11 +1,6 @@
 import React, { PureComponent } from 'react';
 import PropTypes from 'prop-types';
-<<<<<<< HEAD
 import { Editor, EditorVariant, FormModal } from '@mongodb-js/compass-components';
-=======
-import { ConfirmationModal } from '@mongodb-js/compass-components';
-import { Editor, EditorVariant } from '@mongodb-js/compass-editor';
->>>>>>> f9eb77b5
 
 import styles from './import-pipeline.module.less';
 
