import React from 'react';
import { connect } from 'react-redux';
import {
  Button,
  MoreOptionsToggle,
  css,
  spacing,
} from '@mongodb-js/compass-components';
import type { RootState } from '../../../modules';
import {
  exportAggregationResults,
  runAggregation,
} from '../../../modules/aggregation';
import { isEmptyishStage } from '../../../modules/stage';
import { updateView } from '../../../modules/update-view';
import { explainAggregation } from '../../../modules/explain';

const containerStyles = css({
  display: 'flex',
  gap: spacing[2],
  alignItems: 'center',
});

type PipelineActionsProps = {
  showRunButton?: boolean;
  isRunButtonDisabled?: boolean;
  onRunAggregation: () => void;

  showExportButton?: boolean;
  isExportButtonDisabled?: boolean;
  onExportAggregationResults: () => void;

  showUpdateViewButton?: boolean;
  isUpdateViewButtonDisabled?: boolean;
  onUpdateView: () => void;

  showExplainButton?: boolean;
  isExplainButtonDisabled?: boolean;
  onExplainAggregation: () => void;

  isOptionsVisible?: boolean;
  onToggleOptions: () => void;
};

export const PipelineActions: React.FunctionComponent<PipelineActionsProps> = ({
  isOptionsVisible,
  showRunButton,
  isRunButtonDisabled,
  showExportButton,
  isExportButtonDisabled,
  showUpdateViewButton,
  isUpdateViewButtonDisabled,
  isExplainButtonDisabled,
  showExplainButton: _showExplainButton,
  onUpdateView,
  onRunAggregation,
  onToggleOptions,
  onExportAggregationResults,
  onExplainAggregation,
}) => {
  const showExplainButton =
<<<<<<< HEAD
    process?.env?.COMPASS_ENABLE_AGGREGATION_EXPLAIN === 'true' &&
    _showExplainButton;
  const optionsLabel = isOptionsVisible ? 'Less Options' : 'More Options';
=======
    process?.env?.COMPASS_ENABLE_AGGREGATION_EXPLAIN === 'true';
>>>>>>> 4b5bad97
  return (
    <div className={containerStyles}>
      {showUpdateViewButton && (
        <Button
          aria-label="Update view"
          data-testid="pipeline-toolbar-update-view-aggregation-button"
          variant="primary"
          size="small"
          onClick={onUpdateView}
          disabled={isUpdateViewButtonDisabled}
        >
          Update view
        </Button>
      )}
      {showExplainButton && (
        <Button
          aria-label="Explain aggregation"
          data-testid="pipeline-toolbar-explain-aggregation-button"
          variant="default"
          size="small"
          onClick={onExplainAggregation}
          disabled={isExplainButtonDisabled}
        >
          Explain
        </Button>
      )}
      {!showUpdateViewButton && showExportButton && (
        <Button
          aria-label="Export aggregation"
          data-testid="pipeline-toolbar-export-aggregation-button"
          variant="default"
          size="small"
          onClick={onExportAggregationResults}
          disabled={isExportButtonDisabled}
        >
          Export
        </Button>
      )}
      {!showUpdateViewButton && showRunButton && (
        <Button
          aria-label="Run aggregation"
          data-testid="pipeline-toolbar-run-button"
          variant="primary"
          size="small"
          onClick={onRunAggregation}
          disabled={isRunButtonDisabled}
        >
          Run
        </Button>
      )}
      <MoreOptionsToggle
        isExpanded={!!isOptionsVisible}
        aria-controls="pipeline-options"
        id="pipeline-toolbar-options"
        data-testid="pipeline-toolbar-options-button"
        onToggleOptions={onToggleOptions}
      />
    </div>
  );
};

const mapState = ({ pipeline, editViewName, isModified }: RootState) => {
  const resultPipeline = pipeline.filter(
    (stageState) => !isEmptyishStage(stageState)
  );
  const lastStage = resultPipeline[resultPipeline.length - 1];
  const isMergeOrOutPipeline = ['$merge', '$out'].includes(
    lastStage?.stageOperator
  );
  const isPipelineInvalid = resultPipeline.some(
    (stageState) => !stageState.isValid || Boolean(stageState.error)
  );
  const isStageStateEmpty = pipeline.length === 0;

  return {
    isRunButtonDisabled: isPipelineInvalid || isStageStateEmpty,
    isExplainButtonDisabled: isPipelineInvalid,
    isExportButtonDisabled:
      isMergeOrOutPipeline || isPipelineInvalid || isStageStateEmpty,
    showUpdateViewButton: Boolean(editViewName),
    isUpdateViewButtonDisabled:
      !isModified || isPipelineInvalid || isStageStateEmpty,
  };
};

const mapDispatch = {
  onUpdateView: updateView,
  onRunAggregation: runAggregation,
  onExportAggregationResults: exportAggregationResults,
  onExplainAggregation: explainAggregation,
};

export default connect(mapState, mapDispatch)(PipelineActions);<|MERGE_RESOLUTION|>--- conflicted
+++ resolved
@@ -59,13 +59,8 @@
   onExplainAggregation,
 }) => {
   const showExplainButton =
-<<<<<<< HEAD
     process?.env?.COMPASS_ENABLE_AGGREGATION_EXPLAIN === 'true' &&
     _showExplainButton;
-  const optionsLabel = isOptionsVisible ? 'Less Options' : 'More Options';
-=======
-    process?.env?.COMPASS_ENABLE_AGGREGATION_EXPLAIN === 'true';
->>>>>>> 4b5bad97
   return (
     <div className={containerStyles}>
       {showUpdateViewButton && (
