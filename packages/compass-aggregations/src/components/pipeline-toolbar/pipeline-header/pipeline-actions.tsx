--- conflicted
+++ resolved
@@ -56,13 +56,6 @@
   onExportAggregationResults,
   onExplainAggregation,
 }) => {
-<<<<<<< HEAD
-  const optionsIcon = isOptionsVisible ? 'CaretDown' : 'CaretRight';
-=======
-  const showExportButton =
-    process?.env?.COMPASS_ENABLE_AGGREGATION_EXPORT === 'true' &&
-    _showExportButton;
->>>>>>> 951e56dd
   const showExplainButton =
     process?.env?.COMPASS_ENABLE_AGGREGATION_EXPLAIN === 'true';
   return (
