--- conflicted
+++ resolved
@@ -135,7 +135,6 @@
   );
 };
 
-<<<<<<< HEAD
 const mapState = (state: RootState) => {
   return {
     isBuilderView: state.workspace === 'builder',
@@ -145,12 +144,7 @@
     guideCueDescription: state.pipelineBuilder.aiPipeline.guideCueDescription,
   };
 };
-=======
-const mapState = (state: RootState) => ({
-  isAIInputVisible: state.pipelineBuilder.aiPipeline.isInputVisible,
-  isBuilderView: state.workspace === 'builder',
-});
->>>>>>> 75b82d09
+
 export default connect(mapState, {
   onHideAIInputClick: hideAIInput,
 })(PipelineToolbar);