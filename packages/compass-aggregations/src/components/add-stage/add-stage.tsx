--- conflicted
+++ resolved
@@ -1,10 +1,4 @@
 import React from 'react';
-<<<<<<< HEAD
-import { Button, IconButton, Icon, css, spacing, Link } from '@mongodb-js/compass-components';
-
-const iconContainerStyles = css({
-  textAlign: 'center',
-=======
 import {
   Button,
   IconButton,
@@ -12,14 +6,10 @@
   css,
   spacing,
   Link,
-  palette,
 } from '@mongodb-js/compass-components';
 
 const iconContainerStyles = css({
   textAlign: 'center',
-  marginTop: spacing[2],
-  marginBottom: spacing[2],
->>>>>>> 470e1d5c
 });
 
 const buttonContainerStyles = css({
@@ -47,14 +37,9 @@
           aria-label="Add stage"
           title="Add stage"
           data-testid="add-stage-icon-button"
-<<<<<<< HEAD
-          onClick={() => onAddStage()}>
-          <Icon glyph="PlusWithCircle"></Icon>
-=======
           onClick={() => onAddStage()}
         >
-          <Icon glyph="Plus"></Icon>
->>>>>>> 470e1d5c
+          <Icon glyph="PlusWithCircle"></Icon>
         </IconButton>
       </div>
     );
