@import (reference) "mongodb-compass/src/app/styles/index.less";

.input-preview {
  display: flex;
  align-items: center;
  overflow: auto;
  flex-grow: 1;
  width: 100%;
  position: relative;

  &-documents {
    display: flex;
    align-items: flex-start;
    overflow-x: scroll;
    margin: 8px;
    padding: 8px;
  }

  &-document-card-container {
    flex: none;
    border: 1px solid @palette__gray--light-2;
    border-radius: 4px;
    box-shadow: 1px 1px 4px rgba(0, 30, 43, 0.1);
<<<<<<< HEAD
    width: 350px;
=======
    width: 384px;
>>>>>>> ede4f976
    overflow: scroll;
    min-height: 150px;
    flex-shrink: 0;
    display: flex;
    flex-direction: column;
  }

  &-document-card-container:not(:first-child) {
    margin-left: 16px;
  }

  &-document-card {
    flex-basis: 150px;
    flex-grow: 1;
    flex-shrink: 0;
    overflow: auto;
    padding: 0;

    &::-webkit-scrollbar {
      display: none;
    }
  }
}

.input-preview::-webkit-scrollbar {
  display: none;
}<|MERGE_RESOLUTION|>--- conflicted
+++ resolved
@@ -21,11 +21,7 @@
     border: 1px solid @palette__gray--light-2;
     border-radius: 4px;
     box-shadow: 1px 1px 4px rgba(0, 30, 43, 0.1);
-<<<<<<< HEAD
-    width: 350px;
-=======
     width: 384px;
->>>>>>> ede4f976
     overflow: scroll;
     min-height: 150px;
     flex-shrink: 0;
