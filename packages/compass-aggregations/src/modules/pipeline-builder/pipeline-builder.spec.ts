import { expect } from 'chai';
import sinon from 'sinon';
import { mockDataService } from '../../../test/mocks/data-service';
import {
  DEFAULT_PIPELINE,
  PipelineBuilder
} from './pipeline-builder';


describe('PipelineBuilder', function () {
  const pipelineBuilder = new PipelineBuilder(mockDataService());
  const sandbox = sinon.createSandbox();
  beforeEach(function () {
    pipelineBuilder.reset();
    sandbox.spy(pipelineBuilder);
  });
  afterEach(function () {
    sandbox.restore();
  });

  it('resets builder', function() {
    const source = `[{$match: {name: /berlin/i}}]`;

    pipelineBuilder.reset(source);
    expect(pipelineBuilder.source, 'resets to new value').to.deep.equal(source);
    
    pipelineBuilder.reset();
    expect(pipelineBuilder.source, 'resets to default value').to.deep.equal(DEFAULT_PIPELINE);
  });

  it('changes source', function() {
    const source = `[{$match: {name: /berlin/i}}]`;
    pipelineBuilder.changeSource(source);

    expect(pipelineBuilder.syntaxError.length).to.equal(0);
    expect(pipelineBuilder.source).to.equal(source);
  });

  it('converts source to stages', function() {
    const source = `[{$match: {name: /berlin/i}}]`;
    pipelineBuilder.changeSource(source);
    pipelineBuilder.sourceToStages();

    expect(pipelineBuilder.syntaxError.length).to.equal(0);
    expect(pipelineBuilder.source).to.equal(source);

    expect(pipelineBuilder.stages.length).to.equal(1);
    const stage = pipelineBuilder.stages[0];
    expect(stage.operator).to.equal('$match');
    expect(stage.value).to.equal('{\n  name: /berlin/i,\n}');
    expect(stage.disabled).to.equal(false);
    expect(stage.syntaxError).to.be.null;
  });

  it('adds stage', function() {
    pipelineBuilder.addStage();
    expect(pipelineBuilder.stages.length).to.equal(2);
  });

  it('adds stage after index', function() {
    const pipeline = `[{$match: {}}, {$unwind: "users"}]`;
    pipelineBuilder.reset(pipeline);
    pipelineBuilder.addStage(0);
    expect(pipelineBuilder.stages.length).to.equal(3);

    expect(pipelineBuilder.stages[0].operator).to.equal('$match');
    expect(pipelineBuilder.stages[1].operator).to.equal(null);
    expect(pipelineBuilder.stages[2].operator).to.equal('$unwind');
  });

  it('removes stage', function() {
    const pipeline = `[{$match: {}}, {$unwind: "users"}]`;
    pipelineBuilder.reset(pipeline);
    pipelineBuilder.removeStage(0);
    expect(pipelineBuilder.stages.length).to.equal(1);
    expect(pipelineBuilder.stages[0].operator).to.equal('$unwind');
  });

  it('moves stage', function() {
    const pipeline = `[{$match: {}}, {$unwind: "users"}]`;
    pipelineBuilder.reset(pipeline);
    pipelineBuilder.moveStage(1, 0);
    expect(pipelineBuilder.stages.length).to.equal(2);
    expect(pipelineBuilder.stages[0].operator).to.equal('$unwind');
    expect(pipelineBuilder.stages[1].operator).to.equal('$match');
  });

  it('gets preview for stage', async function() {
    const pipeline = `[{$match: {}}, {$unwind: "users"}]`;
    pipelineBuilder.reset(pipeline);

    const mock = sinon.mock(pipelineBuilder.previewManager);
    mock.expects('getPreviewForStage')
      .withArgs(1, 'airbnb.listings', [{$match: {}}, {$unwind: "users"}], {}, true)
      .returns([{_id: 1}]);

    const data = await pipelineBuilder.getPreviewForStage(1, 'airbnb.listings', {}, true);
    expect(data).to.deep.equal([{_id: 1}]);

    mock.verify();
    mock.restore();
  });

  it('gets preview for pipeline', async function() {
    const pipeline = `[{$match: {}}, {$unwind: "users"}]`;
    pipelineBuilder.reset(pipeline);

    const mock = sinon.mock(pipelineBuilder.previewManager);
    mock.expects('getPreviewForStage')
      .withArgs(1, 'airbnb.listings', [{$match: {}}, {$unwind: "users"}], {})
      .returns([{_id: 1}, {_id: 2}]);

    const data = await pipelineBuilder.getPreviewForPipeline('airbnb.listings', {});
    expect(data).to.deep.equal([{_id: 1}, {_id: 2}]);

    mock.verify();
    mock.restore();
  });

<<<<<<< HEAD
  it('gets preview for pipeline with output stage', async function() {
    const pipeline = `[{$match: {}}, {$unwind: "users"}, {$out: "test"}]`;
    pipelineBuilder.reset(pipeline);

    const mock = sinon.mock(pipelineBuilder.previewManager);
    mock.expects('getPreviewForStage')
      .withArgs(1, 'airbnb.listings', [{$match: {}}, {$unwind: "users"}], {})
      .returns([{_id: 1}, {_id: 2}]);

    const data = await pipelineBuilder.getPreviewForPipeline('airbnb.listings', {});
    expect(data).to.deep.equal([{_id: 1}, {_id: 2}]);

    mock.verify();
    mock.restore();
  });

=======
  it('should handle leading and trailing stages of the pipeline', function () {
    pipelineBuilder.reset(`// leading comment\n[{$match: {_id: 1}}]`);
    expect(pipelineBuilder.syntaxError).to.have.lengthOf(0);

    pipelineBuilder.reset(`[{$match: {_id: 1}}]\n// trailing comment`);
    expect(pipelineBuilder.syntaxError).to.have.lengthOf(0);
  });
>>>>>>> e3d7e58d
});<|MERGE_RESOLUTION|>--- conflicted
+++ resolved
@@ -117,7 +117,6 @@
     mock.restore();
   });
 
-<<<<<<< HEAD
   it('gets preview for pipeline with output stage', async function() {
     const pipeline = `[{$match: {}}, {$unwind: "users"}, {$out: "test"}]`;
     pipelineBuilder.reset(pipeline);
@@ -134,7 +133,6 @@
     mock.restore();
   });
 
-=======
   it('should handle leading and trailing stages of the pipeline', function () {
     pipelineBuilder.reset(`// leading comment\n[{$match: {_id: 1}}]`);
     expect(pipelineBuilder.syntaxError).to.have.lengthOf(0);
@@ -142,5 +140,4 @@
     pipelineBuilder.reset(`[{$match: {_id: 1}}]\n// trailing comment`);
     expect(pipelineBuilder.syntaxError).to.have.lengthOf(0);
   });
->>>>>>> e3d7e58d
 });