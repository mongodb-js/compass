import type { Reducer } from 'redux';
import { getSimplifiedSchema } from 'mongodb-schema';
import toNS from 'mongodb-ns';
import { openToast } from '@mongodb-js/compass-components';
import type { Document } from 'mongodb';
import { UUID } from 'bson';

import type { PipelineBuilderThunkAction } from '../';
import { isAction } from '../../utils/is-action';
import type { PipelineParserError } from './pipeline-parser/utils';
import type Stage from './stage';
import { updatePipelinePreview } from './builder-helpers';
import type { AtlasServiceError } from '@mongodb-js/atlas-service/renderer';
import type { LoggerAndTelemetry } from '@mongodb-js/compass-logging/provider';
import { mongoLogId } from '@mongodb-js/compass-logging/provider';

const emptyPipelineError =
  'No pipeline was returned. Please try again with a different prompt.';

type AIPipelineStatus = 'ready' | 'fetching' | 'success';

export type AIPipelineState = {
  errorMessage: string | undefined;
  errorCode: string | undefined;
  isInputVisible: boolean;
  aiPromptText: string;
  status: AIPipelineStatus;
  aiPipelineRequestId: string | null; // Maps to the AbortController of the current fetch (or null).
  lastAIPipelineRequestId: string | null; // We store the last request id so we can pass it when a user provides feedback.
  isAggregationGeneratedFromQuery: boolean;
};

export const initialState: AIPipelineState = {
  status: 'ready',
  aiPromptText: '',
  errorMessage: undefined,
  errorCode: undefined,
  isInputVisible: false,
  aiPipelineRequestId: null,
  lastAIPipelineRequestId: null,
  isAggregationGeneratedFromQuery: false,
};

export const enum AIPipelineActionTypes {
  AIPipelineStarted = 'compass-aggregations/pipeline-builder/pipeline-ai/AIPipelineStarted',
  AIPipelineCancelled = 'compass-aggregations/pipeline-builder/pipeline-ai/AIPipelineCancelled',
  AIPipelineFailed = 'compass-aggregations/pipeline-builder/pipeline-ai/AIPipelineFailed',
  CancelAIPipelineGeneration = 'compass-aggregations/pipeline-builder/pipeline-ai/CancelAIPipelineGeneration',
  resetIsAggregationGeneratedFromQuery = 'compass-aggregations/pipeline-builder/pipeline-ai/resetIsAggregationGeneratedFromQuery',
  ShowInput = 'compass-aggregations/pipeline-builder/pipeline-ai/ShowInput',
  HideInput = 'compass-aggregations/pipeline-builder/pipeline-ai/HideInput',
  ChangeAIPromptText = 'compass-aggregations/pipeline-builder/pipeline-ai/ChangeAIPromptText',
  LoadGeneratedPipeline = 'compass-aggregations/pipeline-builder/pipeline-ai/LoadGeneratedPipeline',
  PipelineGeneratedFromQuery = 'compass-aggregations/pipeline-builder/pipeline-ai/PipelineGeneratedFromQuery',
}

const NUM_DOCUMENTS_TO_SAMPLE = 4;

const AIPipelineAbortControllerMap = new Map<string, AbortController>();

function getAbortSignal() {
  const id = new UUID().toString();
  const controller = new AbortController();
  AIPipelineAbortControllerMap.set(id, controller);
  return { id, signal: controller.signal };
}

function abort(id: string) {
  const controller = AIPipelineAbortControllerMap.get(id);
  controller?.abort();
  return AIPipelineAbortControllerMap.delete(id);
}

function cleanupAbortSignal(id: string) {
  return AIPipelineAbortControllerMap.delete(id);
}

type ShowInputAction = {
  type: AIPipelineActionTypes.ShowInput;
};

type HideInputAction = {
  type: AIPipelineActionTypes.HideInput;
};

type ChangeAIPromptTextAction = {
  type: AIPipelineActionTypes.ChangeAIPromptText;
  text: string;
};

export const changeAIPromptText = (text: string): ChangeAIPromptTextAction => ({
  type: AIPipelineActionTypes.ChangeAIPromptText,
  text,
});

export type LoadGeneratedPipelineAction = {
  type: AIPipelineActionTypes.LoadGeneratedPipeline;
  pipelineText: string;
  pipeline: Document[] | null;
  syntaxErrors: PipelineParserError[];
  stages: Stage[];
  requestId: string;
};

export const generateAggregationFromQuery = ({
  aggregation,
  userInput,
  requestId,
}: {
  aggregation: { pipeline: string };
  userInput: string;
  requestId: string;
}): PipelineBuilderThunkAction<void, PipelineGeneratedFromQueryAction> => {
  return (dispatch, getState, { pipelineBuilder }) => {
    const pipelineText = String(aggregation?.pipeline);

    pipelineBuilder.reset(pipelineText);

    dispatch({
      type: AIPipelineActionTypes.PipelineGeneratedFromQuery,
      stages: pipelineBuilder.stages,
      pipelineText: pipelineBuilder.source,
      pipeline: pipelineBuilder.pipeline,
      syntaxErrors: pipelineBuilder.syntaxError,
      text: userInput,
      requestId,
    });

    dispatch(updatePipelinePreview());
  };
};

type AIPipelineStartedAction = {
  type: AIPipelineActionTypes.AIPipelineStarted;
  requestId: string;
};

type AIPipelineFailedAction = {
  type: AIPipelineActionTypes.AIPipelineFailed;
  errorMessage: string;
  statusCode?: number;
  errorCode?: string;
};

export type PipelineGeneratedFromQueryAction = {
  type: AIPipelineActionTypes.PipelineGeneratedFromQuery;
  text: string;
  stages: Stage[];
  pipelineText: string;
  pipeline: Document[] | null;
  syntaxErrors: PipelineParserError[];
  requestId: string;
};

type FailedResponseTrackMessage = {
  editor_view_type: 'stages' | 'text';
  statusCode?: number;
  errorMessage: string;
  errorName: string;
  errorCode?: string;
  requestId: string;
} & Pick<LoggerAndTelemetry, 'log' | 'track'>;

function trackAndLogFailed({
  editor_view_type,
  statusCode,
  errorMessage,
  errorName,
  errorCode,
  log,
  requestId,
  track,
}: FailedResponseTrackMessage) {
  log.warn(
    mongoLogId(1_001_000_230),
    'AIPipeline',
    'AI pipeline request failed',
    {
      statusCode,
      errorMessage,
      errorName,
      errorCode,
      requestId,
    }
  );
  track('AI Response Failed', {
    editor_view_type,
    error_code: errorCode || '',
    status_code: statusCode,
    error_name: errorName,
    request_id: requestId,
  });
}

export const runAIPipelineGeneration = (
  userInput: string
): PipelineBuilderThunkAction<
  Promise<void>,
  AIPipelineStartedAction | AIPipelineFailedAction | LoadGeneratedPipelineAction
> => {
  return async (
    dispatch,
    getState,
    {
      atlasAiService,
      pipelineBuilder,
      preferences,
      logger: { track, log, mongoLogId },
    }
  ) => {
    const {
      pipelineBuilder: {
        aiPipeline: { aiPipelineRequestId: existingRequestId },
        pipelineMode,
      },
      namespace,
      dataService: { dataService },
    } = getState();

    const provideSampleDocuments =
      preferences.getPreferences().enableGenAISampleDocumentPassing;

    const editor_view_type = pipelineMode === 'builder-ui' ? 'stages' : 'text';
<<<<<<< HEAD
    track('AI Prompt Submitted', () => ({
      editor_view_type,
      user_input_length: userInput.length,
      has_sample_documents: provideSampleDocuments,
    }));
=======
>>>>>>> e9e49426

    if (existingRequestId !== null) {
      // Cancel the active request as this one will override.
      abort(existingRequestId);
    }

    const abortController = new AbortController();
    const { id: requestId, signal } = getAbortSignal();

    track('AI Prompt Submitted', () => ({
      editor_view_type,
      user_input_length: userInput.length,
      request_id: requestId,
    }));

    dispatch({
      type: AIPipelineActionTypes.AIPipelineStarted,
      requestId,
    });

    let jsonResponse;
    try {
      const sampleDocuments =
        (await dataService?.sample?.(
          namespace,
          {
            query: {},
            size: NUM_DOCUMENTS_TO_SAMPLE,
          },
          {
            maxTimeMS: preferences.getPreferences().maxTimeMS,
            promoteValues: false,
          },
          {
            abortSignal: signal,
          }
        )) || [];
      const schema = await getSimplifiedSchema(sampleDocuments);

      const { collection: collectionName, database: databaseName } =
        toNS(namespace);
      jsonResponse = await atlasAiService.getAggregationFromUserInput({
        signal: abortController.signal,
        userInput,
        collectionName,
        databaseName,
        schema,
<<<<<<< HEAD
        // Provide sample documents when the user has opted in in their settings.
        ...(provideSampleDocuments
          ? {
              sampleDocuments,
            }
          : undefined),
=======
        requestId,
        // sampleDocuments, // For now we are not passing sample documents to the ai.
>>>>>>> e9e49426
      });
    } catch (err: any) {
      if (signal.aborted) {
        // If we already aborted so we ignore the error.
        return;
      }
      trackAndLogFailed({
        editor_view_type,
        statusCode: (err as AtlasServiceError).statusCode || err?.code,
        errorCode: (err as AtlasServiceError).errorCode || err?.name,
        errorMessage: (err as AtlasServiceError).message,
        errorName: 'request_error',
        track,
        log,
        requestId,
      });
      // We're going to reset input state with this error, show the error in the
      // toast instead
      if ((err as AtlasServiceError).statusCode === 401) {
        openToast('ai-unauthorized', {
          variant: 'important',
          title: 'Network Error',
          description: 'Unauthorized',
          timeout: 5000,
        });
      }
      dispatch({
        type: AIPipelineActionTypes.AIPipelineFailed,
        errorMessage: (err as AtlasServiceError).message,
        statusCode: (err as AtlasServiceError).statusCode ?? -1,
        errorCode: (err as AtlasServiceError).errorCode,
      });
      return;
    } finally {
      // Remove the AbortController from the Map as we either finished
      // waiting for the fetch or cancelled at this point.
      cleanupAbortSignal(requestId);
    }

    if (signal.aborted) {
      log.info(
        mongoLogId(1_001_000_231),
        'AIPipeline',
        'Cancelled ai pipeline request',
        { requestId }
      );
      return;
    }

    const pipelineText = jsonResponse.content.aggregation?.pipeline;
    try {
      if (!pipelineText) {
        throw new Error(emptyPipelineError);
      }
    } catch (err) {
      trackAndLogFailed({
        editor_view_type,
        statusCode: (err as AtlasServiceError).statusCode,
        errorMessage: (err as Error).message,
        errorName: 'empty_pipeline_error',
        track,
        log,
        requestId,
      });
      dispatch({
        type: AIPipelineActionTypes.AIPipelineFailed,
        errorMessage: (err as Error).message,
      });
      return;
    }

    pipelineBuilder.reset(pipelineText);

    log.info(
      mongoLogId(1_001_000_228),
      'AIPipeline',
      'AI pipeline request succeeded',
      {
        editorViewType: editor_view_type,
        syntaxErrors: !!(pipelineBuilder.syntaxError?.length > 0),
        shape: pipelineBuilder.stages.map((stage) => stage.operator),
        requestId,
      }
    );

    track('AI Response Generated', () => ({
      editor_view_type,
      syntax_errors: !!(pipelineBuilder.syntaxError?.length > 0),
      query_shape: pipelineBuilder.stages.map((stage) => stage.operator),
      request_id: requestId,
    }));

    dispatch({
      type: AIPipelineActionTypes.LoadGeneratedPipeline,
      stages: pipelineBuilder.stages,
      pipelineText: pipelineBuilder.source,
      pipeline: pipelineBuilder.pipeline,
      syntaxErrors: pipelineBuilder.syntaxError,
      requestId,
    });

    dispatch(updatePipelinePreview());
  };
};

type CancelAIPipelineGenerationAction = {
  type: AIPipelineActionTypes.CancelAIPipelineGeneration;
};

export const cancelAIPipelineGeneration = (): PipelineBuilderThunkAction<
  void,
  CancelAIPipelineGenerationAction
> => {
  return (dispatch, getState) => {
    // Abort any ongoing op.
    const existingRequestId =
      getState().pipelineBuilder.aiPipeline.aiPipelineRequestId;
    if (existingRequestId !== null) {
      abort(existingRequestId);
    }

    dispatch({
      type: AIPipelineActionTypes.CancelAIPipelineGeneration,
    });
  };
};

type resetIsAggregationGeneratedFromQueryAction = {
  type: AIPipelineActionTypes.resetIsAggregationGeneratedFromQuery;
};

export const resetIsAggregationGeneratedFromQuery =
  (): PipelineBuilderThunkAction<
    void,
    resetIsAggregationGeneratedFromQueryAction
  > => {
    return (dispatch) => {
      dispatch({
        type: AIPipelineActionTypes.resetIsAggregationGeneratedFromQuery,
      });
    };
  };

export const showInput = (): PipelineBuilderThunkAction<Promise<void>> => {
  return async (dispatch, _getState, { atlasAuthService }) => {
    try {
      if (process.env.COMPASS_E2E_SKIP_ATLAS_SIGNIN !== 'true') {
        await atlasAuthService.signIn({ promptType: 'ai-promo-modal' });
      }
      dispatch({
        type: AIPipelineActionTypes.ShowInput,
      });
    } catch {
      // if sign in failed / user canceled we just don't show the input
    }
  };
};

export const hideInput = (): PipelineBuilderThunkAction<
  void,
  HideInputAction
> => {
  return (dispatch) => {
    // Cancel any ongoing op when we hide.
    dispatch(cancelAIPipelineGeneration());
    dispatch({ type: AIPipelineActionTypes.HideInput });
  };
};

export type AIPipelineAction =
  | AIPipelineStartedAction
  | AIPipelineFailedAction
  | LoadGeneratedPipelineAction
  | PipelineGeneratedFromQueryAction
  | LoadGeneratedPipelineAction
  | CancelAIPipelineGenerationAction
  | resetIsAggregationGeneratedFromQueryAction
  | ShowInputAction
  | HideInputAction
  | ChangeAIPromptTextAction;
const aiPipelineReducer: Reducer<AIPipelineState, AIPipelineAction> = (
  state = initialState,
  action
) => {
  if (
    isAction<AIPipelineStartedAction>(
      action,
      AIPipelineActionTypes.AIPipelineStarted
    )
  ) {
    return {
      ...state,
      status: 'fetching',
      errorMessage: undefined,
      aiPipelineRequestId: action.requestId,
    };
  }

  if (
    isAction<AIPipelineFailedAction>(
      action,
      AIPipelineActionTypes.AIPipelineFailed
    )
  ) {
    // If fetching query failed due to authentication error, reset the state to
    // hide the input and show the "Generate aggregation" button again: this should start the
    // sign in flow for the user when clicked
    if (action.statusCode === 401) {
      return { ...initialState };
    }
    return {
      ...state,
      status: 'ready',
      aiPipelineRequestId: null,
      errorMessage: action.errorMessage,
      errorCode: action.errorCode,
    };
  }

  if (
    isAction<LoadGeneratedPipelineAction>(
      action,
      AIPipelineActionTypes.LoadGeneratedPipeline
    )
  ) {
    return {
      ...state,
      status: 'success',
      aiPipelineRequestId: null,
      lastAIPipelineRequestId: action.requestId,
    };
  }

  if (
    isAction<PipelineGeneratedFromQueryAction>(
      action,
      AIPipelineActionTypes.PipelineGeneratedFromQuery
    )
  ) {
    return {
      ...state,
      status: 'success',
      aiPipelineRequestId: null,
      isInputVisible: true,
      isAggregationGeneratedFromQuery: true,
      lastAIPipelineRequestId: action.requestId,
      aiPromptText: action.text,
    };
  }

  if (
    isAction<CancelAIPipelineGenerationAction>(
      action,
      AIPipelineActionTypes.CancelAIPipelineGeneration
    )
  ) {
    return {
      ...state,
      status: 'ready',
      aiPipelineRequestId: null,
    };
  }

  if (
    isAction<resetIsAggregationGeneratedFromQueryAction>(
      action,
      AIPipelineActionTypes.resetIsAggregationGeneratedFromQuery
    )
  ) {
    return {
      ...state,
      isAggregationGeneratedFromQuery: false,
    };
  }

  if (isAction<ShowInputAction>(action, AIPipelineActionTypes.ShowInput)) {
    return {
      ...state,
      isInputVisible: true,
    };
  }

  if (isAction<HideInputAction>(action, AIPipelineActionTypes.HideInput)) {
    return {
      ...state,
      isInputVisible: false,
      isAggregationGeneratedFromQuery: false,
    };
  }

  if (
    isAction<ChangeAIPromptTextAction>(
      action,
      AIPipelineActionTypes.ChangeAIPromptText
    )
  ) {
    return {
      ...state,
      // Reset the status after a successful run when the user change's the text.
      status: state.status === 'success' ? 'ready' : state.status,
      aiPromptText: action.text,
    };
  }

  return state;
};

export default aiPipelineReducer;<|MERGE_RESOLUTION|>--- conflicted
+++ resolved
@@ -221,15 +221,6 @@
       preferences.getPreferences().enableGenAISampleDocumentPassing;
 
     const editor_view_type = pipelineMode === 'builder-ui' ? 'stages' : 'text';
-<<<<<<< HEAD
-    track('AI Prompt Submitted', () => ({
-      editor_view_type,
-      user_input_length: userInput.length,
-      has_sample_documents: provideSampleDocuments,
-    }));
-=======
->>>>>>> e9e49426
-
     if (existingRequestId !== null) {
       // Cancel the active request as this one will override.
       abort(existingRequestId);
@@ -242,6 +233,7 @@
       editor_view_type,
       user_input_length: userInput.length,
       request_id: requestId,
+      has_sample_documents: provideSampleDocuments,
     }));
 
     dispatch({
@@ -276,17 +268,13 @@
         collectionName,
         databaseName,
         schema,
-<<<<<<< HEAD
         // Provide sample documents when the user has opted in in their settings.
         ...(provideSampleDocuments
           ? {
               sampleDocuments,
             }
           : undefined),
-=======
         requestId,
-        // sampleDocuments, // For now we are not passing sample documents to the ai.
->>>>>>> e9e49426
       });
     } catch (err: any) {
       if (signal.aborted) {
