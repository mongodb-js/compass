import { expect } from 'chai';
import Sinon from 'sinon';
import type { PreferencesAccess } from 'compass-preferences-model';
import { createSandboxFromDefaultPreferences } from 'compass-preferences-model';
import type { AtlasAiService } from '@mongodb-js/compass-generative-ai/provider';
import type { DataService } from 'mongodb-data-service';

import configureReduxStore from '../../../test/configure-store';
import {
  AIPipelineActionTypes,
  cancelAIPipelineGeneration,
  runAIPipelineGeneration,
  generateAggregationFromQuery,
} from './pipeline-ai';
import { toggleAutoPreview } from '../auto-preview';
import { MockAtlasAiService } from '../../../test/configure-store';

describe('AIPipelineReducer', function () {
  const sandbox = Sinon.createSandbox();
  let preferences: PreferencesAccess;

  beforeEach(async function () {
    preferences = await createSandboxFromDefaultPreferences();
    await preferences.savePreferences({
      enableGenAIFeatures: true,
      cloudFeatureRolloutAccess: {
        GEN_AI_COMPASS: true,
      },
    });
  });

  afterEach(function () {
    sandbox.reset();
  });

  function configureStore(
    aiService: Partial<AtlasAiService> = {},
    mockDataService?: Partial<DataService>
  ) {
    const atlasAiService = Object.assign(new MockAtlasAiService(), aiService);
    return configureReduxStore(
      {
        namespace: 'database.collection',
      },
      {
        sample: sandbox.stub().resolves([{ _id: 42 }]),
        getConnectionString: sandbox.stub().returns({ hosts: [] }),
      } as any,
      {
        atlasAiService: atlasAiService as any,
        dataService: mockDataService as any,
        preferences,
      }
    );
  }

  describe('runAIPipelineGeneration', function () {
    describe('with a successful server response', function () {
      it('should succeed', async function () {
        const fetchJsonStub = sandbox.stub().resolves({
          content: { aggregation: { pipeline: '[{ $match: { _id: 1 } }]' } },
        });
        const store = configureStore({
          getAggregationFromUserInput: fetchJsonStub,
        });

        // Set autoPreview false so that it doesn't start the
        // follow up async preview doc requests.
        store.dispatch(toggleAutoPreview(false));
        expect(store.getState().pipelineBuilder.aiPipeline.status).to.equal(
          'ready'
        );

        await store.dispatch(runAIPipelineGeneration('testing prompt'));

        expect(fetchJsonStub).to.have.been.calledOnce;

        const args = fetchJsonStub.getCall(0).firstArg;
        expect(args).to.have.property('userInput', 'testing prompt');
        expect(args).to.have.property('collectionName', 'collection');
        expect(args).to.have.property('databaseName', 'database');
        // Sample documents are currently disabled.
        expect(args).to.not.have.property('sampleDocuments');

        expect(
          store.getState().pipelineBuilder.aiPipeline.aiPipelineRequestId
        ).to.equal(null);
        expect(
          store.getState().pipelineBuilder.aiPipeline.errorMessage
        ).to.equal(undefined);
        expect(store.getState().pipelineBuilder.aiPipeline.status).to.equal(
          'success'
        );
      });
    });

    describe('when there is an error', function () {
      it('sets the error on the store', async function () {
        const store = configureStore({
          getAggregationFromUserInput: sandbox
            .stub()
            .rejects(new Error('500 Internal Server Error')),
        });
        expect(
          store.getState().pipelineBuilder.aiPipeline.errorMessage
        ).to.equal(undefined);
        await store.dispatch(runAIPipelineGeneration('testing prompt') as any);
        expect(
          store.getState().pipelineBuilder.aiPipeline.aiPipelineRequestId
        ).to.equal(null);
        expect(
          store.getState().pipelineBuilder.aiPipeline.errorMessage
        ).to.equal('500 Internal Server Error');
        expect(store.getState().pipelineBuilder.aiPipeline.status).to.equal(
          'ready'
        );
      });

      it('resets the store if errs was caused by user being unauthorized', async function () {
        const authError = new Error('Unauthorized');
        (authError as any).statusCode = 401;
        const store = configureStore({
          getAggregationFromUserInput: sandbox.stub().rejects(authError),
        });
        await store.dispatch(runAIPipelineGeneration('testing prompt') as any);
        expect(store.getState().pipelineBuilder.aiPipeline).to.deep.eq({
          status: 'ready',
          aiPromptText: '',
          errorMessage: undefined,
          errorCode: undefined,
          isInputVisible: false,
          aiPipelineRequestId: null,
          lastAIPipelineRequestId: null,
          isAggregationGeneratedFromQuery: false,
        });
      });
    });

    describe('when the sample documents setting is enabled', function () {
      beforeEach(async function () {
        await preferences.savePreferences({
          enableGenAISampleDocumentPassing: true,
        });
      });

      it('includes sample documents in the request', async function () {
        const fetchJsonStub = sandbox.stub().resolves({
          content: { aggregation: { pipeline: '[{ $match: { _id: 1 } }]' } },
        });
        const mockDataService = {
          sample: sandbox.stub().resolves([{ pineapple: 'turtle' }]),
        };
        const store = configureStore(
          {
            getAggregationFromUserInput: fetchJsonStub,
          },
          mockDataService
        );

        // Set autoPreview false so that it doesn't start the
        // follow up async preview doc requests.
        store.dispatch(toggleAutoPreview(false));
        expect(store.getState().pipelineBuilder.aiPipeline.status).to.equal(
          'ready'
        );

        await preferences.savePreferences({
          enableGenAISampleDocumentPassing: true,
        });

        await store.dispatch(runAIPipelineGeneration('testing prompt'));

        expect(fetchJsonStub).to.have.been.calledOnce;
        const args = fetchJsonStub.getCall(0).firstArg;
        expect(args).to.have.deep.property('sampleDocuments', [
          { pineapple: 'turtle' },
        ]);
      });
    });

    describe('when the sample documents setting is disabled', function () {
      it('does not include sample documents in the request', async function () {
        const fetchJsonStub = sandbox.stub().resolves({
          content: { aggregation: { pipeline: '[{ $match: { _id: 1 } }]' } },
        });
        const store = configureStore({
          getAggregationFromUserInput: fetchJsonStub,
        });

        // Set autoPreview false so that it doesn't start the
        // follow up async preview doc requests.
        store.dispatch(toggleAutoPreview(false));
        expect(store.getState().pipelineBuilder.aiPipeline.status).to.equal(
          'ready'
        );

        await store.dispatch(runAIPipelineGeneration('testing prompt'));
        expect(fetchJsonStub).to.have.been.calledOnce;

        const args = fetchJsonStub.getCall(0).firstArg;
        expect(args).to.not.have.property('sampleDocuments');
      });
    });
  });

  describe('cancelAIPipelineGeneration', function () {
<<<<<<< HEAD
    it('should unset the fetching id and set the status on the store', function () {
      const store = configureStore();
=======
    it('should unset the request id and set the status on the store', async function () {
      const store = await configureStore();
>>>>>>> e9e49426
      expect(
        store.getState().pipelineBuilder.aiPipeline.aiPipelineRequestId
      ).to.equal(null);

      store.dispatch({
        type: AIPipelineActionTypes.AIPipelineStarted,
        requestId: 'pineapples',
      });

      expect(store.getState().pipelineBuilder.aiPipeline.status).to.equal(
        'fetching'
      );
      expect(
        store.getState().pipelineBuilder.aiPipeline.aiPipelineRequestId
      ).to.equal('pineapples');

      store.dispatch(cancelAIPipelineGeneration());

      expect(
        store.getState().pipelineBuilder.aiPipeline.aiPipelineRequestId
      ).to.equal(null);
      expect(store.getState().pipelineBuilder.aiPipeline.status).to.equal(
        'ready'
      );
    });
  });

  describe('generateAggregationFromQuery', function () {
    it('should create an aggregation pipeline', function () {
      const store = configureStore({
        getAggregationFromUserInput: sandbox.stub().resolves({
          content: {
            aggregation: { pipeline: '[{ $group: { _id: "$price" } }]' },
          },
        }),
      });

      // Set autoPreview false so that it doesn't start the
      // follow up async preview doc requests.
      store.dispatch(toggleAutoPreview(false));
      expect(store.getState().pipelineBuilder.aiPipeline.status).to.equal(
        'ready'
      );

      store.dispatch(
        generateAggregationFromQuery({
          userInput: 'group by price',
          aggregation: {
            pipeline: '[{ $group: { _id: "$price" } }]',
          },
          requestId: 'abc',
        })
      );

      expect(
        store.getState().pipelineBuilder.aiPipeline.aiPipelineRequestId
      ).to.equal(null);
      expect(store.getState().pipelineBuilder.aiPipeline.errorMessage).to.equal(
        undefined
      );
      expect(store.getState().pipelineBuilder.aiPipeline.status).to.equal(
        'success'
      );
      expect(store.getState().pipelineBuilder.aiPipeline.aiPromptText).to.equal(
        'group by price'
      );
      expect(
        store.getState().pipelineBuilder.aiPipeline.isInputVisible
      ).to.equal(true);
      expect(
        store.getState().pipelineBuilder.aiPipeline.lastAIPipelineRequestId
      ).to.equal('abc');
      expect(
        store.getState().pipelineBuilder.aiPipeline
          .isAggregationGeneratedFromQuery
      ).to.equal(true);
    });
  });
});<|MERGE_RESOLUTION|>--- conflicted
+++ resolved
@@ -204,13 +204,8 @@
   });
 
   describe('cancelAIPipelineGeneration', function () {
-<<<<<<< HEAD
     it('should unset the fetching id and set the status on the store', function () {
       const store = configureStore();
-=======
-    it('should unset the request id and set the status on the store', async function () {
-      const store = await configureStore();
->>>>>>> e9e49426
       expect(
         store.getState().pipelineBuilder.aiPipeline.aiPipelineRequestId
       ).to.equal(null);
