import * as babelParser from '@babel/parser';
import type * as t from '@babel/types';
// TODO: typedefs are broken
import parseEJSON from 'ejson-shell-parser';
import {
  getStageOperatorFromNode,
  getStageValueFromNode,
  isDisabled,
  isStageLike,
  PipelineParser,
  setDisabled,
  assertStageNode
} from './pipeline-parser';
import type { AggregateOptions, Document } from 'mongodb';
import type { DataService } from 'mongodb-data-service';
import { PipelinePreviewManager } from './pipeline-preview-manager';

function getStringFromStage(stage: Stage) {
  const stageStr = `{
    ${stage.operator ?? ''}:\n${stage.value ?? ''}
  }`;
  return stage.disabled
    ? stageStr
      .split('\n')
      .map((line) => `// ${line}`)
      .join('\n')
    : stageStr;
}

function createStage({
  key,
  value
}: { key?: string; value?: string } = {}): t.ObjectExpression {
  return {
    type: 'ObjectExpression',
    properties: [
      {
        type: 'ObjectProperty',
        ...(key && { key: { type: 'Identifier', name: key } }),
        ...(value && { value: babelParser.parseExpression(value) }),
        computed: false,
        shorthand: false
        // NB: This is not a completely valid object property: it might be
        // missing either `key` or `value`, but for our purposes this is
        // alright as @babel/generator can handle these values missing, so
        // converting between text pipeline and stages pipeline will be still
        // possible
      } as t.ObjectProperty
    ]
  };
}

export class Stage {
  node: t.Expression;
  disabled = false;
  syntaxError: SyntaxError | null = null;
  operator: string | null = null;
  value: string | null = null;
  constructor(
    node: t.Expression = { type: 'ObjectExpression', properties: [] }
  ) {
    this.node = node;
    this.disabled = isDisabled(node);
    try {
      assertStageNode(node);
      this.operator = getStageOperatorFromNode(node);
      this.value = getStageValueFromNode(node);
    } catch (e) {
      this.syntaxError = e as SyntaxError;
    }
  }

  changeValue(newVal: string) {
    this.value = newVal;
    try {
      if (!isStageLike(this.node, true)) {
        this.node = createStage({ value: newVal });
      } else {
        this.node.properties[0].value = babelParser.parseExpression(newVal);
      }
      assertStageNode(this.node);
      this.syntaxError = null;
    } catch (e) {
      this.syntaxError = e as SyntaxError;
    }
  }

  changeOperator(newOp: string) {
    this.operator = newOp;
    try {
      if (!isStageLike(this.node, true)) {
        this.node = createStage({ key: newOp });
      } else {
        this.node.properties[0].key = { type: 'Identifier', name: newOp };
      }
      assertStageNode(this.node);
      this.syntaxError = null;
    } catch (e) {
      this.syntaxError = e as SyntaxError;
    }
  }

  changeDisabled(newVal: boolean) {
    setDisabled(this.node, newVal);
    this.disabled = newVal;
  }
}

<<<<<<< HEAD
export const DEFAULT_PIPELINE = '[\n  {}\n]';
=======
const DEFAULT_SOURCE = '[\n  {}\n]'
>>>>>>> 0e866e45

export class PipelineBuilder {
  source: string;
  node: t.ArrayExpression | null = null;
  stages: Stage[] = [];
  syntaxError: SyntaxError[] = [];
  private previewManager: PipelinePreviewManager;
  constructor(
<<<<<<< HEAD
    source = DEFAULT_PIPELINE,
=======
    source = DEFAULT_SOURCE,
>>>>>>> 0e866e45
    { dataService }: { dataService: DataService }
  ) {
    this.previewManager = new PipelinePreviewManager(dataService);
    this.source = source;
    this.sourceToStages();
  }
  sourceToStages() {
    try {
      const { root, stages } = PipelineParser.parse(this.source);
      this.node = root;
      this.stages = stages.map((node) => {
        return new Stage(node);
      });
      this.syntaxError = this.stages
        .map((stage) => stage.syntaxError)
        .filter(Boolean) as SyntaxError[];
    } catch (e) {
      this.syntaxError = [e as SyntaxError];
    }
  }
  stagesToSource() {
    if (!this.node) {
      throw new Error(
        'Trying to generate source from stages with invalid pipeline'
      );
    }
    this.source = PipelineParser.generate(
      this.node,
      this.stages.map((stage) => stage.node)
    );
  }
<<<<<<< HEAD
  reset() {
    this.source = DEFAULT_PIPELINE;
=======
  resetSource(newVal = DEFAULT_SOURCE) {
    this.source = newVal;
>>>>>>> 0e866e45
    this.sourceToStages();
  }
  changeSource(newVal: string) {
    this.source = newVal;
    this.sourceToStages();
  }
  getStage(idx: number): Stage | undefined {
    return this.stages[idx];
  }
  addStage(after: number = this.stages.length - 1): Stage {
    const stage = new Stage();
    this.stages.splice(after + 1, 0, stage);
    return stage;
  }
  removeStage(at: number): Stage {
    const stage = this.stages.splice(at, 1);
    return stage[0];
  }
  moveStage(from: number, to: number): Stage {
    const stage = this.stages.splice(from, 1)[0];
    this.stages.splice(to, 0, stage);
    return stage;
  }
  getPipelineFromSource(): Document[] {
    if (this.syntaxError.length > 0) {
      throw this.syntaxError[0];
    }
    return parseEJSON(this.source, { mode: 'loose' });
  }
<<<<<<< HEAD
  getPipelineFromStages(): Document[] {
    return this._getPipelineFromStages(this.stages);
  }

  private _getPipelineFromStages(stages: Stage[]): Document[] {
    const stage = stages.find((stage) => stage.syntaxError);
    if (stage) {
      throw stage.syntaxError;
    }
    const _stages = stages
=======
  getPipelineFromStages(stages = this.stages): Document[] {
    const error = stages.find((stage) => stage.syntaxError);
    if (error) {
      throw error;
    }
    const stagesString = stages
>>>>>>> 0e866e45
      .map((stage) => {
        return getStringFromStage(stage);
      })
      .join(',\n');
<<<<<<< HEAD
    return parseEJSON(`[${_stages}\n]`, { mode: 'loose' });
=======
    return parseEJSON(`[${stagesString}]`, { mode: 'loose' });
>>>>>>> 0e866e45
  }

  getPreviewForPipeline(namespace: string, options: AggregateOptions) {
    const pipeline = this.getPipelineFromSource();
    return this.previewManager.getPreviewForStage(
      pipeline.length - 1,
      namespace,
      pipeline,
      options
    );
  }
  getPreviewForStage(
    idx: number,
    namespace: string,
    options: AggregateOptions
  ) {
    const stages = this.stages.slice(0, idx + 1);
    return this.previewManager.getPreviewForStage(
      idx,
      namespace,
<<<<<<< HEAD
      this._getPipelineFromStages(stages),
=======
      this.getPipelineFromStages(this.stages.slice(0, idx + 1)),
>>>>>>> 0e866e45
      options
    );
  }
}<|MERGE_RESOLUTION|>--- conflicted
+++ resolved
@@ -106,11 +106,7 @@
   }
 }
 
-<<<<<<< HEAD
 export const DEFAULT_PIPELINE = '[\n  {}\n]';
-=======
-const DEFAULT_SOURCE = '[\n  {}\n]'
->>>>>>> 0e866e45
 
 export class PipelineBuilder {
   source: string;
@@ -119,11 +115,7 @@
   syntaxError: SyntaxError[] = [];
   private previewManager: PipelinePreviewManager;
   constructor(
-<<<<<<< HEAD
     source = DEFAULT_PIPELINE,
-=======
-    source = DEFAULT_SOURCE,
->>>>>>> 0e866e45
     { dataService }: { dataService: DataService }
   ) {
     this.previewManager = new PipelinePreviewManager(dataService);
@@ -155,13 +147,8 @@
       this.stages.map((stage) => stage.node)
     );
   }
-<<<<<<< HEAD
   reset() {
     this.source = DEFAULT_PIPELINE;
-=======
-  resetSource(newVal = DEFAULT_SOURCE) {
-    this.source = newVal;
->>>>>>> 0e866e45
     this.sourceToStages();
   }
   changeSource(newVal: string) {
@@ -191,34 +178,17 @@
     }
     return parseEJSON(this.source, { mode: 'loose' });
   }
-<<<<<<< HEAD
-  getPipelineFromStages(): Document[] {
-    return this._getPipelineFromStages(this.stages);
-  }
-
-  private _getPipelineFromStages(stages: Stage[]): Document[] {
-    const stage = stages.find((stage) => stage.syntaxError);
-    if (stage) {
-      throw stage.syntaxError;
-    }
-    const _stages = stages
-=======
   getPipelineFromStages(stages = this.stages): Document[] {
     const error = stages.find((stage) => stage.syntaxError);
     if (error) {
       throw error;
     }
     const stagesString = stages
->>>>>>> 0e866e45
       .map((stage) => {
         return getStringFromStage(stage);
       })
       .join(',\n');
-<<<<<<< HEAD
-    return parseEJSON(`[${_stages}\n]`, { mode: 'loose' });
-=======
     return parseEJSON(`[${stagesString}]`, { mode: 'loose' });
->>>>>>> 0e866e45
   }
 
   getPreviewForPipeline(namespace: string, options: AggregateOptions) {
@@ -235,15 +205,10 @@
     namespace: string,
     options: AggregateOptions
   ) {
-    const stages = this.stages.slice(0, idx + 1);
     return this.previewManager.getPreviewForStage(
       idx,
       namespace,
-<<<<<<< HEAD
-      this._getPipelineFromStages(stages),
-=======
       this.getPipelineFromStages(this.stages.slice(0, idx + 1)),
->>>>>>> 0e866e45
       options
     );
   }
