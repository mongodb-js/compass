import { combineReducers } from 'redux';
<<<<<<< HEAD
import dataService from './data-service';
import fields from './fields';
import editViewName from './edit-view-name';
import sourceName from './source-name';
import inputDocuments from './input-documents';
import namespace from './namespace';
import env from './env';
import isTimeSeries from './is-time-series';
import serverVersion from './server-version';
import isModified from './is-modified';
import pipeline from './pipeline';
import name from './name';
import limit from './limit';
import largeLimit from './large-limit';
import isAtlasDeployed from './is-atlas-deployed';
import isReadonly from './is-readonly';
import maxTimeMS from './max-time-ms';
import collationString from './collation-string';
import comments from './comments';
import sample from './sample';
import autoPreview from './auto-preview';
import id from './id';
import savedPipeline from './saved-pipeline';
import importPipeline from './import-pipeline';
import appRegistry from '@mongodb-js/mongodb-redux-common/app-registry';
import settings from './settings';
import savingPipeline from './saving-pipeline';
import outResultsFn from './out-results-fn';
import projections from './projections';
import isNewPipelineConfirm from './is-new-pipeline-confirm';
import updateViewError from './update-view';
import aggregation from './aggregation';
import countDocuments from './count-documents';
import explain from './explain';
import isDataLake from './is-datalake';
import workspace from './workspace';
import aggregationWorkspaceId from './aggregation-workspace-id';
import indexes from './indexes';
=======
import type { AnyAction, Reducer } from 'redux';
import type { ThunkAction } from 'redux-thunk';
import { ObjectId } from 'bson';
import isEmpty from 'lodash.isempty';
import fs from 'fs';
import path from 'path';

import dataService, { INITIAL_STATE as DS_INITIAL_STATE } from './data-service';
import fields, { INITIAL_STATE as FIELDS_INITIAL_STATE } from './fields';
import editViewName, { INITIAL_STATE as EDIT_VIEW_NAME_INITIAL_STATE } from './edit-view-name';
import sourceName, { INITIAL_STATE as SOURCE_NAME_INITIAL_STATE } from './source-name';

import pipelineBuilder, {
  INITIAL_STATE as PIPELINE_BUILDER_INITIAL_STATE
} from './pipeline-builder';

import inputDocuments, {
  INITIAL_STATE as INPUT_INITIAL_STATE
} from './input-documents';
import namespace, {
  INITIAL_STATE as NS_INITIAL_STATE
} from './namespace';
import env, {
  INITIAL_STATE as ENV_INITIAL_STATE
} from './env';
import isTimeSeries, {
  INITIAL_STATE as IS_TIME_SERIES_INITIAL_STATE
} from './is-time-series';
import serverVersion, {
  INITIAL_STATE as SV_INITIAL_STATE
} from './server-version';
import isModified, {
  INITIAL_STATE as IS_MODIFIED_INITIAL_STATE
} from './is-modified';
import pipeline, {
  runStage,
  INITIAL_STATE as PIPELINE_INITIAL_STATE
} from './pipeline';
import name, { INITIAL_STATE as NAME_INITIAL_STATE } from './name';
import limit, { INITIAL_STATE as LIMIT_INITIAL_STATE } from './limit';
import largeLimit, {
  INITIAL_STATE as LARGE_LIMIT_INITIAL_STATE
} from './large-limit';
import isAtlasDeployed, {
  INITIAL_STATE as IS_ATLAS_DEPLOYED_INITIAL_STATE
} from './is-atlas-deployed';
import isReadonly, {
  INITIAL_STATE as IS_READONLY_INITIAL_STATE
} from './is-readonly';
import maxTimeMS, {
  INITIAL_STATE as MAX_TIME_MS_INITIAL_STATE
} from './max-time-ms';
import collationString, {
  getCollationStateFromString,
  INITIAL_STATE as COLLATION_STRING_INITIAL_STATE
} from './collation-string';
import comments, { INITIAL_STATE as COMMENTS_INITIAL_STATE } from './comments';
import sample, { INITIAL_STATE as SAMPLE_INITIAL_STATE } from './sample';
import autoPreview, {
  INITIAL_STATE as AUTO_PREVIEW_INITIAL_STATE
} from './auto-preview';
import id, { INITIAL_STATE as ID_INITIAL_STATE } from './id';
import savedPipeline, {
  updatePipelineList,
  INITIAL_STATE as SP_INITIAL_STATE
} from './saved-pipeline';
import restorePipeline, {
  INITIAL_STATE as RESTORE_PIPELINE_STATE
} from './restore-pipeline';
import importPipeline, {
  INITIAL_STATE as IMPORT_PIPELINE_INITIAL_STATE
} from './import-pipeline';
import appRegistry, {
  localAppRegistryEmit,
  globalAppRegistryEmit,
  INITIAL_STATE as APP_REGISTRY_STATE
} from '@mongodb-js/mongodb-redux-common/app-registry';
import settings, {
  INITIAL_STATE as SETTINGS_INITIAL_STATE
} from './settings';
import savingPipeline, {
  INITIAL_STATE as SAVING_PIPELINE_INITIAL_STATE
} from './saving-pipeline';
import outResultsFn, {
  INITIAL_STATE as OUT_RESULTS_FN_INITIAL_STATE
} from './out-results-fn';
import projections, {
  INITIAL_STATE as PROJECTIONS_INITIAL_STATE,
} from './projections';
import isNewPipelineConfirm, {
  INITIAL_STATE as IS_NEW_PIPELINE_CONFIRM_STATE
} from './is-new-pipeline-confirm';
import { generateStage } from './stage';
import updateViewError, {
  INITIAL_STATE as UPDATE_VIEW_ERROR_INITIAL_STATE
} from './update-view';
import aggregation, {
  INITIAL_STATE as AGGREGATION_INITIAL_STATE
} from './aggregation';
import countDocuments, {
  INITIAL_STATE as COUNT_INITIAL_STATE
} from './count-documents';

import explain, {
  INITIAL_STATE as EXPLAIN_INITIAL_STATE
} from './explain';

import isDataLake, {
  INITIAL_STATE as DATALAKE_INITIAL_STATE
} from './is-datalake';

import workspace, {
  INITIAL_STATE as WORKSPACE_INITIAL_STATE
} from './workspace';
import aggregationWorkspaceId from './aggregation-workspace-id';
import indexes, {
  INITIAL_STATE as INDEXES_INITIAL_STATE,
} from './indexes';

import { createLoggerAndTelemetry } from '@mongodb-js/compass-logging';

const { debug } = createLoggerAndTelemetry('COMPASS-AGGREGATIONS-UI');

import { getDirectory } from '../utils/get-directory';
import { PipelineStorage } from '../utils/pipeline-storage';

import type { Projection } from './pipeline';

/**
 * The intial state of the root reducer.
 */
export const INITIAL_STATE = {
  appRegistry: APP_REGISTRY_STATE,
  dataService: DS_INITIAL_STATE,
  fields: FIELDS_INITIAL_STATE,
  inputDocuments: INPUT_INITIAL_STATE,
  namespace: NS_INITIAL_STATE,
  env: ENV_INITIAL_STATE,
  isTimeSeries: IS_TIME_SERIES_INITIAL_STATE,
  serverVersion: SV_INITIAL_STATE,
  pipeline: PIPELINE_INITIAL_STATE,
  savedPipeline: SP_INITIAL_STATE,
  restorePipeline: RESTORE_PIPELINE_STATE,
  name: NAME_INITIAL_STATE,
  collationString: COLLATION_STRING_INITIAL_STATE,
  isAtlasDeployed: IS_ATLAS_DEPLOYED_INITIAL_STATE,
  isReadonly: IS_READONLY_INITIAL_STATE,
  comments: COMMENTS_INITIAL_STATE,
  sample: SAMPLE_INITIAL_STATE,
  autoPreview: AUTO_PREVIEW_INITIAL_STATE,
  id: ID_INITIAL_STATE,
  isModified: IS_MODIFIED_INITIAL_STATE,
  importPipeline: IMPORT_PIPELINE_INITIAL_STATE,
  settings: SETTINGS_INITIAL_STATE,
  limit: LIMIT_INITIAL_STATE,
  largeLimit: LARGE_LIMIT_INITIAL_STATE,
  maxTimeMS: MAX_TIME_MS_INITIAL_STATE,
  savingPipeline: SAVING_PIPELINE_INITIAL_STATE,
  projections: PROJECTIONS_INITIAL_STATE as Projection[],
  outResultsFn: OUT_RESULTS_FN_INITIAL_STATE as null | ((namespace: string) => void),
  editViewName: EDIT_VIEW_NAME_INITIAL_STATE,
  sourceName: SOURCE_NAME_INITIAL_STATE,
  isNewPipelineConfirm: IS_NEW_PIPELINE_CONFIRM_STATE,
  updateViewError: UPDATE_VIEW_ERROR_INITIAL_STATE,
  aggregation: AGGREGATION_INITIAL_STATE,
  workspace: WORKSPACE_INITIAL_STATE,
  countDocuments: COUNT_INITIAL_STATE,
  explain: EXPLAIN_INITIAL_STATE,
  isDataLake: DATALAKE_INITIAL_STATE,
  indexes: INDEXES_INITIAL_STATE,
  pipelineBuilder: PIPELINE_BUILDER_INITIAL_STATE,
};

/**
 * Reset action constant.
 */
export const RESET = 'aggregations/reset';

/**
 * Clear the pipeline name.
 */
export const CLEAR_PIPELINE = 'aggregations/CLEAR_PIPELINE';

/**
 * Restore action constant.
 */
export const RESTORE_PIPELINE = 'aggregations/RESTORE_PIPELINE';

/**
 * New pipeline action name.
 */
export const NEW_PIPELINE = 'aggregations/NEW_PIPELINE';

/**
 * Clone pipeline action name.
 */
export const CLONE_PIPELINE = 'aggregations/CLONE_PIPELINE';
>>>>>>> 212302a3

/**
 * The main application reducer.
 *
 * this does not include save state and restore state reducers as those need to
 * be handled differently in the default reducer
 */
const rootReducer = combineReducers({
  appRegistry,
  comments,
  sample,
  autoPreview,
  dataService,
  fields,
  inputDocuments,
  namespace,
  env,
  isTimeSeries,
  serverVersion,
  savedPipeline,
  pipeline,
  name,
  collationString,
  id,
  isModified,
  isAtlasDeployed,
  isReadonly,
  importPipeline,
  settings,
  limit,
  largeLimit,
  maxTimeMS,
  savingPipeline,
  projections,
  editViewName,
  sourceName,
  outResultsFn,
  isNewPipelineConfirm,
  updateViewError,
  aggregation,
  workspace,
  countDocuments,
  aggregationWorkspaceId,
  explain,
  isDataLake,
  indexes,
  pipelineBuilder,
});

export type RootState = ReturnType<typeof rootReducer>;

export default rootReducer;<|MERGE_RESOLUTION|>--- conflicted
+++ resolved
@@ -1,9 +1,9 @@
 import { combineReducers } from 'redux';
-<<<<<<< HEAD
 import dataService from './data-service';
 import fields from './fields';
 import editViewName from './edit-view-name';
 import sourceName from './source-name';
+import pipelineBuilder from './pipeline-builder';
 import inputDocuments from './input-documents';
 import namespace from './namespace';
 import env from './env';
@@ -38,179 +38,6 @@
 import workspace from './workspace';
 import aggregationWorkspaceId from './aggregation-workspace-id';
 import indexes from './indexes';
-=======
-import type { AnyAction, Reducer } from 'redux';
-import type { ThunkAction } from 'redux-thunk';
-import { ObjectId } from 'bson';
-import isEmpty from 'lodash.isempty';
-import fs from 'fs';
-import path from 'path';
-
-import dataService, { INITIAL_STATE as DS_INITIAL_STATE } from './data-service';
-import fields, { INITIAL_STATE as FIELDS_INITIAL_STATE } from './fields';
-import editViewName, { INITIAL_STATE as EDIT_VIEW_NAME_INITIAL_STATE } from './edit-view-name';
-import sourceName, { INITIAL_STATE as SOURCE_NAME_INITIAL_STATE } from './source-name';
-
-import pipelineBuilder, {
-  INITIAL_STATE as PIPELINE_BUILDER_INITIAL_STATE
-} from './pipeline-builder';
-
-import inputDocuments, {
-  INITIAL_STATE as INPUT_INITIAL_STATE
-} from './input-documents';
-import namespace, {
-  INITIAL_STATE as NS_INITIAL_STATE
-} from './namespace';
-import env, {
-  INITIAL_STATE as ENV_INITIAL_STATE
-} from './env';
-import isTimeSeries, {
-  INITIAL_STATE as IS_TIME_SERIES_INITIAL_STATE
-} from './is-time-series';
-import serverVersion, {
-  INITIAL_STATE as SV_INITIAL_STATE
-} from './server-version';
-import isModified, {
-  INITIAL_STATE as IS_MODIFIED_INITIAL_STATE
-} from './is-modified';
-import pipeline, {
-  runStage,
-  INITIAL_STATE as PIPELINE_INITIAL_STATE
-} from './pipeline';
-import name, { INITIAL_STATE as NAME_INITIAL_STATE } from './name';
-import limit, { INITIAL_STATE as LIMIT_INITIAL_STATE } from './limit';
-import largeLimit, {
-  INITIAL_STATE as LARGE_LIMIT_INITIAL_STATE
-} from './large-limit';
-import isAtlasDeployed, {
-  INITIAL_STATE as IS_ATLAS_DEPLOYED_INITIAL_STATE
-} from './is-atlas-deployed';
-import isReadonly, {
-  INITIAL_STATE as IS_READONLY_INITIAL_STATE
-} from './is-readonly';
-import maxTimeMS, {
-  INITIAL_STATE as MAX_TIME_MS_INITIAL_STATE
-} from './max-time-ms';
-import collationString, {
-  getCollationStateFromString,
-  INITIAL_STATE as COLLATION_STRING_INITIAL_STATE
-} from './collation-string';
-import comments, { INITIAL_STATE as COMMENTS_INITIAL_STATE } from './comments';
-import sample, { INITIAL_STATE as SAMPLE_INITIAL_STATE } from './sample';
-import autoPreview, {
-  INITIAL_STATE as AUTO_PREVIEW_INITIAL_STATE
-} from './auto-preview';
-import id, { INITIAL_STATE as ID_INITIAL_STATE } from './id';
-import savedPipeline, {
-  updatePipelineList,
-  INITIAL_STATE as SP_INITIAL_STATE
-} from './saved-pipeline';
-import restorePipeline, {
-  INITIAL_STATE as RESTORE_PIPELINE_STATE
-} from './restore-pipeline';
-import importPipeline, {
-  INITIAL_STATE as IMPORT_PIPELINE_INITIAL_STATE
-} from './import-pipeline';
-import appRegistry, {
-  localAppRegistryEmit,
-  globalAppRegistryEmit,
-  INITIAL_STATE as APP_REGISTRY_STATE
-} from '@mongodb-js/mongodb-redux-common/app-registry';
-import settings, {
-  INITIAL_STATE as SETTINGS_INITIAL_STATE
-} from './settings';
-import savingPipeline, {
-  INITIAL_STATE as SAVING_PIPELINE_INITIAL_STATE
-} from './saving-pipeline';
-import outResultsFn, {
-  INITIAL_STATE as OUT_RESULTS_FN_INITIAL_STATE
-} from './out-results-fn';
-import projections, {
-  INITIAL_STATE as PROJECTIONS_INITIAL_STATE,
-} from './projections';
-import isNewPipelineConfirm, {
-  INITIAL_STATE as IS_NEW_PIPELINE_CONFIRM_STATE
-} from './is-new-pipeline-confirm';
-import { generateStage } from './stage';
-import updateViewError, {
-  INITIAL_STATE as UPDATE_VIEW_ERROR_INITIAL_STATE
-} from './update-view';
-import aggregation, {
-  INITIAL_STATE as AGGREGATION_INITIAL_STATE
-} from './aggregation';
-import countDocuments, {
-  INITIAL_STATE as COUNT_INITIAL_STATE
-} from './count-documents';
-
-import explain, {
-  INITIAL_STATE as EXPLAIN_INITIAL_STATE
-} from './explain';
-
-import isDataLake, {
-  INITIAL_STATE as DATALAKE_INITIAL_STATE
-} from './is-datalake';
-
-import workspace, {
-  INITIAL_STATE as WORKSPACE_INITIAL_STATE
-} from './workspace';
-import aggregationWorkspaceId from './aggregation-workspace-id';
-import indexes, {
-  INITIAL_STATE as INDEXES_INITIAL_STATE,
-} from './indexes';
-
-import { createLoggerAndTelemetry } from '@mongodb-js/compass-logging';
-
-const { debug } = createLoggerAndTelemetry('COMPASS-AGGREGATIONS-UI');
-
-import { getDirectory } from '../utils/get-directory';
-import { PipelineStorage } from '../utils/pipeline-storage';
-
-import type { Projection } from './pipeline';
-
-/**
- * The intial state of the root reducer.
- */
-export const INITIAL_STATE = {
-  appRegistry: APP_REGISTRY_STATE,
-  dataService: DS_INITIAL_STATE,
-  fields: FIELDS_INITIAL_STATE,
-  inputDocuments: INPUT_INITIAL_STATE,
-  namespace: NS_INITIAL_STATE,
-  env: ENV_INITIAL_STATE,
-  isTimeSeries: IS_TIME_SERIES_INITIAL_STATE,
-  serverVersion: SV_INITIAL_STATE,
-  pipeline: PIPELINE_INITIAL_STATE,
-  savedPipeline: SP_INITIAL_STATE,
-  restorePipeline: RESTORE_PIPELINE_STATE,
-  name: NAME_INITIAL_STATE,
-  collationString: COLLATION_STRING_INITIAL_STATE,
-  isAtlasDeployed: IS_ATLAS_DEPLOYED_INITIAL_STATE,
-  isReadonly: IS_READONLY_INITIAL_STATE,
-  comments: COMMENTS_INITIAL_STATE,
-  sample: SAMPLE_INITIAL_STATE,
-  autoPreview: AUTO_PREVIEW_INITIAL_STATE,
-  id: ID_INITIAL_STATE,
-  isModified: IS_MODIFIED_INITIAL_STATE,
-  importPipeline: IMPORT_PIPELINE_INITIAL_STATE,
-  settings: SETTINGS_INITIAL_STATE,
-  limit: LIMIT_INITIAL_STATE,
-  largeLimit: LARGE_LIMIT_INITIAL_STATE,
-  maxTimeMS: MAX_TIME_MS_INITIAL_STATE,
-  savingPipeline: SAVING_PIPELINE_INITIAL_STATE,
-  projections: PROJECTIONS_INITIAL_STATE as Projection[],
-  outResultsFn: OUT_RESULTS_FN_INITIAL_STATE as null | ((namespace: string) => void),
-  editViewName: EDIT_VIEW_NAME_INITIAL_STATE,
-  sourceName: SOURCE_NAME_INITIAL_STATE,
-  isNewPipelineConfirm: IS_NEW_PIPELINE_CONFIRM_STATE,
-  updateViewError: UPDATE_VIEW_ERROR_INITIAL_STATE,
-  aggregation: AGGREGATION_INITIAL_STATE,
-  workspace: WORKSPACE_INITIAL_STATE,
-  countDocuments: COUNT_INITIAL_STATE,
-  explain: EXPLAIN_INITIAL_STATE,
-  isDataLake: DATALAKE_INITIAL_STATE,
-  indexes: INDEXES_INITIAL_STATE,
-  pipelineBuilder: PIPELINE_BUILDER_INITIAL_STATE,
-};
 
 /**
  * Reset action constant.
@@ -236,7 +63,6 @@
  * Clone pipeline action name.
  */
 export const CLONE_PIPELINE = 'aggregations/CLONE_PIPELINE';
->>>>>>> 212302a3
 
 /**
  * The main application reducer.
