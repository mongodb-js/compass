import type { Reducer } from 'redux';
import type { AggregateOptions, Document } from 'mongodb';
import type { ThunkAction } from 'redux-thunk';
import type { RootState } from '.';
import { DEFAULT_MAX_TIME_MS } from '../constants';
import { generateStage } from './stage';
import { globalAppRegistryEmit } from '@mongodb-js/mongodb-redux-common/app-registry';
import { aggregatePipeline } from '../utils/cancellable-aggregation';
<<<<<<< HEAD
=======
import { ActionTypes as WorkspaceActionTypes } from './workspace';
import type { Actions as WorkspaceActions } from './workspace';

>>>>>>> 3677d72f
import createLogger from '@mongodb-js/compass-logging';

const { log, mongoLogId } = createLogger('compass-aggregations');

export enum ActionTypes {
  AggregationStarted = 'compass-aggregations/aggregationStarted',
  AggregationFinished = 'compass-aggregations/aggregationFinished',
  AggregationFailed = 'compass-aggregations/aggregationFailed',
  LastPageReached = 'compass-aggregations/lastPageReached',
}

type AggregationStartedAction = {
  type: ActionTypes.AggregationStarted;
  abortController: AbortController;
};

type AggregationFinishedAction = {
  type: ActionTypes.AggregationFinished;
  documents: Document[];
  page: number;
  isLast: boolean;
};

type AggregationFailedAction = {
  type: ActionTypes.AggregationFailed;
  error: string;
};

type LastPageReachedAction = {
  type: ActionTypes.LastPageReached;
  page: number;
};

export type Actions =
  | AggregationStartedAction
  | AggregationFinishedAction
  | AggregationFailedAction
  | LastPageReachedAction;

export type State = {
  documents: Document[];
  page: number;
  limit: number;
  isLast: boolean;
  loading: boolean;
  abortController?: AbortController;
  error?: string;
};

export const INITIAL_STATE: State = {
  documents: [],
  page: 1,
  limit: 20,
  isLast: false,
  loading: false,
};

const reducer: Reducer<State, Actions | WorkspaceActions> = (state = INITIAL_STATE, action) => {
  switch (action.type) {
    case WorkspaceActionTypes.WorkspaceChanged:
      return {
        ...INITIAL_STATE,
        page: 1,
        limit: 20,
      };
    case ActionTypes.AggregationStarted:
      return {
        ...state,
        loading: true,
        error: undefined,
        documents: [],
        abortController: action.abortController,
      };
    case ActionTypes.AggregationFinished:
      return {
        ...state,
        isLast: action.isLast,
        page: action.page,
        documents: action.documents,
        loading: false,
        abortController: undefined,
        error: undefined,
      };
    case ActionTypes.AggregationFailed:
      return {
        ...state,
        documents: [],
        loading: false,
        abortController: undefined,
        error: action.error,
      };
    case ActionTypes.LastPageReached:
      return {
        ...state,
        isLast: true,
        loading: false,
        page: action.page,
      };
    default:
      return state;
  }
};

export const runAggregation = (): ThunkAction<
  void,
  RootState,
  void,
  Actions
> => {
  return (dispatch) => dispatch(fetchAggregationData(1));
};

export const fetchPrevPage = (): ThunkAction<
  void,
  RootState,
  void,
  Actions
> => {
  return (dispatch, getState) => {
    const {
      aggregation: { page }
    } = getState();
    if (page <= 1) {
      return;
    }
    dispatch(fetchAggregationData(page - 1));
  };
};

export const fetchNextPage = (): ThunkAction<
  void,
  RootState,
  void,
  Actions
> => {
  return (dispatch, getState) => {
    const {
      aggregation: { isLast, page }
    } = getState();
    if (isLast) {
      return;
    }
    dispatch(fetchAggregationData(page + 1));
  };
};

export const cancelAggregation = (): ThunkAction<
  void,
  RootState,
  void,
  Actions
> => {
  return (_dispatch, getState) => {
    const {
      aggregation: { abortController },
    } = getState();
    abortController?.abort();
  };
};

const fetchAggregationData = (page: number): ThunkAction<
  void,
  RootState,
  void,
  Actions
> => {
  return async (dispatch, getState) => {
    const {
      pipeline,
      namespace,
      maxTimeMS,
      collation,
      dataService: { dataService },
      aggregation: { limit },
    } = getState();

    if (!dataService) {
      return;
    }

    try {
      const abortController = new AbortController();
      const signal = abortController.signal;
      dispatch({
        type: ActionTypes.AggregationStarted,
        abortController,
      });

      const stages = pipeline.map(generateStage).filter(x => Object.keys(x).length > 0);
      const options: AggregateOptions = {
        maxTimeMS: maxTimeMS || DEFAULT_MAX_TIME_MS,
        allowDiskUse: true,
        collation: collation || undefined,
      };

      const documents = await aggregatePipeline(
        dataService,
        signal,
        namespace,
        stages,
        options,
        (page - 1) * limit,
        limit,
      );

      if (documents.length === 0) {
        dispatch({ type: ActionTypes.LastPageReached, page });
      } else {
        dispatch({
          type: ActionTypes.AggregationFinished,
          documents,
          page,
          isLast: documents.length < limit,
        });
      }
    } catch (e) {
      dispatch({
        type: ActionTypes.AggregationFailed,
        error: (e as Error).message,
      });
      log.warn(mongoLogId(1001000106), 'Aggregations', 'Failed to run aggregation');
    }
  }
};

export const exportAggregationResults = (): ThunkAction<
  void,
  RootState,
  void,
  Actions
> => {
  return (dispatch, getState) => {
    const {
      pipeline,
      namespace,
      maxTimeMS,
      collation,
    } = getState();
    
    const stages = pipeline
      .map(generateStage)
      .filter((stage) => Object.keys(stage).length > 0);
    const options: AggregateOptions = {
      maxTimeMS: maxTimeMS ?? DEFAULT_MAX_TIME_MS,
      allowDiskUse: true,
      collation: collation || undefined,
    };
    dispatch(globalAppRegistryEmit('open-export', { namespace, aggregation: {
      stages, options
    }, count: 0 }));
    return;
  }
}
export default reducer;<|MERGE_RESOLUTION|>--- conflicted
+++ resolved
@@ -6,12 +6,9 @@
 import { generateStage } from './stage';
 import { globalAppRegistryEmit } from '@mongodb-js/mongodb-redux-common/app-registry';
 import { aggregatePipeline } from '../utils/cancellable-aggregation';
-<<<<<<< HEAD
-=======
 import { ActionTypes as WorkspaceActionTypes } from './workspace';
 import type { Actions as WorkspaceActions } from './workspace';
 
->>>>>>> 3677d72f
 import createLogger from '@mongodb-js/compass-logging';
 
 const { log, mongoLogId } = createLogger('compass-aggregations');
@@ -250,7 +247,7 @@
       maxTimeMS,
       collation,
     } = getState();
-    
+
     const stages = pipeline
       .map(generateStage)
       .filter((stage) => Object.keys(stage).length > 0);
@@ -259,9 +256,11 @@
       allowDiskUse: true,
       collation: collation || undefined,
     };
-    dispatch(globalAppRegistryEmit('open-export', { namespace, aggregation: {
-      stages, options
-    }, count: 0 }));
+    dispatch(globalAppRegistryEmit('open-export', {
+      namespace, aggregation: {
+        stages, options
+      }, count: 0
+    }));
     return;
   }
 }
