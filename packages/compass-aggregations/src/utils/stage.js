--- conflicted
+++ resolved
@@ -91,22 +91,15 @@
     .filter((op) => supportsVersion(op, serverVersion))
     .filter((op) => supportsNamespace(op, namespaceType))
 
-<<<<<<< HEAD
-    return isSupportedVersion({ oVersion: o.version, version: cleanVersion }) &&
-      isSupportedEnv({ oEnv: o.env, env }) ||
-      isAtlasOnly(o.env);
-  });
+    // we want to display Atlas-only stages
+    // also when connected to on-prem / localhost
+    // in order to improve their discoverability:
+    .filter((op) => isAtlasOnly(op.env) || supportsEnv(op, env))
+    .map(obj => ({ ...obj }))
 };
 
 export const mapPipelineToStages = (pipeline) => {
   return pipeline
     .map(generateStage)
     .filter((stage) => Object.keys(stage).length > 0);
-=======
-    // we want to display Atlas-only stages
-    // also when connected to on-prem / localhost
-    // in order to improve their discoverability:
-    .filter((op) => isAtlasOnly(op.env) || supportsEnv(op, env))
-    .map(obj => ({ ...obj }))
->>>>>>> ef20d520
 };