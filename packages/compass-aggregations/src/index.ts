import { registerHadronPlugin } from 'hadron-app-registry';
import { AggregationsPlugin } from './plugin';
import { activateAggregationsPlugin } from './stores/store';
import { Aggregations } from './components/aggregations';
import { activateCreateViewPlugin } from './stores/create-view';
import StageEditor from './components/stage-editor';
import CreateViewModal from './components/create-view-modal';
import {
  dataServiceLocator,
  type DataServiceLocator,
} from 'mongodb-data-service/provider';
import { createLoggerAndTelemetryLocator } from '@mongodb-js/compass-logging/provider';
import type {
  OptionalDataServiceProps,
  RequiredDataServiceProps,
} from './modules/data-service';
import { mongoDBInstanceLocator } from '@mongodb-js/compass-app-stores/provider';
import { workspacesServiceLocator } from '@mongodb-js/compass-workspaces/provider';
import { preferencesLocator } from 'compass-preferences-model/provider';
<<<<<<< HEAD
import { atlasAuthServiceLocator } from '@mongodb-js/atlas-service/provider';
import { atlasAiServiceLocator } from '@mongodb-js/compass-generative-ai/provider';
=======
import { pipelineStorageLocator } from '@mongodb-js/my-queries-storage/provider';
>>>>>>> bdedd77e

export const CompassAggregationsHadronPlugin = registerHadronPlugin(
  {
    name: 'CompassAggregations',
    component: AggregationsPlugin,
    activate: activateAggregationsPlugin,
  },
  {
    dataService: dataServiceLocator as DataServiceLocator<
      RequiredDataServiceProps,
      OptionalDataServiceProps
    >,
    workspaces: workspacesServiceLocator,
    instance: mongoDBInstanceLocator,
    preferences: preferencesLocator,
    logger: createLoggerAndTelemetryLocator('COMPASS-AGGREGATIONS-UI'),
<<<<<<< HEAD
    atlasAuthService: atlasAuthServiceLocator,
    atlasAiService: atlasAiServiceLocator,
=======
    pipelineStorage: pipelineStorageLocator,
>>>>>>> bdedd77e
  }
);

export const CompassAggregationsPlugin = {
  name: 'Aggregations',
  component: CompassAggregationsHadronPlugin,
};

export const CreateViewPlugin = registerHadronPlugin(
  {
    name: 'CreateView',
    component: CreateViewModal,
    activate: activateCreateViewPlugin,
  },
  {
    dataService: dataServiceLocator as DataServiceLocator<'createView'>,
    logger: createLoggerAndTelemetryLocator('COMPASS-CREATE-VIEW-UI'),
    workspaces: workspacesServiceLocator,
  }
);

export default AggregationsPlugin;
export { Aggregations, StageEditor };<|MERGE_RESOLUTION|>--- conflicted
+++ resolved
@@ -17,12 +17,9 @@
 import { mongoDBInstanceLocator } from '@mongodb-js/compass-app-stores/provider';
 import { workspacesServiceLocator } from '@mongodb-js/compass-workspaces/provider';
 import { preferencesLocator } from 'compass-preferences-model/provider';
-<<<<<<< HEAD
 import { atlasAuthServiceLocator } from '@mongodb-js/atlas-service/provider';
 import { atlasAiServiceLocator } from '@mongodb-js/compass-generative-ai/provider';
-=======
 import { pipelineStorageLocator } from '@mongodb-js/my-queries-storage/provider';
->>>>>>> bdedd77e
 
 export const CompassAggregationsHadronPlugin = registerHadronPlugin(
   {
@@ -39,12 +36,9 @@
     instance: mongoDBInstanceLocator,
     preferences: preferencesLocator,
     logger: createLoggerAndTelemetryLocator('COMPASS-AGGREGATIONS-UI'),
-<<<<<<< HEAD
     atlasAuthService: atlasAuthServiceLocator,
     atlasAiService: atlasAiServiceLocator,
-=======
     pipelineStorage: pipelineStorageLocator,
->>>>>>> bdedd77e
   }
 );
 
