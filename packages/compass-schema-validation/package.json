--- conflicted
+++ resolved
@@ -72,20 +72,6 @@
     "redux-thunk": "^2.3.0"
   },
   "devDependencies": {
-<<<<<<< HEAD
-    "@babel/cli": "^7.14.3",
-    "@babel/core": "^7.14.3",
-    "@babel/plugin-proposal-decorators": "^7.14.2",
-    "@babel/plugin-syntax-dynamic-import": "^7.8.3",
-    "@babel/preset-env": "^7.14.2",
-    "@babel/preset-react": "^7.13.13",
-    "@babel/register": "^7.13.16",
-    "@hot-loader/react-dom": "^16.9.0",
-    "@mongodb-js/compass-components": "^0.15.0",
-    "@mongodb-js/compass-logging": "^0.12.0",
-    "autoprefixer": "^9.4.6",
-    "babel-loader": "^8.2.2",
-=======
     "@mongodb-js/compass-components": "^0.16.0",
     "@mongodb-js/compass-crud": "^12.26.0",
     "@mongodb-js/compass-logging": "^0.13.0",
@@ -94,7 +80,6 @@
     "@mongodb-js/prettier-config-compass": "^0.5.0",
     "@mongodb-js/tsconfig-compass": "^0.6.0",
     "@mongodb-js/webpack-config-compass": "^0.10.0",
->>>>>>> ae9078aa
     "bson": "^4.4.1",
     "chai": "^4.2.0",
     "classnames": "^2.2.6",
@@ -123,13 +108,7 @@
     "sinon": "^8.1.1"
   },
   "dependencies": {
-<<<<<<< HEAD
-    "@mongodb-js/compass-crud": "^12.24.0",
-    "@mongodb-js/mongodb-redux-common": "^1.12.0",
-    "decomment": "^0.9.2",
-=======
     "@mongodb-js/mongodb-redux-common": "^1.13.0",
->>>>>>> ae9078aa
     "javascript-stringify": "^2.0.1",
     "lodash": "^4.17.15",
     "react-bootstrap": "*",
