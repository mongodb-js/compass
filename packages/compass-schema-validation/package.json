{
  "name": "@mongodb-js/compass-schema-validation",
  "description": "Compass plugin for document JSON schema validation",
  "author": {
    "name": "MongoDB Inc",
    "email": "compass@mongodb.com"
  },
  "private": true,
  "version": "6.33.0",
  "repository": {
    "type": "git",
    "url": "https://github.com/mongodb-js/compass.git"
  },
  "license": "SSPL",
  "homepage": "https://github.com/mongodb-js/compass",
  "bugs": {
    "url": "https://jira.mongodb.org/projects/COMPASS/issues",
    "email": "compass@mongodb.com"
  },
  "files": [
    "dist"
  ],
  "main": "dist/index.js",
  "compass:main": "src/index.ts",
  "types": "dist/index.d.ts",
  "exports": {
    ".": "./dist/index.js"
  },
  "compass:exports": {
    ".": "./src/index.ts"
  },
  "scripts": {
    "bootstrap": "npm run compile",
    "compile": "tsc -p tsconfig.json",
    "typecheck": "tsc -p tsconfig-lint.json --noEmit",
    "eslint": "eslint",
    "prettier": "prettier",
    "lint": "npm run eslint . && npm run prettier -- --check .",
    "depcheck": "compass-scripts check-peer-deps && depcheck",
    "check": "npm run typecheck && npm run lint && npm run depcheck",
    "check-ci": "npm run check",
    "test": "mocha",
    "test-electron": "xvfb-maybe electron-mocha --no-sandbox",
    "test-cov": "nyc --compact=false --produce-source-map=false -x \"**/*.spec.*\" --reporter=lcov --reporter=text --reporter=html npm run test",
    "test-watch": "npm run test -- --watch",
    "test-ci": "npm run test-cov",
    "test-ci-electron": "npm run test-electron",
    "reformat": "npm run eslint . -- --fix && npm run prettier -- --write ."
  },
  "devDependencies": {
    "@mongodb-js/eslint-config-compass": "^1.1.2",
    "@mongodb-js/mocha-config-compass": "^1.3.9",
    "@mongodb-js/prettier-config-compass": "^1.0.2",
    "@mongodb-js/tsconfig-compass": "^1.0.4",
    "@mongodb-js/compass-telemetry": "^1.0.0",
    "chai": "^4.2.0",
    "depcheck": "^1.4.1",
    "electron": "^29.4.2",
    "electron-mocha": "^12.2.0",
    "enzyme": "^3.11.0",
    "eslint": "^7.25.0",
    "hadron-ipc": "^3.2.16",
    "mocha": "^10.2.0",
    "mongodb-instance-model": "^12.22.1",
    "nyc": "^15.1.0",
    "react-dom": "^17.0.2",
    "sinon": "^8.1.1",
    "typescript": "^5.0.4"
  },
  "dependencies": {
<<<<<<< HEAD
    "@mongodb-js/compass-app-stores": "^7.18.0",
    "@mongodb-js/compass-collection": "^4.31.0",
    "@mongodb-js/compass-components": "^1.25.1",
    "@mongodb-js/compass-connections": "^1.32.0",
    "@mongodb-js/compass-crud": "^13.32.0",
    "@mongodb-js/compass-editor": "^0.24.1",
    "@mongodb-js/compass-field-store": "^9.7.0",
    "@mongodb-js/compass-logging": "^1.3.0",
=======
    "@mongodb-js/compass-app-stores": "^7.19.0",
    "@mongodb-js/compass-collection": "^4.32.0",
    "@mongodb-js/compass-components": "^1.26.0",
    "@mongodb-js/compass-connections": "^1.33.0",
    "@mongodb-js/compass-crud": "^13.33.0",
    "@mongodb-js/compass-editor": "^0.25.0",
    "@mongodb-js/compass-field-store": "^9.8.0",
    "@mongodb-js/compass-logging": "^1.3.1",
    "@mongodb-js/compass-telemetry": "^1.0.1",
>>>>>>> 5d49e659
    "bson": "^6.7.0",
    "compass-preferences-model": "^2.23.1",
    "hadron-app-registry": "^9.1.12",
    "javascript-stringify": "^2.0.1",
    "lodash": "^4.17.21",
    "mongodb-ns": "^2.4.2",
    "mongodb-query-parser": "^4.1.2",
    "prop-types": "^15.7.2",
    "react": "^17.0.2",
    "react-redux": "^8.1.3",
    "redux": "^4.2.1",
    "redux-thunk": "^2.4.2",
    "semver": "^7.6.2"
  },
  "is_compass_plugin": true
}<|MERGE_RESOLUTION|>--- conflicted
+++ resolved
@@ -68,16 +68,6 @@
     "typescript": "^5.0.4"
   },
   "dependencies": {
-<<<<<<< HEAD
-    "@mongodb-js/compass-app-stores": "^7.18.0",
-    "@mongodb-js/compass-collection": "^4.31.0",
-    "@mongodb-js/compass-components": "^1.25.1",
-    "@mongodb-js/compass-connections": "^1.32.0",
-    "@mongodb-js/compass-crud": "^13.32.0",
-    "@mongodb-js/compass-editor": "^0.24.1",
-    "@mongodb-js/compass-field-store": "^9.7.0",
-    "@mongodb-js/compass-logging": "^1.3.0",
-=======
     "@mongodb-js/compass-app-stores": "^7.19.0",
     "@mongodb-js/compass-collection": "^4.32.0",
     "@mongodb-js/compass-components": "^1.26.0",
@@ -87,7 +77,6 @@
     "@mongodb-js/compass-field-store": "^9.8.0",
     "@mongodb-js/compass-logging": "^1.3.1",
     "@mongodb-js/compass-telemetry": "^1.0.1",
->>>>>>> 5d49e659
     "bson": "^6.7.0",
     "compass-preferences-model": "^2.23.1",
     "hadron-app-registry": "^9.1.12",
