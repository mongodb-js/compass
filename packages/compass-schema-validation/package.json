--- conflicted
+++ resolved
@@ -73,14 +73,9 @@
     "@mongodb-js/compass-connections": "^1.32.0",
     "@mongodb-js/compass-crud": "^13.32.0",
     "@mongodb-js/compass-editor": "^0.24.1",
-<<<<<<< HEAD
-    "@mongodb-js/compass-field-store": "^9.6.0",
-    "@mongodb-js/compass-logging": "^1.2.18",
-    "@mongodb-js/compass-telemetry": "^1.0.0",
-=======
     "@mongodb-js/compass-field-store": "^9.7.0",
     "@mongodb-js/compass-logging": "^1.3.0",
->>>>>>> d9383fe8
+    "@mongodb-js/compass-telemetry": "^1.0.0",
     "bson": "^6.7.0",
     "compass-preferences-model": "^2.23.0",
     "hadron-app-registry": "^9.1.11",
