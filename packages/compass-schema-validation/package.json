{
  "name": "@mongodb-js/compass-schema-validation",
  "productName": "Compass Json Schema Validation plugin",
  "version": "6.3.0",
  "description": "Compass plugin for document JSON schema validation",
  "author": {
    "name": "MongoDB Inc",
    "email": "compass@mongodb.com"
  },
  "publishConfig": {
    "access": "public"
  },
  "repository": {
    "type": "git",
    "url": "https://github.com/mongodb-js/compass.git"
  },
  "license": "SSPL",
  "homepage": "https://github.com/mongodb-js/compass",
  "bugs": {
    "url": "https://jira.mongodb.org/projects/COMPASS/issues",
    "email": "compass@mongodb.com"
  },
  "files": [
    "dist"
  ],
  "main": "dist/index.js",
  "compass:main": "src/index.js",
  "exports": {
    "browser": "./dist/browser.js",
    "require": "./dist/index.js"
  },
  "compass:exports": {
    ".": "./src/index.js"
  },
  "scripts": {
    "prepublishOnly": "npm run compile && compass-scripts check-exports-exist",
    "compile": "npm run webpack -- --mode production",
    "prewebpack": "rimraf ./dist",
    "webpack": "webpack-compass",
    "analyze": "npm run webpack -- --mode production --analyze",
    "typecheck": "tsc -p tsconfig-lint.json --noEmit",
    "eslint": "eslint",
    "prettier": "prettier",
    "lint": "npm run eslint . && npm run prettier -- --check .",
    "depcheck": "compass-scripts check-peer-deps && depcheck",
    "check": "npm run typecheck && npm run lint && npm run depcheck",
    "check-ci": "npm run check",
    "test": "mocha",
    "test-electron": "xvfb-maybe electron-mocha --no-sandbox",
    "test-cov": "nyc -x \"**/*.spec.*\" --reporter=lcov --reporter=text --reporter=html npm run test",
    "test-watch": "npm run test -- --watch",
    "test-ci": "npm run test-cov",
    "test-ci-electron": "npm run test-electron",
    "reformat": "npm run prettier -- --write ."
  },
  "peerDependencies": {
    "@mongodb-js/compass-components": "^1.3.0",
    "@mongodb-js/compass-editor": "^0.2.0",
    "@mongodb-js/compass-crud": "^13.3.0",
    "@mongodb-js/compass-logging": "^1.1.1",
    "@mongodb-js/mongodb-redux-common": "^2.0.2",
    "bson": "^4.4.1",
<<<<<<< HEAD
=======
    "compass-preferences-model": "^2.3.0",
    "hadron-react-buttons": "^6.0.2",
>>>>>>> 811f4791
    "react": "^16.14.0"
  },
  "devDependencies": {
    "@mongodb-js/eslint-config-compass": "^1.0.1",
    "@mongodb-js/mocha-config-compass": "^1.0.1",
    "@mongodb-js/prettier-config-compass": "^1.0.0",
    "@mongodb-js/tsconfig-compass": "^1.0.1",
    "@mongodb-js/webpack-config-compass": "^1.0.3",
    "chai": "^4.2.0",
    "classnames": "^2.2.6",
    "depcheck": "^1.4.1",
    "electron": "^15.5.7",
    "enzyme": "^3.11.0",
    "eslint": "^7.25.0",
    "hadron-app": "^5.2.0",
    "hadron-app-registry": "^9.0.2",
    "hadron-ipc": "^3.1.0",
    "javascript-stringify": "^2.0.1",
    "less": "^3.11.1",
    "lodash": "^4.17.15",
    "mocha": "^8.4.0",
    "mongodb-data-service": "^22.2.0",
    "mongodb-instance-model": "^12.2.0",
    "mongodb-ns": "^2.4.0",
    "mongodb-query-parser": "^2.4.6",
    "nyc": "^15.0.0",
    "prop-types": "^15.7.2",
    "react-dom": "^16.14.0",
    "react-redux": "^8.0.2",
    "redux": "^4.2.0",
    "redux-thunk": "^2.3.0",
    "rimraf": "^3.0.1",
    "semver": "^5.7.1",
    "sinon": "^8.1.1"
  },
  "dependencies": {
    "@mongodb-js/compass-components": "^1.3.0",
    "@mongodb-js/compass-editor": "^0.2.0",
    "@mongodb-js/compass-crud": "^13.3.0",
    "@mongodb-js/compass-logging": "^1.1.1",
    "@mongodb-js/mongodb-redux-common": "^2.0.2",
    "bson": "^4.4.1",
<<<<<<< HEAD
=======
    "compass-preferences-model": "^2.3.0",
    "hadron-react-buttons": "^6.0.2",
>>>>>>> 811f4791
    "react": "^16.14.0"
  }
}<|MERGE_RESOLUTION|>--- conflicted
+++ resolved
@@ -60,12 +60,8 @@
     "@mongodb-js/compass-logging": "^1.1.1",
     "@mongodb-js/mongodb-redux-common": "^2.0.2",
     "bson": "^4.4.1",
-<<<<<<< HEAD
-=======
     "compass-preferences-model": "^2.3.0",
-    "hadron-react-buttons": "^6.0.2",
->>>>>>> 811f4791
-    "react": "^16.14.0"
+  "react": "^16.14.0"
   },
   "devDependencies": {
     "@mongodb-js/eslint-config-compass": "^1.0.1",
@@ -107,11 +103,7 @@
     "@mongodb-js/compass-logging": "^1.1.1",
     "@mongodb-js/mongodb-redux-common": "^2.0.2",
     "bson": "^4.4.1",
-<<<<<<< HEAD
-=======
     "compass-preferences-model": "^2.3.0",
-    "hadron-react-buttons": "^6.0.2",
->>>>>>> 811f4791
     "react": "^16.14.0"
   }
 }