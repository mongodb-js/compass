--- conflicted
+++ resolved
@@ -69,20 +69,6 @@
     "typescript": "^5.0.4"
   },
   "dependencies": {
-<<<<<<< HEAD
-    "@mongodb-js/compass-app-stores": "^7.36.5",
-    "@mongodb-js/compass-collection": "^4.49.5",
-    "@mongodb-js/compass-components": "^1.34.5",
-    "@mongodb-js/compass-connections": "^1.50.5",
-    "@mongodb-js/compass-crud": "^13.50.5",
-    "@mongodb-js/compass-editor": "^0.36.5",
-    "@mongodb-js/compass-field-store": "^9.25.5",
-    "@mongodb-js/compass-logging": "^1.6.5",
-    "@mongodb-js/compass-schema": "^6.51.5",
-    "@mongodb-js/compass-telemetry": "^1.4.5",
-    "@mongodb-js/compass-workspaces": "^0.31.5",
-    "@mongodb-js/mongodb-constants": "^0.11.0",
-=======
     "@mongodb-js/compass-app-stores": "^7.36.6",
     "@mongodb-js/compass-collection": "^4.49.6",
     "@mongodb-js/compass-components": "^1.34.6",
@@ -94,7 +80,7 @@
     "@mongodb-js/compass-schema": "^6.51.6",
     "@mongodb-js/compass-telemetry": "^1.4.6",
     "@mongodb-js/compass-workspaces": "^0.31.6",
->>>>>>> 68d04004
+    "@mongodb-js/mongodb-constants": "^0.11.0",
     "bson": "^6.10.3",
     "compass-preferences-model": "^2.33.6",
     "hadron-app-registry": "^9.4.6",
