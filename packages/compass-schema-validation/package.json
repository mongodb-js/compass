--- conflicted
+++ resolved
@@ -93,16 +93,8 @@
     "hadron-react-buttons": "^5.9.0",
     "hadron-react-components": "^5.15.0",
     "less": "^3.11.1",
-<<<<<<< HEAD
     "mocha": "^8.4.0",
-    "mongodb-ace-autocompleter": "^1.0.0",
-=======
-    "less-loader": "^7.3.0",
-    "mocha": "^5.0.0",
-    "mocha-webpack": "^2.0.0-beta.0",
     "mongodb-ace-autocompleter": "^1.1.1",
-    "mongodb-connection-model": "^21.17.0",
->>>>>>> d261167a
     "mongodb-data-service": "^21.21.0",
     "mongodb-ns": "^2.4.0",
     "mongodb-query-parser": "^2.4.6",
