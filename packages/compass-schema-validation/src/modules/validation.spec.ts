import { expect } from 'chai';
import { stringify as javascriptStringify } from 'javascript-stringify';

import reducer, {
  checkValidator,
  validationActionChanged,
  validationLevelChanged,
  validatorChanged,
  validationFetched,
  validationCanceled,
  validationSaveFailed,
<<<<<<< HEAD
  syntaxErrorOccurred,
=======
  validationFromCollection,
>>>>>>> 14fe15b9
  VALIDATOR_CHANGED,
  VALIDATION_CANCELED,
  VALIDATION_SAVE_FAILED,
  VALIDATION_FETCHED,
  VALIDATION_ACTION_CHANGED,
  VALIDATION_LEVEL_CHANGED,
} from './validation';

describe('validation module', function () {
  describe('#checkValidator', function () {
    it('returns parsed JS validation query and error information', function () {
      expect(
        checkValidator("{ $jsonSchema: { bsonType: 'object' } }")
      ).to.deep.equal({
        syntaxError: null,
        validator: { $jsonSchema: { bsonType: 'object' } },
      });
    });
  });

  describe('#validationActionChanged', function () {
    it('returns the VALIDATION_ACTION_CHANGED action', function () {
      expect(validationActionChanged('warn')).to.deep.equal({
        type: VALIDATION_ACTION_CHANGED,
        validationAction: 'warn',
      });
    });
  });

  describe('#validationLevelChanged', function () {
    it('returns the VALIDATION_LEVEL_CHANGED action', function () {
      expect(validationLevelChanged('moderate')).to.deep.equal({
        type: VALIDATION_LEVEL_CHANGED,
        validationLevel: 'moderate',
      });
    });
  });

  describe('#validatorChanged', function () {
    it('returns the VALIDATOR_CHANGED action', function () {
      expect(
        validatorChanged(
          "{ $jsonSchema: { bsonType: 'object', required: [ 'name' ] } }"
        )
      ).to.deep.equal({
        type: VALIDATOR_CHANGED,
        validator:
          "{ $jsonSchema: { bsonType: 'object', required: [ 'name' ] } }",
      });
    });
  });

  describe('#validationFetched', function () {
    it('returns the VALIDATION_FETCHED action', function () {
      expect(
        validationFetched({
          validator: '{ name: { $exists: true } }',
          validationAction: 'warn',
          validationLevel: 'off',
        })
      ).to.deep.equal({
        type: VALIDATION_FETCHED,
        validation: {
          validator: '{ name: { $exists: true } }',
          validationAction: 'warn',
          validationLevel: 'off',
        },
      });
    });
  });

  describe('#validationCanceled', function () {
    it('returns the VALIDATION_CANCELED action', function () {
      expect(
        validationCanceled({
          isChanged: false,
          validator: '{ name: { $exists: true } }',
          validationAction: 'warn',
          validationLevel: 'off',
          error: null,
        })
      ).to.deep.equal({
        type: VALIDATION_CANCELED,
        validation: {
          isChanged: false,
          validator: '{ name: { $exists: true } }',
          validationAction: 'warn',
          validationLevel: 'off',
          error: null,
        },
      });
    });
  });

  describe('#validationSaveFailed', function () {
    it('returns the VALIDATION_SAVE_FAILED action', function () {
      expect(
        validationSaveFailed({
          message: 'Validation save failed!',
        })
      ).to.deep.equal({
        type: VALIDATION_SAVE_FAILED,
        error: { message: 'Validation save failed!' },
      });
    });
  });

<<<<<<< HEAD
  describe('#syntaxErrorOccurred', function () {
    it('returns the SYNTAX_ERROR_OCCURRED action', function () {
      expect(syntaxErrorOccurred({ message: 'Syntax Error!' })).to.deep.equal({
        type: SYNTAX_ERROR_OCCURRED,
        syntaxError: { message: 'Syntax Error!' },
      });
    });
=======
  describe('validationFromCollection', function () {
    context('when an error occurs listing the collection', function () {
      it('includes the error', function () {
        const error = new Error('Fake error');
        expect(validationFromCollection(error)).to.deep.equal({
          validationAction: 'error',
          validationLevel: 'strict',
          error,
        });
      });
    });

    context('when the options contains no options', function () {
      it('returns defaults', function () {
        const data = {};
        expect(validationFromCollection(null, data)).to.deep.equal({
          validationAction: 'error',
          validationLevel: 'strict',
        });
      });
    });

    context(
      'when the options contains no validation-related options',
      function () {
        it('returns defaults', function () {
          const data = { validation: {} };
          expect(validationFromCollection(null, data)).to.deep.equal({
            validationAction: 'error',
            validationLevel: 'strict',
          });
        });
      }
    );

    context(
      'when the options contains validation-related options',
      function () {
        it('overrides the defaults', function () {
          const data = {
            validation: {
              validationAction: 'new-validationAction',
              validationLevel: 'new-validationLevel',
              validator: { foo: 'bar' },
            },
          };
          expect(validationFromCollection(null, data)).to.deep.equal({
            validationAction: 'new-validationAction',
            validationLevel: 'new-validationLevel',
            validator: { foo: 'bar' },
          });
        });
      }
    );
>>>>>>> 14fe15b9
  });

  describe('#reducer', function () {
    context(
      'when the action is not presented in validation module',
      function () {
        it('returns the default state', function () {
          expect(reducer(undefined, { type: 'test' } as any)).to.deep.equal({
            validator: '',
            validationAction: 'error',
            validationLevel: 'strict',
            isChanged: false,
            syntaxError: null,
            error: null,
          });
        });
      }
    );

    context('when the action is validationActionChanged', function () {
      it('returns the new state', function () {
        const validation = reducer(undefined, validationActionChanged('warn'));

        expect(validation.validationAction).to.equal('warn');
      });
    });

    context('when the action is validationLevelChanged', function () {
      it('returns the new state', function () {
        const validation = reducer(
          undefined,
          validationLevelChanged('moderate')
        );

        expect(validation.validationLevel).to.equal('moderate');
      });
    });

    context('when the action is validatorChanged', function () {
      it('returns the new state for the simple object', function () {
        const validation = reducer(
          undefined,
          validatorChanged(`{
          $jsonSchema: { bsonType: 'object', required: [ 'name' ] }
        }`)
        );

        expect(validation.validator).to.equal(`{
          $jsonSchema: { bsonType: 'object', required: [ 'name' ] }
        }`);
      });

      it('returns the new state for the object with regex', function () {
        const validation = reducer(
          undefined,
          validatorChanged(`{
          'name': 'test',
          'options': {
            'validator': {
              'number': {
                '$exists': true
              },
              'last_name': {
                '$regex': '^foo'
              }
            },
            'validationLevel': 'strict',
            'validationAction': 'error'
          }
        }`)
        );

        expect(validation.validator).to.equal(`{
          'name': 'test',
          'options': {
            'validator': {
              'number': {
                '$exists': true
              },
              'last_name': {
                '$regex': '^foo'
              }
            },
            'validationLevel': 'strict',
            'validationAction': 'error'
          }
        }`);
      });
    });

    context('when the action is validationFetched', function () {
      it('returns the new state', function () {
        const validation = reducer(
          undefined,
          validationFetched({
            validator: '{ name: { $exists: true } }',
            validationAction: 'warn',
            validationLevel: 'off',
          })
        );
        const checkedValidator = checkValidator('{ name: { $exists: true } }');
        const validator = javascriptStringify(
          checkedValidator.validator,
          null,
          2
        );

        expect(validation).to.deep.equal({
          isChanged: false,
          prevValidation: {
            validator,
            validationAction: 'warn',
            validationLevel: 'off',
          },
          validator,
          validationAction: 'warn',
          validationLevel: 'off',
          syntaxError: null,
          error: null,
        });
      });
    });

    context('when the action is validationSaveFailed', function () {
      it('returns the new state', function () {
        const validation = reducer(
          undefined,
          validationSaveFailed({
            message: 'Validation save failed!',
          })
        );

        expect(validation).to.deep.equal({
          validator: '',
          validationAction: 'error',
          validationLevel: 'strict',
          isChanged: false,
          syntaxError: null,
          error: { message: 'Validation save failed!' },
        });
      });
    });
  });
});<|MERGE_RESOLUTION|>--- conflicted
+++ resolved
@@ -9,11 +9,6 @@
   validationFetched,
   validationCanceled,
   validationSaveFailed,
-<<<<<<< HEAD
-  syntaxErrorOccurred,
-=======
-  validationFromCollection,
->>>>>>> 14fe15b9
   VALIDATOR_CHANGED,
   VALIDATION_CANCELED,
   VALIDATION_SAVE_FAILED,
@@ -119,72 +114,6 @@
         error: { message: 'Validation save failed!' },
       });
     });
-  });
-
-<<<<<<< HEAD
-  describe('#syntaxErrorOccurred', function () {
-    it('returns the SYNTAX_ERROR_OCCURRED action', function () {
-      expect(syntaxErrorOccurred({ message: 'Syntax Error!' })).to.deep.equal({
-        type: SYNTAX_ERROR_OCCURRED,
-        syntaxError: { message: 'Syntax Error!' },
-      });
-    });
-=======
-  describe('validationFromCollection', function () {
-    context('when an error occurs listing the collection', function () {
-      it('includes the error', function () {
-        const error = new Error('Fake error');
-        expect(validationFromCollection(error)).to.deep.equal({
-          validationAction: 'error',
-          validationLevel: 'strict',
-          error,
-        });
-      });
-    });
-
-    context('when the options contains no options', function () {
-      it('returns defaults', function () {
-        const data = {};
-        expect(validationFromCollection(null, data)).to.deep.equal({
-          validationAction: 'error',
-          validationLevel: 'strict',
-        });
-      });
-    });
-
-    context(
-      'when the options contains no validation-related options',
-      function () {
-        it('returns defaults', function () {
-          const data = { validation: {} };
-          expect(validationFromCollection(null, data)).to.deep.equal({
-            validationAction: 'error',
-            validationLevel: 'strict',
-          });
-        });
-      }
-    );
-
-    context(
-      'when the options contains validation-related options',
-      function () {
-        it('overrides the defaults', function () {
-          const data = {
-            validation: {
-              validationAction: 'new-validationAction',
-              validationLevel: 'new-validationLevel',
-              validator: { foo: 'bar' },
-            },
-          };
-          expect(validationFromCollection(null, data)).to.deep.equal({
-            validationAction: 'new-validationAction',
-            validationLevel: 'new-validationLevel',
-            validator: { foo: 'bar' },
-          });
-        });
-      }
-    );
->>>>>>> 14fe15b9
   });
 
   describe('#reducer', function () {
