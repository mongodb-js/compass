--- conflicted
+++ resolved
@@ -490,14 +490,11 @@
         }
       );
       dispatch(fetchValidation(namespace));
-<<<<<<< HEAD
       openToast(toastId, {
         title: 'New validation rules applied',
         variant: 'success',
       });
-=======
       dispatch(disableEditRules());
->>>>>>> dad404d1
     } catch (error) {
       dispatch(validationSaveFailed(error as Error));
     }
