import type { RootAction, RootState, SchemaValidationThunkAction } from '.';
import { EJSON } from 'bson';
import { parseFilter } from 'mongodb-query-parser';
import { stringify as javascriptStringify } from 'javascript-stringify';
import { openToast } from '@mongodb-js/compass-components';
import { clearSampleDocuments } from './sample-documents';
import { zeroStateChanged } from './zero-state';
import { isLoadedChanged } from './is-loaded';
import { isEqual, pick } from 'lodash';
import type { ThunkDispatch } from 'redux-thunk';
import { disableEditRules } from './edit-mode';

export type ValidationServerAction = 'error' | 'warn';
export type ValidationLevel = 'off' | 'moderate' | 'strict';

/**
 * The module action prefix.
 */
const PREFIX = 'validation' as const;

/**
 * Validator changed action name.
 */
export const VALIDATOR_CHANGED = `${PREFIX}/VALIDATOR_CHANGED` as const;
interface ValidatorChangedAction {
  type: typeof VALIDATOR_CHANGED;
  validator: string;
}

/**
 * Validation canceled action name.
 */
export const VALIDATION_CANCELED = `${PREFIX}/VALIDATION_CANCELED` as const;
interface ValidationCanceledAction {
  type: typeof VALIDATION_CANCELED;
  validation: Validation;
}

/**
 * Validation save failed action name.
 */
export const VALIDATION_SAVE_FAILED =
  `${PREFIX}/VALIDATION_SAVE_FAILED` as const;
interface ValidationSaveFailedAction {
  type: typeof VALIDATION_SAVE_FAILED;
  error: null | { message: string };
}

/**
 * Validation fetched action name.
 */
export const VALIDATION_FETCHED = `${PREFIX}/VALIDATION_FETCHED` as const;
interface ValidationFetchedAction {
  type: typeof VALIDATION_FETCHED;
  validation: PartialValidation;
}

/**
 * Validation action changed action name.
 */
export const VALIDATION_ACTION_CHANGED =
  `${PREFIX}/VALIDATION_ACTION_CHANGED` as const;
interface ValidationActionChangedAction {
  type: typeof VALIDATION_ACTION_CHANGED;
  validationAction: ValidationServerAction;
}

/**
 * Validation level changed action name.
 */
export const VALIDATION_LEVEL_CHANGED =
  `${PREFIX}/VALIDATION_LEVEL_CHANGED` as const;
interface ValidationLevelChangedAction {
  type: typeof VALIDATION_LEVEL_CHANGED;
  validationLevel: ValidationLevel;
}

<<<<<<< HEAD
export const SET_VALIDATION_TO_DEFAULT =
  `${PREFIX}/SET_VALIDATION_TO_DEFAULT` as const;
export interface SetValidationToDefaultAction {
  type: typeof SET_VALIDATION_TO_DEFAULT;
  validator: string;
}

/**
 * Syntax error occurred action name.
 */
export const SYNTAX_ERROR_OCCURRED = `${PREFIX}/SYNTAX_ERROR_OCCURRED` as const;
interface SyntaxErrorOccurredAction {
  type: typeof SYNTAX_ERROR_OCCURRED;
  syntaxError: null | { message: string };
}

=======
>>>>>>> 14fe15b9
export type ValidationAction =
  | ValidatorChangedAction
  | ValidationCanceledAction
  | ValidationSaveFailedAction
  | ValidationFetchedAction
  | SetValidationToDefaultAction
  | ValidationActionChangedAction
  | ValidationLevelChangedAction;

export interface Validation {
  validator: string;
  validationAction: ValidationServerAction;
  validationLevel: ValidationLevel;
  isChanged?: boolean;
  error?: null | { message: string };
}
type PartialValidation = Pick<
  Validation,
  'validationAction' | 'validationLevel'
> &
  Partial<Validation>;

export interface ValidationState extends Validation {
  isChanged: boolean;
  syntaxError: null | { message: string };
  error: null | { message: string };
  prevValidation?: Validation;
}

export const VALIDATION_TEMPLATE = `/**
 * This is a starter template for a schema validation rule for a collection.
 * More information on schema validation rules can be found at:
 * https://www.mongodb.com/docs/manual/core/schema-validation/
 */
{ 
	$jsonSchema: {
		title: "Library.books", 
		bsonType: "object", 
		required: ["fieldname1", "fieldname2"],
		properties: {
			fieldname1: { 
				bsonType: "string",
				description: "Fieldname1 must be a string",
			},
fieldname2: { 
				bsonType: "int",
				description: "Fieldname2 must be an integer",
			},
			arrayFieldName: {
				bsonType: "array",
				items: {
bsonType: "string"
},
description: "arrayFieldName must be an array of strings"
			},
		}
	}
}`;

/**
 * The initial state.
 */
export const INITIAL_STATE: ValidationState = {
  validator: '',
  validationAction: 'error',
  validationLevel: 'strict',
  isChanged: false,
  syntaxError: null,
  error: null,
};

/**
 * Check validator as a simple query.
 */
export const checkValidator = (
  validator: string
): {
  syntaxError: null | { message: string };
  validator: Record<string, unknown> | string;
} => {
  const validation: {
    syntaxError: null | { message: string };
    validator: Record<string, unknown> | string;
  } = { syntaxError: null, validator };

  if (validator === '') {
    validation.syntaxError = {
      message: 'The validator must be an object.',
    };
  } else {
    try {
      validation.validator = parseFilter(validator);
    } catch (error) {
      validation.syntaxError = error as Error;
    }
  }

  return validation;
};

/**
 * Change validator.
 */
const changeValidator = (
  state: ValidationState,
  action: ValidatorChangedAction
): ValidationState => {
  const checkedValidator = checkValidator(action.validator);
  const newState = {
    ...state,
    validator: action.validator,
    syntaxError: checkedValidator.syntaxError,
    error: null,
  };

  return {
    ...newState,
    isChanged: !isEqual(
      pick(newState, ['validator', 'validationAction', 'validationLevel']),
      state.prevValidation
    ),
  };
};

/**
 * Set validation.
 */
const setValidation = (
  state: ValidationState,
  action: ValidationFetchedAction | ValidationCanceledAction
): ValidationState => {
  const checkedValidator = checkValidator(action.validation.validator ?? '');
  // TODO(COMPASS-4989): javascriptStringify??
  const validator = javascriptStringify(
    checkedValidator.validator,
    null,
    2
  ) as string;

  return {
    ...state,
    prevValidation: {
      validator,
      validationAction: action.validation.validationAction,
      validationLevel: action.validation.validationLevel,
    },
    isChanged: action.validation.isChanged || false,
    validator: validator,
    validationAction: action.validation.validationAction,
    validationLevel: action.validation.validationLevel,
    syntaxError: null,
    error: action.validation.error || null,
  };
};

/**
 * Set Error.
 */
const setError = (
  state: ValidationState,
  action: ValidationSaveFailedAction
): ValidationState => {
  return {
    ...state,
    error: action.error || null,
  };
};

/**
 * Change validation action.
 */
const changeValidationAction = (
  state: ValidationState,
  action: ValidationActionChangedAction
): ValidationState => {
  const newState = {
    ...state,
    validationAction: action.validationAction,
  };

  return {
    ...newState,
    isChanged: !isEqual(
      pick(newState, ['validator', 'validationAction', 'validationLevel']),
      state.prevValidation
    ),
  };
};

/**
 * Change validation level.
 */
const changeValidationLevel = (
  state: ValidationState,
  action: ValidationLevelChangedAction
): ValidationState => {
  const newState = {
    ...state,
    validationLevel: action.validationLevel,
  };

  return {
    ...newState,
    isChanged: !isEqual(
      pick(newState, ['validator', 'validationAction', 'validationLevel']),
      state.prevValidation
    ),
  };
};

const changeValidationToDefault = (
  state: ValidationState,
  action: SetValidationToDefaultAction
): ValidationState => {
  return {
    ...state,
    validationAction: INITIAL_STATE.validationAction,
    validationLevel: INITIAL_STATE.validationLevel,
    validator: action.validator,

    // Set the previous validation to undefined so that the isChanged
    // flag is set to true in future checks.
    prevValidation: undefined,
    isChanged: true,
  };
};

/**
 * To not have a huge switch statement in the reducer.
 */
const MAPPINGS: {
  [Type in ValidationAction['type']]: (
    state: ValidationState,
    action: ValidationAction & { type: Type }
  ) => ValidationState;
} = {
  [VALIDATOR_CHANGED]: changeValidator,
  [VALIDATION_CANCELED]: setValidation,
  [VALIDATION_FETCHED]: setValidation,
  [SET_VALIDATION_TO_DEFAULT]: changeValidationToDefault,
  [VALIDATION_SAVE_FAILED]: setError,
  [VALIDATION_ACTION_CHANGED]: changeValidationAction,
  [VALIDATION_LEVEL_CHANGED]: changeValidationLevel,
};

/**
 * Reducer function for handle state changes to status.
 */
export default function reducer(
  state: ValidationState = INITIAL_STATE,
  action: RootAction
): ValidationState {
  const fn = MAPPINGS[action.type as ValidationAction['type']];

  // eslint-disable-next-line @typescript-eslint/ban-ts-comment
  // @ts-ignore-error TS does not understand that action can be passed to fn
  return fn ? fn(state, action) : state;
}

/**
 * Action creator for validation action changed events.
 */
export const validationActionChanged = (
  validationAction: ValidationServerAction
): ValidationActionChangedAction => ({
  type: VALIDATION_ACTION_CHANGED,
  validationAction,
});

/**
 * Action creator for validation level changed events.
 */
export const validationLevelChanged = (
  validationLevel: ValidationLevel
): ValidationLevelChangedAction => ({
  type: VALIDATION_LEVEL_CHANGED,
  validationLevel,
});

/**
 * Action creator for validator changed events.
 */
export const validatorChanged = (
  validator: string
): ValidatorChangedAction => ({
  type: VALIDATOR_CHANGED,
  validator,
});

/**
 * Action creator for validation fetched events.
 */
export const validationFetched = (
  validation: PartialValidation
): ValidationFetchedAction => ({
  type: VALIDATION_FETCHED,
  validation,
});

export const setValidationToDefault = (validator: string) => ({
  type: SET_VALIDATION_TO_DEFAULT,
  validator,
});

/**
 * Action creator for validation canceled events.
 */
export const validationCanceled = (
  validation: Validation
): ValidationCanceledAction => ({
  type: VALIDATION_CANCELED,
  validation,
});

/**
 * Action creator for validation save failed events.
 *
 * @param {Object} error - Error.
 *
 * @returns {Object} Validation save failed action.
 */
export const validationSaveFailed = (error: {
  message: string;
}): ValidationSaveFailedAction => ({
  type: VALIDATION_SAVE_FAILED,
  error,
});

export const fetchValidation = (namespace: {
  database: string;
  collection: string;
}): SchemaValidationThunkAction<Promise<void>> => {
  return async (dispatch, _getState, { dataService, preferences }) => {
    try {
      const collInfo = await dataService.collectionInfo(
        namespace.database,
        namespace.collection
      );
      if (!collInfo?.validation?.validator) {
        dispatch(
          setValidationToDefault(
            preferences.getPreferences().enableExportSchema
              ? VALIDATION_TEMPLATE
              : '{}'
          )
        );
        dispatch(isLoadedChanged(true));
        return;
      }

      dispatch(
        validationFetched({
          validationAction:
            (collInfo.validation.validationAction as ValidationServerAction) ??
            INITIAL_STATE.validationAction,
          validationLevel:
            (collInfo.validation.validationLevel as ValidationLevel) ??
            INITIAL_STATE.validationLevel,
          // TODO(COMPASS-4989): EJSON??
          validator: EJSON.stringify(
            collInfo.validation.validator,
            undefined,
            2
          ),
        })
      );
      dispatch(zeroStateChanged(false));
      dispatch(isLoadedChanged(true));
    } catch (err) {
      dispatch(
        validationFetched({
          validationAction: INITIAL_STATE.validationAction,
          validationLevel: INITIAL_STATE.validationLevel,
          error: err as Error,
          validator: undefined,
        })
      );
      dispatch(zeroStateChanged(false));
      dispatch(isLoadedChanged(true));
    }
  };
};

export function validationFromCollection(
  err: null | { message: string },
  {
    validation,
  }: {
    validation?: {
      validationAction?: string;
      validationLevel?: string;
      validator?: null | Record<string, unknown>;
    } | null;
  } = {}
): Pick<Validation, 'validationAction' | 'validationLevel'> & {
  error?: { message: string };
  validator?: Record<string, unknown>;
} {
  const { validationAction, validationLevel } = INITIAL_STATE;
  if (err) {
    return { validationAction, validationLevel, error: err };
  }
  return {
    validationAction: (validation?.validationAction ??
      validationAction) as ValidationServerAction,
    validationLevel: (validation?.validationLevel ??
      validationLevel) as ValidationLevel,
    ...(validation?.validator && {
      validator: validation.validator,
    }),
  };
}

const toastId = 'schema-validation-update';

/**
 * Save validation.
 */
export const saveValidation = (
  validation: Validation
): SchemaValidationThunkAction<Promise<void>> => {
  return async (
    dispatch,
    getState,
    { dataService, track, connectionInfoRef }
  ) => {
    const state = getState();
    const namespace = state.namespace;
    const checkedValidator = checkValidator(validation.validator);
    const savedValidation = {
      validator: checkedValidator.validator,
      validationAction: validation.validationAction,
      validationLevel: validation.validationLevel,
      isChanged: false,
    };

    const trackEvent = {
      validation_action: validation.validationAction,
      validation_level: validation.validationLevel,
    };
    track('Schema Validation Updated', trackEvent, connectionInfoRef.current);
    try {
      await dataService.updateCollection(
        `${namespace.database}.${namespace.collection}`,
        {
          validator: savedValidation.validator,
          validationAction: savedValidation.validationAction,
          validationLevel: savedValidation.validationLevel,
        }
      );
      void dispatch(fetchValidation(namespace));
      openToast(toastId, {
        title: 'New validation rules applied',
        variant: 'success',
      });
      dispatch(disableEditRules());
    } catch (error) {
      dispatch(validationSaveFailed(error as Error));
    }
  };
};

/**
 * Cancel validation.
 *
 * @returns {Function} The function.
 */
export const cancelValidation = (): SchemaValidationThunkAction<void> => {
  return (
    dispatch: ThunkDispatch<RootState, unknown, RootAction>,
    getState: () => RootState
  ) => {
    const state = getState();
    const prevValidation = state.validation.prevValidation;

    dispatch(disableEditRules());
    dispatch(
      validationCanceled({
        isChanged: false,
        validator: prevValidation?.validator ?? '{}',
        validationAction:
          prevValidation?.validationAction ?? INITIAL_STATE.validationAction,
        validationLevel:
          prevValidation?.validationLevel ?? INITIAL_STATE.validationLevel,
        error: null,
      })
    );
    dispatch(clearSampleDocuments());

    return;
  };
};

/**
 * Activate validation.
 *
 * @returns {Function} The function.
 */
export const activateValidation = (): SchemaValidationThunkAction<void> => {
  return (dispatch, getState) => {
    const state = getState();
    const namespace = state.namespace;

    void dispatch(fetchValidation(namespace));
  };
};<|MERGE_RESOLUTION|>--- conflicted
+++ resolved
@@ -75,7 +75,6 @@
   validationLevel: ValidationLevel;
 }
 
-<<<<<<< HEAD
 export const SET_VALIDATION_TO_DEFAULT =
   `${PREFIX}/SET_VALIDATION_TO_DEFAULT` as const;
 export interface SetValidationToDefaultAction {
@@ -83,17 +82,6 @@
   validator: string;
 }
 
-/**
- * Syntax error occurred action name.
- */
-export const SYNTAX_ERROR_OCCURRED = `${PREFIX}/SYNTAX_ERROR_OCCURRED` as const;
-interface SyntaxErrorOccurredAction {
-  type: typeof SYNTAX_ERROR_OCCURRED;
-  syntaxError: null | { message: string };
-}
-
-=======
->>>>>>> 14fe15b9
 export type ValidationAction =
   | ValidatorChangedAction
   | ValidationCanceledAction
@@ -477,36 +465,6 @@
   };
 };
 
-export function validationFromCollection(
-  err: null | { message: string },
-  {
-    validation,
-  }: {
-    validation?: {
-      validationAction?: string;
-      validationLevel?: string;
-      validator?: null | Record<string, unknown>;
-    } | null;
-  } = {}
-): Pick<Validation, 'validationAction' | 'validationLevel'> & {
-  error?: { message: string };
-  validator?: Record<string, unknown>;
-} {
-  const { validationAction, validationLevel } = INITIAL_STATE;
-  if (err) {
-    return { validationAction, validationLevel, error: err };
-  }
-  return {
-    validationAction: (validation?.validationAction ??
-      validationAction) as ValidationServerAction,
-    validationLevel: (validation?.validationLevel ??
-      validationLevel) as ValidationLevel,
-    ...(validation?.validator && {
-      validator: validation.validator,
-    }),
-  };
-}
-
 const toastId = 'schema-validation-update';
 
 /**
