import type { SchemaValidationThunkAction } from '.';
import { zeroStateChanged } from './zero-state';
import { enableEditRules } from './edit-mode';
import type { MongoError } from 'mongodb';
import type { Action, Reducer } from 'redux';
import { validationLevelChanged, validatorChanged } from './validation';
<<<<<<< HEAD
import { isAction } from '../util';
=======
import {
  type analyzeSchema as analyzeSchemaType,
  calculateSchemaMetadata,
} from '@mongodb-js/compass-schema';
import type { TrackFunction } from '@mongodb-js/compass-telemetry';
import type { ConnectionInfoRef } from '@mongodb-js/compass-connections/provider';

export function isAction<A extends AnyAction>(
  action: AnyAction,
  type: A['type']
): action is A {
  return action.type === type;
}

export type ValidationServerAction = 'error' | 'warn';
export type ValidationLevel = 'off' | 'moderate' | 'strict';
>>>>>>> 837784b3

const ERROR_CODE_MAX_TIME_MS_EXPIRED = 50;

const SAMPLE_SIZE = 1000;
const ABORT_MESSAGE = 'Operation cancelled';

export const enum RulesGenerationActions {
  generationStarted = 'schema-validation/rules-generation/generationStarted',
  generationFailed = 'schema-validation/rules-generation/generationFailed',
  generationFinished = 'schema-validation/rules-generation/generationFinished',
  generationErrorCleared = 'schema-validation/rules-generation/generationErrorCleared',
}

export type RulesGenerationStarted = {
  type: RulesGenerationActions.generationStarted;
};

export type RulesGenerationFailed = {
  type: RulesGenerationActions.generationFailed;
  error: Error;
};

export type RulesGenerationErrorCleared = {
  type: RulesGenerationActions.generationErrorCleared;
};

export type RulesGenerationFinished = {
  type: RulesGenerationActions.generationFinished;
};

export type RulesGenerationError = {
  errorMessage: string;
  errorType: 'timeout' | 'highComplexity' | 'general';
};

export interface RulesGenerationState {
  isInProgress: boolean;
  error?: RulesGenerationError;
}

/**
 * The initial state.
 */
export const INITIAL_STATE: RulesGenerationState = {
  isInProgress: false,
};

function getErrorDetails(error: Error): RulesGenerationError {
  const errorCode = (error as MongoError).code;
  const errorMessage = error.message || 'Unknown error';
  let errorType: RulesGenerationError['errorType'] = 'general';
  if (errorCode === ERROR_CODE_MAX_TIME_MS_EXPIRED) {
    errorType = 'timeout';
  } else if (error.message.includes('Schema analysis aborted: Fields count')) {
    errorType = 'highComplexity';
  }

  return {
    errorType,
    errorMessage,
  };
}

/**
 * Reducer function for handle state changes to status.
 */
export const rulesGenerationReducer: Reducer<RulesGenerationState, Action> = (
  state = INITIAL_STATE,
  action
) => {
  if (
    isAction<RulesGenerationStarted>(
      action,
      RulesGenerationActions.generationStarted
    )
  ) {
    return {
      ...state,
      isInProgress: true,
      error: undefined,
    };
  }

  if (
    isAction<RulesGenerationFinished>(
      action,
      RulesGenerationActions.generationFinished
    )
  ) {
    return {
      ...state,
      isInProgress: false,
    };
  }

  if (
    isAction<RulesGenerationFailed>(
      action,
      RulesGenerationActions.generationFailed
    )
  ) {
    return {
      ...state,
      isInProgress: false,
      error: getErrorDetails(action.error),
    };
  }

  if (
    isAction<RulesGenerationErrorCleared>(
      action,
      RulesGenerationActions.generationErrorCleared
    )
  ) {
    return {
      ...state,
      error: undefined,
    };
  }

  return state;
};

export const clearRulesGenerationError =
  (): SchemaValidationThunkAction<RulesGenerationErrorCleared> => {
    return (dispatch) =>
      dispatch({ type: RulesGenerationActions.generationErrorCleared });
  };

export const stopRulesGeneration = (): SchemaValidationThunkAction<void> => {
  return (dispatch, getState, { rulesGenerationAbortControllerRef }) => {
    if (!rulesGenerationAbortControllerRef.current) return;
    rulesGenerationAbortControllerRef.current?.abort(ABORT_MESSAGE);
  };
};

const _trackRulesGenerated = async ({
  schemaAccessor,
  track,
  connectionInfoRef,
}: {
  schemaAccessor: Awaited<ReturnType<typeof analyzeSchemaType>>;
  track: TrackFunction;
  connectionInfoRef: ConnectionInfoRef;
}) => {
  const internalSchema = await schemaAccessor?.getInternalSchema();
  if (!internalSchema) return;
  const { variable_type_count, optional_field_count } =
    await calculateSchemaMetadata(internalSchema);
  track(
    'Schema Validation Generated',
    {
      variable_type_count,
      optional_field_count,
    },
    connectionInfoRef.current
  );
};

/**
 * Get $jsonSchema from schema analysis
 * @returns
 */
export const generateValidationRules = (): SchemaValidationThunkAction<
  Promise<void>
> => {
  return async (
    dispatch,
    getState,
    {
      dataService,
      logger,
      preferences,
      rulesGenerationAbortControllerRef,
      analyzeSchema,
      track,
      connectionInfoRef,
    }
  ) => {
    dispatch({ type: RulesGenerationActions.generationStarted });

    rulesGenerationAbortControllerRef.current = new AbortController();
    const abortSignal = rulesGenerationAbortControllerRef.current.signal;

    const { namespace } = getState();
    const { maxTimeMS } = preferences.getPreferences();

    try {
      const samplingOptions = {
        query: {},
        size: SAMPLE_SIZE,
        fields: undefined,
      };
      const driverOptions = {
        maxTimeMS,
      };
      const schemaAccessor = await analyzeSchema(
        dataService,
        abortSignal,
        namespace.toString(),
        samplingOptions,
        driverOptions,
        logger,
        preferences
      );
      if (abortSignal?.aborted) {
        throw new Error(ABORT_MESSAGE);
      }

      const jsonSchema = await schemaAccessor?.getMongoDBJsonSchema({
        signal: abortSignal,
      });
      if (abortSignal?.aborted) {
        throw new Error(ABORT_MESSAGE);
      }
      const validator = JSON.stringify(
        { $jsonSchema: jsonSchema },
        undefined,
        2
      );
      dispatch(validationLevelChanged('moderate'));
      dispatch(validatorChanged(validator));
      dispatch(enableEditRules());
      dispatch({ type: RulesGenerationActions.generationFinished });
      dispatch(zeroStateChanged(false));

      void _trackRulesGenerated({
        schemaAccessor,
        connectionInfoRef,
        track,
      });
    } catch (error) {
      if (abortSignal.aborted) {
        dispatch({ type: RulesGenerationActions.generationFinished });
        return;
      }
      dispatch({
        type: RulesGenerationActions.generationFailed,
        error,
      });
    }
  };
};<|MERGE_RESOLUTION|>--- conflicted
+++ resolved
@@ -4,26 +4,13 @@
 import type { MongoError } from 'mongodb';
 import type { Action, Reducer } from 'redux';
 import { validationLevelChanged, validatorChanged } from './validation';
-<<<<<<< HEAD
-import { isAction } from '../util';
-=======
 import {
   type analyzeSchema as analyzeSchemaType,
   calculateSchemaMetadata,
 } from '@mongodb-js/compass-schema';
 import type { TrackFunction } from '@mongodb-js/compass-telemetry';
 import type { ConnectionInfoRef } from '@mongodb-js/compass-connections/provider';
-
-export function isAction<A extends AnyAction>(
-  action: AnyAction,
-  type: A['type']
-): action is A {
-  return action.type === type;
-}
-
-export type ValidationServerAction = 'error' | 'warn';
-export type ValidationLevel = 'off' | 'moderate' | 'strict';
->>>>>>> 837784b3
+import { isAction } from '../util';
 
 const ERROR_CODE_MAX_TIME_MS_EXPIRED = 50;
 
