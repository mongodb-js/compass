--- conflicted
+++ resolved
@@ -34,12 +34,8 @@
     "@mongodb-js/compass-components": "^1.25.1",
     "@mongodb-js/compass-connections": "^1.31.0",
     "@mongodb-js/compass-logging": "^1.2.18",
-<<<<<<< HEAD
     "@mongodb-js/compass-telemetry": "^1.0.0",
-    "@mongodb-js/compass-workspaces": "^0.11.0",
-=======
     "@mongodb-js/compass-workspaces": "^0.12.0",
->>>>>>> dd596970
     "d3": "^3.5.17",
     "d3-timer": "^1.0.3",
     "debug": "^4.3.4",
