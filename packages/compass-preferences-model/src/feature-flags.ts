--- conflicted
+++ resolved
@@ -23,12 +23,9 @@
   enableProxySupport: boolean;
   enableRollingIndexes: boolean;
   enableGlobalWrites: boolean;
-<<<<<<< HEAD
+  enableDataModeling: boolean;
   enableIndexesGuidanceExp: boolean;
   showIndexesGuidanceVariant: boolean;
-=======
-  enableDataModeling: boolean;
->>>>>>> e44ba758
 };
 
 export const featureFlags: Required<{
@@ -119,7 +116,16 @@
   },
 
   /**
-<<<<<<< HEAD
+   * https://jira.mongodb.org/browse/INIT-592
+   */
+  enableDataModeling: {
+    stage: 'development',
+    description: {
+      short: 'Design, Visualize, and Evolve your Data Model',
+    },
+  },
+
+  /**
    * Feature flags for Early Journey Indexes Guidance & Awareness  | Jira Epic: CLOUDP-239367
    * These are passed from MMS and not editable by user
    */
@@ -129,19 +135,12 @@
       short: 'Enable Indexes Guidance Experiment',
     },
   },
+
   showIndexesGuidanceVariant: {
     stage: 'development',
     description: {
       short:
         'Used to check if user is in the Indexes Guidance Experiment Variant',
-=======
-   * https://jira.mongodb.org/browse/INIT-592
-   */
-  enableDataModeling: {
-    stage: 'development',
-    description: {
-      short: 'Design, Visualize, and Evolve your Data Model',
->>>>>>> e44ba758
     },
   },
 };