--- conflicted
+++ resolved
@@ -14,11 +14,6 @@
 };
 
 export type FeatureFlags = {
-<<<<<<< HEAD
-  enableLgDarkmode: boolean;
-=======
-  enableGenAIExperience: boolean;
->>>>>>> 4dec87ff
   enableOidc: boolean; // Not capitalized "OIDC" for spawn arg casing.
   enableStageWizard: boolean;
   newExplainPlan: boolean;
@@ -31,30 +26,6 @@
 export const featureFlags: Required<{
   [K in keyof FeatureFlags]: FeatureFlagDefinition;
 }> = {
-  /**
-<<<<<<< HEAD
-   * Currently Compass uses `darkreader` to globally change the views of
-   * Compass to a dark theme. Turning on this feature flag stops darkreader
-   * from being used and instead components which have darkMode
-   * support will listen to the theme to change their styles.
-   */
-  enableLgDarkmode: {
-    stage: 'released',
-    description: {
-      short: 'Modern Dark Mode',
-=======
-   * Feature flag for enabling the natural text input on the query bar.
-   * Epic: COMPASS-6866
-   */
-  enableGenAIExperience: {
-    stage: 'released',
-    description: {
-      short: 'Compass AI Features',
-      long: 'Use AI to generate queries and aggregations with a natural language text. Do not use this feature with sensitive data.',
->>>>>>> 4dec87ff
-    },
-  },
-
   /**
    * Feature flag for enabling OIDC authentication.
    * Epic: COMPASS-5955
