import preferences, { preferencesAccess, usePreference } from '.';
import type { ParsedGlobalPreferencesResult } from '.';
import { setupPreferences } from './setup-preferences';
import { UserStorage } from './storage';
import type { ReactHooks } from './react';

export async function setupPreferencesAndUser(
  globalPreferences: ParsedGlobalPreferencesResult
): Promise<void> {
  await setupPreferences(globalPreferences);
  const userStorage = new UserStorage();
  const user = await userStorage.getOrCreate(getActiveUserId());
  // update user id (telemetryAnonymousId) in preferences if new user was created.
  await preferences.savePreferences({ telemetryAnonymousId: user.id });
  await userStorage.updateUser(user.id, {
    lastUsed: new Date(),
  });
}

function getActiveUserId() {
  const { currentUserId, telemetryAnonymousId } = preferences.getPreferences();
  return currentUserId || telemetryAnonymousId;
}

export async function getActiveUser() {
  const userStorage = new UserStorage();
  const userId = getActiveUserId();
  if (!userId) {
    throw new Error('User not setup.');
  }
  return userStorage.getUser(userId);
}

export function capMaxTimeMSAtPreferenceLimit<T>(value: T): T | number {
  const preferenceMaxTimeMS = preferencesAccess.getPreferences().maxTimeMS;
  if (typeof value === 'number' && typeof preferenceMaxTimeMS === 'number') {
    return Math.min(value, preferenceMaxTimeMS);
  } else if (typeof preferenceMaxTimeMS === 'number') {
    return preferenceMaxTimeMS;
  }
  return value;
}

export function useIsAIFeatureEnabled(React: ReactHooks) {
  const enableAIWithoutRolloutAccess = usePreference(
    'enableAIWithoutRolloutAccess',
    React
  );
  const enableAIExperience = usePreference('enableAIExperience', React);
  const isAIFeatureEnabled = usePreference(
    'cloudFeatureRolloutAccess',
    React
  )?.GEN_AI_COMPASS;
  const enableAIFeatures = usePreference('enableAIFeatures', React);

<<<<<<< HEAD
  return (
    enableAIExperience && (enableAIWithoutRolloutAccess || isAIFeatureEnabled)
  );
=======
  return enableAIExperience && isAIFeatureEnabled && enableAIFeatures;
>>>>>>> a48aee70
}<|MERGE_RESOLUTION|>--- conflicted
+++ resolved
@@ -53,11 +53,9 @@
   )?.GEN_AI_COMPASS;
   const enableAIFeatures = usePreference('enableAIFeatures', React);
 
-<<<<<<< HEAD
   return (
-    enableAIExperience && (enableAIWithoutRolloutAccess || isAIFeatureEnabled)
+    enableAIExperience &&
+    (enableAIWithoutRolloutAccess || isAIFeatureEnabled) &&
+    enableAIFeatures
   );
-=======
-  return enableAIExperience && isAIFeatureEnabled && enableAIFeatures;
->>>>>>> a48aee70
 }