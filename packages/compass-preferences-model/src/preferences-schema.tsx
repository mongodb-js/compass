--- conflicted
+++ resolved
@@ -125,8 +125,7 @@
   // TODO: Remove this as part of COMPASS-8970.
   enableConnectInNewWindow: boolean;
   showEndOfLifeConnectionModal: boolean;
-<<<<<<< HEAD
-  // Window state persistence
+  zoomLevel?: number;
   windowBounds?: {
     x?: number;
     y?: number;
@@ -134,9 +133,6 @@
     height?: number;
     isMaximized?: boolean;
   };
-=======
-  zoomLevel?: number;
->>>>>>> 91fc3dd4
 };
 
 // UserPreferences contains all preferences stored to disk.
@@ -472,20 +468,25 @@
     type: 'boolean',
   },
   /**
-<<<<<<< HEAD
+   * Zoom level for restoring browser zoom state.
+   */
+  zoomLevel: {
+    ui: false,
+    cli: false,
+    global: false,
+    description: null,
+    validator: z.number().optional(),
+    type: 'number',
+  },
+
+  /**
    * Window bounds for restoring window size and position.
    */
   windowBounds: {
-=======
-   * Zoom level for restoring browser zoom state.
-   */
-  zoomLevel: {
->>>>>>> 91fc3dd4
     ui: false,
     cli: false,
     global: false,
     description: null,
-<<<<<<< HEAD
     validator: z
       .object({
         x: z.number().optional(),
@@ -496,10 +497,6 @@
       })
       .optional(),
     type: 'object',
-=======
-    validator: z.number().optional(),
-    type: 'number',
->>>>>>> 91fc3dd4
   },
   /**
    * Enable/disable the AI services. This is currently set
