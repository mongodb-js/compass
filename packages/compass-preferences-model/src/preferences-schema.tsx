import React from 'react';
import { z } from '@mongodb-js/compass-user-data';
import {
  type FeatureFlagDefinition,
  type FeatureFlags,
  featureFlags,
} from './feature-flags';
import { parseRecord } from './parse-record';
import {
  extractProxySecrets,
  mergeProxySecrets,
} from '@mongodb-js/devtools-proxy-support/proxy-options';
import {
  proxyOptionsToProxyPreference,
  proxyPreferenceToProxyOptions,
} from './utils';
import { Link } from '@mongodb-js/compass-components';

export const THEMES_VALUES = ['DARK', 'LIGHT', 'OS_THEME'] as const;
export type THEMES = (typeof THEMES_VALUES)[number];

const enableDbAndCollStatsDescription: React.ReactNode = (
  <>
    The{' '}
    <Link href="https://www.mongodb.com/docs/manual/reference/command/dbStats/#mongodb-dbcommand-dbcmd.dbStats">
      dbStats
    </Link>
    and{' '}
    <Link href="https://www.mongodb.com/docs/manual/reference/command/collStats/">
      collStats
    </Link>{' '}
    command return storage statistics for a given database or collection.
    Disabling this setting can help reduce Compass&apos; overhead on your
    MongoDB deployments.
  </>
);

export const SORT_ORDER_VALUES = [
  '',
  '{ _id: 1 }',
  '{ _id: -1 }',
  '{ $natural: -1 }',
] as const;
<<<<<<< HEAD

export type SORT_ORDERS = typeof SORT_ORDER_VALUES[number];
=======
export type SORT_ORDERS = (typeof SORT_ORDER_VALUES)[number];
>>>>>>> a306dc93

export type PermanentFeatureFlags = {
  showDevFeatureFlags?: boolean;
  enableDebugUseCsfleSchemaMap?: boolean;
};

type AllFeatureFlags = PermanentFeatureFlags & FeatureFlags;

export type UserConfigurablePreferences = PermanentFeatureFlags &
  FeatureFlags & {
    // User-facing preferences
    autoUpdates: boolean;
    enableGenAIFeatures: boolean;
    enableMaps: boolean;
    trackUsageStatistics: boolean;
    enableFeedbackPanel: boolean;
    networkTraffic: boolean;
    readOnly: boolean;
    enableShell: boolean;
    enableDbAndCollStats: boolean;
    protectConnectionStrings?: boolean;
    forceConnectionOptions?: [key: string, value: string][];
    showKerberosPasswordField: boolean;
    showOIDCDeviceAuthFlow: boolean;
    browserCommandForOIDCAuth?: string;
    persistOIDCTokens?: boolean;
    enableDevTools: boolean;
    theme: THEMES;
    maxTimeMS?: number;
    installURLHandlers: boolean;
    protectConnectionStringsForNewConnections: boolean;
    // This preference is not a great fit for user preferences, but everything
    // except for user preferences doesn't allow required preferences to be
    // defined, so we are sticking it here
    atlasServiceBackendPreset:
      | 'atlas-local'
      | 'atlas-dev'
      | 'atlas-qa'
      | 'atlas'
      | 'web-sandbox-atlas-local'
      | 'web-sandbox-atlas-dev'
      | 'web-sandbox-atlas-qa'
      | 'web-sandbox-atlas';
    optInGenAIFeatures: boolean;
    // Features that are enabled by default in Compass, but are disabled in Data
    // Explorer
    enableExplainPlan: boolean;
    enableAtlasSearchIndexes: boolean;
    enableImportExport: boolean;
    enableAggregationBuilderRunPipeline: boolean;
    enableAggregationBuilderExtraOptions: boolean;
    enableGenAISampleDocumentPassing: boolean;
    enablePerformanceAdvisorBanner: boolean;
    maximumNumberOfActiveConnections?: number;
    defaultSortOrder: SORT_ORDERS;
    enableShowDialogOnQuit: boolean;
    enableCreatingNewConnections: boolean;
    enableProxySupport: boolean;
    proxy: string;
    inferNamespacesFromPrivileges?: boolean;
  };

/**
 * Internally used preferences that are not configurable by users.
 */
export type InternalUserPreferences = {
  showedNetworkOptIn: boolean; // Has the settings dialog been shown before.
  id: string;
  cloudFeatureRolloutAccess?: {
    GEN_AI_COMPASS?: boolean;
  };
  lastKnownVersion: string;
  highestInstalledVersion?: string;
  currentUserId?: string;
  telemetryAnonymousId?: string;
  telemetryAtlasUserId?: string;
  userCreatedAt: number;
  // TODO: Remove this as part of COMPASS-8970.
  enableConnectInNewWindow: boolean;
  showEndOfLifeConnectionModal: boolean;
};

// UserPreferences contains all preferences stored to disk.
export type UserPreferences = UserConfigurablePreferences &
  InternalUserPreferences &
  AtlasOrgPreferences &
  AtlasProjectPreferences;

export type CliOnlyPreferences = {
  exportConnections?: string;
  importConnections?: string;
  passphrase?: string;
  version?: boolean;
  versions?: boolean;
  help?: boolean;
  showExampleConfig?: boolean;
  trustedConnectionString?: boolean;
};

export type NonUserPreferences = {
  ignoreAdditionalCommandLineFlags?: boolean;
  positionalArguments?: string[];
  file?: string;
  username?: string;
  password?: string;
};

export type AtlasProjectPreferences = {
  enableGenAIFeaturesAtlasProject: boolean;
  enableGenAISampleDocumentPassingOnAtlasProject: boolean;
};

export type AtlasOrgPreferences = {
  enableGenAIFeaturesAtlasOrg: boolean;
};

export type AllPreferences = UserPreferences &
  CliOnlyPreferences &
  NonUserPreferences &
  PermanentFeatureFlags;

// Types related to PreferenceDefinition
type PostProcessFunction<T> = (
  input: unknown,
  error: (message: string) => void
) => T;

type PreferenceType<T> = T extends string
  ? 'string'
  : T extends boolean
  ? 'boolean'
  : T extends number
  ? 'number'
  : T extends unknown[]
  ? 'array'
  : T extends Date
  ? 'date'
  : T extends object
  ? 'object'
  : never;

/* Identifies a source from which the preference was set */
export type PreferenceState =
  | 'set-cli' // Can be set directly or derived from a preference set via cli args.
  | 'set-global' // Can be set directly or derived from a preference set via global config.
  | 'hardcoded'
  | 'derived' // Derived from a preference set by a user via setting UI.
  | undefined;

export type DeriveValueFunction<T> = (
  /** Get a preference's value from the current set of preferences */
  getValue: <K extends keyof AllPreferences>(key: K) => AllPreferences[K],
  /** Get a preference's state from the current set of preferences */
  getState: <K extends keyof AllPreferences>(key: K) => PreferenceState
) => { value: T; state: PreferenceState };

type SecretsConfiguration<T> = {
  extract(original: T): { remainder: string; secrets: string };
  merge(extracted: { remainder: string; secrets: string }): T;
};

type PreferenceDefinition<K extends keyof AllPreferences> = {
  /** Whether the preference can be modified through the Settings UI */
  ui: K extends keyof UserConfigurablePreferences ? true : false;
  /** Whether the preference can be set on the command line */
  cli: K extends keyof Omit<InternalUserPreferences, 'showedNetworkOptIn'>
    ? false
    : K extends keyof CliOnlyPreferences
    ? true
    : boolean;
  /** Whether the preference can be set in the global config file */
  global: K extends keyof InternalUserPreferences
    ? false
    : K extends keyof CliOnlyPreferences
    ? false
    : boolean;
  /** A description used for the --help text and the Settings UI */
  description: K extends keyof InternalUserPreferences
    ? null
    : {
        short: string;
        long?: string;
        longReact?: React.ReactNode;
        options?: AllPreferences[K] extends string
          ? { [k in AllPreferences[K]]: { label: string; description: string } }
          : never;
      };
  /** A method for deriving the current semantic value of this option, even if it differs from the stored value */
  deriveValue?: DeriveValueFunction<AllPreferences[K]>;
  /** A method for cleaning up/normalizing input from the command line or global config file */
  customPostProcess?: PostProcessFunction<AllPreferences[K]>;
  /** Specify that this option should not be listed in --help output */
  omitFromHelp?: K extends keyof (UserConfigurablePreferences &
    CliOnlyPreferences)
    ? K extends keyof AllFeatureFlags
      ? boolean
      : false
    : boolean;

  validator: z.Schema<
    AllPreferences[K],
    z.ZodTypeDef,
    AllPreferences[K] | undefined
  >;
  type: PreferenceType<AllPreferences[K]>;
  secrets?: K extends keyof UserPreferences
    ? AllPreferences[K] extends string
      ? SecretsConfiguration<AllPreferences[K]>
      : undefined
    : undefined;
};

export type PreferenceStateInformation = Partial<
  Record<keyof AllPreferences, PreferenceState>
>;

export type StoredPreferencesValidator = ReturnType<
  typeof getPreferencesValidator
>;

export type StoredPreferences = z.output<StoredPreferencesValidator>;

// Preference definitions
const featureFlagsProps: Required<{
  [K in keyof FeatureFlags]: PreferenceDefinition<K>;
}> = Object.fromEntries(
  Object.entries(featureFlags).map(([key, value]) => [
    key as keyof FeatureFlags,
    featureFlagToPreferenceDefinition(key, value),
  ])
) as unknown as Required<{
  [K in keyof FeatureFlags]: PreferenceDefinition<K>;
}>;

const allFeatureFlagsProps: Required<{
  [K in keyof AllFeatureFlags]: PreferenceDefinition<K>;
}> = {
  /** Meta-feature-flag! Whether to show the dev flags of the feature flag settings modal */
  showDevFeatureFlags: {
    ui: true,
    cli: true,
    global: true,
    omitFromHelp: true,
    description: {
      short: 'Show Developer Feature Flags',
    },
    validator: z
      .boolean()
      .optional()
      .default(process.env.HADRON_CHANNEL === 'dev'),
    type: 'boolean',
  },

  /**
   * Permanent feature flag for debugging.
   * We want to encourage user to use Queryable Encryption, not CSFLE, so we do not
   * officially support the CSFLE schemaMap property.
   */
  enableDebugUseCsfleSchemaMap: {
    ui: true,
    cli: true,
    global: true,
    description: {
      short: 'CSFLE Schema Map Debugging',
    },
    validator: z.boolean().optional(),
    type: 'boolean',
  },

  ...featureFlagsProps,
};

export const storedUserPreferencesProps: Required<{
  [K in keyof UserPreferences]: PreferenceDefinition<K>;
}> = {
  /**
   * String identifier for this set of preferences. Default is `General`.
   */
  id: {
    ui: false,
    cli: false,
    global: false,
    description: null,
    validator: z.string().default('General'),
    type: 'string',
  },
  /**
   * Stores the last version compass was run as, e.g. `1.0.5`.
   */
  lastKnownVersion: {
    ui: false,
    cli: false,
    global: false,
    description: null,
    validator: z.string().default('0.0.0'),
    type: 'string',
  },
  /**
   * Stores the highest Compass version that has been running on this installation.
   */
  highestInstalledVersion: {
    ui: false,
    cli: false,
    global: false,
    description: null,
    validator: z.string().default('0.0.0'),
    type: 'string',
  },
  /**
   * Stores whether or not the network opt-in screen has been shown to
   * the user already.
   */
  showedNetworkOptIn: {
    ui: false,
    cli: true,
    global: false,
    description: null,
    omitFromHelp: true,
    validator: z.boolean().default(false),
    type: 'boolean',
  },
  /**
   * Stores the theme preference for the user.
   */
  theme: {
    ui: true,
    cli: true,
    global: true,
    description: {
      short: 'Compass UI Theme',
    },
    validator: z
      .effect(z.enum(THEMES_VALUES), {
        type: 'preprocess',
        transform: (val) =>
          typeof val !== 'string' ? val : (val || 'light').toUpperCase(),
      })
      .optional()
      .default('LIGHT'),
    type: 'string',
  },
  /**
   * Stores a unique MongoDB ID for the current user.
   * Initially, we used this field as telemetry user identifier,
   * but this usage is being deprecated.
   * The telemetryAnonymousId should be used instead.
   */
  currentUserId: {
    ui: false,
    cli: false,
    global: false,
    description: null,
    validator: z.string().optional(),
    type: 'string',
  },
  /**
   * Stores a unique telemetry anonymous ID (uuid) for the current user.
   */
  telemetryAnonymousId: {
    ui: false,
    cli: false,
    global: false,
    description: null,
    validator: z.string().uuid().optional(),
    type: 'string',
  },
  /**
   * Stores a unique telemetry atlas ID for the current user.
   */
  telemetryAtlasUserId: {
    ui: false,
    cli: false,
    global: false,
    description: null,
    validator: z.string().optional(),
    type: 'string',
  },
  /**
   * Stores the timestamp for when the user was created
   */
  userCreatedAt: {
    ui: false,
    cli: false,
    global: false,
    description: null,
    validator: z.number().default(Date.now()),
    type: 'number',
  },
  /**
   * Enables a dropdown in the connections sidebar to connect in a new window.
   * TODO: Remove this as part of COMPASS-8970.
   */
  enableConnectInNewWindow: {
    ui: false,
    cli: false,
    global: false,
    description: null,
    validator: z.boolean().default(true),
    type: 'boolean',
  },
  /**
   * Show a modal when the user tries to connect to a server which has an end-of-life version.
   */
  showEndOfLifeConnectionModal: {
    ui: false,
    cli: false,
    global: false,
    description: null,
    validator: z
      .boolean()
      .default(
        process.env.COMPASS_DISABLE_END_OF_LIFE_CONNECTION_MODAL !== 'true'
      ),
    type: 'boolean',
  },
  /**
   * Enable/disable the AI services. This is currently set
   * in the atlas-service initialization where we make a request to the
   * ai endpoint to check what's enabled for the user (incremental rollout).
   */
  cloudFeatureRolloutAccess: {
    ui: false,
    cli: false,
    global: false,
    description: null,
    validator: z
      .object({
        GEN_AI_COMPASS: z.boolean().optional(),
      })
      .optional(),
    type: 'object',
  },
  /**
   * Master switch to disable all network traffic
   * and make Compass behave like Isolated edition always,
   * i.e. no network traffic other than the one to the db server
   * (which includes maps, telemetry, auto-updates).
   */
  networkTraffic: {
    ui: true,
    cli: true,
    global: true,
    description: {
      short: 'Enable network traffic other than to the MongoDB database',
    },
    validator: z.boolean().default(true),
    type: 'boolean',
  },
  /**
   * Removes features that write to the database from the UI.
   */
  readOnly: {
    ui: true,
    cli: true,
    global: true,
    description: {
      short: 'Set Read-Only Mode',
      long: 'Limit Compass strictly to read operations, with all write and delete capabilities removed.',
    },
    validator: z.boolean().default(false),
    type: 'boolean',
  },
  /**
   * Switch to enable/disable the embedded shell.
   */
  enableShell: {
    ui: true,
    cli: true,
    global: true,
    description: {
      short: 'Enable MongoDB Shell',
      long: 'Allow Compass to interact with MongoDB deployments via the embedded shell.',
    },
    deriveValue: deriveReadOnlyOptionState('enableShell'),
    validator: z.boolean().default(true),
    type: 'boolean',
  },
  /**
   * Switch to enable/disable dbStats and collStats calls.
   */
  enableDbAndCollStats: {
    ui: true,
    cli: true,
    global: true,
    description: {
      short: 'Show Database and Collection Statistics',
      long: "The dbStats and collStats command returns storage statistics for a given database or collection. Disabling this setting can help reduce Compass' overhead on your MongoDB deployments.",
      longReact: enableDbAndCollStatsDescription,
    },
    validator: z.boolean().default(true),
    type: 'boolean',
  },
  /**
   * Switch to enable/disable maps rendering.
   */
  enableMaps: {
    ui: true,
    cli: true,
    global: true,
    description: {
      short: 'Enable Geographic Visualizations',
      long: 'Allow Compass to make requests to a 3rd party mapping service.',
    },
    deriveValue: deriveNetworkTrafficOptionState('enableMaps'),
    validator: z.boolean().default(false),
    type: 'boolean',
  },
  enableGenAIFeatures: {
    ui: true,
    cli: true,
    global: true,
    description: {
      short: 'Enable AI Features',
      long: 'Allow the use of AI features in Compass which make requests to 3rd party services.',
    },
    deriveValue: deriveNetworkTrafficOptionState('enableGenAIFeatures'),
    validator: z.boolean().default(true),
    type: 'boolean',
  },
  /**
   * Switch to enable/disable Intercom panel (renamed from `intercom`).
   */
  enableFeedbackPanel: {
    ui: true,
    cli: true,
    global: true,
    description: {
      short: 'Give Product Feedback',
      long: 'Enables a tool that our Product team can use to occasionally reach out for feedback about Compass.',
    },
    deriveValue: deriveNetworkTrafficOptionState('enableFeedbackPanel'),
    validator: z.boolean().default(false),
    type: 'boolean',
  },
  /**
   * Switch to enable/disable usage statistics collection
   * (renamed from `googleAnalytics`).
   */
  trackUsageStatistics: {
    ui: true,
    cli: true,
    global: true,
    description: {
      short: 'Enable Usage Statistics',
      long: 'Allow Compass to send anonymous usage statistics.',
    },
    deriveValue: deriveNetworkTrafficOptionState('trackUsageStatistics'),
    validator: z.boolean().default(false),
    type: 'boolean',
  },
  /**
   * Switch to enable/disable automatic updates.
   */
  autoUpdates: {
    ui: true,
    cli: true,
    global: true,
    description: {
      short: 'Enable Automatic Updates',
      long: 'Allow Compass to periodically check for new updates.',
    },
    deriveValue: deriveNetworkTrafficOptionState('autoUpdates'),
    validator: z.boolean().default(false),
    type: 'boolean',
  },
  /**
   * Switch to hide credentials in connection strings from users.
   */
  protectConnectionStrings: {
    ui: true,
    cli: true,
    global: true,
    description: {
      short: 'Protect Connection String Secrets',
      long: 'Hide credentials in connection strings from users.',
    },
    validator: z.boolean().default(false),
    type: 'boolean',
  },
  /**
   * Set the default sort.
   */
  defaultSortOrder: {
    ui: true,
    cli: true,
    global: true,
    description: {
      short: 'Default Sort for Query Bar',
      long: 'All queries executed from the query bar will apply this sort. Not available for views and timeseries.',
      longReact: (
        <>
          All queries executed from the query bar will apply this sort.{' '}
          <strong>Not available for views and timeseries.</strong>
        </>
      ),
      options: {
        '': {
          label: 'MongoDB server default',
          description: 'Return documents in natural order of documents',
        },
        '{ _id: 1 }': {
          label: '_id: 1',
          description: 'Return documents in ascending order by id',
        },
        '{ _id: -1 }': {
          label: '_id: -1',
          description: 'Return documents in in descending order by id',
        },
        '{ $natural: -1 }': {
          label: '$natural: -1',
          description:
            'Return documents in reverse natural order, but ignores existing indexes. ⚠️ Suitable if you use Compass only with development clusters. Avoid this option if you connect to production clusters as well.',
        },
      },
    },
    validator: z.enum(SORT_ORDER_VALUES).default(''),
    type: 'string',
  },

  /**
   * Switch to enable DevTools in Electron.
   */
  enableDevTools: {
    ui: true,
    cli: true,
    global: true,
    description: {
      short: 'Enable DevTools',
      long: `Enable the Chromium Developer Tools that can be used to debug Electron's process.`,
    },
    deriveValue: deriveFeatureRestrictingOptionsState('enableDevTools'),
    validator: z.boolean().default(process.env.APP_ENV === 'webdriverio'),
    type: 'boolean',
  },
  /**
   * Switch to show the Kerberos password field in the connection form.
   */
  showKerberosPasswordField: {
    ui: true,
    cli: true,
    global: true,
    description: {
      short: 'Show Kerberos Password Field',
      long: 'Show a password field for Kerberos authentication. Typically only useful when attempting to authenticate as another user than the current system user.',
    },
    validator: z.boolean().default(false),
    type: 'boolean',
  },
  /**
   * Switch to show the OIDC device auth flow option in the connection form.
   */
  showOIDCDeviceAuthFlow: {
    ui: true,
    cli: true,
    global: true,
    description: {
      short: 'Show Device Auth Flow Checkbox',
      long: 'Show a checkbox on the connection form to enable device auth flow authentication for MongoDB server OIDC Authentication. This enables a less secure authentication flow that can be used as a fallback when browser-based authentication is unavailable.',
    },
    validator: z.boolean().default(false),
    type: 'boolean',
  },
  /**
   * Input to change the browser command used for OIDC authentication.
   */
  browserCommandForOIDCAuth: {
    ui: true,
    cli: true,
    global: true,
    description: {
      short: 'Browser command to use for authentication',
      long: 'Specify a shell command that is run to start the browser for authenticating with the OIDC identity provider for the server connection or when logging in to your Atlas Cloud account. Leave this empty for default browser.',
    },
    validator: z.string().optional(),
    type: 'string',
  },
  /**
   * Input to change the browser command used for OIDC authentication.
   */
  persistOIDCTokens: {
    ui: true,
    cli: true,
    global: true,
    description: {
      short: 'Stay logged in with OIDC',
      long: 'Remain logged in when using the MONGODB-OIDC authentication mechanism for MongoDB server connection. Access tokens are encrypted using the system keychain before being stored.',
    },
    validator: z.boolean().default(true),
    type: 'boolean',
  },
  /**
   * Override certain connection string properties.
   */
  forceConnectionOptions: {
    ui: true,
    cli: true,
    global: true,
    description: {
      short: 'Override Connection String Properties',
      long: 'Force connection string properties to take specific values',
    },
    customPostProcess: parseRecord,
    validator: z.array(z.tuple([z.string(), z.string()])).optional(),
    type: 'array',
  },
  /**
   * Set an upper limit for maxTimeMS for operations started by Compass.
   */
  maxTimeMS: {
    ui: true,
    cli: true,
    global: true,
    description: {
      short: 'Upper Limit for maxTimeMS for Compass Database Operations',
    },
    validator: z.number().optional(),
    type: 'number',
  },
  /**
   * Do not handle mongodb:// and mongodb+srv:// URLs via Compass
   */
  installURLHandlers: {
    ui: true,
    cli: true,
    global: true,
    description: {
      short: 'Install Compass as URL Protocol Handler',
      long: 'Register Compass as a handler for mongodb:// and mongodb+srv:// URLs',
    },
    validator: z.boolean().default(true),
    type: 'boolean',
  },
  /**
   * Determines if the toggle to edit connection string for new connections
   * should be in the off state or in the on state by default
   */
  protectConnectionStringsForNewConnections: {
    ui: true,
    cli: true,
    global: true,
    description: {
      short:
        'If true, "Edit connection string" is disabled for new connections by default',
    },
    validator: z.boolean().default(false),
    type: 'boolean',
  },

  /**
   * Chooses atlas service backend configuration from preset
   *  - atlas-local: local mms backend (http://localhost:8080)
   *  - atlas-dev:   dev mms backend (cloud-dev.mongodb.com)
   *  - atlas-qa:    qa mms backend (cloud-qa.mongodb.com)
   *  - atlas:       mms backend (cloud.mongodb.com)
   */
  atlasServiceBackendPreset: {
    ui: true,
    cli: true,
    global: true,
    description: {
      short: 'Configuration used by atlas service',
    },
    validator: z
      .enum([
        'atlas-local',
        'atlas-dev',
        'atlas-qa',
        'atlas',
        'web-sandbox-atlas-local',
        'web-sandbox-atlas-dev',
        'web-sandbox-atlas-qa',
        'web-sandbox-atlas',
      ])
      .default('atlas'),
    type: 'string',
  },
  optInGenAIFeatures: {
    ui: true,
    cli: false,
    global: false,
    description: {
      short: 'User or Client Opt-in for Gen AI Features',
    },
    validator: z.boolean().default(false),
    type: 'boolean',
  },
  enableAtlasSearchIndexes: {
    ui: true,
    cli: true,
    global: true,
    description: {
      short: 'Enable Atlas Search Indexes',
    },
    validator: z.boolean().default(true),
    type: 'boolean',
  },

  enableImportExport: {
    ui: true,
    cli: true,
    global: true,
    description: {
      short: 'Enable import / export feature',
    },
    validator: z.boolean().default(true),
    type: 'boolean',
  },

  enableAggregationBuilderRunPipeline: {
    ui: true,
    cli: true,
    global: true,
    description: {
      short: 'Enable "Run Pipeline" feature in aggregation builder',
    },
    validator: z.boolean().default(true),
    type: 'boolean',
  },

  enableExplainPlan: {
    ui: true,
    cli: true,
    global: true,
    description: {
      short: 'Enable explain plan feature in CRUD and aggregation view',
    },
    validator: z.boolean().default(true),
    type: 'boolean',
  },

  enableAggregationBuilderExtraOptions: {
    ui: true,
    cli: true,
    global: true,
    description: {
      short:
        'Enable preview input limit and collation options in aggregation view',
    },
    validator: z.boolean().default(true),
    type: 'boolean',
  },

  enableGenAISampleDocumentPassing: {
    ui: true,
    cli: true,
    global: true,
    description: {
      short:
        'Enable sending sample field values with query and aggregation generation requests.',
      long: 'Supplying sample field values improves the results from the AI.',
    },
    validator: z.boolean().default(false),
    type: 'boolean',
  },

  enablePerformanceAdvisorBanner: {
    ui: true,
    cli: true,
    global: true,
    description: {
      short: 'Show performance advisor banner to users for performance tuning',
    },
    validator: z.boolean().default(false),
    type: 'boolean',
  },

  maximumNumberOfActiveConnections: {
    ui: true,
    cli: true,
    global: true,
    description: {
      short: 'Limits the amount of open connections.',
    },
    validator: z.number().default(10),
    type: 'number',
  },

  enableShowDialogOnQuit: {
    ui: true,
    cli: true,
    global: true,
    description: {
      short: 'Show Quit Confirmation Dialog',
      long: 'Toggle whether confirmation dialog is shown when quitting Compass (cmd/ctrl-Q).',
    },
    validator: z.boolean().default(true),
    type: 'boolean',
  },

  proxy: {
    ui: true,
    cli: true,
    global: true,
    description: {
      short: 'Specify a proxy for Compass to use',
      long: 'Specify a HTTP, HTTPS or Socks5 proxy to use for connecting to external services (default is picking proxies from environment variables)',
    },
    // Internally either a URL or a DevtoolsProxyOptions object as JSON
    validator: z
      .union([
        z.string().url(),
        z.literal(''),
        z.custom<string>((val) => {
          if (typeof val !== 'string') return false;
          try {
            JSON.parse(val);
            return true;
          } catch {
            return false;
          }
        }),
      ])
      .default(''),
    type: 'string',
    secrets: {
      extract(original) {
        const { secrets, ...remainder } = extractProxySecrets(
          proxyPreferenceToProxyOptions(original)
        );
        return {
          remainder: JSON.stringify(remainder),
          secrets: JSON.stringify(secrets),
        };
      },
      merge({ remainder, secrets }) {
        return proxyOptionsToProxyPreference(
          mergeProxySecrets({
            ...JSON.parse(remainder),
            secrets: JSON.parse(secrets),
          })
        );
      },
    },
  },

  enableCreatingNewConnections: {
    ui: true,
    cli: true,
    global: true,
    description: {
      short:
        'Enables creating new connection (accessing connection editing form) in Compass UI',
    },
    validator: z.boolean().default(true),
    type: 'boolean',
  },
  enableGenAIFeaturesAtlasProject: {
    ui: false,
    cli: true,
    global: true,
    description: {
      short: 'Enable Gen AI Features on Atlas Project Level',
    },
    validator: z.boolean().default(true),
    type: 'boolean',
  },
  enableGenAISampleDocumentPassingOnAtlasProject: {
    ui: false,
    cli: true,
    global: true,
    description: {
      short: 'Enable Gen AI Sample Document Passing on Atlas Project Level',
    },
    validator: z.boolean().default(true),
    type: 'boolean',
  },
  enableGenAIFeaturesAtlasOrg: {
    ui: false,
    cli: true,
    global: true,
    description: {
      short: 'Enable Gen AI Features on Atlas Org Level',
    },
    validator: z.boolean().default(true),
    type: 'boolean',
  },

  inferNamespacesFromPrivileges: {
    ui: true,
    cli: true,
    global: true,
    description: {
      short: 'Infer additional namespaces from privileges',
      long: "Show databases and collections implied by your roles and privileges, in addition to those returned by listDatabases and listCollections. This may include namespaces that don't exist yet.",
    },
    validator: z.boolean().default(true),
    type: 'boolean',
  },

  ...allFeatureFlagsProps,
};

const cliOnlyPreferencesProps: Required<{
  [K in keyof CliOnlyPreferences]: PreferenceDefinition<K>;
}> = {
  exportConnections: {
    ui: false,
    cli: true,
    global: false,
    description: {
      short: 'Export Favorite Connections',
      long: 'Export Compass favorite connections. Can be used with --passphrase.',
    },
    validator: z.string().optional(),
    type: 'string',
  },
  importConnections: {
    ui: false,
    cli: true,
    global: false,
    description: {
      short: 'Import Favorite Connections',
      long: 'Import Compass favorite connections. Can be used with --passphrase.',
    },
    validator: z.string().optional(),
    type: 'string',
  },
  passphrase: {
    ui: false,
    cli: true,
    global: false,
    description: {
      short: 'Connection Export/Import Passphrase',
      long: 'Specify a passphrase for encrypting/decrypting secrets.',
    },
    validator: z.string().optional(),
    type: 'string',
  },
  help: {
    ui: false,
    cli: true,
    global: false,
    description: {
      short: 'Show Compass Options',
    },
    validator: z.boolean().optional(),
    type: 'boolean',
  },
  version: {
    ui: false,
    cli: true,
    global: false,
    description: {
      short: 'Show Compass Version',
    },
    validator: z.boolean().optional(),
    type: 'boolean',
  },
  versions: {
    ui: false,
    cli: true,
    global: false,
    description: {
      short: 'Show Node, Electron, Chromium Versions',
    },
    validator: z.boolean().optional(),
    type: 'boolean',
  },
  showExampleConfig: {
    ui: false,
    cli: true,
    global: false,
    description: {
      short: 'Show Example Config File',
    },
    validator: z.boolean().optional(),
    type: 'boolean',
  },
  /**
   * Allows the automatic initiation of the connection establishment process
   * when launching Compass from the command line to indicate that the connection string comes from a trusted source,
   * even if the provided connection string contains disallowed connection options.
   */
  trustedConnectionString: {
    ui: false,
    cli: true,
    global: false,
    description: {
      short: 'Always allow to Automatically Connect',
      long: 'Allow automatic connection establishment when launching Compass, even if the provided connection string contains connection options that would not be accepted when coming from an untrusted source',
    },
    validator: z.boolean().default(false),
    type: 'boolean',
  },
};

const nonUserPreferences: Required<{
  [K in keyof NonUserPreferences]: PreferenceDefinition<K>;
}> = {
  ignoreAdditionalCommandLineFlags: {
    ui: false,
    cli: true,
    global: true,
    description: {
      short: 'Allow Additional CLI Flags',
      long: 'Allow specifying command-line flags that Compass does not understand, e.g. Electron or Chromium flags',
    },
    validator: z.boolean().default(false),
    type: 'boolean',
  },
  positionalArguments: {
    ui: false,
    cli: true,
    global: false,
    description: {
      short:
        'Specify a Connection String or Connection ID to Automatically Connect',
    },
    omitFromHelp: true,
    validator: z.array(z.string()).optional(),
    type: 'array',
  },
  file: {
    ui: false,
    cli: true,
    global: true,
    description: {
      short: 'Specify a List of Connections for Automatically Connecting',
    },
    validator: z.string().optional(),
    type: 'string',
  },
  username: {
    ui: false,
    cli: true,
    global: true,
    description: {
      short: 'Specify a Username for Automatically Connecting',
    },
    validator: z.string().optional(),
    type: 'string',
  },
  password: {
    ui: false,
    cli: true,
    global: true,
    description: {
      short: 'Specify a Password for Automatically Connecting',
    },
    validator: z.string().optional(),
    type: 'string',
  },
};

export const allPreferencesProps: Required<{
  [K in keyof AllPreferences]: PreferenceDefinition<K>;
}> = {
  ...storedUserPreferencesProps,
  ...cliOnlyPreferencesProps,
  ...nonUserPreferences,
};

/** Helper for defining how to derive value/state for networkTraffic-affected preferences */
function deriveNetworkTrafficOptionState<K extends keyof AllPreferences>(
  property: K
): DeriveValueFunction<boolean> {
  return (v, s) => ({
    value: v(property) && v('networkTraffic'),
    state:
      s(property) ??
      (v('networkTraffic') ? undefined : s('networkTraffic') ?? 'derived'),
  });
}

/** Helper for defining how to derive value/state for feature-restricting preferences */
function deriveFeatureRestrictingOptionsState<K extends keyof AllPreferences>(
  property: K
): DeriveValueFunction<boolean> {
  return (v, s) => ({
    value:
      v(property) &&
      v('enableShell') &&
      !v('maxTimeMS') &&
      !v('protectConnectionStrings') &&
      !v('readOnly'),
    state:
      s(property) ??
      (v('protectConnectionStrings')
        ? s('protectConnectionStrings') ?? 'derived'
        : undefined) ??
      (v('readOnly') ? s('readOnly') ?? 'derived' : undefined) ??
      (v('enableShell') ? undefined : s('enableShell') ?? 'derived') ??
      (v('maxTimeMS') ? s('maxTimeMS') ?? 'derived' : undefined),
  });
}

/** Helper for defining how to derive value/state for readOnly-affected preferences */
function deriveReadOnlyOptionState<K extends keyof AllPreferences>(
  property: K
): DeriveValueFunction<boolean> {
  return (v, s) => ({
    value: v(property) && !v('readOnly'),
    state:
      s(property) ?? (v('readOnly') ? s('readOnly') ?? 'derived' : undefined),
  });
}

// Helper to convert feature flag definitions to preference definitions
function featureFlagToPreferenceDefinition(
  key: string,
  featureFlag: FeatureFlagDefinition
): PreferenceDefinition<keyof FeatureFlags> {
  return {
    cli: true,
    global: true,
    ui: true,
    description: featureFlag.description,
    // if a feature flag is 'released' it will always return true
    // regardless of any persisted value.
    deriveValue:
      featureFlag.stage === 'released'
        ? () => ({ value: true, state: 'hardcoded' })
        : undefined,
    validator: z.boolean().default(false),
    type: 'boolean',
  };
}

export function getPreferencesValidator() {
  const preferencesPropsValidator = Object.fromEntries(
    Object.entries(storedUserPreferencesProps).map(([key, { validator }]) => [
      key,
      validator,
    ])
  ) as {
    [K in keyof typeof storedUserPreferencesProps]: (typeof storedUserPreferencesProps)[K]['validator'];
  };

  return z.object(preferencesPropsValidator);
}

export function getDefaultsForStoredPreferences(): StoredPreferences {
  return Object.fromEntries(
    Object.entries(storedUserPreferencesProps)
      .map(([key, value]) => [key, value.validator.parse(undefined)])
      .filter(([, value]) => value !== undefined)
  );
}

export function listEncryptedStoredPreferences(): [
  keyof StoredPreferences,
  SecretsConfiguration<string>
][] {
  return Object.entries(storedUserPreferencesProps)
    .filter(([, value]) => value.secrets)
    .map(([key, { secrets }]) => [
      key as keyof typeof storedUserPreferencesProps,
      secrets!,
    ]);
}

export function getSettingDescription<
  Name extends Exclude<keyof AllPreferences, keyof InternalUserPreferences>
>(
  name: Name
): Pick<PreferenceDefinition<Name>, 'description'> & { type: unknown } {
  const { description, type } = allPreferencesProps[
    name
  ] as PreferenceDefinition<Name>;
  return {
    description,
    type,
  };
}<|MERGE_RESOLUTION|>--- conflicted
+++ resolved
@@ -41,12 +41,8 @@
   '{ _id: -1 }',
   '{ $natural: -1 }',
 ] as const;
-<<<<<<< HEAD
-
-export type SORT_ORDERS = typeof SORT_ORDER_VALUES[number];
-=======
+
 export type SORT_ORDERS = (typeof SORT_ORDER_VALUES)[number];
->>>>>>> a306dc93
 
 export type PermanentFeatureFlags = {
   showDevFeatureFlags?: boolean;
