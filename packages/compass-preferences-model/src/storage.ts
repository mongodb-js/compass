--- conflicted
+++ resolved
@@ -1,5 +1,4 @@
 import { UUID } from 'bson';
-<<<<<<< HEAD
 import { storedUserPreferencesProps } from './preferences';
 import { UserData } from '@mongodb-js/compass-user-data';
 import { z } from 'zod';
@@ -14,10 +13,6 @@
       .filter(([, value]) => value !== undefined)
   );
 };
-=======
-import type { UserPreferences } from './preferences';
-import { UserData } from '@mongodb-js/compass-user-data';
->>>>>>> 2c910604
 
 const getPreferencesValidator = () => {
   const preferencesPropsValidator = Object.fromEntries(
@@ -63,7 +58,6 @@
 }
 
 export class StoragePreferences extends BasePreferencesStorage {
-<<<<<<< HEAD
   private readonly file = 'General';
   private readonly defaultPreferences = getDefaultPreferences();
   private readonly userData: UserData<PreferencesValidator>;
@@ -72,16 +66,6 @@
   constructor(basePath?: string) {
     super();
     this.userData = new UserData(getPreferencesValidator(), {
-=======
-  private readonly file = 'General.json';
-  private readonly defaultPreferences: UserPreferences;
-  private readonly userData: UserData<UserPreferences>;
-
-  constructor(private preferences: UserPreferences, private basePath?: string) {
-    super();
-    this.defaultPreferences = preferences;
-    this.userData = new UserData({
->>>>>>> 2c910604
       subdir: 'AppPreferences',
       basePath,
     });
@@ -99,11 +83,7 @@
     }
   }
 
-<<<<<<< HEAD
   private async readPreferences(): Promise<StoredPreferences> {
-=======
-  private async readPreferences() {
->>>>>>> 2c910604
     return await this.userData.readOne(this.file, {
       ignoreErrors: false,
     });
@@ -120,12 +100,7 @@
     await this.userData.write(this.file, {
       ...(await this.readPreferences()),
       ...attributes,
-<<<<<<< HEAD
     });
-=======
-    };
-    await this.userData.write(this.file, newPreferences);
->>>>>>> 2c910604
 
     this.preferences = await this.readPreferences();
   }
@@ -141,29 +116,18 @@
     .transform((x) => new Date(x)),
 });
 
-<<<<<<< HEAD
 export type User = z.output<typeof UserSchema>;
 
 export class UserStorage {
   private readonly userData: UserData<typeof UserSchema>;
   constructor(basePath?: string) {
     this.userData = new UserData(UserSchema, {
-=======
-export class UserStorage {
-  private readonly userData: UserData<User>;
-  constructor(basePath?: string) {
-    this.userData = new UserData({
->>>>>>> 2c910604
       subdir: 'Users',
       basePath,
     });
   }
 
-<<<<<<< HEAD
   async getOrCreate(id?: string): Promise<User> {
-=======
-  async getOrCreate(id: string): Promise<User> {
->>>>>>> 2c910604
     if (!id) {
       return this.createUser();
     }
@@ -179,20 +143,9 @@
   }
 
   async getUser(id: string): Promise<User> {
-<<<<<<< HEAD
     return await this.userData.readOne(id, {
       ignoreErrors: false,
     });
-=======
-    const user = await this.userData.readOne(this.getFileName(id), {
-      ignoreErrors: false,
-    });
-    return {
-      id: user.id,
-      createdAt: new Date(user.createdAt),
-      lastUsed: new Date(user.lastUsed),
-    };
->>>>>>> 2c910604
   }
 
   private async createUser(): Promise<User> {
@@ -217,13 +170,8 @@
     return this.writeUser(newData);
   }
 
-<<<<<<< HEAD
   private async writeUser(user: z.input<typeof UserSchema>): Promise<User> {
     await this.userData.write(user.id, user);
-=======
-  private async writeUser(user: User): Promise<User> {
-    await this.userData.write(this.getFileName(user.id), user);
->>>>>>> 2c910604
     return this.getUser(user.id);
   }
 
