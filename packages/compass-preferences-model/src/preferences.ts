import storageMixin from 'storage-mixin';
import { promisifyAmpersandMethod } from '@mongodb-js/compass-utils';
import type { AmpersandMethodOptions } from '@mongodb-js/compass-utils';
import type { ParsedGlobalPreferencesResult } from './global-config';

import { createLoggerAndTelemetry } from '@mongodb-js/compass-logging';
import { parseRecord } from './parse-record';
import type { FeatureFlagDefinition, FeatureFlags } from './feature-flags';
import { featureFlags } from './feature-flags';

const { log, mongoLogId } = createLoggerAndTelemetry('COMPASS-PREFERENCES');

// eslint-disable-next-line @typescript-eslint/no-var-requires
const Model = require('ampersand-model');

export const THEMES_VALUES = ['DARK', 'LIGHT', 'OS_THEME'] as const;
export type THEMES = typeof THEMES_VALUES[number];

export type PermanentFeatureFlags = {
  showDevFeatureFlags?: boolean;
  enableDebugUseCsfleSchemaMap?: boolean;
<<<<<<< HEAD
  enableOidc?: boolean; // COMPASS-6803 // Not capitalized "OIDC" for spawn arg casing.
  enableStageWizard?: boolean;
=======
>>>>>>> bea268c7
};

type AllFeatureFlags = PermanentFeatureFlags & FeatureFlags;

export type UserConfigurablePreferences = PermanentFeatureFlags &
  FeatureFlags & {
    // User-facing preferences
    autoUpdates: boolean;
    enableMaps: boolean;
    trackUsageStatistics: boolean;
    enableFeedbackPanel: boolean;
    networkTraffic: boolean;
    readOnly: boolean;
    enableShell: boolean;
    protectConnectionStrings?: boolean;
    forceConnectionOptions?: [key: string, value: string][];
    showKerberosPasswordField: boolean;
    enableDevTools: boolean;
    theme: THEMES;
    maxTimeMS?: number;
    installURLHandlers: boolean;
    protectConnectionStringsForNewConnections: boolean;
  };

export type InternalUserPreferences = {
  // These are internally used preferences that are not configurable
  // by users.
  showedNetworkOptIn: boolean; // Has the settings dialog been shown before.
  id: string;
  lastKnownVersion: string;
  currentUserId: string;
  telemetryAnonymousId: string;
};

// UserPreferences contains all preferences stored to disk in the
// per-user preferences model (currently the Ampersand model).
export type UserPreferences = UserConfigurablePreferences &
  InternalUserPreferences;

export type CliOnlyPreferences = {
  exportConnections?: string;
  importConnections?: string;
  passphrase?: string;
  version?: boolean;
  help?: boolean;
  showExampleConfig?: boolean;
};

export type NonUserPreferences = {
  ignoreAdditionalCommandLineFlags?: boolean;
  positionalArguments?: string[];
  file?: string;
  username?: string;
  password?: string;
};

export type AllPreferences = UserPreferences &
  CliOnlyPreferences &
  NonUserPreferences &
  PermanentFeatureFlags;

type OnPreferencesChangedCallback = (
  changedPreferencesValues: Partial<AllPreferences>
) => void;

declare class PreferencesAmpersandModel {
  fetch: () => void;
  save: (
    attributes?: AmpersandMethodOptions<void>,
    options?: AmpersandMethodOptions<void>
  ) => void;
  getAttributes: (options?: {
    props?: boolean;
    derived?: boolean;
  }) => UserPreferences;
}

export type AmpersandType<T> = T extends string
  ? 'string'
  : T extends boolean
  ? 'boolean'
  : T extends number
  ? 'number'
  : T extends any[]
  ? 'array'
  : T extends Date
  ? 'date'
  : T extends object
  ? 'object'
  : never;

type PostProcessFunction<T> = (
  input: unknown,
  error: (message: string) => void
) => T;

type PreferenceDefinition<K extends keyof AllPreferences> = {
  /** The type of the preference value, in Ampersand naming */
  type: AmpersandType<AllPreferences[K]>;
  /** An optional default value for the preference */
  default?: AllPreferences[K];
  /** Whether the preference is required in the Ampersand model */
  required: boolean;
  /** An exhaustive list of possible values for this preference (also an Ampersand feature) */
  values?: readonly AllPreferences[K][];
  /** Whether the preference can be modified through the Settings UI */
  ui: K extends keyof UserConfigurablePreferences ? true : false;
  /** Whether the preference can be set on the command line */
  cli: K extends keyof Omit<InternalUserPreferences, 'showedNetworkOptIn'>
    ? false
    : K extends keyof CliOnlyPreferences
    ? true
    : boolean;
  /** Whether the preference can be set in the global config file */
  global: K extends keyof InternalUserPreferences
    ? false
    : K extends keyof CliOnlyPreferences
    ? false
    : boolean;
  /** A description used for the --help text and the Settings UI */
  description: K extends keyof InternalUserPreferences
    ? null
    : { short: string; long?: string };
  /** A method for deriving the current semantic value of this option, even if it differs from the stored value */
  deriveValue?: DeriveValueFunction<AllPreferences[K]>;
  /** A method for cleaning up/normalizing input from the command line or global config file */
  customPostProcess?: PostProcessFunction<AllPreferences[K]>;
  /** Specify that this option should not be listed in --help output */
  omitFromHelp?: K extends keyof (UserConfigurablePreferences &
    CliOnlyPreferences)
    ? K extends keyof AllFeatureFlags
      ? boolean
      : false
    : boolean;
};

type DeriveValueFunction<T> = (
  /** Get a preference's value from the current set of preferences */
  getValue: <K extends keyof AllPreferences>(key: K) => AllPreferences[K],
  /** Get a preference's state from the current set of preferences */
  getState: <K extends keyof AllPreferences>(key: K) => PreferenceState
) => { value: T; state: PreferenceState };

/** Helper for defining how to derive value/state for networkTraffic-affected preferences */
function deriveNetworkTrafficOptionState<K extends keyof AllPreferences>(
  property: K
): DeriveValueFunction<boolean> {
  return (v, s) => ({
    value: v(property) && v('networkTraffic'),
    state:
      s(property) ??
      (v('networkTraffic') ? undefined : s('networkTraffic') ?? 'derived'),
  });
}

/** Helper for defining how to derive value/state for feature-restricting preferences */
function deriveFeatureRestrictingOptionsState<K extends keyof AllPreferences>(
  property: K
): DeriveValueFunction<boolean> {
  return (v, s) => ({
    value:
      v(property) &&
      v('enableShell') &&
      !v('maxTimeMS') &&
      !v('protectConnectionStrings') &&
      !v('readOnly'),
    state:
      s(property) ??
      (v('protectConnectionStrings')
        ? s('protectConnectionStrings') ?? 'derived'
        : undefined) ??
      (v('readOnly') ? s('readOnly') ?? 'derived' : undefined) ??
      (v('enableShell') ? undefined : s('enableShell') ?? 'derived') ??
      (v('maxTimeMS') ? s('maxTimeMS') ?? 'derived' : undefined),
  });
}

/** Helper for defining how to derive value/state for readOnly-affected preferences */
function deriveReadOnlyOptionState<K extends keyof AllPreferences>(
  property: K
): DeriveValueFunction<boolean> {
  return (v, s) => ({
    value: v(property) && !v('readOnly'),
    state:
      s(property) ?? (v('readOnly') ? s('readOnly') ?? 'derived' : undefined),
  });
}

function featureFlagToPreferenceDefinition(
  featureFlag: FeatureFlagDefinition
): PreferenceDefinition<keyof FeatureFlags> {
  return {
    type: 'boolean',
    required: false,
    default: false,
    cli: true,
    global: true,
    ui: true,
    description: featureFlag.description,
    // if a feature flag is 'released' it will always return true
    // regardless of any persisted value.
    deriveValue:
      featureFlag.stage === 'released'
        ? () => ({ value: true, state: 'hardcoded' })
        : undefined,
  };
}

const featureFlagsProps: Required<{
  [K in keyof FeatureFlags]: PreferenceDefinition<K>;
}> = Object.fromEntries(
  Object.entries(featureFlags).map(([key, value]) => [
    key as keyof FeatureFlags,
    featureFlagToPreferenceDefinition(value),
  ])
) as unknown as Required<{
  [K in keyof FeatureFlags]: PreferenceDefinition<K>;
}>;

const allFeatureFlagsProps: Required<{
  [K in keyof AllFeatureFlags]: PreferenceDefinition<K>;
}> = {
  /** Meta-feature-flag! Whether to show the dev flags of the feature flag settings modal */
  showDevFeatureFlags: {
    type: 'boolean',
    required: false,
    default: undefined,
    ui: true,
    cli: true,
    global: true,
    omitFromHelp: true,
    description: {
      short: 'Show Developer Feature Flags',
    },
  },

  /**
   * Permanent feature flag for debugging.
   * We want to encourage user to use Queryable Encryption, not CSFLE, so we do not
   * officially support the CSFLE schemaMap property.
   */
  enableDebugUseCsfleSchemaMap: {
    type: 'boolean',
    required: false,
    default: undefined,
    ui: true,
    cli: true,
    global: true,
    description: {
      short: 'CSFLE Schema Map Debugging',
    },
  },

<<<<<<< HEAD
  /**
   * Feature flag for enabling OIDC authentication.
   * Epic: COMPASS-5955
   * TODO(COMPASS-6803): Enable/remove this feature flag.
   */
  enableOidc: {
    type: 'boolean',
    required: false,
    default: undefined,
    ui: true,
    cli: true,
    global: true,
    description: {
      short: 'Enable OIDC Authentication',
    },
  },

  /**
   * Feature flag for enabling the use of Stage Wizard
   * in the Pipeline Builder. Epic: COMPASS-5817
   */
  enableStageWizard: {
    type: 'boolean',
    required: false,
    default: undefined,
    ui: true,
    cli: true,
    global: true,
    description: {
      short: 'Stage Wizard',
      long: 'Create aggregation stages using Wizard.',
    },
  },
=======
  ...featureFlagsProps,
>>>>>>> bea268c7
};

const modelPreferencesProps: Required<{
  [K in keyof UserPreferences]: PreferenceDefinition<K>;
}> = {
  /**
   * String identifier for this set of preferences. Default is `General`.
   */
  id: {
    type: 'string',
    default: 'General',
    required: true,
    ui: false,
    cli: false,
    global: false,
    description: null,
  },
  /**
   * Stores the last version compass was run as, e.g. `1.0.5`.
   */
  lastKnownVersion: {
    type: 'string',
    required: false,
    default: '0.0.0',
    ui: false,
    cli: false,
    global: false,
    description: null,
  },
  /**
   * Stores whether or not the network opt-in screen has been shown to
   * the user already.
   */
  showedNetworkOptIn: {
    type: 'boolean',
    required: true,
    default: false,
    ui: false,
    cli: true,
    global: false,
    description: null,
    omitFromHelp: true,
  },
  /**
   * Stores the theme preference for the user.
   */
  theme: {
    type: 'string',
    required: true,
    default: 'LIGHT',
    values: THEMES_VALUES,
    ui: true,
    cli: true,
    global: true,
    description: {
      short: 'Compass UI Theme',
    },
  },
  /**
   * Stores a unique MongoDB ID for the current user.
   * Initially, we used this field as telemetry user identifier,
   * but this usage is being deprecated.
   * The telemetryAnonymousId should be used instead.
   */
  currentUserId: {
    type: 'string',
    required: false,
    ui: false,
    cli: false,
    global: false,
    description: null,
  },
  /**
   * Stores a unique telemetry anonymous ID (uuid) for the current user.
   */
  telemetryAnonymousId: {
    type: 'string',
    required: true,
    default: '',
    ui: false,
    cli: false,
    global: false,
    description: null,
  },
  /**
   * Master switch to disable all network traffic
   * and make Compass behave like Isolated edition always,
   * i.e. no network traffic other than the one to the db server
   * (which includes maps, telemetry, auto-updates).
   */
  networkTraffic: {
    type: 'boolean',
    required: true,
    default: true,
    ui: true,
    cli: true,
    global: true,
    description: {
      short: 'Enable network traffic other than to the MongoDB database',
    },
  },
  /**
   * Removes features that write to the database from the UI.
   */
  readOnly: {
    type: 'boolean',
    required: true,
    default: false,
    ui: true,
    cli: true,
    global: true,
    description: {
      short: 'Set Read-Only Mode',
      long: 'Limit Compass strictly to read operations, with all write and delete capabilities removed.',
    },
  },
  /**
   * Switch to enable/disable the embedded shell.
   */
  enableShell: {
    type: 'boolean',
    required: true,
    default: true,
    ui: true,
    cli: true,
    global: true,
    description: {
      short: 'Enable MongoDB Shell',
      long: 'Allow Compass to interacting with MongoDB deployments via the embedded shell.',
    },
    deriveValue: deriveReadOnlyOptionState('enableShell'),
  },
  /**
   * Switch to enable/disable maps rendering.
   */
  enableMaps: {
    type: 'boolean',
    required: true,
    default: false,
    ui: true,
    cli: true,
    global: true,
    description: {
      short: 'Enable Geographic Visualizations',
      long: 'Allow Compass to make requests to a 3rd party mapping service.',
    },
    deriveValue: deriveNetworkTrafficOptionState('enableMaps'),
  },
  /**
   * Switch to enable/disable Intercom panel (renamed from `intercom`).
   */
  enableFeedbackPanel: {
    type: 'boolean',
    required: true,
    default: false,
    ui: true,
    cli: true,
    global: true,
    description: {
      short: 'Give Product Feedback',
      long: 'Enables a tool that our Product team can use to occasionally reach out for feedback about Compass.',
    },
    deriveValue: deriveNetworkTrafficOptionState('enableFeedbackPanel'),
  },
  /**
   * Switch to enable/disable usage statistics collection
   * (renamed from `googleAnalytics`).
   */
  trackUsageStatistics: {
    type: 'boolean',
    required: true,
    default: false,
    ui: true,
    cli: true,
    global: true,
    description: {
      short: 'Enable Usage Statistics',
      long: 'Allow Compass to send anonymous usage statistics.',
    },
    deriveValue: deriveNetworkTrafficOptionState('trackUsageStatistics'),
  },
  /**
   * Switch to enable/disable automatic updates.
   */
  autoUpdates: {
    type: 'boolean',
    required: true,
    default: false,
    ui: true,
    cli: true,
    global: true,
    description: {
      short: 'Enable Automatic Updates',
      long: 'Allow Compass to periodically check for new updates.',
    },
    deriveValue: deriveNetworkTrafficOptionState('autoUpdates'),
  },
  /**
   * Switch to hide credentials in connection strings from users.
   */
  protectConnectionStrings: {
    type: 'boolean',
    required: false,
    default: false,
    ui: true,
    cli: true,
    global: true,
    description: {
      short: 'Protect Connection String Secrets',
      long: 'Hide credentials in connection strings from users.',
    },
  },
  /**
   * Switch to enable DevTools in Electron.
   */
  enableDevTools: {
    type: 'boolean',
    required: false,
    default: process.env.APP_ENV === 'webdriverio',
    ui: true,
    cli: true,
    global: true,
    description: {
      short: 'Enable DevTools',
      long: `Enable the Chromium Developer Tools that can be used to debug Electron's process.`,
    },
    deriveValue: deriveFeatureRestrictingOptionsState('enableDevTools'),
  },
  /**
   * Switch to show the Kerberos password field in the connection form.
   */
  showKerberosPasswordField: {
    type: 'boolean',
    required: false,
    default: false,
    ui: true,
    cli: true,
    global: true,
    description: {
      short: 'Show Kerberos Password Field',
      long: 'Show a password field for Kerberos authentication. Typically only useful when attempting to authenticate as another user than the current system user.',
    },
  },
  /**
   * Override certain connection string properties.
   */
  forceConnectionOptions: {
    type: 'array',
    required: false,
    default: undefined,
    ui: true,
    cli: true,
    global: true,
    description: {
      short: 'Override Connection String Properties',
      long: 'Force connection string properties to take specific values',
    },
    customPostProcess: parseRecord,
  },
  /**
   * Set an upper limit for maxTimeMS for operations started by Compass.
   */
  maxTimeMS: {
    type: 'number',
    required: false,
    default: undefined,
    ui: true,
    cli: true,
    global: true,
    description: {
      short: 'Upper Limit for maxTimeMS for Compass Database Operations',
    },
  },
  /**
   * Do not handle mongodb:// and mongodb+srv:// URLs via Compass
   */
  installURLHandlers: {
    type: 'boolean',
    required: true,
    default: true,
    ui: true,
    cli: true,
    global: true,
    description: {
      short: 'Install Compass as URL Protocol Handler',
      long: 'Register Compass as a handler for mongodb:// and mongodb+srv:// URLs',
    },
  },
  /**
   * Determines if the toggle to edit connection string for new connections
   * should be in the off state or in the on state by default
   */
  protectConnectionStringsForNewConnections: {
    type: 'boolean',
    required: false,
    default: false,
    ui: true,
    cli: true,
    global: true,
    description: {
      short:
        'If true, "Edit connection string" is disabled for new connections by default',
    },
  },
  ...allFeatureFlagsProps,
};

const cliOnlyPreferencesProps: Required<{
  [K in keyof CliOnlyPreferences]: PreferenceDefinition<K>;
}> = {
  exportConnections: {
    type: 'string',
    required: false,
    ui: false,
    cli: true,
    global: false,
    description: {
      short: 'Export Favorite Connections',
      long: 'Export Compass favorite connections. Can be used with --passphrase.',
    },
  },
  importConnections: {
    type: 'string',
    required: false,
    ui: false,
    cli: true,
    global: false,
    description: {
      short: 'Import Favorite Connections',
      long: 'Import Compass favorite connections. Can be used with --passphrase.',
    },
  },
  passphrase: {
    type: 'string',
    required: false,
    ui: false,
    cli: true,
    global: false,
    description: {
      short: 'Connection Export/Import Passphrase',
      long: 'Specify a passphrase for encrypting/decrypting secrets.',
    },
  },
  help: {
    type: 'boolean',
    required: false,
    ui: false,
    cli: true,
    global: false,
    description: {
      short: 'Show Compass Options',
    },
  },
  version: {
    type: 'boolean',
    required: false,
    ui: false,
    cli: true,
    global: false,
    description: {
      short: 'Show Compass Version',
    },
  },
  showExampleConfig: {
    type: 'boolean',
    required: false,
    ui: false,
    cli: true,
    global: false,
    description: {
      short: 'Show Example Config File',
    },
  },
};

const nonUserPreferences: Required<{
  [K in keyof NonUserPreferences]: PreferenceDefinition<K>;
}> = {
  ignoreAdditionalCommandLineFlags: {
    type: 'boolean',
    required: false,
    default: false,
    ui: false,
    cli: true,
    global: true,
    description: {
      short: 'Allow Additional CLI Flags',
      long: 'Allow specifying command-line flags that Compass does not understand, e.g. Electron or Chromium flags',
    },
  },
  positionalArguments: {
    type: 'array',
    required: false,
    ui: false,
    cli: true,
    global: false,
    description: {
      short:
        'Specify a Connection String or Connection ID to Automatically Connect',
    },
    omitFromHelp: true,
  },
  file: {
    type: 'string',
    required: false,
    ui: false,
    cli: true,
    global: true,
    description: {
      short: 'Specify a List of Connections for Automatically Connecting',
    },
  },
  username: {
    type: 'string',
    required: false,
    ui: false,
    cli: true,
    global: true,
    description: {
      short: 'Specify a Username for Automatically Connecting',
    },
  },
  password: {
    type: 'string',
    required: false,
    ui: false,
    cli: true,
    global: true,
    description: {
      short: 'Specify a Password for Automatically Connecting',
    },
  },
};

export const allPreferencesProps: Required<{
  [K in keyof AllPreferences]: PreferenceDefinition<K>;
}> = {
  ...modelPreferencesProps,
  ...cliOnlyPreferencesProps,
  ...nonUserPreferences,
};

export function getSettingDescription<
  Name extends Exclude<keyof AllPreferences, keyof InternalUserPreferences>
>(
  name: Name
): Pick<PreferenceDefinition<Name>, 'description' | 'type' | 'required'> {
  const { description, type, required } = allPreferencesProps[
    name
  ] as PreferenceDefinition<Name>;
  return { description, type, required };
}

/* Identifies a source from which the preference was set */
export type PreferenceState =
  | 'set-cli' // Can be set directly or derived from a preference set via cli args.
  | 'set-global' // Can be set directly or derived from a preference set via global config.
  | 'hardcoded'
  | 'derived' // Derived from a preference set by a user via setting UI.
  | undefined;

export type PreferenceStateInformation = Partial<
  Record<keyof AllPreferences, PreferenceState>
>;

export type PreferenceSandboxProperties = string;
// Internal to the Preferences class, so PreferenceSandboxProperties is an opaque string
type PreferenceSandboxPropertiesImpl = {
  user: UserPreferences;
  global: Partial<ParsedGlobalPreferencesResult>;
};

export class Preferences {
  private _onPreferencesChangedCallbacks: OnPreferencesChangedCallback[];
  private _userPreferencesModel: PreferencesAmpersandModel;
  private _globalPreferences: {
    cli: Partial<AllPreferences>;
    global: Partial<AllPreferences>;
    hardcoded: Partial<AllPreferences>;
  };

  constructor(
    basepath?: string,
    globalPreferences?: Partial<ParsedGlobalPreferencesResult>,
    isSandbox?: boolean
  ) {
    const ampersandModelDefinition = {
      props: modelPreferencesProps,
      extraProperties: 'ignore',
      idAttribute: 'id',
    };
    // User preferences are stored to disk via the Ampersand model,
    // or not stored externally at all if that was requested.
    const PreferencesModel = Model.extend(storageMixin, {
      ...ampersandModelDefinition,
      namespace: 'AppPreferences',
      storage: isSandbox
        ? {
            backend: 'null',
          }
        : {
            backend: 'disk',
            basepath,
          },
    });

    this._onPreferencesChangedCallbacks = [];
    this._userPreferencesModel = new PreferencesModel();
    this._globalPreferences = {
      cli: {},
      global: {},
      hardcoded: {},
      ...globalPreferences,
    };

    if (Object.keys(this._globalPreferences.hardcoded).length > 0) {
      log.info(
        mongoLogId(1_001_000_159),
        'preferences',
        'Created Preferences object with hardcoded options',
        { options: this._globalPreferences.hardcoded }
      );
    }
  }

  // Returns a value that can be passed to Preferences.CreateSandbox()
  getPreferenceSandboxProperties(): Promise<PreferenceSandboxProperties> {
    const value: PreferenceSandboxPropertiesImpl = {
      user: this._getUserPreferenceModelValues(),
      global: this._globalPreferences,
    };
    return Promise.resolve(JSON.stringify(value));
  }

  // Create a
  static async CreateSandbox(
    props: PreferenceSandboxProperties | undefined
  ): Promise<Preferences> {
    const { user, global } = props
      ? (JSON.parse(props) as PreferenceSandboxPropertiesImpl)
      : { user: {}, global: {} };
    const instance = new Preferences(undefined, global, true);
    await instance.savePreferences(user);
    return instance;
  }

  /**
   * Load preferences from the user preference storage.
   * The return value also accounts for preferences set from other sources.
   *
   * @returns The currently active set of preferences.
   */
  async fetchPreferences(): Promise<AllPreferences> {
    const originalPreferences = this.getPreferences();
    const userPreferencesModel = this._userPreferencesModel;

    // Fetch user preferences from the Ampersand model.
    const fetchUserPreferences = promisifyAmpersandMethod(
      userPreferencesModel.fetch.bind(userPreferencesModel)
    );

    try {
      await fetchUserPreferences();
    } catch (err) {
      log.error(
        mongoLogId(1_001_000_156),
        'preferences',
        'Failed to load preferences, error while fetching models',
        {
          error: (err as Error).message,
        }
      );
    }

    const newPreferences = this.getPreferences();
    this._afterPreferencesUpdate(originalPreferences, newPreferences);

    return newPreferences;
  }

  /**
   * Change preferences in the user's preference storage.
   * This method validates that the preference is one that is stored in the
   * underlying storage model. It does *not* validate that the preference
   * is one that the user is allowed to change, e.g. because it was overridden
   * through the global config file/command line, and it does *not* validate
   * whether the current value of the preference is affected by other
   * preference values.
   *
   * @param attributes One or more preferences to update.
   * @returns The currently active set of preferences.
   */
  async savePreferences(
    attributes: Partial<UserPreferences> = {}
  ): Promise<AllPreferences> {
    const keys = Object.keys(attributes) as (keyof UserPreferences)[];
    const originalPreferences = await this.fetchPreferences();
    if (keys.length === 0) {
      return originalPreferences;
    }

    const invalidKey = keys.find((key) => !modelPreferencesProps[key]);
    if (invalidKey !== undefined) {
      // Guard against accidentally saving non-model settings here.
      throw new Error(
        `Setting "${invalidKey}" is not part of the preferences model`
      );
    }

    const userPreferencesModel = this._userPreferencesModel;

    // Save user preferences to the Ampersand model.
    const saveUserPreferences: (
      attributes: Partial<UserPreferences>
    ) => Promise<void> = promisifyAmpersandMethod(
      userPreferencesModel.save.bind(userPreferencesModel)
    );

    try {
      await saveUserPreferences(attributes);
    } catch (err) {
      log.error(
        mongoLogId(1_001_000_157),
        'preferences',
        'Failed to save preferences, error while saving models',
        {
          error: (err as Error).message,
        }
      );
    }

    const newPreferences = this.getPreferences();
    this._afterPreferencesUpdate(originalPreferences, newPreferences);

    return newPreferences;
  }

  _afterPreferencesUpdate(
    originalPreferences: AllPreferences,
    newPreferences: AllPreferences
  ): void {
    const changedPreferences = Object.fromEntries(
      Object.entries(newPreferences).filter(
        ([key, value]) =>
          value !== originalPreferences[key as keyof AllPreferences]
      )
    );
    if (Object.keys(changedPreferences).length > 0) {
      this._callOnPreferencesChanged(changedPreferences);
    }
  }

  /**
   * Retrieve currently set preferences, accounting for all sources of preferences.
   *
   * @returns The currently active set of preferences.
   */
  getPreferences(): AllPreferences {
    return this._computePreferenceValuesAndStates().values;
  }

  private _getUserPreferenceModelValues(): UserPreferences {
    return this._userPreferencesModel.getAttributes({
      props: true,
      derived: true,
    });
  }

  private _getStoredValues(): AllPreferences {
    return {
      ...this._getUserPreferenceModelValues(),
      ...this._globalPreferences.cli,
      ...this._globalPreferences.global,
      ...this._globalPreferences.hardcoded,
    };
  }

  /**
   * Fetch the stored preference states and values, and apply functions
   * to derive the actual current states and values based on those,
   * if one has been provided for the option in question.
   */
  private _computePreferenceValuesAndStates() {
    const values = this._getStoredValues();
    const states: Partial<Record<string, PreferenceState>> = {};
    for (const key of Object.keys(this._globalPreferences.cli))
      states[key] = 'set-cli';
    for (const key of Object.keys(this._globalPreferences.global))
      states[key] = 'set-global';
    for (const key of Object.keys(this._globalPreferences.hardcoded))
      states[key] = 'hardcoded';

    const originalValues = { ...values };
    const originalStates = { ...states };

    function deriveValue<K extends keyof AllPreferences>(
      key: K
    ): {
      value: AllPreferences[K];
      state: PreferenceState;
    } {
      const descriptor = allPreferencesProps[key];
      if (!descriptor.deriveValue) {
        return { value: originalValues[key], state: originalStates[key] };
      }
      return (descriptor.deriveValue as DeriveValueFunction<AllPreferences[K]>)(
        // `as unknown` to work around TS bug(?) https://twitter.com/addaleax/status/1572191664252551169
        (k) =>
          (k as unknown) === key ? originalValues[k] : deriveValue(k).value,
        (k) =>
          (k as unknown) === key ? originalStates[k] : deriveValue(k).state
      );
    }

    for (const key of Object.keys(allPreferencesProps)) {
      // awkward IIFE to make typescript understand that `key` is the *same* key
      // in each loop iteration
      (<K extends keyof AllPreferences>(key: K) => {
        const result = deriveValue(key);
        values[key] = result.value;
        if (result.state !== undefined) states[key] = result.state;
      })(key as keyof AllPreferences);
    }

    return { values, states };
  }

  /**
   * If this is the first call to this method, this sets the defaults for
   * user preferences.
   */
  async ensureDefaultConfigurableUserPreferences(): Promise<void> {
    // Set the defaults and also update showedNetworkOptIn flag.
    const { showedNetworkOptIn } = await this.fetchPreferences();
    if (!showedNetworkOptIn) {
      await this.savePreferences({
        autoUpdates: true,
        enableMaps: true,
        trackUsageStatistics: true,
        enableFeedbackPanel: true,
        showedNetworkOptIn: true,
        theme: 'LIGHT',
      });
    }
  }

  /**
   * Return the subset of preferences that can be edited through the UI.
   *
   * @returns The currently active set of UI-modifiable preferences.
   */
  async getConfigurableUserPreferences(): Promise<UserConfigurablePreferences> {
    const preferences = await this.fetchPreferences();
    return Object.fromEntries(
      Object.entries(preferences).filter(
        ([key]) =>
          allPreferencesProps[key as keyof typeof preferences].ui === true
      )
    ) as UserConfigurablePreferences;
  }

  /**
   * Report which preferences were set through external sources, i.e.
   * command line or global configuration file.
   *
   * @returns A map of preference names to preference states if the preference has been set in the respective source.
   */
  getPreferenceStates(): PreferenceStateInformation {
    return this._computePreferenceValuesAndStates().states;
  }

  _callOnPreferencesChanged(
    changedPreferencesValues: Partial<AllPreferences>
  ): void {
    for (const callback of this._onPreferencesChangedCallbacks) {
      callback(changedPreferencesValues);
    }
  }

  /**
   * Install a listener that is called when preferences have been updated.
   *
   * @param callback A function taking the set of updated preferences.
   *
   * @return A function that can be called to unsubscribe at a later point in time.
   */
  onPreferencesChanged(callback: OnPreferencesChangedCallback): () => void {
    this._onPreferencesChangedCallbacks.push(callback);
    return () => {
      const index = this._onPreferencesChangedCallbacks.indexOf(callback);
      if (index !== -1) {
        this._onPreferencesChangedCallbacks.splice(index, 1);
      }
    };
  }
}<|MERGE_RESOLUTION|>--- conflicted
+++ resolved
@@ -19,11 +19,6 @@
 export type PermanentFeatureFlags = {
   showDevFeatureFlags?: boolean;
   enableDebugUseCsfleSchemaMap?: boolean;
-<<<<<<< HEAD
-  enableOidc?: boolean; // COMPASS-6803 // Not capitalized "OIDC" for spawn arg casing.
-  enableStageWizard?: boolean;
-=======
->>>>>>> bea268c7
 };
 
 type AllFeatureFlags = PermanentFeatureFlags & FeatureFlags;
@@ -277,43 +272,7 @@
     },
   },
 
-<<<<<<< HEAD
-  /**
-   * Feature flag for enabling OIDC authentication.
-   * Epic: COMPASS-5955
-   * TODO(COMPASS-6803): Enable/remove this feature flag.
-   */
-  enableOidc: {
-    type: 'boolean',
-    required: false,
-    default: undefined,
-    ui: true,
-    cli: true,
-    global: true,
-    description: {
-      short: 'Enable OIDC Authentication',
-    },
-  },
-
-  /**
-   * Feature flag for enabling the use of Stage Wizard
-   * in the Pipeline Builder. Epic: COMPASS-5817
-   */
-  enableStageWizard: {
-    type: 'boolean',
-    required: false,
-    default: undefined,
-    ui: true,
-    cli: true,
-    global: true,
-    description: {
-      short: 'Stage Wizard',
-      long: 'Create aggregation stages using Wizard.',
-    },
-  },
-=======
   ...featureFlagsProps,
->>>>>>> bea268c7
 };
 
 const modelPreferencesProps: Required<{
