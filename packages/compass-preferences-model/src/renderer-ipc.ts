import type { HadronIpcRenderer } from 'hadron-ipc';
import hadronIpc from 'hadron-ipc';
import type { PreferencesAccess } from '.';
import type {
  AllPreferences,
  PreferenceStateInformation,
  UserConfigurablePreferences,
  UserPreferences,
} from './preferences';

/**
 * API to communicate with preferences from the electron renderer process.
 */
<<<<<<< HEAD
export const makePreferencesIpc = (ipc: typeof hadronIpc) => ({
  savePreferences(
    attributes: Partial<UserPreferences>
  ): Promise<GlobalPreferences> {
    if (typeof ipc?.ipcRenderer?.invoke === 'function') {
      return ipc.ipcRenderer.invoke('compass:save-preferences', attributes);
    }
    return Promise.resolve({} as GlobalPreferences);
  },
  getPreferences(): Promise<GlobalPreferences> {
    if (typeof ipc?.ipcRenderer?.invoke === 'function') {
      return ipc.ipcRenderer.invoke('compass:get-preferences');
    }
    return Promise.resolve({} as GlobalPreferences);
  },
  ensureDefaultConfigurableUserPreferences(): Promise<void> {
    if (typeof ipc?.ipcRenderer?.invoke === 'function') {
      return ipc.ipcRenderer.invoke(
        'compass:ensure-default-configurable-user-preferences'
      );
    }
    return Promise.resolve();
  },
  getConfigurableUserPreferences(): Promise<UserConfigurablePreferences> {
    if (typeof ipc?.ipcRenderer?.invoke === 'function') {
      return ipc.ipcRenderer.invoke(
        'compass:get-configurable-user-preferences'
      );
    }
    return Promise.resolve({} as UserConfigurablePreferences);
  },
  getPreferenceStates(): Promise<PreferenceStateInformation> {
    if (typeof ipc?.ipcRenderer?.invoke === 'function') {
      return ipc.ipcRenderer.invoke('compass:get-preference-states');
    }
    return Promise.resolve({});
  },
  onPreferenceValueChanged<K extends keyof GlobalPreferences>(
    preferenceName: K,
    callback: (value: GlobalPreferences[K]) => void
  ): () => void {
    const listener = (_: Event, preferences: GlobalPreferences) => {
      if (Object.keys(preferences).includes(preferenceName)) {
        // TODO: find a proper type.
        return callback(preferences[preferenceName]);
      }
    };
    if (typeof ipc?.ipcRenderer?.on === 'function') {
      ipc.ipcRenderer.on('compass:preferences-changed', listener);
=======
export const makePreferencesIpc = (ipcRenderer: HadronIpcRenderer) => {
  const cachedPreferences = {} as AllPreferences;
  async function refreshCachedPreferences(): Promise<AllPreferences> {
    const result: AllPreferences = await ipcRenderer.invoke(
      'compass:get-preferences'
    );
    Object.assign(cachedPreferences, result);
    return result;
  }
  void refreshCachedPreferences();
  ipcRenderer.on(
    'compass:preferences-changed',
    () =>
      void refreshCachedPreferences().catch(() => {
        /* ignore */
      })
  );

  return {
    async savePreferences(
      attributes: Partial<UserPreferences>
    ): Promise<AllPreferences> {
      await ipcRenderer.invoke('compass:save-preferences', attributes);
      return await refreshCachedPreferences();
    },
    refreshPreferences(): Promise<AllPreferences> {
      return refreshCachedPreferences();
    },
    getPreferences(): AllPreferences {
      return { ...cachedPreferences };
    },
    getConfigurableUserPreferences(): Promise<UserConfigurablePreferences> {
      return ipcRenderer.invoke('compass:get-configurable-user-preferences');
    },
    getPreferenceStates(): Promise<PreferenceStateInformation> {
      return ipcRenderer.invoke('compass:get-preference-states');
    },
    onPreferenceValueChanged<K extends keyof AllPreferences>(
      preferenceName: K,
      callback: (value: AllPreferences[K]) => void
    ): () => void {
      const listener = (_: Event, preferences: AllPreferences) => {
        if (Object.keys(preferences).includes(preferenceName)) {
          return callback(preferences[preferenceName]);
        }
      };
      ipcRenderer.on('compass:preferences-changed', listener);
>>>>>>> e42d5808
      return () => {
        ipcRenderer.removeListener('compass:preferences-changed', listener);
      };
    },
  };
};

export const preferencesIpc: PreferencesAccess | undefined =
  hadronIpc.ipcRenderer ? makePreferencesIpc(hadronIpc.ipcRenderer) : undefined;<|MERGE_RESOLUTION|>--- conflicted
+++ resolved
@@ -11,57 +11,6 @@
 /**
  * API to communicate with preferences from the electron renderer process.
  */
-<<<<<<< HEAD
-export const makePreferencesIpc = (ipc: typeof hadronIpc) => ({
-  savePreferences(
-    attributes: Partial<UserPreferences>
-  ): Promise<GlobalPreferences> {
-    if (typeof ipc?.ipcRenderer?.invoke === 'function') {
-      return ipc.ipcRenderer.invoke('compass:save-preferences', attributes);
-    }
-    return Promise.resolve({} as GlobalPreferences);
-  },
-  getPreferences(): Promise<GlobalPreferences> {
-    if (typeof ipc?.ipcRenderer?.invoke === 'function') {
-      return ipc.ipcRenderer.invoke('compass:get-preferences');
-    }
-    return Promise.resolve({} as GlobalPreferences);
-  },
-  ensureDefaultConfigurableUserPreferences(): Promise<void> {
-    if (typeof ipc?.ipcRenderer?.invoke === 'function') {
-      return ipc.ipcRenderer.invoke(
-        'compass:ensure-default-configurable-user-preferences'
-      );
-    }
-    return Promise.resolve();
-  },
-  getConfigurableUserPreferences(): Promise<UserConfigurablePreferences> {
-    if (typeof ipc?.ipcRenderer?.invoke === 'function') {
-      return ipc.ipcRenderer.invoke(
-        'compass:get-configurable-user-preferences'
-      );
-    }
-    return Promise.resolve({} as UserConfigurablePreferences);
-  },
-  getPreferenceStates(): Promise<PreferenceStateInformation> {
-    if (typeof ipc?.ipcRenderer?.invoke === 'function') {
-      return ipc.ipcRenderer.invoke('compass:get-preference-states');
-    }
-    return Promise.resolve({});
-  },
-  onPreferenceValueChanged<K extends keyof GlobalPreferences>(
-    preferenceName: K,
-    callback: (value: GlobalPreferences[K]) => void
-  ): () => void {
-    const listener = (_: Event, preferences: GlobalPreferences) => {
-      if (Object.keys(preferences).includes(preferenceName)) {
-        // TODO: find a proper type.
-        return callback(preferences[preferenceName]);
-      }
-    };
-    if (typeof ipc?.ipcRenderer?.on === 'function') {
-      ipc.ipcRenderer.on('compass:preferences-changed', listener);
-=======
 export const makePreferencesIpc = (ipcRenderer: HadronIpcRenderer) => {
   const cachedPreferences = {} as AllPreferences;
   async function refreshCachedPreferences(): Promise<AllPreferences> {
@@ -93,6 +42,9 @@
     getPreferences(): AllPreferences {
       return { ...cachedPreferences };
     },
+    ensureDefaultConfigurableUserPreferences(): Promise<void> {
+      return ipcRenderer.invoke('compass:ensure-default-configurable-user-preferences');
+    },
     getConfigurableUserPreferences(): Promise<UserConfigurablePreferences> {
       return ipcRenderer.invoke('compass:get-configurable-user-preferences');
     },
@@ -109,7 +61,6 @@
         }
       };
       ipcRenderer.on('compass:preferences-changed', listener);
->>>>>>> e42d5808
       return () => {
         ipcRenderer.removeListener('compass:preferences-changed', listener);
       };
