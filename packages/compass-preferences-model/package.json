--- conflicted
+++ resolved
@@ -49,17 +49,10 @@
     "reformat": "npm run eslint . -- --fix && npm run prettier -- --write ."
   },
   "dependencies": {
-<<<<<<< HEAD
-    "@mongodb-js/compass-logging": "^1.7.4",
-    "@mongodb-js/compass-user-data": "^0.7.4",
-    "@mongodb-js/devtools-proxy-support": "^0.5.1",
-    "@mongodb-js/compass-components": "^1.41.0",
-=======
     "@mongodb-js/compass-logging": "^1.7.5",
     "@mongodb-js/compass-user-data": "^0.7.5",
-    "@mongodb-js/devtools-proxy-support": "^0.4.4",
+    "@mongodb-js/devtools-proxy-support": "^0.5.1",
     "@mongodb-js/compass-components": "^1.42.0",
->>>>>>> 120fab36
     "bson": "^6.10.3",
     "@mongodb-js/compass-app-registry": "^9.4.14",
     "hadron-ipc": "^3.5.4",
