{
  "name": "mongodb-compass",
  "private": true,
  "productName": "MongoDB Compass",
  "description": "The MongoDB GUI",
  "homepage": "https://www.mongodb.com/products/compass",
<<<<<<< HEAD
  "version": "1.40.4",
=======
  "version": "1.40.5-beta.17",
>>>>>>> 8e41fd21
  "apiVersion": "3.0.0",
  "main": "build/main.js",
  "author": {
    "name": "MongoDB Inc",
    "email": "compass@mongodb.com"
  },
  "shortcutFolderName": "MongoDB",
  "license": "SSPL",
  "config": {
    "hadron": {
      "endpoint": "https://compass.mongodb.com",
      "protocols": [
        {
          "name": "MongoDB Protocol",
          "schemes": [
            "mongodb"
          ]
        },
        {
          "name": "MongoDB+SRV Protocol",
          "schemes": [
            "mongodb+srv"
          ]
        }
      ],
      "distributions": {
        "default": "compass",
        "compass": {
          "name": "mongodb-compass",
          "productName": "MongoDB Compass",
          "bundleId": "com.mongodb.compass",
          "plugins-directory": ".mongodb/compass/plugins",
          "upgradeCode": "0152273D-2F9F-4913-B67F-0FCD3557FFD1"
        },
        "compass-readonly": {
          "name": "mongodb-compass-readonly",
          "productName": "MongoDB Compass Readonly",
          "bundleId": "com.mongodb.compass.readonly",
          "plugins-directory": ".mongodb/compass-readonly/plugins",
          "upgradeCode": "2176EC1D-EF71-49D4-B3B4-9E15B289D79A",
          "readonly": true
        },
        "compass-isolated": {
          "name": "mongodb-compass-isolated",
          "productName": "MongoDB Compass Isolated Edition",
          "bundleId": "com.mongodb.compass.isolated",
          "plugins-directory": ".mongodb/compass-isolated/plugins",
          "upgradeCode": "516F2BE1-4417-4F31-BAA1-364A59404775",
          "isolated": true
        }
      },
      "build": {
        "win32": {
          "icon": "app-icons/win32/mongodb-compass.ico",
          "favicon_url": "https://compass.mongodb.com/favicon.ico",
          "loading_gif": "app-icons/win32/mongodb-compass-installer-loading.gif",
          "background": "app-icons/win32/background.jpg",
          "banner": "app-icons/win32/banner.jpg"
        },
        "darwin": {
          "icon": "app-icons/darwin/mongodb-compass.icns",
          "dmg_background": "app-icons/darwin/background.png",
          "app_category_type": "public.app-category.productivity"
        },
        "linux": {
          "icon": "app-icons/linux/mongodb-compass.png",
          "deb_section": "Databases",
          "rpm_categories": [
            "Office",
            "Database",
            "Building",
            "Debugger",
            "IDE",
            "GUIDesigner",
            "Profiling"
          ]
        }
      },
      "asar": {
        "unpack": [
          "**/@mongosh/node-runtime-worker-thread/**",
          "**/interruptor/**",
          "**/kerberos/**",
          "**/snappy/**",
          "**/mongodb-client-encryption/index.js",
          "**/mongodb-client-encryption/package.json",
          "**/mongodb-client-encryption/lib/**",
          "**/mongodb-client-encryption/build/**",
          "**/socks/**",
          "**/smart-buffer/**",
          "**/ip/**",
          "**/bl/**",
          "**/nan/**",
          "**/node_modules/bindings/**",
          "**/file-uri-to-path/**",
          "**/bson/**",
          "**/os-dns-native/**",
          "**/debug/**",
          "**/ms/**",
          "**/bindings/**",
          "**/ipv6-normalize/**",
          "**/node-addon-api/**",
          "**/win-export-certificate-and-key/**",
          "**/macos-export-certificate-and-key/**",
          "**/system-ca/**",
          "**/node-forge/**",
          "**/mongo_crypt_v1.*"
        ]
      },
      "rebuild": {
        "onlyModules": [
          "interruptor",
          "keytar",
          "kerberos",
          "os-dns-native",
          "win-export-certificate-and-key",
          "macos-export-certificate-and-key"
        ]
      },
      "macosEntitlements": "./scripts/macos-entitlements.xml"
    }
  },
  "scripts": {
    "install": "node scripts/download-fonts.js && node scripts/download-csfle.js",
    "electron-rebuild": "electron-rebuild --only kerberos,keytar,interruptor,os-dns-native,win-export-certificate-and-key,macos-export-certificate-and-key --prebuild-tag-prefix not-real-prefix-to-force-rebuild",
    "prestart": "npm run electron-rebuild",
    "start": "npm run webpack serve -- --mode development",
    "test-electron": "npm run test-main && npm run test-renderer",
    "test-main": "xvfb-maybe electron-mocha --no-sandbox \"./src/main/**/*.spec.*\"  \"./src/main/**/*.test.*\"",
    "test-renderer": "xvfb-maybe electron-mocha --no-sandbox --config ./.mocharc.renderer.js \"./src/app/**/*.spec.*\"",
    "check": "npm run typecheck && npm run lint && npm run depcheck",
    "webpack": "webpack-compass",
    "compile": "npm run webpack -- --mode production",
    "postcompile": "npm run generate-3rd-party-notices",
    "check-bundled-app-size": "ts-node ./scripts/check-bundled-app-size.ts",
    "generate-3rd-party-notices": "mongodb-sbom-tools generate-3rd-party-notices --product='Mongodb Compass' --dependencies=../../.sbom/dependencies.json > THIRD-PARTY-NOTICES.md",
    "postgenerate-3rd-party-notices": "prettier --write THIRD-PARTY-NOTICES.md",
    "run-compiled": "electron .",
    "package-compass": "hadron-build release",
    "package-compass-debug": "DEBUG='*' HADRON_SKIP_INSTALLER=true NO_ASAR=true hadron-build release",
    "upload": "hadron-build upload",
    "download": "hadron-build download",
    "evergreen-expansions": "hadron-build info --format=yaml --flatten > expansions.yml",
    "build-info": "hadron-build info",
    "jsx": "babel ./src --out-dir ./lib",
    "eslint": "eslint",
    "prettier": "prettier",
    "lint": "npm run eslint . && npm run prettier -- --check .",
    "depcheck": "depcheck",
    "test-ci-electron": "npm run test-electron",
    "typecheck": "tsc -p tsconfig-lint.json --noEmit",
    "reformat": "npm run eslint . -- --fix && npm run prettier -- --write ."
  },
  "repository": {
    "type": "git",
    "url": "https://github.com/mongodb-js/compass.git"
  },
  "bugs": {
    "url": "https://jira.mongodb.org/projects/COMPASS/issues",
    "email": "compass@mongodb.com"
  },
  "dependencies": {
    "@mongosh/node-runtime-worker-thread": "^2.1.1",
    "clipboard": "^2.0.6",
    "kerberos": "^2.0.1",
    "keytar": "^7.9.0",
    "mongodb-client-encryption": "^6.0.0",
    "os-dns-native": "^1.2.0",
    "system-ca": "^1.0.2"
  },
  "devDependencies": {
    "@electron/rebuild": "^3.4.1",
    "@electron/remote": "^2.1.1",
    "@mongodb-js/atlas-service": "^0.12.2",
    "@mongodb-js/compass-aggregations": "^9.23.4",
    "@mongodb-js/compass-app-stores": "^7.7.5",
    "@mongodb-js/compass-collection": "^4.20.5",
    "@mongodb-js/compass-crud": "^13.21.5",
    "@mongodb-js/compass-databases-collections": "^1.20.5",
    "@mongodb-js/compass-explain-plan": "^6.21.3",
    "@mongodb-js/compass-export-to-language": "^8.22.3",
    "@mongodb-js/compass-field-store": "^9.0.11",
    "@mongodb-js/compass-find-in-page": "^4.20.3",
    "@mongodb-js/compass-home": "^6.22.4",
    "@mongodb-js/compass-import-export": "^7.20.3",
    "@mongodb-js/compass-indexes": "^5.20.3",
    "@mongodb-js/compass-logging": "^1.2.8",
    "@mongodb-js/compass-query-bar": "^8.22.2",
    "@mongodb-js/compass-saved-aggregations-queries": "^1.21.5",
    "@mongodb-js/compass-schema": "^6.22.3",
    "@mongodb-js/compass-schema-validation": "^6.21.5",
    "@mongodb-js/compass-serverstats": "^16.20.5",
    "@mongodb-js/compass-settings": "^0.23.2",
    "@mongodb-js/compass-shell": "^3.20.4",
    "@mongodb-js/compass-sidebar": "^5.20.5",
    "@mongodb-js/connection-storage": "^0.7.3",
    "@mongodb-js/eslint-config-compass": "^1.0.12",
    "@mongodb-js/get-os-info": "^0.3.13",
    "@mongodb-js/hadron-plugin-manager": "^7.0.19",
    "@mongodb-js/mocha-config-compass": "^1.3.3",
    "@mongodb-js/mongodb-downloader": "^0.2.1",
    "@mongodb-js/prettier-config-compass": "^1.0.1",
    "@mongodb-js/sbom-tools": "^0.5.3",
    "@mongodb-js/tsconfig-compass": "^1.0.3",
    "@mongodb-js/webpack-config-compass": "^1.2.7",
    "@types/analytics-node": "^3.1.11",
    "ampersand-view": "^9.0.0",
    "analytics-node": "^6.2.0",
    "async": "^3.2.2",
    "bson": "^6.2.0",
    "chai": "^4.3.4",
    "chalk": "^4.1.2",
    "clean-stack": "^2.0.0",
    "compass-preferences-model": "^2.16.1",
    "debug": "^4.2.0",
    "depcheck": "^1.4.1",
    "electron": "^25.9.8",
    "electron-devtools-installer": "^3.2.0",
    "electron-dl": "^3.5.0",
    "electron-mocha": "^10.1.0",
    "electron-squirrel-startup": "^1.0.0",
    "ensure-error": "^3.0.1",
    "eslint": "^7.25.0",
    "hadron-app": "^5.16.2",
    "hadron-app-registry": "^9.1.1",
    "hadron-build": "^25.4.5",
    "hadron-ipc": "^3.2.6",
    "local-links": "^1.4.0",
    "lodash": "^4.17.21",
    "make-fetch-happen": "^8.0.14",
    "marky": "^1.2.1",
    "mongodb-connection-string-url": "^2.6.0",
    "mongodb-data-service": "^22.16.2",
    "mongodb-instance-model": "^12.16.4",
    "mongodb-log-writer": "^1.3.0",
    "node-fetch": "^2.7.0",
    "react": "^17.0.2",
    "react-dom": "^17.0.2",
    "reflux": "^0.4.1",
    "sinon": "^8.1.1",
    "source-code-pro": "^2.38.0",
    "ts-node": "^10.9.1",
    "web-vitals": "^2.1.2",
    "winreg-ts": "^1.0.4"
  },
  "optionalDependencies": {
    "macos-export-certificate-and-key": "^1.1.1",
    "vscode-windows-registry": "1.0.2",
    "win-export-certificate-and-key": "^1.1.1"
  }
}<|MERGE_RESOLUTION|>--- conflicted
+++ resolved
@@ -4,11 +4,7 @@
   "productName": "MongoDB Compass",
   "description": "The MongoDB GUI",
   "homepage": "https://www.mongodb.com/products/compass",
-<<<<<<< HEAD
-  "version": "1.40.4",
-=======
   "version": "1.40.5-beta.17",
->>>>>>> 8e41fd21
   "apiVersion": "3.0.0",
   "main": "build/main.js",
   "author": {
