{
  "name": "mongodb-compass",
  "private": true,
  "productName": "MongoDB Compass",
  "description": "The MongoDB GUI",
  "homepage": "https://compass.mongodb.com",
<<<<<<< HEAD
  "version": "1.31.3-beta.2",
=======
  "version": "0.0.1-dev.0",
>>>>>>> 9140fb45
  "apiVersion": "3.0.0",
  "main": "build/main.js",
  "author": {
    "name": "MongoDB Inc",
    "email": "compass@mongodb.com"
  },
  "shortcutFolderName": "MongoDB",
  "license": "SSPL",
  "config": {
    "hadron": {
      "endpoint": "https://compass.mongodb.com",
      "protocols": [
        {
          "name": "MongoDB Protocol",
          "schemes": [
            "mongodb"
          ]
        },
        {
          "name": "MongoDB Compass Protocol",
          "schemes": [
            "compass"
          ]
        }
      ],
      "distributions": {
        "default": "compass",
        "compass": {
          "name": "mongodb-compass",
          "productName": "MongoDB Compass",
          "bundleId": "com.mongodb.compass",
          "plugins-directory": ".mongodb/compass/plugins",
          "upgradeCode": "0152273D-2F9F-4913-B67F-0FCD3557FFD1"
        },
        "compass-readonly": {
          "name": "mongodb-compass-readonly",
          "productName": "MongoDB Compass Readonly",
          "bundleId": "com.mongodb.compass.readonly",
          "plugins-directory": ".mongodb/compass-readonly/plugins",
          "upgradeCode": "2176EC1D-EF71-49D4-B3B4-9E15B289D79A",
          "readonly": true
        },
        "compass-isolated": {
          "name": "mongodb-compass-isolated",
          "productName": "MongoDB Compass Isolated Edition",
          "bundleId": "com.mongodb.compass.isolated",
          "plugins-directory": ".mongodb/compass-isolated/plugins",
          "upgradeCode": "516F2BE1-4417-4F31-BAA1-364A59404775",
          "isolated": true
        }
      },
      "build": {
        "win32": {
          "icon": "app-icons/win32/mongodb-compass.ico",
          "favicon_url": "https://compass.mongodb.com/favicon.ico",
          "loading_gif": "app-icons/win32/mongodb-compass-installer-loading.gif",
          "background": "app-icons/win32/background.jpg",
          "banner": "app-icons/win32/banner.jpg"
        },
        "darwin": {
          "icon": "app-icons/darwin/mongodb-compass.icns",
          "dmg_background": "app-icons/darwin/background.png",
          "app_category_type": "public.app-category.productivity"
        },
        "linux": {
          "icon": "app-icons/linux/mongodb-compass.png",
          "deb_section": "Databases",
          "rpm_categories": [
            "Office",
            "Database",
            "Building",
            "Debugger",
            "IDE",
            "GUIDesigner",
            "Profiling"
          ]
        }
      },
      "asar": {
        "unpack": [
          "**/@mongosh/node-runtime-worker-thread/**",
          "**/interruptor/**",
          "**/kerberos/**",
          "**/snappy/**",
          "**/mongodb-client-encryption/index.js",
          "**/mongodb-client-encryption/package.json",
          "**/mongodb-client-encryption/lib/**",
          "**/mongodb-client-encryption/build/**",
          "**/bl/**",
          "**/nan/**",
          "**/node_modules/bindings/**",
          "**/file-uri-to-path/**",
          "**/bson/**",
          "**/os-dns-native/**",
          "**/debug/**",
          "**/ms/**",
          "**/bindings/**",
          "**/ipv6-normalize/**",
          "**/node-addon-api/**",
          "**/win-export-certificate-and-key/**",
          "**/macos-export-certificate-and-key/**",
          "**/system-ca/**"
        ]
      },
      "rebuild": {
        "onlyModules": [
          "interruptor",
          "keytar",
          "kerberos",
          "os-dns-native",
          "win-export-certificate-and-key",
          "macos-export-certificate-and-key"
        ]
      },
      "macosEntitlements": "./scripts/macos-entitlements.xml"
    }
  },
  "scripts": {
    "install": "node scripts/download-akzidenz.js",
    "electron-rebuild": "electron-rebuild --only kerberos,keytar,interruptor,os-dns-native,win-export-certificate-and-key,macos-export-certificate-and-key --force --prebuild-tag-prefix not-real-prefix-to-force-rebuild",
    "prestart": "npm run electron-rebuild",
    "start": "npm run webpack serve -- --mode development",
    "test-electron": "npm run test-main && npm run test-renderer",
    "test-main": "xvfb-maybe electron-mocha --no-sandbox \"./src/main/**/*.spec.*\"  \"./src/main/**/*.test.*\"",
    "test-renderer": "xvfb-maybe electron-mocha --no-sandbox --config ./.mocharc.renderer.js \"./src/app/**/*.spec.*\"",
    "check": "npm run lint && npm run depcheck",
    "prewebpack": "rimraf ./build",
    "webpack": "webpack-compass",
    "compile": "npm run webpack -- --mode production",
    "release": "node release/index.js",
    "package-compass": "hadron-build release",
    "test-release-tasks": "cross-env MONGODB_DOWNLOADS_AWS_ACCESS_KEY_ID='' mocha \"./release/*.spec.js\"",
    "upload": "hadron-build upload",
    "evergreen-expansions": "hadron-build info --format=yaml --flatten > expansions.yml",
    "build-info": "hadron-build info",
    "jsx": "babel ./src --out-dir ./lib",
    "lint": "eslint",
    "depcheck": "depcheck",
    "test-ci": "npm run test-release-tasks",
    "test-ci-electron": "npm run test-electron",
    "posttest-ci": "node ../../scripts/killall-mongo.js"
  },
  "repository": {
    "type": "git",
    "url": "https://github.com/mongodb-js/compass.git"
  },
  "bugs": {
    "url": "https://jira.mongodb.org/projects/COMPASS/issues",
    "email": "compass@mongodb.com"
  },
  "dependencies": {
    "@mongodb-js/compass-components": "^0.14.0",
    "@mongosh/node-runtime-worker-thread": "^1.2.3",
    "clipboard": "^2.0.6",
    "kerberos": "^2.0.0",
    "keytar": "^7.7.0",
    "os-dns-native": "^1.2.0",
    "mongodb-client-encryption": "^2.1.0",
    "system-ca": "^1.0.2"
  },
  "devDependencies": {
    "@mongodb-js/compass-aggregations": "^8.23.0",
    "@mongodb-js/compass-app-stores": "^5.22.0",
    "@mongodb-js/compass-auto-updates": "^3.22.0",
    "@mongodb-js/compass-collection": "^3.25.0",
    "@mongodb-js/compass-crud": "^12.23.0",
    "@mongodb-js/compass-database": "^2.22.0",
    "@mongodb-js/compass-databases-collections": "^0.23.0",
    "@mongodb-js/compass-deployment-awareness": "^11.22.0",
    "@mongodb-js/compass-explain-plan": "^5.25.0",
    "@mongodb-js/compass-export-to-language": "^7.22.0",
    "@mongodb-js/compass-field-store": "^7.22.0",
    "@mongodb-js/compass-find-in-page": "^3.22.0",
    "@mongodb-js/compass-home": "^5.25.0",
    "@mongodb-js/compass-import-export": "^6.23.0",
    "@mongodb-js/compass-indexes": "^4.24.0",
    "@mongodb-js/compass-instance": "^3.22.0",
    "@mongodb-js/compass-logging": "^0.11.0",
    "@mongodb-js/compass-plugin-info": "^3.22.0",
    "@mongodb-js/compass-query-bar": "^7.21.0",
    "@mongodb-js/compass-query-history": "^8.22.0",
    "@mongodb-js/compass-saved-aggregations-queries": "^0.6.0",
    "@mongodb-js/compass-schema": "^5.22.0",
    "@mongodb-js/compass-schema-validation": "^5.23.0",
    "@mongodb-js/compass-server-version": "^5.22.0",
    "@mongodb-js/compass-serverstats": "^15.22.0",
    "@mongodb-js/compass-shell": "^2.23.0",
    "@mongodb-js/compass-sidebar": "^4.23.0",
    "@mongodb-js/compass-ssh-tunnel-status": "^6.22.0",
    "@mongodb-js/dl-center": "^1.0.1",
    "@mongodb-js/eslint-config-compass": "^0.8.0",
    "@mongodb-js/hadron-plugin-manager": "^6.13.0",
    "@mongodb-js/mocha-config-compass": "^0.10.0",
    "@mongodb-js/prettier-config-compass": "^0.5.0",
    "@mongodb-js/tsconfig-compass": "^0.6.0",
    "@mongodb-js/webpack-config-compass": "^0.8.0",
    "@octokit/rest": "^18.5.3",
    "@types/analytics-node": "^3.1.7",
    "ampersand-model": "^8.0.1",
    "ampersand-rest-collection": "^6.0.0",
    "ampersand-router": "^3.0.2",
    "ampersand-view": "^9.0.0",
    "analytics-node": "^5.1.2",
    "app-migrations": "^2.11.0",
    "async": "^3.2.0",
    "bootstrap": "https://github.com/twbs/bootstrap/archive/v3.3.5.tar.gz",
    "chai": "^4.3.4",
    "chalk": "^4.1.1",
    "clean-stack": "^2.0.0",
    "cli-ux": "^5.5.1",
    "compass-preferences-model": "^1.22.0",
    "compass-user-model": "^1.22.0",
    "cross-env": "^7.0.3",
    "darkreader": "^4.9.40",
    "debug": "4.3.0",
    "debug-menu": "^0.3.0",
    "depcheck": "^1.4.1",
    "electron": "^13.5.1",
    "electron-devtools-installer": "^3.2.0",
    "electron-mocha": "^10.1.0",
    "electron-rebuild": "^3.2.7",
    "electron-squirrel-startup": "^1.0.0",
    "ensure-error": "^3.0.1",
    "eslint": "^7.25.0",
    "execa": "^5.1.1",
    "fs-extra": "^9.1.0",
    "hadron-app": "^4.22.0",
    "hadron-app-registry": "^8.11.0",
    "hadron-auto-update-manager": "^4.9.0",
    "hadron-build": "^24.16.0",
    "hadron-ipc": "^2.10.0",
    "jquery": "^3.5.0",
    "listr": "^0.14.3",
    "local-links": "^1.4.0",
    "lodash": "^4.17.21",
    "make-fetch-happen": "^8.0.14",
    "marky": "^1.2.1",
    "mocha": "^8.4.0",
    "mongodb": "^4.4.0",
    "mongodb-connection-model": "^21.16.0",
    "mongodb-data-service": "^21.20.0",
    "mongodb-instance-model": "^11.22.0",
    "mongodb-log-writer": "^1.1.4",
    "mongodb-url": "^3.0.3",
    "nock": "^13.0.11",
    "node-notifier": "^9.0.1",
    "pkg-up": "^3.1.0",
    "qs": "^6.0.4",
    "react": "^16.14.0",
    "react-dom": "^16.14.0",
    "reflux": "^0.4.1",
    "rimraf": "^3.0.2",
    "semver": "^7.3.5",
    "sinon": "^8.1.1",
    "sinon-chai": "^3.7.0",
    "storage-mixin": "^4.14.0",
    "uuid": "^3.0.0",
    "web-vitals": "^2.1.2"
  },
  "optionalDependencies": {
    "vscode-windows-registry": "1.0.2",
    "macos-export-certificate-and-key": "^1.1.1",
    "win-export-certificate-and-key": "^1.1.1"
  },
  "engines": {
    "node": "^14.17.5",
    "npm": ">=7.0.0"
  }
}<|MERGE_RESOLUTION|>--- conflicted
+++ resolved
@@ -4,11 +4,7 @@
   "productName": "MongoDB Compass",
   "description": "The MongoDB GUI",
   "homepage": "https://compass.mongodb.com",
-<<<<<<< HEAD
-  "version": "1.31.3-beta.2",
-=======
   "version": "0.0.1-dev.0",
->>>>>>> 9140fb45
   "apiVersion": "3.0.0",
   "main": "build/main.js",
   "author": {
