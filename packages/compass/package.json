--- conflicted
+++ resolved
@@ -4,11 +4,7 @@
   "productName": "MongoDB Compass",
   "description": "The MongoDB GUI",
   "homepage": "https://www.mongodb.com/products/compass",
-<<<<<<< HEAD
-  "version": "1.47.1",
-=======
   "version": "1.48.0-beta.0",
->>>>>>> 6c35f6b6
   "apiVersion": "3.0.0",
   "main": "build/main.js",
   "author": {
