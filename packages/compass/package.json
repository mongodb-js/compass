{
  "name": "mongodb-compass",
  "private": true,
  "productName": "MongoDB Compass",
  "description": "The MongoDB GUI",
  "homepage": "https://www.mongodb.com/products/compass",
  "version": "0.0.1-dev.0",
  "apiVersion": "3.0.0",
  "main": "build/main.js",
  "author": {
    "name": "MongoDB Inc",
    "email": "compass@mongodb.com"
  },
  "shortcutFolderName": "MongoDB",
  "license": "SSPL",
  "config": {
    "hadron": {
      "endpoint": "https://compass.mongodb.com",
      "protocols": [
        {
          "name": "MongoDB Protocol",
          "schemes": [
            "mongodb"
          ]
        },
        {
          "name": "MongoDB+SRV Protocol",
          "schemes": [
            "mongodb+srv"
          ]
        }
      ],
      "distributions": {
        "compass": {
          "name": "mongodb-compass",
          "productName": "MongoDB Compass",
          "bundleId": "com.mongodb.compass",
          "plugins-directory": ".mongodb/compass/plugins",
          "upgradeCode": "0152273D-2F9F-4913-B67F-0FCD3557FFD1"
        },
        "compass-readonly": {
          "name": "mongodb-compass-readonly",
          "productName": "MongoDB Compass Readonly",
          "bundleId": "com.mongodb.compass.readonly",
          "plugins-directory": ".mongodb/compass-readonly/plugins",
          "upgradeCode": "2176EC1D-EF71-49D4-B3B4-9E15B289D79A",
          "readonly": true
        },
        "compass-isolated": {
          "name": "mongodb-compass-isolated",
          "productName": "MongoDB Compass Isolated Edition",
          "bundleId": "com.mongodb.compass.isolated",
          "plugins-directory": ".mongodb/compass-isolated/plugins",
          "upgradeCode": "516F2BE1-4417-4F31-BAA1-364A59404775",
          "isolated": true
        }
      },
      "build": {
        "win32": {
          "icon": {
            "stable": "app-icons/win32/mongodb-compass-logo-stable.ico",
            "beta": "app-icons/win32/mongodb-compass-logo-beta.ico",
            "dev": "app-icons/win32/mongodb-compass-logo-dev.ico"
          },
          "favicon_url": "https://compass.mongodb.com/favicon.ico",
          "loading_gif": "app-icons/win32/mongodb-compass-installer-loading.gif",
          "background": "app-icons/win32/background.jpg",
          "banner": "app-icons/win32/banner.jpg"
        },
        "darwin": {
          "icon": {
            "stable": "app-icons/darwin/mongodb-compass-logo-stable.icns",
            "beta": "app-icons/darwin/mongodb-compass-logo-beta.icns",
            "dev": "app-icons/darwin/mongodb-compass-logo-dev.icns"
          },
          "dmg_background": "app-icons/darwin/background.png",
          "app_category_type": "public.app-category.productivity"
        },
        "linux": {
          "icon": {
            "stable": "app-icons/linux/mongodb-compass-logo-stable.png",
            "beta": "app-icons/linux/mongodb-compass-logo-beta.png",
            "dev": "app-icons/linux/mongodb-compass-logo-dev.png"
          },
          "deb_section": "Databases",
          "rpm_categories": [
            "Office",
            "Database",
            "Building",
            "Debugger",
            "IDE",
            "GUIDesigner",
            "Profiling"
          ]
        }
      },
      "asar": {
        "unpack": [
          "**/@mongosh/node-runtime-worker-thread/**",
          "**/interruptor/**",
          "**/kerberos/**",
          "**/snappy/**",
          "**/mongodb-client-encryption/index.js",
          "**/mongodb-client-encryption/package.json",
          "**/mongodb-client-encryption/lib/**",
          "**/mongodb-client-encryption/build/**",
          "**/socks/**",
          "**/smart-buffer/**",
          "**/ip/**",
          "**/bl/**",
          "**/nan/**",
          "**/node_modules/bindings/**",
          "**/file-uri-to-path/**",
          "**/bson/**",
          "**/os-dns-native/**",
          "**/debug/**",
          "**/ms/**",
          "**/bindings/**",
          "**/ipv6-normalize/**",
          "**/node-addon-api/**",
          "**/win-export-certificate-and-key/**",
          "**/macos-export-certificate-and-key/**",
          "**/system-ca/**",
          "**/node-forge/**",
          "**/mongo_crypt_v1.*"
        ]
      },
      "rebuild": {
        "onlyModules": [
          "interruptor",
          "keytar",
          "kerberos",
          "os-dns-native",
          "native-machine-id",
          "win-export-certificate-and-key",
          "macos-export-certificate-and-key"
        ]
      },
      "macosEntitlements": "./scripts/macos-entitlements.xml"
    }
  },
  "scripts": {
    "install": "node scripts/download-fonts.js && node scripts/download-csfle.js",
    "electron-rebuild": "node scripts/electron-rebuild.js",
    "prestart": "npm run electron-rebuild && npm run compile --workspace=@mongodb-js/webpack-config-compass",
    "start": "HADRON_DISTRIBUTION=${HADRON_DISTRIBUTION:-compass} npm run webpack serve -- --mode development",
    "test-electron": "npm run test-main && npm run test-renderer",
    "test-main": "xvfb-maybe electron-mocha --no-sandbox \"./src/main/**/*.spec.*\"  \"./src/main/**/*.test.*\"",
    "test-renderer": "xvfb-maybe electron-mocha --no-sandbox --config ./.mocharc.renderer.js \"./src/app/**/*.spec.*\"",
    "check": "npm run typecheck && npm run lint && npm run depcheck",
    "webpack": "webpack-compass",
    "compile": "npm run webpack -- --mode production",
    "postcompile": "npm run generate-3rd-party-notices",
    "check-bundled-app-size": "ts-node ./scripts/check-bundled-app-size.ts",
    "generate-3rd-party-notices": "mongodb-sbom-tools generate-3rd-party-notices --product='Mongodb Compass' --dependencies=../../.sbom/dependencies.json > THIRD-PARTY-NOTICES.md",
    "postgenerate-3rd-party-notices": "prettier --write THIRD-PARTY-NOTICES.md",
    "run-compiled": "electron .",
    "package-compass-nocompile": "hadron-build release",
    "prepackage-compass": "npm run compile",
    "package-compass": "npm run package-compass-nocompile",
    "package-compass-debug": "DEBUG='hadron*,compass*' HADRON_SKIP_INSTALLER=true NO_ASAR=true npm run package-compass",
    "upload": "hadron-build upload",
    "download": "hadron-build download",
    "evergreen-expansions": "hadron-build info --format=yaml --flatten > expansions.yml",
    "build-info": "hadron-build info",
    "eslint": "eslint-compass",
    "prettier": "prettier-compass",
    "lint": "npm run eslint . && npm run prettier -- --check .",
    "depcheck": "depcheck",
    "test-ci-electron": "npm run test-electron",
    "typecheck": "tsc -p tsconfig.json --noEmit",
    "reformat": "npm run eslint . -- --fix && npm run prettier -- --write .",
    "verify-package-contents": "ts-node ./scripts/verify-package-contents.ts"
  },
  "repository": {
    "type": "git",
    "url": "https://github.com/mongodb-js/compass.git"
  },
  "bugs": {
    "url": "https://jira.mongodb.org/projects/COMPASS/issues",
    "email": "compass@mongodb.com"
  },
  "dependencies": {
    "@mongodb-js/device-id": "^0.2.0",
    "@mongosh/node-runtime-worker-thread": "^3.3.26",
    "clipboard": "^2.0.6",
    "kerberos": "^2.2.1",
    "keytar": "^7.9.0",
    "mongodb-client-encryption": "^6.5.0",
    "native-machine-id": "^0.1.1",
    "os-dns-native": "^1.2.1",
    "system-ca": "^2.0.0"
  },
  "devDependencies": {
    "@electron/rebuild": "^4.0.1",
    "@electron/remote": "^2.1.3",
    "@mongodb-js/atlas-service": "^0.66.0",
    "@mongodb-js/compass-aggregations": "^9.84.0",
    "@mongodb-js/compass-app-registry": "^9.4.27",
    "@mongodb-js/compass-app-stores": "^7.68.0",
    "@mongodb-js/compass-collection": "^4.81.0",
    "@mongodb-js/compass-components": "^1.56.0",
    "@mongodb-js/compass-connection-import-export": "^0.78.0",
    "@mongodb-js/compass-connections": "^1.82.0",
    "@mongodb-js/compass-crud": "^13.82.0",
    "@mongodb-js/compass-assistant": "^1.13.0",
    "@mongodb-js/compass-data-modeling": "^1.33.0",
    "@mongodb-js/compass-databases-collections": "^1.81.0",
    "@mongodb-js/compass-explain-plan": "^6.82.0",
    "@mongodb-js/compass-export-to-language": "^9.58.0",
    "@mongodb-js/compass-field-store": "^9.57.0",
    "@mongodb-js/compass-find-in-page": "^4.57.0",
    "@mongodb-js/compass-generative-ai": "^0.61.0",
    "@mongodb-js/compass-global-writes": "^1.41.0",
    "@mongodb-js/compass-import-export": "^7.81.0",
    "@mongodb-js/compass-indexes": "^5.81.0",
    "@mongodb-js/compass-intercom": "^0.45.0",
    "@mongodb-js/compass-logging": "^1.7.22",
    "@mongodb-js/compass-query-bar": "^8.83.0",
    "@mongodb-js/compass-saved-aggregations-queries": "^1.82.0",
    "@mongodb-js/compass-schema": "^6.83.0",
    "@mongodb-js/compass-schema-validation": "^6.82.0",
    "@mongodb-js/compass-serverstats": "^16.81.0",
    "@mongodb-js/compass-settings": "^0.79.0",
    "@mongodb-js/compass-shell": "^3.81.0",
    "@mongodb-js/compass-sidebar": "^5.82.0",
    "@mongodb-js/compass-telemetry": "^1.18.0",
    "@mongodb-js/compass-utils": "^0.9.20",
    "@mongodb-js/compass-welcome": "^0.80.0",
    "@mongodb-js/compass-workspaces": "^0.63.0",
    "@mongodb-js/connection-info": "^0.21.4",
    "@mongodb-js/connection-storage": "^0.56.0",
    "@mongodb-js/devtools-proxy-support": "^0.5.2",
    "@mongodb-js/eslint-config-compass": "^1.4.12",
    "@mongodb-js/get-os-info": "^0.4.0",
    "@mongodb-js/mocha-config-compass": "^1.7.2",
<<<<<<< HEAD
    "@mongodb-js/mongodb-downloader": "^0.5.0",
    "@mongodb-js/my-queries-storage": "^0.45.0",
=======
    "@mongodb-js/mongodb-downloader": "^0.3.7",
    "@mongodb-js/my-queries-storage": "^0.46.0",
>>>>>>> 325e5f04
    "@mongodb-js/prettier-config-compass": "^1.2.9",
    "@mongodb-js/sbom-tools": "^0.7.2",
    "@mongodb-js/signing-utils": "^0.3.8",
    "@mongodb-js/testing-library-compass": "^1.3.17",
    "@mongodb-js/tsconfig-compass": "^1.2.12",
    "@mongodb-js/webpack-config-compass": "^1.10.9",
    "@segment/analytics-node": "^1.1.4",
    "@types/minimatch": "^5.1.2",
    "bson": "^6.10.4",
    "chai": "^4.3.4",
    "chalk": "^4.1.2",
    "clean-stack": "^2.0.0",
    "compass-preferences-model": "^2.61.0",
    "cross-spawn": "^7.0.5",
    "debug": "^4.3.4",
    "depcheck": "^1.4.1",
    "electron": "^37.6.1",
    "electron-devtools-installer": "^3.2.0",
    "electron-dl": "^3.5.0",
    "electron-mocha": "^12.2.0",
    "ensure-error": "^3.0.1",
    "glob": "^10.2.5",
    "hadron-build": "^25.8.19",
    "hadron-ipc": "^3.5.20",
    "make-fetch-happen": "^10.2.1",
    "minimatch": "^10.0.1",
    "mongodb": "^6.19.0",
    "mongodb-build-info": "^1.7.2",
    "mongodb-cloud-info": "^2.1.7",
    "mongodb-connection-string-url": "^3.0.1",
    "mongodb-data-service": "^22.34.4",
    "mongodb-log-writer": "^2.3.4",
    "mongodb-ns": "^3.0.1",
    "react": "^17.0.2",
    "react-dom": "^17.0.2",
    "resolve-mongodb-srv": "^1.1.5",
    "semver": "^7.6.3",
    "sinon": "^8.1.1",
    "source-code-pro": "^2.38.0",
    "ts-node": "^10.9.2",
    "web-vitals": "^2.1.2",
    "winreg-ts": "^1.0.4"
  },
  "optionalDependencies": {
    "macos-export-certificate-and-key": "^1.1.2",
    "win-export-certificate-and-key": "^2.0.1"
  }
}<|MERGE_RESOLUTION|>--- conflicted
+++ resolved
@@ -234,13 +234,8 @@
     "@mongodb-js/eslint-config-compass": "^1.4.12",
     "@mongodb-js/get-os-info": "^0.4.0",
     "@mongodb-js/mocha-config-compass": "^1.7.2",
-<<<<<<< HEAD
     "@mongodb-js/mongodb-downloader": "^0.5.0",
-    "@mongodb-js/my-queries-storage": "^0.45.0",
-=======
-    "@mongodb-js/mongodb-downloader": "^0.3.7",
     "@mongodb-js/my-queries-storage": "^0.46.0",
->>>>>>> 325e5f04
     "@mongodb-js/prettier-config-compass": "^1.2.9",
     "@mongodb-js/sbom-tools": "^0.7.2",
     "@mongodb-js/signing-utils": "^0.3.8",
