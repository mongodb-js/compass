--- conflicted
+++ resolved
@@ -4,11 +4,7 @@
   "productName": "MongoDB Compass",
   "description": "The MongoDB GUI",
   "homepage": "https://www.mongodb.com/products/compass",
-<<<<<<< HEAD
-  "version": "1.45.2",
-=======
   "version": "1.45.3-beta.4",
->>>>>>> 02e39fbd
   "apiVersion": "3.0.0",
   "main": "build/main.js",
   "author": {
