--- conflicted
+++ resolved
@@ -4,11 +4,7 @@
   "productName": "MongoDB Compass",
   "description": "The MongoDB GUI",
   "homepage": "https://www.mongodb.com/products/compass",
-<<<<<<< HEAD
-  "version": "1.43.3",
-=======
   "version": "1.43.4-beta.1",
->>>>>>> a6579ca1
   "apiVersion": "3.0.0",
   "main": "build/main.js",
   "author": {
