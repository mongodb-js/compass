--- conflicted
+++ resolved
@@ -203,12 +203,8 @@
     "compass-preferences-model": "^1.14.0",
     "compass-user-model": "^1.14.0",
     "cross-env": "^7.0.3",
-<<<<<<< HEAD
     "darkreader": "^4.9.40",
-    "debug": "^4.1.1",
-=======
     "debug": "4.3.0",
->>>>>>> c88b931c
     "debug-menu": "^0.3.0",
     "depcheck": "^1.4.1",
     "electron": "^13.5.1",
