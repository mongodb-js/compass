{
  "name": "mongodb-compass",
  "private": true,
  "productName": "MongoDB Compass",
  "description": "The MongoDB GUI",
  "homepage": "https://www.mongodb.com/products/compass",
  "version": "0.0.1-dev.0",
  "apiVersion": "3.0.0",
  "main": "build/main.js",
  "author": {
    "name": "MongoDB Inc",
    "email": "compass@mongodb.com"
  },
  "shortcutFolderName": "MongoDB",
  "license": "SSPL",
  "config": {
    "hadron": {
      "endpoint": "https://compass.mongodb.com",
      "protocols": [
        {
          "name": "MongoDB Protocol",
          "schemes": [
            "mongodb"
          ]
        },
        {
          "name": "MongoDB+SRV Protocol",
          "schemes": [
            "mongodb+srv"
          ]
        }
      ],
      "distributions": {
        "default": "compass",
        "compass": {
          "name": "mongodb-compass",
          "productName": "MongoDB Compass",
          "bundleId": "com.mongodb.compass",
          "plugins-directory": ".mongodb/compass/plugins",
          "upgradeCode": "0152273D-2F9F-4913-B67F-0FCD3557FFD1"
        },
        "compass-readonly": {
          "name": "mongodb-compass-readonly",
          "productName": "MongoDB Compass Readonly",
          "bundleId": "com.mongodb.compass.readonly",
          "plugins-directory": ".mongodb/compass-readonly/plugins",
          "upgradeCode": "2176EC1D-EF71-49D4-B3B4-9E15B289D79A",
          "readonly": true
        },
        "compass-isolated": {
          "name": "mongodb-compass-isolated",
          "productName": "MongoDB Compass Isolated Edition",
          "bundleId": "com.mongodb.compass.isolated",
          "plugins-directory": ".mongodb/compass-isolated/plugins",
          "upgradeCode": "516F2BE1-4417-4F31-BAA1-364A59404775",
          "isolated": true
        }
      },
      "build": {
        "win32": {
          "icon": "app-icons/win32/mongodb-compass.ico",
          "favicon_url": "https://compass.mongodb.com/favicon.ico",
          "loading_gif": "app-icons/win32/mongodb-compass-installer-loading.gif",
          "background": "app-icons/win32/background.jpg",
          "banner": "app-icons/win32/banner.jpg"
        },
        "darwin": {
          "icon": "app-icons/darwin/mongodb-compass.icns",
          "dmg_background": "app-icons/darwin/background.png",
          "app_category_type": "public.app-category.productivity"
        },
        "linux": {
          "icon": "app-icons/linux/mongodb-compass.png",
          "deb_section": "Databases",
          "rpm_categories": [
            "Office",
            "Database",
            "Building",
            "Debugger",
            "IDE",
            "GUIDesigner",
            "Profiling"
          ]
        }
      },
      "asar": {
        "unpack": [
          "**/@mongosh/node-runtime-worker-thread/**",
          "**/interruptor/**",
          "**/kerberos/**",
          "**/snappy/**",
          "**/mongodb-client-encryption/index.js",
          "**/mongodb-client-encryption/package.json",
          "**/mongodb-client-encryption/lib/**",
          "**/mongodb-client-encryption/build/**",
          "**/socks/**",
          "**/smart-buffer/**",
          "**/ip/**",
          "**/bl/**",
          "**/nan/**",
          "**/node_modules/bindings/**",
          "**/file-uri-to-path/**",
          "**/bson/**",
          "**/os-dns-native/**",
          "**/debug/**",
          "**/ms/**",
          "**/bindings/**",
          "**/ipv6-normalize/**",
          "**/node-addon-api/**",
          "**/win-export-certificate-and-key/**",
          "**/macos-export-certificate-and-key/**",
          "**/system-ca/**",
          "**/node-forge/**",
          "**/mongo_crypt_v1.*"
        ]
      },
      "rebuild": {
        "onlyModules": [
          "interruptor",
          "keytar",
          "kerberos",
          "os-dns-native",
          "win-export-certificate-and-key",
          "macos-export-certificate-and-key"
        ]
      },
      "macosEntitlements": "./scripts/macos-entitlements.xml"
    }
  },
  "scripts": {
    "install": "node scripts/download-fonts.js && node scripts/download-csfle.js",
    "electron-rebuild": "electron-rebuild --only kerberos,keytar,interruptor,os-dns-native,win-export-certificate-and-key,macos-export-certificate-and-key --prebuild-tag-prefix not-real-prefix-to-force-rebuild",
    "prestart": "npm run electron-rebuild",
    "start": "npm run webpack serve -- --mode development",
    "test-electron": "npm run test-main && npm run test-renderer",
    "test-main": "xvfb-maybe electron-mocha --no-sandbox \"./src/main/**/*.spec.*\"  \"./src/main/**/*.test.*\"",
    "test-renderer": "xvfb-maybe electron-mocha --no-sandbox --config ./.mocharc.renderer.js \"./src/app/**/*.spec.*\"",
    "check": "npm run typecheck && npm run lint && npm run depcheck",
    "webpack": "webpack-compass",
    "compile": "npm run webpack -- --mode production",
    "postcompile": "npm run generate-3rd-party-notices",
    "check-bundled-app-size": "ts-node ./scripts/check-bundled-app-size.ts",
    "generate-3rd-party-notices": "mongodb-sbom-tools generate-3rd-party-notices --product='Mongodb Compass' --dependencies=../../.sbom/dependencies.json > THIRD-PARTY-NOTICES.md",
    "postgenerate-3rd-party-notices": "prettier --write THIRD-PARTY-NOTICES.md",
    "run-compiled": "electron .",
    "package-compass": "hadron-build release",
    "package-compass-debug": "DEBUG='*' HADRON_SKIP_INSTALLER=true NO_ASAR=true hadron-build release",
    "upload": "hadron-build upload",
    "download": "hadron-build download",
    "evergreen-expansions": "hadron-build info --format=yaml --flatten > expansions.yml",
    "build-info": "hadron-build info",
    "jsx": "babel ./src --out-dir ./lib",
    "eslint": "eslint",
    "prettier": "prettier",
    "lint": "npm run eslint . && npm run prettier -- --check .",
    "depcheck": "depcheck",
    "test-ci-electron": "npm run test-electron",
    "typecheck": "tsc -p tsconfig-lint.json --noEmit",
    "reformat": "npm run eslint . -- --fix && npm run prettier -- --write ."
  },
  "repository": {
    "type": "git",
    "url": "https://github.com/mongodb-js/compass.git"
  },
  "bugs": {
    "url": "https://jira.mongodb.org/projects/COMPASS/issues",
    "email": "compass@mongodb.com"
  },
  "dependencies": {
    "@mongosh/node-runtime-worker-thread": "^2.2.0",
    "clipboard": "^2.0.6",
    "kerberos": "^2.1.0",
    "keytar": "^7.9.0",
    "mongodb-client-encryption": "^6.0.0",
    "os-dns-native": "^1.2.1",
    "system-ca": "^1.0.2"
  },
  "devDependencies": {
    "@electron/rebuild": "^3.6.0",
    "@electron/remote": "^2.1.2",
    "@mongodb-js/atlas-service": "^0.15.1",
    "@mongodb-js/compass-aggregations": "^9.26.1",
    "@mongodb-js/compass-app-stores": "^7.10.1",
    "@mongodb-js/compass-collection": "^4.23.1",
    "@mongodb-js/compass-components": "^1.22.1",
    "@mongodb-js/compass-connections": "^1.25.1",
    "@mongodb-js/compass-crud": "^13.24.1",
    "@mongodb-js/compass-databases-collections": "^1.23.1",
    "@mongodb-js/compass-explain-plan": "^6.24.1",
    "@mongodb-js/compass-export-to-language": "^9.0.1",
    "@mongodb-js/compass-field-store": "^9.0.19",
    "@mongodb-js/compass-find-in-page": "^4.22.1",
    "@mongodb-js/compass-generative-ai": "^0.8.1",
    "@mongodb-js/compass-import-export": "^7.23.1",
    "@mongodb-js/compass-indexes": "^5.23.1",
    "@mongodb-js/compass-intercom": "^0.2.1",
    "@mongodb-js/compass-logging": "^1.2.14",
    "@mongodb-js/compass-query-bar": "^8.25.1",
    "@mongodb-js/compass-saved-aggregations-queries": "^1.24.1",
    "@mongodb-js/compass-schema": "^6.25.1",
    "@mongodb-js/compass-schema-validation": "^6.24.1",
    "@mongodb-js/compass-serverstats": "^16.23.1",
    "@mongodb-js/compass-settings": "^0.26.1",
    "@mongodb-js/compass-shell": "^3.23.1",
    "@mongodb-js/compass-sidebar": "^5.24.1",
    "@mongodb-js/compass-utils": "^0.6.1",
    "@mongodb-js/compass-welcome": "^0.22.1",
    "@mongodb-js/compass-workspaces": "^0.5.1",
    "@mongodb-js/connection-info": "^0.1.5",
    "@mongodb-js/connection-storage": "^0.8.1",
    "@mongodb-js/eslint-config-compass": "^1.0.17",
    "@mongodb-js/get-os-info": "^0.3.23",
    "@mongodb-js/mocha-config-compass": "^1.3.7",
    "@mongodb-js/mongodb-downloader": "^0.2.1",
    "@mongodb-js/my-queries-storage": "^0.5.1",
    "@mongodb-js/prettier-config-compass": "^1.0.1",
    "@mongodb-js/sbom-tools": "^0.5.3",
    "@mongodb-js/tsconfig-compass": "^1.0.3",
    "@mongodb-js/webpack-config-compass": "^1.3.5",
    "@segment/analytics-node": "^1.1.4",
    "ampersand-view": "^9.0.0",
    "bson": "^6.5.0",
    "chai": "^4.3.4",
    "chalk": "^4.1.2",
    "clean-stack": "^2.0.0",
    "compass-preferences-model": "^2.18.1",
    "debug": "^4.2.0",
    "depcheck": "^1.4.1",
    "electron": "^28.2.7",
    "electron-devtools-installer": "^3.2.0",
    "electron-dl": "^3.5.0",
    "electron-mocha": "^12.2.0",
    "electron-squirrel-startup": "^1.0.0",
    "ensure-error": "^3.0.1",
    "eslint": "^7.25.0",
    "hadron-app-registry": "^9.1.8",
    "hadron-build": "^25.4.9",
    "hadron-ipc": "^3.2.12",
    "local-links": "^1.4.0",
    "make-fetch-happen": "^8.0.14",
    "marky": "^1.2.1",
    "mongodb": "^6.5.0",
    "mongodb-build-info": "^1.7.0",
    "mongodb-cloud-info": "^2.1.1",
    "mongodb-connection-string-url": "^2.6.0",
    "mongodb-instance-model": "^12.18.1",
    "mongodb-log-writer": "^1.3.0",
    "mongodb-ns": "^2.4.0",
    "node-fetch": "^2.7.0",
    "react": "^17.0.2",
    "react-dom": "^17.0.2",
<<<<<<< HEAD
    "resolve-mongodb-srv": "^1.1.3",
    "semver": "^7.5.4",
=======
    "semver": "^7.6.0",
>>>>>>> a106c800
    "sinon": "^8.1.1",
    "source-code-pro": "^2.38.0",
    "ts-node": "^10.9.1",
    "web-vitals": "^2.1.2",
    "winreg-ts": "^1.0.4"
  },
  "optionalDependencies": {
    "macos-export-certificate-and-key": "^1.1.1",
    "vscode-windows-registry": "1.0.2",
    "win-export-certificate-and-key": "^1.1.1"
  }
}<|MERGE_RESOLUTION|>--- conflicted
+++ resolved
@@ -249,12 +249,8 @@
     "node-fetch": "^2.7.0",
     "react": "^17.0.2",
     "react-dom": "^17.0.2",
-<<<<<<< HEAD
     "resolve-mongodb-srv": "^1.1.3",
-    "semver": "^7.5.4",
-=======
     "semver": "^7.6.0",
->>>>>>> a106c800
     "sinon": "^8.1.1",
     "source-code-pro": "^2.38.0",
     "ts-node": "^10.9.1",
