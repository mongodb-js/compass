{
  "name": "mongodb-compass",
  "private": true,
  "productName": "MongoDB Compass",
  "description": "The MongoDB GUI",
  "homepage": "https://www.mongodb.com/products/compass",
<<<<<<< HEAD
  "version": "1.44.4",
=======
  "version": "1.44.5-beta.5",
>>>>>>> ee6a5bcf
  "apiVersion": "3.0.0",
  "main": "build/main.js",
  "author": {
    "name": "MongoDB Inc",
    "email": "compass@mongodb.com"
  },
  "shortcutFolderName": "MongoDB",
  "license": "SSPL",
  "config": {
    "hadron": {
      "endpoint": "https://compass.mongodb.com",
      "protocols": [
        {
          "name": "MongoDB Protocol",
          "schemes": [
            "mongodb"
          ]
        },
        {
          "name": "MongoDB+SRV Protocol",
          "schemes": [
            "mongodb+srv"
          ]
        }
      ],
      "distributions": {
        "compass": {
          "name": "mongodb-compass",
          "productName": "MongoDB Compass",
          "bundleId": "com.mongodb.compass",
          "plugins-directory": ".mongodb/compass/plugins",
          "upgradeCode": "0152273D-2F9F-4913-B67F-0FCD3557FFD1"
        },
        "compass-readonly": {
          "name": "mongodb-compass-readonly",
          "productName": "MongoDB Compass Readonly",
          "bundleId": "com.mongodb.compass.readonly",
          "plugins-directory": ".mongodb/compass-readonly/plugins",
          "upgradeCode": "2176EC1D-EF71-49D4-B3B4-9E15B289D79A",
          "readonly": true
        },
        "compass-isolated": {
          "name": "mongodb-compass-isolated",
          "productName": "MongoDB Compass Isolated Edition",
          "bundleId": "com.mongodb.compass.isolated",
          "plugins-directory": ".mongodb/compass-isolated/plugins",
          "upgradeCode": "516F2BE1-4417-4F31-BAA1-364A59404775",
          "isolated": true
        }
      },
      "build": {
        "win32": {
          "icon": {
            "stable": "app-icons/win32/mongodb-compass-logo-stable.ico",
            "beta": "app-icons/win32/mongodb-compass-logo-beta.ico",
            "dev": "app-icons/win32/mongodb-compass-logo-dev.ico"
          },
          "favicon_url": "https://compass.mongodb.com/favicon.ico",
          "loading_gif": "app-icons/win32/mongodb-compass-installer-loading.gif",
          "background": "app-icons/win32/background.jpg",
          "banner": "app-icons/win32/banner.jpg"
        },
        "darwin": {
          "icon": {
            "stable": "app-icons/darwin/mongodb-compass-logo-stable.icns",
            "beta": "app-icons/darwin/mongodb-compass-logo-beta.icns",
            "dev": "app-icons/darwin/mongodb-compass-logo-dev.icns"
          },
          "dmg_background": "app-icons/darwin/background.png",
          "app_category_type": "public.app-category.productivity"
        },
        "linux": {
          "icon": {
            "stable": "app-icons/linux/mongodb-compass-logo-stable.png",
            "beta": "app-icons/linux/mongodb-compass-logo-beta.png",
            "dev": "app-icons/linux/mongodb-compass-logo-dev.png"
          },
          "deb_section": "Databases",
          "rpm_categories": [
            "Office",
            "Database",
            "Building",
            "Debugger",
            "IDE",
            "GUIDesigner",
            "Profiling"
          ]
        }
      },
      "asar": {
        "unpack": [
          "**/@mongosh/node-runtime-worker-thread/**",
          "**/interruptor/**",
          "**/kerberos/**",
          "**/snappy/**",
          "**/mongodb-client-encryption/index.js",
          "**/mongodb-client-encryption/package.json",
          "**/mongodb-client-encryption/lib/**",
          "**/mongodb-client-encryption/build/**",
          "**/socks/**",
          "**/smart-buffer/**",
          "**/ip/**",
          "**/bl/**",
          "**/nan/**",
          "**/node_modules/bindings/**",
          "**/file-uri-to-path/**",
          "**/bson/**",
          "**/os-dns-native/**",
          "**/debug/**",
          "**/ms/**",
          "**/bindings/**",
          "**/ipv6-normalize/**",
          "**/node-addon-api/**",
          "**/win-export-certificate-and-key/**",
          "**/macos-export-certificate-and-key/**",
          "**/system-ca/**",
          "**/node-forge/**",
          "**/mongo_crypt_v1.*"
        ]
      },
      "rebuild": {
        "onlyModules": [
          "interruptor",
          "keytar",
          "kerberos",
          "os-dns-native",
          "win-export-certificate-and-key",
          "macos-export-certificate-and-key"
        ]
      },
      "macosEntitlements": "./scripts/macos-entitlements.xml"
    }
  },
  "scripts": {
    "install": "node scripts/download-fonts.js && node scripts/download-csfle.js",
    "electron-rebuild": "electron-rebuild --only kerberos,keytar,interruptor,os-dns-native,win-export-certificate-and-key,macos-export-certificate-and-key --prebuild-tag-prefix not-real-prefix-to-force-rebuild",
    "prestart": "npm run electron-rebuild",
    "start": "HADRON_DISTRIBUTION=${HADRON_DISTRIBUTION:-compass} npm run webpack serve -- --mode development",
    "test-electron": "npm run test-main && npm run test-renderer",
    "test-main": "xvfb-maybe electron-mocha --no-sandbox \"./src/main/**/*.spec.*\"  \"./src/main/**/*.test.*\"",
    "test-renderer": "xvfb-maybe electron-mocha --no-sandbox --config ./.mocharc.renderer.js \"./src/app/**/*.spec.*\"",
    "check": "npm run typecheck && npm run lint && npm run depcheck",
    "webpack": "webpack-compass",
    "compile": "npm run webpack -- --mode production",
    "postcompile": "npm run generate-3rd-party-notices",
    "check-bundled-app-size": "ts-node ./scripts/check-bundled-app-size.ts",
    "generate-3rd-party-notices": "mongodb-sbom-tools generate-3rd-party-notices --product='Mongodb Compass' --dependencies=../../.sbom/dependencies.json > THIRD-PARTY-NOTICES.md",
    "postgenerate-3rd-party-notices": "prettier --write THIRD-PARTY-NOTICES.md",
    "run-compiled": "electron .",
    "package-compass-nocompile": "hadron-build release",
    "prepackage-compass": "npm run compile",
    "package-compass": "npm run package-compass-nocompile",
    "package-compass-debug": "DEBUG='hadron*,compass*' HADRON_SKIP_INSTALLER=true NO_ASAR=true npm run package-compass",
    "upload": "hadron-build upload",
    "download": "hadron-build download",
    "evergreen-expansions": "hadron-build info --format=yaml --flatten > expansions.yml",
    "build-info": "hadron-build info",
    "jsx": "babel ./src --out-dir ./lib",
    "eslint": "eslint",
    "prettier": "prettier",
    "lint": "npm run eslint . && npm run prettier -- --check .",
    "depcheck": "depcheck",
    "test-ci-electron": "npm run test-electron",
    "typecheck": "tsc -p tsconfig-lint.json --noEmit",
    "reformat": "npm run eslint . -- --fix && npm run prettier -- --write ."
  },
  "repository": {
    "type": "git",
    "url": "https://github.com/mongodb-js/compass.git"
  },
  "bugs": {
    "url": "https://jira.mongodb.org/projects/COMPASS/issues",
    "email": "compass@mongodb.com"
  },
  "dependencies": {
    "@mongosh/node-runtime-worker-thread": "^2.3.2",
    "clipboard": "^2.0.6",
    "kerberos": "^2.1.1",
    "keytar": "^7.9.0",
    "mongodb-client-encryption": "^6.1.0",
    "os-dns-native": "^1.2.1",
    "system-ca": "^2.0.0"
  },
  "devDependencies": {
    "@electron/rebuild": "^3.6.2",
    "@electron/remote": "^2.1.2",
    "@mongodb-js/atlas-service": "^0.29.0",
    "@mongodb-js/compass-aggregations": "^9.45.2",
    "@mongodb-js/compass-app-stores": "^7.29.1",
    "@mongodb-js/compass-collection": "^4.42.2",
    "@mongodb-js/compass-components": "^1.30.0",
    "@mongodb-js/compass-connection-import-export": "^0.39.1",
    "@mongodb-js/compass-connections": "^1.43.1",
    "@mongodb-js/compass-crud": "^13.43.2",
    "@mongodb-js/compass-databases-collections": "^1.42.2",
    "@mongodb-js/compass-explain-plan": "^6.43.2",
    "@mongodb-js/compass-export-to-language": "^9.19.2",
    "@mongodb-js/compass-field-store": "^9.18.1",
    "@mongodb-js/compass-find-in-page": "^4.31.0",
    "@mongodb-js/compass-generative-ai": "^0.23.0",
    "@mongodb-js/compass-global-writes": "^1.2.1",
    "@mongodb-js/compass-import-export": "^7.42.2",
    "@mongodb-js/compass-indexes": "^5.42.2",
    "@mongodb-js/compass-intercom": "^0.13.0",
    "@mongodb-js/compass-logging": "^1.4.8",
    "@mongodb-js/compass-query-bar": "^8.44.2",
    "@mongodb-js/compass-saved-aggregations-queries": "^1.43.2",
    "@mongodb-js/compass-schema": "^6.44.2",
    "@mongodb-js/compass-schema-validation": "^6.43.2",
    "@mongodb-js/compass-serverstats": "^16.42.2",
    "@mongodb-js/compass-settings": "^0.41.0",
    "@mongodb-js/compass-shell": "^3.42.2",
    "@mongodb-js/compass-sidebar": "^5.43.2",
    "@mongodb-js/compass-telemetry": "^1.2.0",
    "@mongodb-js/compass-utils": "^0.6.12",
    "@mongodb-js/compass-welcome": "^0.41.2",
    "@mongodb-js/compass-workspaces": "^0.24.2",
    "@mongodb-js/connection-info": "^0.9.0",
    "@mongodb-js/connection-storage": "^0.22.0",
    "@mongodb-js/devtools-proxy-support": "^0.4.1",
    "@mongodb-js/eslint-config-compass": "^1.1.7",
    "@mongodb-js/get-os-info": "^0.3.24",
    "@mongodb-js/mocha-config-compass": "^1.4.2",
    "@mongodb-js/mongodb-downloader": "^0.3.5",
    "@mongodb-js/my-queries-storage": "^0.17.0",
    "@mongodb-js/prettier-config-compass": "^1.0.2",
    "@mongodb-js/sbom-tools": "^0.7.0",
    "@mongodb-js/testing-library-compass": "^1.0.2",
    "@mongodb-js/tsconfig-compass": "^1.0.5",
    "@mongodb-js/webpack-config-compass": "^1.4.4",
    "@segment/analytics-node": "^1.1.4",
    "ampersand-view": "^9.0.0",
    "chai": "^4.3.4",
    "chalk": "^4.1.2",
    "clean-stack": "^2.0.0",
    "compass-preferences-model": "^2.29.0",
    "debug": "^4.3.4",
    "depcheck": "^1.4.1",
    "electron": "^30.5.1",
    "electron-devtools-installer": "^3.2.0",
    "electron-dl": "^3.5.0",
    "electron-mocha": "^12.2.0",
    "electron-squirrel-startup": "^1.0.1",
    "ensure-error": "^3.0.1",
    "eslint": "^7.25.0",
    "hadron-app-registry": "^9.2.7",
    "hadron-build": "^25.5.11",
    "hadron-ipc": "^3.2.23",
    "local-links": "^1.4.0",
    "make-fetch-happen": "^8.0.14",
    "marky": "^1.2.1",
    "mongodb": "^6.9.0",
    "mongodb-build-info": "^1.7.2",
    "mongodb-cloud-info": "^2.1.2",
    "mongodb-connection-string-url": "^3.0.1",
    "mongodb-data-service": "^22.23.4",
    "mongodb-instance-model": "^12.24.4",
    "mongodb-log-writer": "^1.4.2",
    "mongodb-ns": "^2.4.2",
    "react": "^17.0.2",
    "react-dom": "^17.0.2",
    "resolve-mongodb-srv": "^1.1.5",
    "semver": "^7.6.2",
    "sinon": "^8.1.1",
    "source-code-pro": "^2.38.0",
    "ts-node": "^10.9.1",
    "web-vitals": "^2.1.2",
    "winreg-ts": "^1.0.4"
  },
  "optionalDependencies": {
    "macos-export-certificate-and-key": "^1.1.2",
    "win-export-certificate-and-key": "^2.0.1"
  },
  "releasePublisher": "Le Roux Bodenstein <leroux.bodenstein@mongodb.com>"
}<|MERGE_RESOLUTION|>--- conflicted
+++ resolved
@@ -4,11 +4,7 @@
   "productName": "MongoDB Compass",
   "description": "The MongoDB GUI",
   "homepage": "https://www.mongodb.com/products/compass",
-<<<<<<< HEAD
-  "version": "1.44.4",
-=======
   "version": "1.44.5-beta.5",
->>>>>>> ee6a5bcf
   "apiVersion": "3.0.0",
   "main": "build/main.js",
   "author": {
