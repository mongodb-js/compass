{
  "name": "mongodb-compass",
  "private": true,
  "productName": "MongoDB Compass",
  "description": "The MongoDB GUI",
  "homepage": "https://www.mongodb.com/products/compass",
<<<<<<< HEAD
  "version": "1.44.0",
=======
  "version": "1.44.1-beta.0",
>>>>>>> e00900cd
  "apiVersion": "3.0.0",
  "main": "build/main.js",
  "author": {
    "name": "MongoDB Inc",
    "email": "compass@mongodb.com"
  },
  "shortcutFolderName": "MongoDB",
  "license": "SSPL",
  "config": {
    "hadron": {
      "endpoint": "https://compass.mongodb.com",
      "protocols": [
        {
          "name": "MongoDB Protocol",
          "schemes": [
            "mongodb"
          ]
        },
        {
          "name": "MongoDB+SRV Protocol",
          "schemes": [
            "mongodb+srv"
          ]
        }
      ],
      "distributions": {
        "compass": {
          "name": "mongodb-compass",
          "productName": "MongoDB Compass",
          "bundleId": "com.mongodb.compass",
          "plugins-directory": ".mongodb/compass/plugins",
          "upgradeCode": "0152273D-2F9F-4913-B67F-0FCD3557FFD1"
        },
        "compass-readonly": {
          "name": "mongodb-compass-readonly",
          "productName": "MongoDB Compass Readonly",
          "bundleId": "com.mongodb.compass.readonly",
          "plugins-directory": ".mongodb/compass-readonly/plugins",
          "upgradeCode": "2176EC1D-EF71-49D4-B3B4-9E15B289D79A",
          "readonly": true
        },
        "compass-isolated": {
          "name": "mongodb-compass-isolated",
          "productName": "MongoDB Compass Isolated Edition",
          "bundleId": "com.mongodb.compass.isolated",
          "plugins-directory": ".mongodb/compass-isolated/plugins",
          "upgradeCode": "516F2BE1-4417-4F31-BAA1-364A59404775",
          "isolated": true
        }
      },
      "build": {
        "win32": {
          "icon": {
            "stable": "app-icons/win32/mongodb-compass-logo-stable.ico",
            "beta": "app-icons/win32/mongodb-compass-logo-beta.ico",
            "dev": "app-icons/win32/mongodb-compass-logo-dev.ico"
          },
          "favicon_url": "https://compass.mongodb.com/favicon.ico",
          "loading_gif": "app-icons/win32/mongodb-compass-installer-loading.gif",
          "background": "app-icons/win32/background.jpg",
          "banner": "app-icons/win32/banner.jpg"
        },
        "darwin": {
          "icon": {
            "stable": "app-icons/darwin/mongodb-compass-logo-stable.icns",
            "beta": "app-icons/darwin/mongodb-compass-logo-beta.icns",
            "dev": "app-icons/darwin/mongodb-compass-logo-dev.icns"
          },
          "dmg_background": "app-icons/darwin/background.png",
          "app_category_type": "public.app-category.productivity"
        },
        "linux": {
          "icon": {
            "stable": "app-icons/linux/mongodb-compass-logo-stable.png",
            "beta": "app-icons/linux/mongodb-compass-logo-beta.png",
            "dev": "app-icons/linux/mongodb-compass-logo-dev.png"
          },
          "deb_section": "Databases",
          "rpm_categories": [
            "Office",
            "Database",
            "Building",
            "Debugger",
            "IDE",
            "GUIDesigner",
            "Profiling"
          ]
        }
      },
      "asar": {
        "unpack": [
          "**/@mongosh/node-runtime-worker-thread/**",
          "**/interruptor/**",
          "**/kerberos/**",
          "**/snappy/**",
          "**/mongodb-client-encryption/index.js",
          "**/mongodb-client-encryption/package.json",
          "**/mongodb-client-encryption/lib/**",
          "**/mongodb-client-encryption/build/**",
          "**/socks/**",
          "**/smart-buffer/**",
          "**/ip/**",
          "**/bl/**",
          "**/nan/**",
          "**/node_modules/bindings/**",
          "**/file-uri-to-path/**",
          "**/bson/**",
          "**/os-dns-native/**",
          "**/debug/**",
          "**/ms/**",
          "**/bindings/**",
          "**/ipv6-normalize/**",
          "**/node-addon-api/**",
          "**/win-export-certificate-and-key/**",
          "**/macos-export-certificate-and-key/**",
          "**/system-ca/**",
          "**/node-forge/**",
          "**/mongo_crypt_v1.*"
        ]
      },
      "rebuild": {
        "onlyModules": [
          "interruptor",
          "keytar",
          "kerberos",
          "os-dns-native",
          "win-export-certificate-and-key",
          "macos-export-certificate-and-key"
        ]
      },
      "macosEntitlements": "./scripts/macos-entitlements.xml"
    }
  },
  "scripts": {
    "install": "node scripts/download-fonts.js && node scripts/download-csfle.js",
    "electron-rebuild": "electron-rebuild --only kerberos,keytar,interruptor,os-dns-native,win-export-certificate-and-key,macos-export-certificate-and-key --prebuild-tag-prefix not-real-prefix-to-force-rebuild",
    "prestart": "npm run electron-rebuild",
    "start": "HADRON_DISTRIBUTION=${HADRON_DISTRIBUTION:-compass} npm run webpack serve -- --mode development",
    "test-electron": "npm run test-main && npm run test-renderer",
    "test-main": "xvfb-maybe electron-mocha --no-sandbox \"./src/main/**/*.spec.*\"  \"./src/main/**/*.test.*\"",
    "test-renderer": "xvfb-maybe electron-mocha --no-sandbox --config ./.mocharc.renderer.js \"./src/app/**/*.spec.*\"",
    "check": "npm run typecheck && npm run lint && npm run depcheck",
    "webpack": "webpack-compass",
    "compile": "npm run webpack -- --mode production",
    "postcompile": "npm run generate-3rd-party-notices",
    "check-bundled-app-size": "ts-node ./scripts/check-bundled-app-size.ts",
    "generate-3rd-party-notices": "mongodb-sbom-tools generate-3rd-party-notices --product='Mongodb Compass' --dependencies=../../.sbom/dependencies.json > THIRD-PARTY-NOTICES.md",
    "postgenerate-3rd-party-notices": "prettier --write THIRD-PARTY-NOTICES.md",
    "run-compiled": "electron .",
    "package-compass-nocompile": "hadron-build release",
    "prepackage-compass": "npm run compile",
    "package-compass": "npm run package-compass-nocompile",
    "package-compass-debug": "DEBUG='hadron*,compass*' HADRON_SKIP_INSTALLER=true NO_ASAR=true npm run package-compass",
    "upload": "hadron-build upload",
    "download": "hadron-build download",
    "evergreen-expansions": "hadron-build info --format=yaml --flatten > expansions.yml",
    "build-info": "hadron-build info",
    "jsx": "babel ./src --out-dir ./lib",
    "eslint": "eslint",
    "prettier": "prettier",
    "lint": "npm run eslint . && npm run prettier -- --check .",
    "depcheck": "depcheck",
    "test-ci-electron": "npm run test-electron",
    "typecheck": "tsc -p tsconfig-lint.json --noEmit",
    "reformat": "npm run eslint . -- --fix && npm run prettier -- --write ."
  },
  "repository": {
    "type": "git",
    "url": "https://github.com/mongodb-js/compass.git"
  },
  "bugs": {
    "url": "https://jira.mongodb.org/projects/COMPASS/issues",
    "email": "compass@mongodb.com"
  },
  "dependencies": {
    "@mongosh/node-runtime-worker-thread": "^2.3.0",
    "clipboard": "^2.0.6",
    "kerberos": "^2.1.1",
    "keytar": "^7.9.0",
    "mongodb-client-encryption": "^6.1.0",
    "os-dns-native": "^1.2.1",
    "system-ca": "^2.0.0"
  },
  "devDependencies": {
    "@electron/rebuild": "^3.6.0",
    "@electron/remote": "^2.1.2",
    "@mongodb-js/atlas-service": "^0.28.2",
    "@mongodb-js/compass-aggregations": "^9.43.0",
    "@mongodb-js/compass-app-stores": "^7.27.0",
    "@mongodb-js/compass-collection": "^4.40.0",
    "@mongodb-js/compass-components": "^1.29.3",
    "@mongodb-js/compass-connections": "^1.41.0",
    "@mongodb-js/compass-connection-import-export": "^0.37.0",
    "@mongodb-js/compass-crud": "^13.41.0",
    "@mongodb-js/compass-databases-collections": "^1.40.0",
    "@mongodb-js/compass-explain-plan": "^6.41.0",
    "@mongodb-js/compass-export-to-language": "^9.17.0",
    "@mongodb-js/compass-field-store": "^9.16.0",
    "@mongodb-js/compass-find-in-page": "^4.30.3",
    "@mongodb-js/compass-generative-ai": "^0.22.2",
    "@mongodb-js/compass-import-export": "^7.40.0",
    "@mongodb-js/compass-indexes": "^5.40.0",
    "@mongodb-js/compass-intercom": "^0.12.2",
    "@mongodb-js/compass-logging": "^1.4.6",
    "@mongodb-js/compass-telemetry": "^1.1.6",
    "@mongodb-js/compass-query-bar": "^8.42.0",
    "@mongodb-js/compass-saved-aggregations-queries": "^1.41.0",
    "@mongodb-js/compass-schema": "^6.42.0",
    "@mongodb-js/compass-schema-validation": "^6.41.0",
    "@mongodb-js/compass-serverstats": "^16.40.0",
    "@mongodb-js/compass-settings": "^0.40.2",
    "@mongodb-js/compass-shell": "^3.40.0",
    "@mongodb-js/compass-sidebar": "^5.41.0",
    "@mongodb-js/compass-utils": "^0.6.11",
    "@mongodb-js/compass-welcome": "^0.39.0",
    "@mongodb-js/compass-workspaces": "^0.22.0",
    "@mongodb-js/connection-info": "^0.7.0",
    "@mongodb-js/connection-storage": "^0.20.0",
    "@mongodb-js/devtools-proxy-support": "^0.3.6",
    "@mongodb-js/eslint-config-compass": "^1.1.6",
    "@mongodb-js/get-os-info": "^0.3.24",
    "@mongodb-js/mocha-config-compass": "^1.4.1",
    "@mongodb-js/mongodb-downloader": "^0.3.5",
    "@mongodb-js/my-queries-storage": "^0.15.3",
    "@mongodb-js/prettier-config-compass": "^1.0.2",
    "@mongodb-js/sbom-tools": "^0.7.0",
    "@mongodb-js/tsconfig-compass": "^1.0.4",
    "@mongodb-js/webpack-config-compass": "^1.4.1",
    "@segment/analytics-node": "^1.1.4",
    "@testing-library/user-event": "^13.5.0",
    "ampersand-view": "^9.0.0",
    "chai": "^4.3.4",
    "chalk": "^4.1.2",
    "clean-stack": "^2.0.0",
    "compass-preferences-model": "^2.28.2",
    "debug": "^4.3.4",
    "depcheck": "^1.4.1",
    "electron": "^30.4.0",
    "electron-devtools-installer": "^3.2.0",
    "electron-dl": "^3.5.0",
    "electron-mocha": "^12.2.0",
    "electron-squirrel-startup": "^1.0.1",
    "ensure-error": "^3.0.1",
    "eslint": "^7.25.0",
    "hadron-app-registry": "^9.2.5",
    "hadron-build": "^25.5.9",
    "hadron-ipc": "^3.2.22",
    "local-links": "^1.4.0",
    "make-fetch-happen": "^8.0.14",
    "marky": "^1.2.1",
    "mongodb": "^6.8.0",
    "mongodb-build-info": "^1.7.2",
    "mongodb-cloud-info": "^2.1.2",
    "mongodb-connection-string-url": "^3.0.1",
    "mongodb-data-service": "^22.23.2",
    "mongodb-instance-model": "^12.24.2",
    "mongodb-log-writer": "^1.4.2",
    "mongodb-ns": "^2.4.2",
    "react": "^17.0.2",
    "react-dom": "^17.0.2",
    "resolve-mongodb-srv": "^1.1.5",
    "semver": "^7.6.2",
    "sinon": "^8.1.1",
    "source-code-pro": "^2.38.0",
    "ts-node": "^10.9.1",
    "web-vitals": "^2.1.2",
    "winreg-ts": "^1.0.4"
  },
  "optionalDependencies": {
    "macos-export-certificate-and-key": "^1.1.2",
    "win-export-certificate-and-key": "^2.0.1"
  },
<<<<<<< HEAD
  "releasePublisher": "Paula Stachova <paula.stachova@mongodb.com>"
=======
  "releasePublisher": "Rhys Howell <rhys.howell@mongodb.com>"
>>>>>>> e00900cd
}<|MERGE_RESOLUTION|>--- conflicted
+++ resolved
@@ -4,11 +4,7 @@
   "productName": "MongoDB Compass",
   "description": "The MongoDB GUI",
   "homepage": "https://www.mongodb.com/products/compass",
-<<<<<<< HEAD
-  "version": "1.44.0",
-=======
   "version": "1.44.1-beta.0",
->>>>>>> e00900cd
   "apiVersion": "3.0.0",
   "main": "build/main.js",
   "author": {
@@ -281,9 +277,5 @@
     "macos-export-certificate-and-key": "^1.1.2",
     "win-export-certificate-and-key": "^2.0.1"
   },
-<<<<<<< HEAD
-  "releasePublisher": "Paula Stachova <paula.stachova@mongodb.com>"
-=======
   "releasePublisher": "Rhys Howell <rhys.howell@mongodb.com>"
->>>>>>> e00900cd
 }