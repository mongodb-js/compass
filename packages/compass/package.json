{
  "name": "mongodb-compass",
  "private": true,
  "productName": "MongoDB Compass",
  "description": "The MongoDB GUI",
  "homepage": "https://www.mongodb.com/products/compass",
<<<<<<< HEAD
  "version": "1.43.4",
=======
  "version": "1.43.5-beta.6",
>>>>>>> 7a6eb4d6
  "apiVersion": "3.0.0",
  "main": "build/main.js",
  "author": {
    "name": "MongoDB Inc",
    "email": "compass@mongodb.com"
  },
  "shortcutFolderName": "MongoDB",
  "license": "SSPL",
  "config": {
    "hadron": {
      "endpoint": "https://compass.mongodb.com",
      "protocols": [
        {
          "name": "MongoDB Protocol",
          "schemes": [
            "mongodb"
          ]
        },
        {
          "name": "MongoDB+SRV Protocol",
          "schemes": [
            "mongodb+srv"
          ]
        }
      ],
      "distributions": {
        "default": "compass",
        "compass": {
          "name": "mongodb-compass",
          "productName": "MongoDB Compass",
          "bundleId": "com.mongodb.compass",
          "plugins-directory": ".mongodb/compass/plugins",
          "upgradeCode": "0152273D-2F9F-4913-B67F-0FCD3557FFD1"
        },
        "compass-readonly": {
          "name": "mongodb-compass-readonly",
          "productName": "MongoDB Compass Readonly",
          "bundleId": "com.mongodb.compass.readonly",
          "plugins-directory": ".mongodb/compass-readonly/plugins",
          "upgradeCode": "2176EC1D-EF71-49D4-B3B4-9E15B289D79A",
          "readonly": true
        },
        "compass-isolated": {
          "name": "mongodb-compass-isolated",
          "productName": "MongoDB Compass Isolated Edition",
          "bundleId": "com.mongodb.compass.isolated",
          "plugins-directory": ".mongodb/compass-isolated/plugins",
          "upgradeCode": "516F2BE1-4417-4F31-BAA1-364A59404775",
          "isolated": true
        }
      },
      "build": {
        "win32": {
          "icon": {
            "stable": "app-icons/win32/mongodb-compass-logo-stable.ico",
            "beta": "app-icons/win32/mongodb-compass-logo-beta.ico",
            "dev": "app-icons/win32/mongodb-compass-logo-dev.ico"
          },
          "favicon_url": "https://compass.mongodb.com/favicon.ico",
          "loading_gif": "app-icons/win32/mongodb-compass-installer-loading.gif",
          "background": "app-icons/win32/background.jpg",
          "banner": "app-icons/win32/banner.jpg"
        },
        "darwin": {
          "icon": {
            "stable": "app-icons/darwin/mongodb-compass-logo-stable.icns",
            "beta": "app-icons/darwin/mongodb-compass-logo-beta.icns",
            "dev": "app-icons/darwin/mongodb-compass-logo-dev.icns"
          },
          "dmg_background": "app-icons/darwin/background.png",
          "app_category_type": "public.app-category.productivity"
        },
        "linux": {
          "icon": {
            "stable": "app-icons/linux/mongodb-compass-logo-stable.png",
            "beta": "app-icons/linux/mongodb-compass-logo-beta.png",
            "dev": "app-icons/linux/mongodb-compass-logo-dev.png"
          },
          "deb_section": "Databases",
          "rpm_categories": [
            "Office",
            "Database",
            "Building",
            "Debugger",
            "IDE",
            "GUIDesigner",
            "Profiling"
          ]
        }
      },
      "asar": {
        "unpack": [
          "**/@mongosh/node-runtime-worker-thread/**",
          "**/interruptor/**",
          "**/kerberos/**",
          "**/snappy/**",
          "**/mongodb-client-encryption/index.js",
          "**/mongodb-client-encryption/package.json",
          "**/mongodb-client-encryption/lib/**",
          "**/mongodb-client-encryption/build/**",
          "**/socks/**",
          "**/smart-buffer/**",
          "**/ip/**",
          "**/bl/**",
          "**/nan/**",
          "**/node_modules/bindings/**",
          "**/file-uri-to-path/**",
          "**/bson/**",
          "**/os-dns-native/**",
          "**/debug/**",
          "**/ms/**",
          "**/bindings/**",
          "**/ipv6-normalize/**",
          "**/node-addon-api/**",
          "**/win-export-certificate-and-key/**",
          "**/macos-export-certificate-and-key/**",
          "**/system-ca/**",
          "**/node-forge/**",
          "**/mongo_crypt_v1.*"
        ]
      },
      "rebuild": {
        "onlyModules": [
          "interruptor",
          "keytar",
          "kerberos",
          "os-dns-native",
          "win-export-certificate-and-key",
          "macos-export-certificate-and-key"
        ]
      },
      "macosEntitlements": "./scripts/macos-entitlements.xml"
    }
  },
  "scripts": {
    "install": "node scripts/download-fonts.js && node scripts/download-csfle.js",
    "electron-rebuild": "electron-rebuild --only kerberos,keytar,interruptor,os-dns-native,win-export-certificate-and-key,macos-export-certificate-and-key --prebuild-tag-prefix not-real-prefix-to-force-rebuild",
    "prestart": "npm run electron-rebuild",
    "start": "npm run webpack serve -- --mode development",
    "test-electron": "npm run test-main && npm run test-renderer",
    "test-main": "xvfb-maybe electron-mocha --no-sandbox \"./src/main/**/*.spec.*\"  \"./src/main/**/*.test.*\"",
    "test-renderer": "xvfb-maybe electron-mocha --no-sandbox --config ./.mocharc.renderer.js \"./src/app/**/*.spec.*\"",
    "check": "npm run typecheck && npm run lint && npm run depcheck",
    "webpack": "webpack-compass",
    "compile": "npm run webpack -- --mode production",
    "postcompile": "npm run generate-3rd-party-notices",
    "check-bundled-app-size": "ts-node ./scripts/check-bundled-app-size.ts",
    "generate-3rd-party-notices": "mongodb-sbom-tools generate-3rd-party-notices --product='Mongodb Compass' --dependencies=../../.sbom/dependencies.json > THIRD-PARTY-NOTICES.md",
    "postgenerate-3rd-party-notices": "prettier --write THIRD-PARTY-NOTICES.md",
    "run-compiled": "electron .",
    "package-compass-nocompile": "hadron-build release",
    "prepackage-compass": "npm run compile",
    "package-compass": "npm run package-compass-nocompile",
    "package-compass-debug": "DEBUG='*' HADRON_SKIP_INSTALLER=true NO_ASAR=true npm run package-compass",
    "upload": "hadron-build upload",
    "download": "hadron-build download",
    "evergreen-expansions": "hadron-build info --format=yaml --flatten > expansions.yml",
    "build-info": "hadron-build info",
    "jsx": "babel ./src --out-dir ./lib",
    "eslint": "eslint",
    "prettier": "prettier",
    "lint": "npm run eslint . && npm run prettier -- --check .",
    "depcheck": "depcheck",
    "test-ci-electron": "npm run test-electron",
    "typecheck": "tsc -p tsconfig-lint.json --noEmit",
    "reformat": "npm run eslint . -- --fix && npm run prettier -- --write ."
  },
  "repository": {
    "type": "git",
    "url": "https://github.com/mongodb-js/compass.git"
  },
  "bugs": {
    "url": "https://jira.mongodb.org/projects/COMPASS/issues",
    "email": "compass@mongodb.com"
  },
  "dependencies": {
    "@mongosh/node-runtime-worker-thread": "^2.2.12",
    "clipboard": "^2.0.6",
    "kerberos": "^2.1.0",
    "keytar": "^7.9.0",
    "mongodb-client-encryption": "^6.0.0",
    "os-dns-native": "^1.2.1",
    "system-ca": "^2.0.0"
  },
  "devDependencies": {
    "@electron/rebuild": "^3.6.0",
    "@electron/remote": "^2.1.2",
    "@mongodb-js/atlas-service": "^0.25.1",
    "@mongodb-js/compass-aggregations": "^9.39.0",
    "@mongodb-js/compass-app-stores": "^7.23.0",
    "@mongodb-js/compass-collection": "^4.36.0",
    "@mongodb-js/compass-components": "^1.28.1",
    "@mongodb-js/compass-connections": "^1.37.0",
    "@mongodb-js/compass-connection-import-export": "^0.33.0",
    "@mongodb-js/compass-crud": "^13.37.0",
    "@mongodb-js/compass-databases-collections": "^1.36.0",
    "@mongodb-js/compass-explain-plan": "^6.37.0",
    "@mongodb-js/compass-export-to-language": "^9.13.0",
    "@mongodb-js/compass-field-store": "^9.12.0",
    "@mongodb-js/compass-find-in-page": "^4.29.1",
    "@mongodb-js/compass-generative-ai": "^0.19.1",
    "@mongodb-js/compass-import-export": "^7.36.0",
    "@mongodb-js/compass-indexes": "^5.36.0",
    "@mongodb-js/compass-intercom": "^0.9.1",
    "@mongodb-js/compass-logging": "^1.4.2",
    "@mongodb-js/compass-telemetry": "^1.1.2",
    "@mongodb-js/compass-query-bar": "^8.38.0",
    "@mongodb-js/compass-saved-aggregations-queries": "^1.37.0",
    "@mongodb-js/compass-schema": "^6.38.0",
    "@mongodb-js/compass-schema-validation": "^6.37.0",
    "@mongodb-js/compass-serverstats": "^16.36.0",
    "@mongodb-js/compass-settings": "^0.37.1",
    "@mongodb-js/compass-shell": "^3.36.0",
    "@mongodb-js/compass-sidebar": "^5.37.0",
    "@mongodb-js/compass-utils": "^0.6.8",
    "@mongodb-js/compass-welcome": "^0.35.0",
    "@mongodb-js/compass-workspaces": "^0.18.0",
    "@mongodb-js/connection-info": "^0.5.2",
    "@mongodb-js/connection-storage": "^0.16.1",
    "@mongodb-js/eslint-config-compass": "^1.1.3",
    "@mongodb-js/get-os-info": "^0.3.24",
    "@mongodb-js/mocha-config-compass": "^1.3.9",
    "@mongodb-js/mongodb-downloader": "^0.3.0",
    "@mongodb-js/my-queries-storage": "^0.14.0",
    "@mongodb-js/prettier-config-compass": "^1.0.2",
    "@mongodb-js/sbom-tools": "^0.7.0",
    "@mongodb-js/tsconfig-compass": "^1.0.4",
    "@mongodb-js/webpack-config-compass": "^1.3.14",
    "@segment/analytics-node": "^1.1.4",
    "@testing-library/react": "^12.1.5",
    "@testing-library/user-event": "^13.5.0",
    "ampersand-view": "^9.0.0",
    "chai": "^4.3.4",
    "chalk": "^4.1.2",
    "clean-stack": "^2.0.0",
    "compass-preferences-model": "^2.25.1",
    "debug": "^4.3.4",
    "depcheck": "^1.4.1",
    "electron": "^29.4.5",
    "electron-devtools-installer": "^3.2.0",
    "electron-dl": "^3.5.0",
    "electron-mocha": "^12.2.0",
    "electron-squirrel-startup": "^1.0.1",
    "ensure-error": "^3.0.1",
    "eslint": "^7.25.0",
    "hadron-app-registry": "^9.2.1",
    "hadron-build": "^25.5.6",
    "hadron-ipc": "^3.2.19",
    "local-links": "^1.4.0",
    "make-fetch-happen": "^8.0.14",
    "marky": "^1.2.1",
    "mongodb": "^6.7.0",
    "mongodb-build-info": "^1.7.2",
    "mongodb-cloud-info": "^2.1.2",
    "mongodb-connection-string-url": "^3.0.1",
    "mongodb-data-service": "^22.22.2",
    "mongodb-instance-model": "^12.23.2",
    "mongodb-log-writer": "^1.4.2",
    "mongodb-ns": "^2.4.2",
    "node-fetch": "^2.7.0",
    "react": "^17.0.2",
    "react-dom": "^17.0.2",
    "resolve-mongodb-srv": "^1.1.5",
    "semver": "^7.6.2",
    "sinon": "^8.1.1",
    "source-code-pro": "^2.38.0",
    "ts-node": "^10.9.1",
    "web-vitals": "^2.1.2",
    "winreg-ts": "^1.0.4"
  },
  "optionalDependencies": {
    "macos-export-certificate-and-key": "^1.1.2",
    "win-export-certificate-and-key": "^2.0.1"
  },
  "releasePublisher": "Rhys Howell <rhys.howell@mongodb.com>"
}<|MERGE_RESOLUTION|>--- conflicted
+++ resolved
@@ -4,11 +4,7 @@
   "productName": "MongoDB Compass",
   "description": "The MongoDB GUI",
   "homepage": "https://www.mongodb.com/products/compass",
-<<<<<<< HEAD
-  "version": "1.43.4",
-=======
   "version": "1.43.5-beta.6",
->>>>>>> 7a6eb4d6
   "apiVersion": "3.0.0",
   "main": "build/main.js",
   "author": {
