--- conflicted
+++ resolved
@@ -4,11 +4,7 @@
   "productName": "MongoDB Compass",
   "description": "The MongoDB GUI",
   "homepage": "https://www.mongodb.com/products/compass",
-<<<<<<< HEAD
-  "version": "1.43.1",
-=======
   "version": "1.43.2-beta.6",
->>>>>>> 50fa9ffa
   "apiVersion": "3.0.0",
   "main": "build/main.js",
   "author": {
