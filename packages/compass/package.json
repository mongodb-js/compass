{
  "name": "mongodb-compass",
  "private": true,
  "productName": "MongoDB Compass",
  "description": "The MongoDB GUI",
  "homepage": "https://www.mongodb.com/products/compass",
<<<<<<< HEAD
  "version": "1.46.5",
=======
  "version": "1.46.6-beta.4",
>>>>>>> d3cd324a
  "apiVersion": "3.0.0",
  "main": "build/main.js",
  "author": {
    "name": "MongoDB Inc",
    "email": "compass@mongodb.com"
  },
  "shortcutFolderName": "MongoDB",
  "license": "SSPL",
  "config": {
    "hadron": {
      "endpoint": "https://compass.mongodb.com",
      "protocols": [
        {
          "name": "MongoDB Protocol",
          "schemes": [
            "mongodb"
          ]
        },
        {
          "name": "MongoDB+SRV Protocol",
          "schemes": [
            "mongodb+srv"
          ]
        }
      ],
      "distributions": {
        "compass": {
          "name": "mongodb-compass",
          "productName": "MongoDB Compass",
          "bundleId": "com.mongodb.compass",
          "plugins-directory": ".mongodb/compass/plugins",
          "upgradeCode": "0152273D-2F9F-4913-B67F-0FCD3557FFD1"
        },
        "compass-readonly": {
          "name": "mongodb-compass-readonly",
          "productName": "MongoDB Compass Readonly",
          "bundleId": "com.mongodb.compass.readonly",
          "plugins-directory": ".mongodb/compass-readonly/plugins",
          "upgradeCode": "2176EC1D-EF71-49D4-B3B4-9E15B289D79A",
          "readonly": true
        },
        "compass-isolated": {
          "name": "mongodb-compass-isolated",
          "productName": "MongoDB Compass Isolated Edition",
          "bundleId": "com.mongodb.compass.isolated",
          "plugins-directory": ".mongodb/compass-isolated/plugins",
          "upgradeCode": "516F2BE1-4417-4F31-BAA1-364A59404775",
          "isolated": true
        }
      },
      "build": {
        "win32": {
          "icon": {
            "stable": "app-icons/win32/mongodb-compass-logo-stable.ico",
            "beta": "app-icons/win32/mongodb-compass-logo-beta.ico",
            "dev": "app-icons/win32/mongodb-compass-logo-dev.ico"
          },
          "favicon_url": "https://compass.mongodb.com/favicon.ico",
          "loading_gif": "app-icons/win32/mongodb-compass-installer-loading.gif",
          "background": "app-icons/win32/background.jpg",
          "banner": "app-icons/win32/banner.jpg"
        },
        "darwin": {
          "icon": {
            "stable": "app-icons/darwin/mongodb-compass-logo-stable.icns",
            "beta": "app-icons/darwin/mongodb-compass-logo-beta.icns",
            "dev": "app-icons/darwin/mongodb-compass-logo-dev.icns"
          },
          "dmg_background": "app-icons/darwin/background.png",
          "app_category_type": "public.app-category.productivity"
        },
        "linux": {
          "icon": {
            "stable": "app-icons/linux/mongodb-compass-logo-stable.png",
            "beta": "app-icons/linux/mongodb-compass-logo-beta.png",
            "dev": "app-icons/linux/mongodb-compass-logo-dev.png"
          },
          "deb_section": "Databases",
          "rpm_categories": [
            "Office",
            "Database",
            "Building",
            "Debugger",
            "IDE",
            "GUIDesigner",
            "Profiling"
          ]
        }
      },
      "asar": {
        "unpack": [
          "**/@mongosh/node-runtime-worker-thread/**",
          "**/interruptor/**",
          "**/kerberos/**",
          "**/snappy/**",
          "**/mongodb-client-encryption/index.js",
          "**/mongodb-client-encryption/package.json",
          "**/mongodb-client-encryption/lib/**",
          "**/mongodb-client-encryption/build/**",
          "**/socks/**",
          "**/smart-buffer/**",
          "**/ip/**",
          "**/bl/**",
          "**/nan/**",
          "**/node_modules/bindings/**",
          "**/file-uri-to-path/**",
          "**/bson/**",
          "**/os-dns-native/**",
          "**/debug/**",
          "**/ms/**",
          "**/bindings/**",
          "**/ipv6-normalize/**",
          "**/node-addon-api/**",
          "**/win-export-certificate-and-key/**",
          "**/macos-export-certificate-and-key/**",
          "**/system-ca/**",
          "**/node-forge/**",
          "**/mongo_crypt_v1.*"
        ]
      },
      "rebuild": {
        "onlyModules": [
          "interruptor",
          "keytar",
          "kerberos",
          "os-dns-native",
          "native-machine-id",
          "win-export-certificate-and-key",
          "macos-export-certificate-and-key"
        ]
      },
      "macosEntitlements": "./scripts/macos-entitlements.xml"
    }
  },
  "scripts": {
    "install": "node scripts/download-fonts.js && node scripts/download-csfle.js",
    "electron-rebuild": "node scripts/electron-rebuild.js",
    "prestart": "npm run electron-rebuild && npm run compile --workspace=@mongodb-js/webpack-config-compass",
    "start": "HADRON_DISTRIBUTION=${HADRON_DISTRIBUTION:-compass} npm run webpack serve -- --mode development",
    "test-electron": "npm run test-main && npm run test-renderer",
    "test-main": "xvfb-maybe electron-mocha --no-sandbox \"./src/main/**/*.spec.*\"  \"./src/main/**/*.test.*\"",
    "test-renderer": "xvfb-maybe electron-mocha --no-sandbox --config ./.mocharc.renderer.js \"./src/app/**/*.spec.*\"",
    "check": "npm run typecheck && npm run lint && npm run depcheck",
    "webpack": "webpack-compass",
    "compile": "npm run webpack -- --mode production",
    "postcompile": "npm run generate-3rd-party-notices",
    "check-bundled-app-size": "ts-node ./scripts/check-bundled-app-size.ts",
    "generate-3rd-party-notices": "mongodb-sbom-tools generate-3rd-party-notices --product='Mongodb Compass' --dependencies=../../.sbom/dependencies.json > THIRD-PARTY-NOTICES.md",
    "postgenerate-3rd-party-notices": "prettier --write THIRD-PARTY-NOTICES.md",
    "run-compiled": "electron .",
    "package-compass-nocompile": "hadron-build release",
    "prepackage-compass": "npm run compile",
    "package-compass": "npm run package-compass-nocompile",
    "package-compass-debug": "DEBUG='hadron*,compass*' HADRON_SKIP_INSTALLER=true NO_ASAR=true npm run package-compass",
    "upload": "hadron-build upload",
    "download": "hadron-build download",
    "evergreen-expansions": "hadron-build info --format=yaml --flatten > expansions.yml",
    "build-info": "hadron-build info",
    "eslint": "eslint-compass",
    "prettier": "prettier-compass",
    "lint": "npm run eslint . && npm run prettier -- --check .",
    "depcheck": "depcheck",
    "test-ci-electron": "npm run test-electron",
    "typecheck": "tsc -p tsconfig-lint.json --noEmit",
    "reformat": "npm run eslint . -- --fix && npm run prettier -- --write .",
    "verify-package-contents": "ts-node ./scripts/verify-package-contents.ts"
  },
  "repository": {
    "type": "git",
    "url": "https://github.com/mongodb-js/compass.git"
  },
  "bugs": {
    "url": "https://jira.mongodb.org/projects/COMPASS/issues",
    "email": "compass@mongodb.com"
  },
  "dependencies": {
    "@mongodb-js/device-id": "^0.2.0",
    "@mongosh/node-runtime-worker-thread": "^3.3.18",
    "clipboard": "^2.0.6",
    "kerberos": "^2.2.1",
    "keytar": "^7.9.0",
    "mongodb-client-encryption": "^6.3.0",
    "native-machine-id": "^0.1.1",
    "os-dns-native": "^1.2.1",
    "system-ca": "^2.0.0"
  },
  "devDependencies": {
    "@electron/rebuild": "^4.0.1",
    "@electron/remote": "^2.1.3",
    "@mongodb-js/atlas-service": "^0.50.0",
    "@mongodb-js/compass-aggregations": "^9.67.0",
    "@mongodb-js/compass-app-registry": "^9.4.15",
    "@mongodb-js/compass-app-stores": "^7.51.0",
    "@mongodb-js/compass-collection": "^4.64.0",
    "@mongodb-js/compass-components": "^1.43.0",
    "@mongodb-js/compass-connection-import-export": "^0.61.0",
    "@mongodb-js/compass-connections": "^1.65.0",
    "@mongodb-js/compass-crud": "^13.65.0",
    "@mongodb-js/compass-data-modeling": "^1.16.0",
    "@mongodb-js/compass-databases-collections": "^1.64.0",
    "@mongodb-js/compass-explain-plan": "^6.65.0",
    "@mongodb-js/compass-export-to-language": "^9.41.0",
    "@mongodb-js/compass-field-store": "^9.40.0",
    "@mongodb-js/compass-find-in-page": "^4.44.0",
    "@mongodb-js/compass-generative-ai": "^0.45.0",
    "@mongodb-js/compass-global-writes": "^1.24.0",
    "@mongodb-js/compass-import-export": "^7.64.0",
    "@mongodb-js/compass-indexes": "^5.64.0",
    "@mongodb-js/compass-intercom": "^0.29.0",
    "@mongodb-js/compass-logging": "^1.7.6",
    "@mongodb-js/compass-query-bar": "^8.66.0",
    "@mongodb-js/compass-saved-aggregations-queries": "^1.65.0",
    "@mongodb-js/compass-schema": "^6.66.0",
    "@mongodb-js/compass-schema-validation": "^6.65.0",
    "@mongodb-js/compass-serverstats": "^16.64.0",
    "@mongodb-js/compass-settings": "^0.63.0",
    "@mongodb-js/compass-shell": "^3.64.0",
    "@mongodb-js/compass-sidebar": "^5.65.0",
    "@mongodb-js/compass-telemetry": "^1.10.4",
    "@mongodb-js/compass-utils": "^0.9.5",
    "@mongodb-js/compass-welcome": "^0.63.0",
    "@mongodb-js/compass-workspaces": "^0.46.0",
    "@mongodb-js/connection-info": "^0.16.0",
    "@mongodb-js/connection-storage": "^0.40.0",
    "@mongodb-js/devtools-proxy-support": "^0.5.1",
    "@mongodb-js/eslint-config-compass": "^1.4.2",
    "@mongodb-js/get-os-info": "^0.4.0",
    "@mongodb-js/mocha-config-compass": "^1.6.10",
    "@mongodb-js/mongodb-downloader": "^0.3.7",
    "@mongodb-js/my-queries-storage": "^0.32.0",
    "@mongodb-js/prettier-config-compass": "^1.2.8",
    "@mongodb-js/sbom-tools": "^0.7.2",
    "@mongodb-js/signing-utils": "^0.3.8",
    "@mongodb-js/testing-library-compass": "^1.3.5",
    "@mongodb-js/tsconfig-compass": "^1.2.9",
    "@mongodb-js/webpack-config-compass": "^1.9.0",
    "@segment/analytics-node": "^1.1.4",
    "@types/minimatch": "^5.1.2",
    "bson": "^6.10.4",
    "chai": "^4.3.4",
    "chalk": "^4.1.2",
    "clean-stack": "^2.0.0",
    "compass-preferences-model": "^2.45.0",
    "cross-spawn": "^7.0.5",
    "debug": "^4.3.4",
    "depcheck": "^1.4.1",
    "electron": "^37.2.2",
    "electron-devtools-installer": "^3.2.0",
    "electron-dl": "^3.5.0",
    "electron-mocha": "^12.2.0",
    "ensure-error": "^3.0.1",
    "glob": "^10.2.5",
    "hadron-build": "^25.8.5",
    "hadron-ipc": "^3.5.5",
    "make-fetch-happen": "^10.2.1",
    "minimatch": "^10.0.1",
    "mongodb": "^6.17.0",
    "mongodb-build-info": "^1.7.2",
    "mongodb-cloud-info": "^2.1.7",
    "mongodb-connection-string-url": "^3.0.1",
    "mongodb-data-service": "^22.29.0",
    "mongodb-log-writer": "^2.3.4",
    "mongodb-ns": "^2.4.2",
    "react": "^17.0.2",
    "react-dom": "^17.0.2",
    "resolve-mongodb-srv": "^1.1.5",
    "semver": "^7.6.3",
    "sinon": "^8.1.1",
    "source-code-pro": "^2.38.0",
    "ts-node": "^10.9.2",
    "web-vitals": "^2.1.2",
    "winreg-ts": "^1.0.4"
  },
  "optionalDependencies": {
    "macos-export-certificate-and-key": "^1.1.2",
    "win-export-certificate-and-key": "^2.0.1"
  },
<<<<<<< HEAD
  "releasePublisher": "Basit Chonka <basit.chonka@mongodb.com>"
=======
  "releasePublisher": "Le Roux Bodenstein <leroux.bodenstein@mongodb.com>"
>>>>>>> d3cd324a
}<|MERGE_RESOLUTION|>--- conflicted
+++ resolved
@@ -4,11 +4,7 @@
   "productName": "MongoDB Compass",
   "description": "The MongoDB GUI",
   "homepage": "https://www.mongodb.com/products/compass",
-<<<<<<< HEAD
-  "version": "1.46.5",
-=======
   "version": "1.46.6-beta.4",
->>>>>>> d3cd324a
   "apiVersion": "3.0.0",
   "main": "build/main.js",
   "author": {
@@ -286,9 +282,5 @@
     "macos-export-certificate-and-key": "^1.1.2",
     "win-export-certificate-and-key": "^2.0.1"
   },
-<<<<<<< HEAD
-  "releasePublisher": "Basit Chonka <basit.chonka@mongodb.com>"
-=======
   "releasePublisher": "Le Roux Bodenstein <leroux.bodenstein@mongodb.com>"
->>>>>>> d3cd324a
 }