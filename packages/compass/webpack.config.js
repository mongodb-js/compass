// @ts-check
const path = require('path');
const {
  createElectronMainConfig,
  createElectronRendererConfig,
  webpackArgsWithDefaults,
  merge
} = require('@mongodb-js/webpack-config-compass');

module.exports = (_env, args) => {
  const opts = {
    ...webpackArgsWithDefaults(args),
    outputPath: path.resolve(__dirname, 'build'),
    hot: true
  };

  process.env.NODE_ENV = opts.nodeEnv;

  const mainConfig = createElectronMainConfig({
    ...opts,
    entry: path.resolve(__dirname, 'src', 'main', 'index.js'),
    outputFilename: 'main.js'
  });

  const rendererConfig = createElectronRendererConfig({
    ...opts,
    entry: [
      path.resolve(__dirname, 'src', 'app', 'index.js'),
      path.resolve(__dirname, 'src', 'app', 'loading', 'loading.js')
    ]
  });

  const externals = {
    // Runtime implementation depends on worker file existing near the library
    // main import and for that reason it needs to stay external to the
    // compass-shell
    '@mongosh/node-runtime-worker-thread':
      'commonjs2 @mongosh/node-runtime-worker-thread'
  };

  return [
<<<<<<< HEAD
    merge(mainConfig, { externals }),
    merge(rendererConfig, { externals })
=======
    createElectronMainConfig({
      ...args,
      entry: path.resolve(__dirname, 'src', 'main.js'),
      outputPath: path.resolve(__dirname, 'build'),
      outputFilename: 'main.js'
    }),
    createElectronRendererConfig({
      ...args,
      entry: [
        path.resolve(__dirname, 'src', 'app', 'index.js'),
        path.resolve(__dirname, 'src', 'app', 'loading', 'loading.js')
      ],
      outputPath: path.resolve(__dirname, 'build')
    })
>>>>>>> 08263644
  ];
};<|MERGE_RESOLUTION|>--- conflicted
+++ resolved
@@ -18,7 +18,7 @@
 
   const mainConfig = createElectronMainConfig({
     ...opts,
-    entry: path.resolve(__dirname, 'src', 'main', 'index.js'),
+    entry: path.resolve(__dirname, 'src', 'main.js'),
     outputFilename: 'main.js'
   });
 
@@ -39,24 +39,7 @@
   };
 
   return [
-<<<<<<< HEAD
     merge(mainConfig, { externals }),
     merge(rendererConfig, { externals })
-=======
-    createElectronMainConfig({
-      ...args,
-      entry: path.resolve(__dirname, 'src', 'main.js'),
-      outputPath: path.resolve(__dirname, 'build'),
-      outputFilename: 'main.js'
-    }),
-    createElectronRendererConfig({
-      ...args,
-      entry: [
-        path.resolve(__dirname, 'src', 'app', 'index.js'),
-        path.resolve(__dirname, 'src', 'app', 'loading', 'loading.js')
-      ],
-      outputPath: path.resolve(__dirname, 'build')
-    })
->>>>>>> 08263644
   ];
 };