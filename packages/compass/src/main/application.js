--- conflicted
+++ resolved
@@ -18,13 +18,8 @@
 const debug = require('debug')('mongodb-compass:main:application');
 
 function Application() {
-<<<<<<< HEAD
-  this.setupLogging();
+  const loggingSetupPromise = this.setupLogging();
   this.setupUserDirectory();
-=======
-  const loggingSetupPromise = this.setupLogging();
-  this.setupAppNameAndUserDirectory();
->>>>>>> eedccd29
   this.setupJavaScriptArguments();
   this.setupLifecycleListeners();
 
