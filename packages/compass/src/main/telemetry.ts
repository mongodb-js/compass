--- conflicted
+++ resolved
@@ -138,15 +138,9 @@
       'compass:usage:identify',
       (evt, { currentUserId, telemetryAnonymousId }: { currentUserId?: string; telemetryAnonymousId: string }) => {
         // This always happens after the first enable/disable call.
-<<<<<<< HEAD
         this.currentUserId = currentUserId;
         this.telemetryAnonymousId = telemetryAnonymousId;
-        this.identify();
-=======
-        this.currentUserId = meta.currentUserId;
-        this.telemetryAnonymousId = meta.telemetryAnonymousId;
         void this.identify();
->>>>>>> 0ca07bf5
       }
     );
 
