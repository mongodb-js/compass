--- conflicted
+++ resolved
@@ -22,8 +22,6 @@
 const debug = createDebug('mongodb-compass:menu');
 
 const COMPASS_HELP = 'https://docs.mongodb.com/compass/';
-
-<<<<<<< HEAD
 class ThemeState {
   theme: THEMES = THEMES.OS_THEME;
 }
@@ -48,8 +46,6 @@
   ipcMain.broadcast('app:darkreader-disable');
 }
 
-=======
->>>>>>> 0b2ce020
 function separator(): MenuItemConstructorOptions {
   return {
     type: 'separator' as const,
@@ -132,14 +128,10 @@
   };
 }
 
-<<<<<<< HEAD
 function connectSubMenu(
   nonDarwin: boolean,
   app: typeof CompassApplication
 ): MenuItemConstructorOptions {
-=======
-function connectSubMenu(nonDarwin: boolean, app: typeof CompassApplication): MenuItemConstructorOptions {
->>>>>>> 0b2ce020
   const subMenu: MenuTemplate = [connectItem(app), disconnectItem()];
 
   if (nonDarwin) {
@@ -314,14 +306,10 @@
   };
 }
 
-<<<<<<< HEAD
 function viewSubMenu(
   themeState: ThemeState,
   saveThemeAndRefreshMenu: (theme: ThemeState) => void
 ): MenuItemConstructorOptions {
-=======
-function viewSubMenu(): MenuItemConstructorOptions {
->>>>>>> 0b2ce020
   return {
     label: '&View',
     submenu: [
@@ -437,8 +425,8 @@
   themeState: ThemeState,
   saveThemeAndRefreshMenu: (theme: ThemeState) => void,
   app: typeof CompassApplication
-): MenuTemplate {
-  const menu: MenuTemplate = [darwinCompassSubMenu()];
+): MenuItemConstructorOptions[] {
+  const menu = [darwinCompassSubMenu()];
 
   menu.push(connectSubMenu(false, app));
   menu.push(editSubMenu());
@@ -459,13 +447,8 @@
   themeState: ThemeState,
   saveThemeAndRefreshMenu: (theme: ThemeState) => void,
   app: typeof CompassApplication
-<<<<<<< HEAD
-) {
+): MenuItemConstructorOptions[] {
   const menu = [connectSubMenu(true, app), viewSubMenu(themeState, saveThemeAndRefreshMenu)];
-=======
-): MenuTemplate {
-  const menu = [connectSubMenu(true, app), viewSubMenu()];
->>>>>>> 0b2ce020
 
   if (menuState.showCollection) {
     menu.push(collectionSubMenu());
@@ -598,13 +581,11 @@
     debug(`WINDOW ${id} setTemplate()`);
     this.currentWindowMenuLoaded = id;
     const template = this.getTemplate(id);
-    const menu = Menu.buildFromTemplate(
-      template as MenuItemConstructorOptions[]
-    );
+    const menu = Menu.buildFromTemplate(template);
     Menu.setApplicationMenu(menu);
   }
 
-  static getTemplate(id: BrowserWindow['id']): MenuTemplate[] {
+  static getTemplate(id: BrowserWindow['id']): MenuItemConstructorOptions[] {
     let menuState = this.windowState.get(id);
 
     if (!menuState) {
@@ -633,9 +614,7 @@
     debug(`WINDOW ${currentWindowMenuId} refreshing menu`);
 
     const template = this.getTemplate(currentWindowMenuId);
-    const menu = Menu.buildFromTemplate(
-      template as MenuItemConstructorOptions[]
-    );
+    const menu = Menu.buildFromTemplate(template);
     Menu.setApplicationMenu(menu);
   }
 
