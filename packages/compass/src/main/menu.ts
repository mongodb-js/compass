import type { MenuItemConstructorOptions } from 'electron';
import { BrowserWindow, Menu, app, dialog, shell } from 'electron';
import { ipcMain } from 'hadron-ipc';
import fs from 'fs';
import path from 'path';
import createDebug from 'debug';
<<<<<<< HEAD
import preferences, { THEMES } from 'compass-preferences-model';
=======
import { preferencesAccess as preferences } from 'compass-preferences-model';
>>>>>>> 4aad59d0

import COMPASS_ICON from './icon';
import type { CompassApplication } from './application';
import { createLoggerAndTelemetry } from '@mongodb-js/compass-logging';
const { track } = createLoggerAndTelemetry('COMPASS-APP-MENU');

type MenuTemplate = MenuItemConstructorOptions | MenuItemConstructorOptions[];

const debug = createDebug('mongodb-compass:menu');

const COMPASS_HELP = 'https://docs.mongodb.com/compass/';

function separator(): MenuItemConstructorOptions {
  return {
    type: 'separator' as const,
  };
}

function quitItem(label: string): MenuItemConstructorOptions {
  return {
    label: label,
    accelerator: 'CmdOrCtrl+Q',
    click() {
      app.quit();
    },
  };
}

function settingsDialogItem(): MenuItemConstructorOptions {
  return {
    label: '&Settings',
    accelerator: 'CmdOrCtrl+,',
    click() {
      ipcMain.broadcastFocused('window:show-settings');
    },
  };
}

function themeSubmenuItems(): MenuItemConstructorOptions[] {
  const currentTheme = preferences.getPreferences().theme;
  return ([
    ['OS_THEME', 'Use OS Theme (Preview)'],
    ['DARK', 'Dark Theme (Preview)'],
    ['LIGHT', 'Light Theme']
  ] as const).map(([theme, label]) => ({
    label,
    click: function() {
      void preferences.savePreferences({ theme });
    },
    type: 'checkbox',
    checked: theme === currentTheme
  }));
}

function themeMenuItem(): MenuItemConstructorOptions {
  return {
    label: 'Theme',
    submenu: themeSubmenuItems()
  };
}

function darwinCompassSubMenu(): MenuItemConstructorOptions {
  return {
    label: app.getName(),
    submenu: [
      {
        label: `About ${app.getName()}`,
        role: 'about',
      },
      separator(),
      themeMenuItem(),
      separator(),
      {
        label: 'Hide',
        accelerator: 'Command+H',
        role: 'hide',
      },
      {
        label: 'Hide Others',
        accelerator: 'Command+Shift+H',
        role: 'hideOthers',
      },
      {
        label: 'Show All',
        role: 'unhide',
      },
      separator(),
      quitItem('Quit'),
    ],
  };
}

function connectItem(
  app: typeof CompassApplication
): MenuItemConstructorOptions {
  return {
    label: 'New &Connection',
    accelerator: 'CmdOrCtrl+N',
    click() {
      app.emit('show-connect-window');
    },
  };
}

function disconnectItem(): MenuItemConstructorOptions {
  return {
    label: '&Disconnect',
    click() {
      ipcMain.broadcastFocused('app:disconnect');
    },
  };
}

function connectSubMenu(
  nonDarwin: boolean,
  app: typeof CompassApplication
): MenuItemConstructorOptions {
  const subMenu: MenuTemplate = [connectItem(app), disconnectItem()];

  if (nonDarwin) {
    subMenu.push(separator());
    subMenu.push(quitItem('E&xit'));
  }

  return {
    label: '&Connect',
    submenu: subMenu,
  };
}

function editSubMenu(): MenuItemConstructorOptions {
  return {
    label: 'Edit',
    submenu: [
      {
        label: 'Undo',
        accelerator: 'Command+Z',
        role: 'undo' as const,
      },
      {
        label: 'Redo',
        accelerator: 'Shift+Command+Z',
        role: 'redo' as const,
      },
      separator(),
      {
        label: 'Cut',
        accelerator: 'Command+X',
        role: 'cut' as const,
      },
      {
        label: 'Copy',
        accelerator: 'Command+C',
        role: 'copy' as const,
      },
      {
        label: 'Paste',
        accelerator: 'Command+V',
        role: 'paste' as const,
      },
      {
        label: 'Select All',
        accelerator: 'Command+A',
        role: 'selectAll' as const,
      },
      separator(),
      {
        label: 'Find',
        accelerator: 'CmdOrCtrl+F',
        click() {
          ipcMain.broadcastFocused('app:find');
        },
      },
    ],
  };
}

function nonDarwinAboutItem(): MenuItemConstructorOptions {
  return {
    label: `&About ${app.getName()}`,
    click() {
      void dialog.showMessageBox({
        type: 'info',
        title: 'About ' + app.getName(),
        icon: COMPASS_ICON,
        message: app.getName(),
        detail: 'Version ' + app.getVersion(),
        buttons: ['OK'],
      });
    },
  };
}

function helpWindowItem(): MenuItemConstructorOptions {
  return {
    label: `&Online ${app.getName()} Help`,
    accelerator: 'F1',
    click() {
      void shell.openExternal(COMPASS_HELP);
    },
  };
}

function license(): MenuItemConstructorOptions {
  return {
    label: '&License',
    click() {
      void import('../../LICENSE').then(({ default: LICENSE }) => {
        const licenseTemp = path.join(app.getPath('temp'), 'License');
        fs.writeFile(licenseTemp, LICENSE, (err) => {
          if (!err) {
            void shell.openPath(licenseTemp);
          }
        });
      });
    },
  };
}

function logFile(app: typeof CompassApplication): MenuItemConstructorOptions {
  return {
    label: '&Open Log File',
    click() {
      app.emit('show-log-file-dialog');
    },
  };
}

function helpSubMenu(
  app: typeof CompassApplication
): MenuItemConstructorOptions {
  const subMenu = [];
  subMenu.push(helpWindowItem());

  subMenu.push(settingsDialogItem());

  subMenu.push(license());
  subMenu.push(logFile(app));

  if (process.platform !== 'darwin') {
    subMenu.push(separator());
    subMenu.push(nonDarwinAboutItem());
  }

  return {
    label: '&Help',
    submenu: subMenu,
  };
}

function collectionSubMenu(menuReadOnly: boolean): MenuItemConstructorOptions {
  const subMenu = [];
  subMenu.push({
    label: '&Share Schema as JSON',
    accelerator: 'Alt+CmdOrCtrl+S',
    click() {
      ipcMain.broadcastFocused('window:menu-share-schema-json');
    },
  });
  subMenu.push(separator());
  if (!preferences.getPreferences().readOnly && !menuReadOnly) {
    subMenu.push({
      label: '&Import Data',
      click() {
        ipcMain.broadcastFocused('compass:open-import');
      },
    });
  }
  subMenu.push({
    label: '&Export Collection',
    click() {
      ipcMain.broadcastFocused('compass:open-export');
    },
  });
  return {
    label: '&Collection',
    submenu: subMenu,
  };
}

function viewSubMenu(): MenuItemConstructorOptions {
  return {
    label: '&View',
    submenu: [
      {
        label: '&Reload',
        accelerator: 'CmdOrCtrl+Shift+R',
        click() {
          BrowserWindow.getFocusedWindow()?.reload();
        },
      },
      {
        label: '&Reload Data',
        accelerator: 'CmdOrCtrl+R',
        click() {
          ipcMain.broadcast('app:refresh-data');
        },
      },
      separator(),
      {
        label: '&Toggle Sidebar',
        accelerator: 'CmdOrCtrl+Shift+D',
        click() {
          ipcMain.broadcast('app:toggle-sidebar');
        },
      },
      separator(),
      {
        label: 'Actual Size',
        accelerator: 'CmdOrCtrl+0',
        click() {
          ipcMain.broadcast('window:zoom-reset');
        },
      },
      {
        label: 'Zoom In',
        accelerator: 'CmdOrCtrl+=',
        click() {
          ipcMain.broadcast('window:zoom-in');
        },
      },
      {
        label: 'Zoom Out',
        accelerator: 'CmdOrCtrl+-',
        click() {
          ipcMain.broadcast('window:zoom-out');
        },
      },
      separator(),
      ...(
        process.platform === 'darwin'
          ? []
          : [
            themeMenuItem(),
            separator()
          ]
      ),
      {
        label: '&Toggle DevTools',
        accelerator: 'Alt+CmdOrCtrl+I',
        click() {
          BrowserWindow.getFocusedWindow()?.webContents.toggleDevTools();
        },
      },
    ],
  };
}

function windowSubMenu(): MenuItemConstructorOptions {
  return {
    label: 'Window',
    submenu: [
      {
        label: 'Minimize',
        accelerator: 'Command+M',
        role: 'minimize' as const,
      },
      {
        label: 'Close',
        accelerator: 'Command+W',
        role: 'close' as const,
      },
      separator(),
      {
        label: 'Bring All to Front',
        role: 'front',
      },
    ],
  };
}

// menus
function darwinMenu(
  menuState: WindowMenuState,
  app: typeof CompassApplication
): MenuItemConstructorOptions[] {
  const menu: MenuTemplate = [darwinCompassSubMenu()];

  menu.push(connectSubMenu(false, app));
  menu.push(editSubMenu());
  menu.push(viewSubMenu());

  if (menuState.showCollection) {
    menu.push(collectionSubMenu(menuState.isReadOnly));
  }

  menu.push(windowSubMenu());
  menu.push(helpSubMenu(app));

  return menu;
}

function nonDarwinMenu(
  menuState: WindowMenuState,
  app: typeof CompassApplication
): MenuItemConstructorOptions[] {
  const menu = [connectSubMenu(true, app), viewSubMenu()];

  if (menuState.showCollection) {
    menu.push(collectionSubMenu(menuState.isReadOnly));
  }

  menu.push(helpSubMenu(app));

  return menu;
}

class WindowMenuState {
  showCollection = false;
  isReadOnly = false;
}

class CompassMenu {
  private constructor() {
    // marking constructor as private to disallow usage
  }

  private static windowState = new Map<BrowserWindow['id'], WindowMenuState>();

  private static app: typeof CompassApplication;

  private static lastFocusedWindow: BrowserWindow | null = null;

  private static currentWindowMenuLoaded: BrowserWindow['id'] | null = null;

  private static initCalled = false;

  private static _init(app: typeof CompassApplication): void {
    this.app = app;

    app.on('new-window', (bw) => {
      this.load(bw);
    });

    ipcMain.respondTo({
      'window:show-collection-submenu': this.showCollection.bind(this),
      'window:hide-collection-submenu': this.hideCollection.bind(this),
    });

    preferences.onPreferenceValueChanged('theme', newTheme => {
      track('Theme Changed', {
        theme: newTheme
      });

      this.refreshMenu();
    });

    void this.setupDockMenu();
  }

  static init(app: typeof CompassApplication): void {
    if (!this.initCalled) {
      this.initCalled = true;
      this._init(app);
    }
  }

  static load(bw: BrowserWindow): void {
    debug(`WINDOW ${bw.id} load()`);

    if (bw.id !== this.currentWindowMenuLoaded) {
      if (!this.windowState.has(bw.id)) {
        this.addWindow(bw);

        debug(`create menu state for new WINDOW ${bw.id}`);
        this.windowState.set(bw.id, new WindowMenuState());
      }

      this.setTemplate(bw.id);
      debug(`WINDOW ${bw.id}'s menu loaded`);
    } else {
      debug(`WINDOW ${bw.id}'s menu already loaded`);
    }
  }

  private static async setupDockMenu() {
    await app.whenReady();
    if (process.platform === 'darwin') {
      app.dock.setMenu(
        Menu.buildFromTemplate([
          {
            label: 'New Connection',
            click: () => {
              this.app.emit('show-connect-window');
            },
          },
        ])
      );
    }
  }

  private static addWindow(bw: BrowserWindow) {
    const id = bw.id;
    this.lastFocusedWindow = bw;

    debug(`lastFocusedWindow set to WINDOW ${id}`);

    const onFocus = ({ sender }: { sender: BrowserWindow }) => {
      debug(`WINDOW ${sender.id} focused`);
      debug(`lastFocusedWindow set to WINDOW ${sender.id}`);
      this.lastFocusedWindow = sender;
      this.load(sender);
    };

    bw.on('focus', onFocus);

    // Emitted no matter if the app was closed normally or "destroyed",
    // recommended event to clean up references to browser window. Do not access
    // properties and methods on bw instance here directly as the window is
    // already destroyed at that point and trying to access any property will
    // throw
    const onClosed = () => {
      debug(`WINDOW ${id} closed`);
      this.windowState.delete(id);
      if (this.lastFocusedWindow === bw) {
        this.lastFocusedWindow = null;
      }
      if (this.currentWindowMenuLoaded === id) {
        this.currentWindowMenuLoaded = null;
      }
    };

    bw.once('closed', onClosed);
  }

  private static setTemplate(id: BrowserWindow['id']) {
    debug(`WINDOW ${id} setTemplate()`);
    this.currentWindowMenuLoaded = id;
    const template = this.getTemplate(id);
    const menu = Menu.buildFromTemplate(template);
    Menu.setApplicationMenu(menu);
  }

  static getTemplate(id: BrowserWindow['id']): MenuItemConstructorOptions[] {
    let menuState = this.windowState.get(id);

    if (!menuState) {
      debug(`WINDOW ${id} doesn't have any stored state. Using a default one`);
      menuState = new WindowMenuState();
    }

    if (process.platform === 'darwin') {
      return darwinMenu(menuState, this.app);
    }
    return nonDarwinMenu(menuState, this.app);
  }

  private static refreshMenu = () => {
    const currentWindowMenuId = this.currentWindowMenuLoaded;
    if (!currentWindowMenuId) {
      // Nothing to refresh.
      debug(`Cannot refresh WINDOW menu`);

      return;
    }

    debug(`WINDOW ${currentWindowMenuId} refreshing menu`);

    const template = this.getTemplate(currentWindowMenuId);
    const menu = Menu.buildFromTemplate(template);
    Menu.setApplicationMenu(menu);
  }

  private static showCollection(_bw: BrowserWindow, { isReadOnly }: { isReadOnly: boolean }) {
    this.updateMenu({ showCollection: true, isReadOnly });
  }

  private static hideCollection() {
    this.updateMenu({ showCollection: false });
  }

  private static updateMenu(
    newValues: Partial<WindowMenuState>,
    bw: BrowserWindow | null = this.lastFocusedWindow
  ) {
    debug(`updateMenu() set menu state to ${JSON.stringify(newValues)}`);

    if (!bw) {
      debug(`Can't update menu state: no window to update`);
      return;
    }

    const menuState = this.windowState.get(bw.id);

    if (menuState) {
      Object.assign(menuState, newValues);
      this.windowState.set(bw.id, menuState);
      this.setTemplate(bw.id);
    }
  }
}

export { CompassMenu };<|MERGE_RESOLUTION|>--- conflicted
+++ resolved
@@ -4,11 +4,7 @@
 import fs from 'fs';
 import path from 'path';
 import createDebug from 'debug';
-<<<<<<< HEAD
-import preferences, { THEMES } from 'compass-preferences-model';
-=======
 import { preferencesAccess as preferences } from 'compass-preferences-model';
->>>>>>> 4aad59d0
 
 import COMPASS_ICON from './icon';
 import type { CompassApplication } from './application';
@@ -451,6 +447,14 @@
     preferences.onPreferenceValueChanged('theme', newTheme => {
       track('Theme Changed', {
         theme: newTheme
+      });
+
+      this.refreshMenu();
+    });
+
+    preferences.onPreferenceValueChanged('readOnly', newReadOnly => {
+      track('Read-Only Changed', {
+        readOnly: newReadOnly
       });
 
       this.refreshMenu();
