--- conflicted
+++ resolved
@@ -375,7 +375,6 @@
         type: 'checkbox',
         checked: themeState.theme === THEMES.DARK
       },
-
       {
         label: 'Light Theme',
         click: function() {
@@ -385,8 +384,7 @@
           saveThemeAndRefreshMenu(themeState);
         },
         type: 'checkbox',
-        checked: themeState.theme === THEMES.LIGHT,
-        // enabled: !themeState.useOSTheme
+        checked: themeState.theme === THEMES.LIGHT
       },
       separator(),
       {
@@ -430,11 +428,7 @@
   saveThemeAndRefreshMenu: (theme: ThemeState) => void,
   app: typeof CompassApplication
 ): MenuItemConstructorOptions[] {
-<<<<<<< HEAD
-  const menu = [darwinCompassSubMenu()];
-=======
   const menu: MenuTemplate = [darwinCompassSubMenu()];
->>>>>>> 06fd6c33
 
   menu.push(connectSubMenu(false, app));
   menu.push(editSubMenu());
@@ -456,11 +450,7 @@
   saveThemeAndRefreshMenu: (theme: ThemeState) => void,
   app: typeof CompassApplication
 ): MenuItemConstructorOptions[] {
-<<<<<<< HEAD
   const menu = [connectSubMenu(true, app), viewSubMenu(themeState, saveThemeAndRefreshMenu)];
-=======
-  const menu = [connectSubMenu(true, app), viewSubMenu()];
->>>>>>> 06fd6c33
 
   if (menuState.showCollection) {
     menu.push(collectionSubMenu());
