--- conflicted
+++ resolved
@@ -9,13 +9,10 @@
 import fetch from 'node-fetch';
 import dl from 'electron-dl';
 import type { CompassApplication } from './application';
-<<<<<<< HEAD
 import { ipcMain } from 'hadron-ipc';
 import semver from 'semver';
 import type { PreferencesAccess } from 'compass-preferences-model';
-=======
 import { getOsInfo } from '@mongodb-js/get-os-info';
->>>>>>> 38afcff6
 
 const { log, mongoLogId, debug, track } = createLoggerAndTelemetry(
   'COMPASS-AUTO-UPDATES'
