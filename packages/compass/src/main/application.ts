--- conflicted
+++ resolved
@@ -39,14 +39,12 @@
 
     this.setupUserDirectory();
     await Promise.all([this.setupLogging(), this.setupTelemetry()]);
-<<<<<<< HEAD
     await setupPreferences();
-=======
+
     if (mode === 'CLI') {
       return;
     }
 
->>>>>>> c2469d2f
     await Promise.all([this.setupAutoUpdate(), this.setupSecureStore()]);
     await setupCSFLELibrary();
     this.setupJavaScriptArguments();
