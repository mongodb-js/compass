declare module '*.png' {
  declare const assetPath: string;
  export default assetPath;
}

declare module '*LICENSE' {
  declare const src: string;
  export default src;
}

declare module 'process' {
  declare global {
    namespace NodeJS {
      interface ProcessEnv {
        HADRON_APP_VERSION: string;
        HADRON_DISTRIBUTION:
          | 'compass'
          | 'compass-readonly'
          | 'compass-isolated';
        HADRON_PRODUCT:
          | 'mongodb-compass'
          | 'mongodb-compass-readonly'
          | 'mongodb-isolated';
        HADRON_PRODUCT_NAME:
          | 'MongoDB Compass'
          | 'MongoDB Compass Readonly'
          | 'MongoDB Compass Isolated Edition';
        HADRON_READONLY: 'true' | 'false';
        HADRON_ISOLATED: 'true' | 'false';
        HADRON_CHANNEL: 'stable' | 'beta' | 'dev';
        HADRON_METRICS_INTERCOM_APP_ID?: string;
        HADRON_METRICS_SEGMENT_API_KEY?: string;
        HADRON_METRICS_SEGMENT_HOST?: string;
        HADRON_AUTO_UPDATE_ENDPOINT: string;

        // Feature flags.
        /**
         * Currently Compass uses `darkreader` to globally change the views of
         * Compass to a dark theme. Turning on this feature flag stops darkreader
         * from being used and instead components which have darkMode
         * support will listen to the theme to change their styles.
         */
        COMPASS_LG_DARKMODE?: 'true' | 'false';

<<<<<<< HEAD
=======
        /**
         * Set to true to enable the new toolbars with leafygreen components.
         * https://jira.mongodb.org/browse/COMPASS-5484
         */
        COMPASS_SHOW_NEW_TOOLBARS?: 'true' | 'false';

        COMPASS_SHOW_NEW_SIDEBAR?: 'true' | 'false',

>>>>>>> 8b6b620a
        COMPASS_CLUSTERED_COLLECTIONS?: 'true' | 'false';

        /**
         * Permanent feature flag for debugging.
         */
        COMPASS_DEBUG_USE_CSFLE_SCHEMA_MAP?: 'true';

        /**
         * (Hopefully) temporary feature flag for Kerberos password support.
         */
         COMPASS_ENABLE_KERBEROS_PASSWORD_FIELD?: 'true';
      }
    }
  }
}<|MERGE_RESOLUTION|>--- conflicted
+++ resolved
@@ -42,17 +42,8 @@
          */
         COMPASS_LG_DARKMODE?: 'true' | 'false';
 
-<<<<<<< HEAD
-=======
-        /**
-         * Set to true to enable the new toolbars with leafygreen components.
-         * https://jira.mongodb.org/browse/COMPASS-5484
-         */
-        COMPASS_SHOW_NEW_TOOLBARS?: 'true' | 'false';
-
         COMPASS_SHOW_NEW_SIDEBAR?: 'true' | 'false',
 
->>>>>>> 8b6b620a
         COMPASS_CLUSTERED_COLLECTIONS?: 'true' | 'false';
 
         /**
