--- conflicted
+++ resolved
@@ -195,12 +195,7 @@
     debug('getting user preferences');
     const {
       telemetryAnonymousId,
-<<<<<<< HEAD
       lastKnownVersion
-=======
-      trackUsageStatistics,
-      lastKnownVersion,
->>>>>>> db0f5839
     } = preferences.getPreferences();
 
     // The main process ensured that `telemetryAnonymousId` contains the id of the User model
@@ -211,27 +206,7 @@
     debug('user fetch successful', user.serialize());
 
     this.previousVersion = lastKnownVersion || '0.0.0';
-<<<<<<< HEAD
     await preferences.savePreferences({ lastKnownVersion: APP_VERSION });
-=======
-
-    if (semver.neq(this.previousVersion, APP_VERSION)) {
-      changedPreferences.lastKnownVersion = APP_VERSION;
-    }
-
-    const savedPreferences = await preferences.savePreferences(
-      changedPreferences
-    );
-
-    ipc.call('compass:usage:identify', {
-      currentUserId: savedPreferences.currentUserId,
-      telemetryAnonymousId: user.id,
-    });
-    ipc.call(
-      trackUsageStatistics ? 'compass:usage:enabled' : 'compass:usage:disabled'
-    );
-
->>>>>>> db0f5839
     return user;
   },
 });
