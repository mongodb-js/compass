const ipc = require('hadron-ipc');
const remote = require('@electron/remote');

const { preferencesAccess: preferences } = require('compass-preferences-model');

// Setup error reporting to main process before anything else.
window.addEventListener('error', (event) => {
  event.preventDefault();
  ipc.call(
    'compass:error:fatal',
    event.error
      ? { message: event.error.message, stack: event.error.stack }
      : { message: event.message, stack: '<no stack available>' }
  );
});

require('./index.less');
require('../setup-hadron-distribution');
require('source-code-pro/source-code-pro.css');

const marky = require('marky');
const EventEmitter = require('events');
marky.mark('Time to Connect rendered');
marky.mark('Time to user can Click Connect');

EventEmitter.defaultMaxListeners = 100;

document.addEventListener('dragover', (evt) => evt.preventDefault());
document.addEventListener('drop', (evt) => evt.preventDefault());

/**
 * Set hadron-app as a global so plugins can use it.
 */
const app = require('hadron-app');
global.hadronApp = app;

/**
 * The main entrypoint for the application!
 */
const APP_VERSION = remote.app.getVersion() || '';

const View = require('ampersand-view');
const async = require('async');
const webvitals = require('web-vitals');

const User = require('compass-user-model');

require('./menu-renderer');
marky.mark('Migrations');
const migrateApp = require('./migrations');
marky.stop('Migrations');

const React = require('react');
const ReactDOM = require('react-dom');
const { Action } = require('@mongodb-js/hadron-plugin-manager');

const { setupTheme } = require('./theme');

const { setupIntercom } = require('./intercom');

const { log, mongoLogId, debug, track } =
  require('@mongodb-js/compass-logging').createLoggerAndTelemetry(
    'COMPASS-APP'
  );

/**
 * The top-level application singleton that brings everything together!
 */
const Application = View.extend({
  template: function () {
    return [
      '<div id="application">',
      '  <div data-hook="auto-update"></div>',
      '  <div data-hook="notifications"></div>',
      '  <div data-hook="layout-container"></div>',
      '  <div data-hook="license"></div>',
      '</div>',
    ].join('\n');
  },
  props: {
    version: {
      type: 'string',
      default: APP_VERSION,
    },
  },
  session: {
    /**
     *
     * The connection details for the MongoDB Instance we want to/are currently connected to.
     * @see mongodb-connection-model.js
     */
    connection: 'state',
    /**
     * @see notifications.js
     */
    notifications: 'state',
    /**
     * Details of the MongoDB Instance we're currently connected to.
     */
    instance: 'state',
    /**
     * @see http://learn.humanjavascript.com/react-ampersand/creating-a-router-and-pages
     */
    router: 'object',
    /**
     * The previously shown app version.
     */
    previousVersion: {
      type: 'string',
      default: '0.0.0',
    },
  },
  children: {
    user: User,
  },
  initialize: function () {
    /**
     * @see NODE-4281
     * @todo: remove when NODE-4281 is merged.
     */
    Number.prototype.unref = () => {};

    function trackPerfEvent({ name, value }) {
      const fullName = {
        FCP: 'First Contentful Paint',
        LCP: 'Largest Contentful Paint',
        FID: 'First Input Delay',
        CLS: 'Cumulative Layout Shift',
      }[name];
      track(fullName, { value });
    }

    webvitals.getFCP(trackPerfEvent);
    webvitals.getLCP(trackPerfEvent);
    webvitals.getFID(trackPerfEvent);
    webvitals.getCLS(trackPerfEvent);
  },
  /**
   * Enable all debug output for the development mode.
   */
  preRender: function () {
    if (process.env.NODE_ENV === 'development') {
      // eslint-disable-next-line @typescript-eslint/no-var-requires
      require('debug').enable('mon*,had*');
    }
  },
  /**
   * Pre-load into the require cache a bunch of expensive modules while the
   * user is choosing which connection, so when the user clicks on Connect,
   * Compass can connect to the MongoDB instance faster.
   */
  postRender: function () {
    marky.mark('Pre-loading additional modules required to connect');
    // Seems like this doesn't have as much of an effect as we'd hoped as
    // most of the expense has already occurred. You can see it take 1700ms
    // or so if you move this to the top of the file.
    require('local-links');
    require('mongodb-instance-model');
    marky.stop('Pre-loading additional modules required to connect');
  },
  /**
   * Called a soon as the DOM is ready so we can
   * start showing status indicators as
   * quickly as possible.
   */
<<<<<<< HEAD
  render: async function () {
    const getAutoConnectInfo = (await import('./auto-connect')).loadAutoConnectInfo(
      await preferences.refreshPreferences()
=======
  render: async function ({ showWelcomeModal, networkTraffic }) {
    const getAutoConnectInfo = (
      await import('./auto-connect')
    ).loadAutoConnectInfo(await preferences.refreshPreferences());
    log.info(
      mongoLogId(1_001_000_092),
      'Main Window',
      'Rendering app container',
      {
        autoConnectEnabled: !!getAutoConnectInfo,
      }
>>>>>>> bfeb3a86
    );

    this.el = document.querySelector('#application');
    this.renderWithTemplate(this);

    this.autoUpdatesRoles = app.appRegistry.getRole('App.AutoUpdate');
    if (this.autoUpdatesRoles) {
      ReactDOM.render(
        React.createElement(this.autoUpdatesRoles[0].component),
        this.queryByHook('auto-update')
      );
    }

    this.homeComponent = app.appRegistry.getComponent('Home.Home');
    ReactDOM.render(
      React.createElement(this.homeComponent, {
        appRegistry: app.appRegistry,
        appName: remote.app.getName(),
        getAutoConnectInfo,
<<<<<<< HEAD
=======
        showWelcomeModal,
        networkTraffic,
>>>>>>> bfeb3a86
      }),
      this.queryByHook('layout-container')
    );
    document.querySelector('#loading-placeholder')?.remove();
  },
  fetchUser: async function () {
    debug('getting user preferences');
    const { telemetryAnonymousId, lastKnownVersion } =
      preferences.getPreferences();

    // The main process ensured that `telemetryAnonymousId` contains the id of the User model.
    const user = await User.getOrCreate(telemetryAnonymousId);

    this.user.set(user.serialize());
    this.user.trigger('sync');
    debug('user fetch successful', user.serialize());

    this.previousVersion = lastKnownVersion || '0.0.0';
    await preferences.savePreferences({ lastKnownVersion: APP_VERSION });
    return user;
  },
});

const state = new Application();

app.extend({
  client: null,
  init: async function () {
    await preferences.refreshPreferences();

<<<<<<< HEAD
=======
    const { showedNetworkOptIn, networkTraffic } = preferences.getPreferences();

>>>>>>> bfeb3a86
    async.series(
      [
        // Check if migrations are required.
        migrateApp.bind(state),
        // Get user.
        state.fetchUser.bind(state),
      ],
      function (err) {
        if (err) {
          throw err;
        }

        // Get theme from the preferences and set accordingly.
        setupTheme();

        Action.pluginActivationCompleted.listen(() => {
          state.preRender();
          global.hadronApp.appRegistry.onActivated();
          global.hadronApp.appRegistry.emit(
            'application-initialized',
            APP_VERSION,
            process.env.HADRON_PRODUCT_NAME
          );
          setupIntercom(state.user);
          // Catch a data refresh coming from window-manager.
          ipc.on('app:refresh-data', () =>
            global.hadronApp.appRegistry.emit('refresh-data')
          );
          // Catch a toggle sidebar coming from window-manager.
          ipc.on('app:toggle-sidebar', () =>
            global.hadronApp.appRegistry.emit('toggle-sidebar')
          );
          // As soon as dom is ready, render and set up the rest.
<<<<<<< HEAD
          state.render();
=======
          state.render({
            showWelcomeModal: !showedNetworkOptIn,
            networkTraffic,
          });
>>>>>>> bfeb3a86
          marky.stop('Time to Connect rendered');
          state.postRender();
          marky.stop('Time to user can Click Connect');
          if (process.env.MONGODB_COMPASS_TEST_UNCAUGHT_EXCEPTION) {
            queueMicrotask(() => {
              throw new Error('fake exception');
            });
          }
        });
        require('./setup-plugin-manager');
      }
    );
  },
});

Object.defineProperty(app, 'autoUpdate', {
  get: function () {
    return state.autoUpdate;
  },
});

Object.defineProperty(app, 'instance', {
  get: function () {
    return state.instance;
  },
  set: function (instance) {
    state.instance = instance;
  },
});

Object.defineProperty(app, 'connection', {
  get: function () {
    return state.connection;
  },
});

Object.defineProperty(app, 'router', {
  get: function () {
    return state.router;
  },
});

Object.defineProperty(app, 'user', {
  get: function () {
    return state.user;
  },
});

Object.defineProperty(app, 'state', {
  get: function () {
    return state;
  },
});

require('./reflux-listen-to-external-store');
app.init();<|MERGE_RESOLUTION|>--- conflicted
+++ resolved
@@ -163,12 +163,7 @@
    * start showing status indicators as
    * quickly as possible.
    */
-<<<<<<< HEAD
   render: async function () {
-    const getAutoConnectInfo = (await import('./auto-connect')).loadAutoConnectInfo(
-      await preferences.refreshPreferences()
-=======
-  render: async function ({ showWelcomeModal, networkTraffic }) {
     const getAutoConnectInfo = (
       await import('./auto-connect')
     ).loadAutoConnectInfo(await preferences.refreshPreferences());
@@ -179,7 +174,6 @@
       {
         autoConnectEnabled: !!getAutoConnectInfo,
       }
->>>>>>> bfeb3a86
     );
 
     this.el = document.querySelector('#application');
@@ -199,11 +193,6 @@
         appRegistry: app.appRegistry,
         appName: remote.app.getName(),
         getAutoConnectInfo,
-<<<<<<< HEAD
-=======
-        showWelcomeModal,
-        networkTraffic,
->>>>>>> bfeb3a86
       }),
       this.queryByHook('layout-container')
     );
@@ -234,11 +223,6 @@
   init: async function () {
     await preferences.refreshPreferences();
 
-<<<<<<< HEAD
-=======
-    const { showedNetworkOptIn, networkTraffic } = preferences.getPreferences();
-
->>>>>>> bfeb3a86
     async.series(
       [
         // Check if migrations are required.
@@ -272,14 +256,7 @@
             global.hadronApp.appRegistry.emit('toggle-sidebar')
           );
           // As soon as dom is ready, render and set up the rest.
-<<<<<<< HEAD
           state.render();
-=======
-          state.render({
-            showWelcomeModal: !showedNetworkOptIn,
-            networkTraffic,
-          });
->>>>>>> bfeb3a86
           marky.stop('Time to Connect rendered');
           state.postRender();
           marky.stop('Time to user can Click Connect');
