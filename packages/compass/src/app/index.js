--- conflicted
+++ resolved
@@ -182,18 +182,13 @@
    * start showing status indicators as
    * quickly as possible.
    */
-<<<<<<< HEAD
-  render: function({ showWelcomeModal }) {
-    log.info(mongoLogId(1_001_000_092), 'Main Window', 'Rendering app container');
-=======
-  render: async function () {
+  render: async function ({ showWelcomeModal }) {
     await preferences.refreshPreferences();
     log.info(
       mongoLogId(1_001_000_092),
       'Main Window',
       'Rendering app container'
     );
->>>>>>> e42d5808
 
     this.el = document.querySelector('#application');
     this.renderWithTemplate(this);
@@ -215,21 +210,7 @@
       }),
       this.queryByHook('layout-container')
     );
-<<<<<<< HEAD
-=======
     document.querySelector('#loading-placeholder')?.remove();
-
-    const checkForNetworkOptIn = async () => {
-      const { showedNetworkOptIn, networkTraffic } =
-        preferences.getPreferences();
-
-      if (!showedNetworkOptIn && networkTraffic) {
-        ipc.ipcRenderer.emit('window:show-network-optin');
-      }
-    };
-
-    void checkForNetworkOptIn();
->>>>>>> e42d5808
   },
   fetchUser: async function () {
     debug('getting user preferences');
@@ -238,11 +219,7 @@
       telemetryAnonymousId,
       trackUsageStatistics,
       lastKnownVersion,
-<<<<<<< HEAD
-    } = await preferencesIpc.getPreferences();
-=======
     } = preferences.getPreferences();
->>>>>>> e42d5808
 
     // Check if uuid was stored as currentUserId, if not pass telemetryAnonymousId to fetch a user.
     const user = await User.getOrCreate(currentUserId || telemetryAnonymousId);
@@ -279,17 +256,12 @@
 
 app.extend({
   client: null,
-<<<<<<< HEAD
-  init: async function() {
+  init: async function () {
     const {
       theme,
       showedNetworkOptIn,
       networkTraffic
-    } = await preferencesIpc.getPreferences();
-=======
-  init: async function () {
-    const { theme } = preferences.getPreferences();
->>>>>>> e42d5808
+    } = preferences.getPreferences();
 
     async.series(
       [
