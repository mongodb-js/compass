const ipc = require('hadron-ipc');
const remote = require('@electron/remote');
const semver = require('semver');

const { preferencesIpc } = require('compass-preferences-model');

// Setup error reporting to main process before anything else.
window.addEventListener('error', (event) => {
  event.preventDefault();
  ipc.call('compass:error:fatal',
    event.error ?
      { message: event.error.message, stack: event.error.stack } :
      { message: event.message, stack: '<no stack available>' });
});

require('./index.less');
require('../setup-hadron-distribution');

const marky = require('marky');
const EventEmitter = require('events');
marky.mark('Time to Connect rendered');
marky.mark('Time to user can Click Connect');

EventEmitter.defaultMaxListeners = 100;

document.addEventListener('dragover', (evt) => evt.preventDefault());
document.addEventListener('drop', (evt) => evt.preventDefault());

require('bootstrap/js/modal');
require('bootstrap/js/transition');

/**
 * Set hadron-app as a global so plugins can use it.
 */
const app = require('hadron-app');
global.hadronApp = app;

/**
 * The main entrypoint for the application!
 */
const APP_VERSION = remote.app.getVersion() || '';

const View = require('ampersand-view');
const async = require('async');
const webvitals = require('web-vitals');

const User = require('compass-user-model');

require('./menu-renderer');
marky.mark('Migrations');
const migrateApp = require('./migrations');
marky.stop('Migrations');

const React = require('react');
const ReactDOM = require('react-dom');
const { Action } = require('@mongodb-js/hadron-plugin-manager');

const {
  enableDarkTheme,
  disableDarkTheme,
  loadTheme
} = require('./theme');

const { setupIntercom } = require('./intercom');

ipc.once('app:launched', function() {
  console.log('in app:launched');
  if (process.env.NODE_ENV === 'development') {
    require('debug').enable('mon*,had*');
  }
});

const { log, mongoLogId, debug, track } =
  require('@mongodb-js/compass-logging').createLoggerAndTelemetry('COMPASS-APP');

/**
 * The top-level application singleton that brings everything together!
 */
const Application = View.extend({
  template: function() {
    return [
      '<div id="application">',
      '  <div data-hook="auto-update"></div>',
      '  <div data-hook="notifications"></div>',
      '  <div data-hook="layout-container"></div>',
      '  <div data-hook="license"></div>',
      '</div>'
    ].join('\n');
  },
  props: {
    version: {
      type: 'string',
      default: APP_VERSION
    }
  },
  session: {
    /**
     *
     * The connection details for the MongoDB Instance we want to/are currently connected to.
     * @see mongodb-connection-model.js
     */
    connection: 'state',
    /**
     * @see notifications.js
     */
    notifications: 'state',
    /**
     * Details of the MongoDB Instance we're currently connected to.
     */
    instance: 'state',
    /**
     * @see http://learn.humanjavascript.com/react-ampersand/creating-a-router-and-pages
     */
    router: 'object',
    /**
     * The previously shown app version.
     */
    previousVersion: {
      type: 'string',
      default: '0.0.0'
    }
  },
  children: {
    user: User
  },
  initialize: function() {
    /**
     * @see NODE-4281
     * @todo: remove when NODE-4281 is merged.
     */
    Number.prototype.unref = () => {};

    function trackPerfEvent({ name, value }) {
      const fullName = {
        'FCP': 'First Contentful Paint',
        'LCP': 'Largest Contentful Paint',
        'FID': 'First Input Delay',
        'CLS': 'Cumulative Layout Shift'
      }[name];
      track(fullName, { value });
    }

    webvitals.getFCP(trackPerfEvent);
    webvitals.getLCP(trackPerfEvent);
    webvitals.getFID(trackPerfEvent);
    webvitals.getCLS(trackPerfEvent);
  },
  /**
   * Pre-load into the require cache a bunch of expensive modules while the
   * user is choosing which connection, so when the user clicks on Connect,
   * Compass can connect to the MongoDB instance faster.
   */
  postRender: function() {
    marky.mark('Pre-loading additional modules required to connect');
    // Seems like this doesn't have as much of an effect as we'd hoped as
    // most of the expense has already occurred. You can see it take 1700ms
    // or so if you move this to the top of the file.
    require('local-links');
    require('mongodb-instance-model');
    marky.stop('Pre-loading additional modules required to connect');
  },
  /**
   * Called a soon as the DOM is ready so we can
   * start showing status indicators as
   * quickly as possible.
   */
  render: async function() {
    log.info(mongoLogId(1_001_000_092), 'Main Window', 'Rendering app container');

    this.el = document.querySelector('#application');
    this.renderWithTemplate(this);

    this.autoUpdatesRoles = app.appRegistry.getRole('App.AutoUpdate');
    if (this.autoUpdatesRoles) {
      ReactDOM.render(
        React.createElement(this.autoUpdatesRoles[0].component),
        this.queryByHook('auto-update')
      );
    }

    this.homeComponent = app.appRegistry.getComponent('Home.Home');
    ReactDOM.render(
      React.createElement(this.homeComponent, {
        appRegistry: app.appRegistry,
        appName: remote.app.getName(),
      }),
      this.queryByHook('layout-container')
    );
<<<<<<< HEAD
  },
  fetchUser: function(done) {
    debug('preferences fetched, now getting user');
    User.getOrCreate(
      // Check if uuid was stored as currentUserId, if not pass telemetryAnonymousId to fetch a user.
      this.preferences.currentUserId || this.preferences.telemetryAnonymousId,
      function(err, user) {
        if (err) {
          return done(err);
        }
        this.user.set(user.serialize());
        this.user.trigger('sync');
        this.preferences.save({
          telemetryAnonymousId: user.id
        });
        ipc.call('compass:usage:identify', {
          currentUserId: this.preferences.currentUserId,
          telemetryAnonymousId: user.id
        });
        debug('user fetch successful', user.serialize());
        done(null, user);
      }.bind(this)
    );
  },
  fetchPreferences: function(done) {
    this.preferences.once('sync', function(prefs) {
      prefs.trigger('page-refresh');
      ipc.call(prefs.isFeatureEnabled('trackUsageStatistics') ?
        'compass:usage:enabled' : 'compass:usage:disabled');
      var oldVersion = _.get(prefs, 'lastKnownVersion', '0.0.0');
      var currentVersion = APP_VERSION;
      var save = false;
      if (semver.neq(oldVersion, currentVersion)) {
        prefs.lastKnownVersion = currentVersion;
        save = true;
      }
      if (save) {
        prefs.save(null, {
          success: done.bind(null, null),
          error: done.bind(null, null)
        });
      } else {
        done(null);
      }
    });
=======

    if (
      semver.lt(this.previousVersion, APP_VERSION) ||
      // This is so we can test the tour modal in E2E tests where the version is always the same.
      process.env.SHOW_TOUR
    ) {
      await this.showTour(false);
    } else {
      this.tourClosed();
    }
  },
  showTour: async function(force) {
    const { previousVersion } = await preferencesIpc.getPreferences();
    const TourView = require('./tour');
    const tourView = new TourView({ force, previousVersion });
    if (tourView.features.length > 0) {
      tourView.on('close', this.tourClosed.bind(this));
      this.renderSubview(tourView, this.queryByHook('tour-container'));
    } else {
      this.tourClosed();
    }
  },
  tourClosed: async function() {
    const { showedNetworkOptIn } = await preferencesIpc.getPreferences();
    // TODO(COMPASS-6065): Remove `HADRON_ISOLATED` usage.
    if (!showedNetworkOptIn && process.env.HADRON_ISOLATED !== 'true') {
      ipc.ipcRenderer.emit('window:show-network-optin');
    }
  },
  fetchUser: async function() {
    debug('getting user preferences');
    const {
      currentUserId,
      telemetryAnonymousId,
      trackUsageStatistics,
      lastKnownVersion
    } = await preferencesIpc.getPreferences();
    
    // Check if uuid was stored as currentUserId, if not pass telemetryAnonymousId to fetch a user.
    const user = await User.getOrCreate(currentUserId || telemetryAnonymousId);

    const preferences = { telemetryAnonymousId: user.id };
    
    this.user.set(user.serialize());
    this.user.trigger('sync');
    debug('user fetch successful', user.serialize());

    this.previousVersion = lastKnownVersion || '0.0.0';

    if (semver.neq(this.previousVersion, APP_VERSION)) {
      preferences.lastKnownVersion = APP_VERSION;
    }

    const savedPreferences = await preferencesIpc.savePreferences(preferences);
>>>>>>> 0195afa9

    ipc.call('compass:usage:identify', {
      currentUserId: savedPreferences.currentUserId,
      telemetryAnonymousId: user.id
    });
    ipc.call(trackUsageStatistics ? 'compass:usage:enabled' : 'compass:usage:disabled');
    
    return user;
  }
});

const state = new Application();

app.extend({
  client: null,
  init: async function() {
    const { theme } = await preferencesIpc.getPreferences();

    async.series(
      [
        // check if migrations are required
        migrateApp.bind(state),
        // get user
        state.fetchUser.bind(state)
      ],
      function(err) {
        if (err) {
          throw err;
        }

        // Get theme from the preferences and set accordingly.
        loadTheme(theme);
        ipc.on('app:darkreader-enable', () => {
          enableDarkTheme();
        });
        ipc.on('app:darkreader-disable', () => {
          disableDarkTheme();
        });
        ipc.on('app:save-theme', (_, theme) => {
          // Save the new theme on the user's preferences.
          if (theme) {
            preferencesIpc.savePreferences({ theme });
          }
        });

        Action.pluginActivationCompleted.listen(() => {
          ipc.call('compass:loading:change-status', {
            status: 'activating plugins'
          });
          global.hadronApp.appRegistry.onActivated();
          ipc.call('compass:loading:change-status', {
            status: 'initializing'
          });
          global.hadronApp.appRegistry.emit(
            'application-initialized',
            APP_VERSION,
            process.env.HADRON_PRODUCT_NAME
          );
          ipc.call('compass:loading:change-status', {
            status: 'setting up intercom'
          });
          setupIntercom(state.user);
          // signal to main process that app is ready
          ipc.call('window:renderer-ready');
          // catch a data refresh coming from window-manager
          ipc.on('app:refresh-data', () =>
            global.hadronApp.appRegistry.emit('refresh-data')
          );
          // catch a toggle sidebar coming from window-manager
          ipc.on('app:toggle-sidebar', () =>
            global.hadronApp.appRegistry.emit('toggle-sidebar')
          );
          // as soon as dom is ready, render and set up the rest
          state.render();
          marky.stop('Time to Connect rendered');
          state.postRender();
          marky.stop('Time to user can Click Connect');
          if (process.env.MONGODB_COMPASS_TEST_UNCAUGHT_EXCEPTION) {
            queueMicrotask(() => {
              throw new Error('fake exception');
            });
          }
        });
        require('./setup-plugin-manager');
      }
    );
  }
});

Object.defineProperty(app, 'autoUpdate', {
  get: function() {
    return state.autoUpdate;
  }
});

Object.defineProperty(app, 'instance', {
  get: function() {
    return state.instance;
  },
  set: function(instance) {
    state.instance = instance;
  }
});

Object.defineProperty(app, 'connection', {
  get: function() {
    return state.connection;
  }
});

Object.defineProperty(app, 'router', {
  get: function() {
    return state.router;
  }
});

Object.defineProperty(app, 'user', {
  get: function() {
    return state.user;
  }
});

Object.defineProperty(app, 'state', {
  get: function() {
    return state;
  }
});

require('./reflux-listen-to-external-store');
app.init();<|MERGE_RESOLUTION|>--- conflicted
+++ resolved
@@ -186,81 +186,6 @@
       }),
       this.queryByHook('layout-container')
     );
-<<<<<<< HEAD
-  },
-  fetchUser: function(done) {
-    debug('preferences fetched, now getting user');
-    User.getOrCreate(
-      // Check if uuid was stored as currentUserId, if not pass telemetryAnonymousId to fetch a user.
-      this.preferences.currentUserId || this.preferences.telemetryAnonymousId,
-      function(err, user) {
-        if (err) {
-          return done(err);
-        }
-        this.user.set(user.serialize());
-        this.user.trigger('sync');
-        this.preferences.save({
-          telemetryAnonymousId: user.id
-        });
-        ipc.call('compass:usage:identify', {
-          currentUserId: this.preferences.currentUserId,
-          telemetryAnonymousId: user.id
-        });
-        debug('user fetch successful', user.serialize());
-        done(null, user);
-      }.bind(this)
-    );
-  },
-  fetchPreferences: function(done) {
-    this.preferences.once('sync', function(prefs) {
-      prefs.trigger('page-refresh');
-      ipc.call(prefs.isFeatureEnabled('trackUsageStatistics') ?
-        'compass:usage:enabled' : 'compass:usage:disabled');
-      var oldVersion = _.get(prefs, 'lastKnownVersion', '0.0.0');
-      var currentVersion = APP_VERSION;
-      var save = false;
-      if (semver.neq(oldVersion, currentVersion)) {
-        prefs.lastKnownVersion = currentVersion;
-        save = true;
-      }
-      if (save) {
-        prefs.save(null, {
-          success: done.bind(null, null),
-          error: done.bind(null, null)
-        });
-      } else {
-        done(null);
-      }
-    });
-=======
-
-    if (
-      semver.lt(this.previousVersion, APP_VERSION) ||
-      // This is so we can test the tour modal in E2E tests where the version is always the same.
-      process.env.SHOW_TOUR
-    ) {
-      await this.showTour(false);
-    } else {
-      this.tourClosed();
-    }
-  },
-  showTour: async function(force) {
-    const { previousVersion } = await preferencesIpc.getPreferences();
-    const TourView = require('./tour');
-    const tourView = new TourView({ force, previousVersion });
-    if (tourView.features.length > 0) {
-      tourView.on('close', this.tourClosed.bind(this));
-      this.renderSubview(tourView, this.queryByHook('tour-container'));
-    } else {
-      this.tourClosed();
-    }
-  },
-  tourClosed: async function() {
-    const { showedNetworkOptIn } = await preferencesIpc.getPreferences();
-    // TODO(COMPASS-6065): Remove `HADRON_ISOLATED` usage.
-    if (!showedNetworkOptIn && process.env.HADRON_ISOLATED !== 'true') {
-      ipc.ipcRenderer.emit('window:show-network-optin');
-    }
   },
   fetchUser: async function() {
     debug('getting user preferences');
@@ -287,7 +212,6 @@
     }
 
     const savedPreferences = await preferencesIpc.savePreferences(preferences);
->>>>>>> 0195afa9
 
     ipc.call('compass:usage:identify', {
       currentUserId: savedPreferences.currentUserId,
