--- conflicted
+++ resolved
@@ -283,48 +283,25 @@
   return (
     <FileInputBackendProvider createFileInputBackend={createFileInputBackend}>
       <ConnectionStorageContext.Provider value={connectionStorage}>
-<<<<<<< HEAD
-        <ConnectionRepositoryContextProvider>
-          <ConnectionsManagerProvider value={connectionsManager.current}>
-            <CompassInstanceStorePlugin>
-              <FieldStorePlugin>
-                <ConnectionInfoProvider value={connectionInfo}>
-                  {isConnected && connectionInfo && (
-                    <AppRegistryProvider
-                      key={connectionInfo.id}
-                      scopeName="Connected Application"
-                    >
-                      <Workspace
-                        connectionInfo={connectionInfo}
-                        onActiveWorkspaceTabChange={onWorkspaceChange}
-                      />
-                    </AppRegistryProvider>
-                  )}
-                </ConnectionInfoProvider>
-              </FieldStorePlugin>
-            </CompassInstanceStorePlugin>
-            {/* TODO(COMPASS-7397): Hide <Connections> but keep it in scope if
-=======
         <ConnectionsManagerProvider value={connectionsManager.current}>
           <CompassInstanceStorePlugin>
-            <ConnectionInfoProvider value={connectionInfo}>
-              {isConnected && connectionInfo && (
-                <AppRegistryProvider
-                  key={connectionInfo.id}
-                  scopeName="Connected Application"
-                >
-                  <FieldStorePlugin>
+            <FieldStorePlugin>
+              <ConnectionInfoProvider value={connectionInfo}>
+                {isConnected && connectionInfo && (
+                  <AppRegistryProvider
+                    key={connectionInfo.id}
+                    scopeName="Connected Application"
+                  >
                     <Workspace
                       connectionInfo={connectionInfo}
                       onActiveWorkspaceTabChange={onWorkspaceChange}
                     />
-                  </FieldStorePlugin>
-                </AppRegistryProvider>
-              )}
-            </ConnectionInfoProvider>
+                  </AppRegistryProvider>
+                )}
+              </ConnectionInfoProvider>
+            </FieldStorePlugin>
           </CompassInstanceStorePlugin>
           {/* TODO(COMPASS-7397): Hide <Connections> but keep it in scope if
->>>>>>> 0f38ad5b
             connected so that the connection import/export functionality can still
             be used through the application menu */}
           <div
