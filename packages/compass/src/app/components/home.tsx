import {
  Body,
  CompassComponentsProvider,
  type FileInputBackend,
  FileInputBackendProvider,
  css,
  cx,
  getScrollbarStyles,
  palette,
  resetGlobalCSS,
} from '@mongodb-js/compass-components';
import CompassConnections, {
  LegacyConnectionsModal,
} from '@mongodb-js/compass-connections';
import { CompassFindInPagePlugin } from '@mongodb-js/compass-find-in-page';
import type { SettingsTabId } from '@mongodb-js/compass-settings';
import { CompassSettingsPlugin } from '@mongodb-js/compass-settings';
import { WelcomeModal } from '@mongodb-js/compass-welcome';
import { type ConnectionStorage } from '@mongodb-js/connection-storage/provider';
import { AppRegistryProvider } from 'hadron-app-registry';
import React, { useCallback, useState } from 'react';
import Workspace from './workspace';
import { getExtraConnectionData } from '../utils/telemetry';
// The only place where the app-stores plugin can be used as a plugin and not a
// provider
// eslint-disable-next-line @typescript-eslint/no-restricted-imports
import { CompassInstanceStorePlugin } from '@mongodb-js/compass-app-stores';
import FieldStorePlugin from '@mongodb-js/compass-field-store';
import { AtlasAuthPlugin } from '@mongodb-js/atlas-service/renderer';
import { CompassGenerativeAIPlugin } from '@mongodb-js/compass-generative-ai';
import type { WorkspaceTab } from '@mongodb-js/compass-workspaces';
import { ConnectionStorageProvider } from '@mongodb-js/connection-storage/provider';
import { ConnectionImportExportProvider } from '@mongodb-js/compass-connection-import-export';
import { useTelemetry } from '@mongodb-js/compass-telemetry/provider';

resetGlobalCSS();

const homeContainerStyles = css({
  height: '100vh',
  width: '100vw',
  overflow: 'hidden',
  // ensure modals and any other overlays will
  // paint properly above the content
  position: 'relative',
  zIndex: 0,
});

const globalLightThemeStyles = css({
  backgroundColor: palette.white,
  color: palette.gray.dark2,
});

const globalDarkThemeStyles = css({
  backgroundColor: palette.black,
  color: palette.white,
});

export type HomeProps = {
  appName: string;
  showWelcomeModal?: boolean;
  showCollectionSubMenu: (args: { isReadOnly: boolean }) => void;
  hideCollectionSubMenu: () => void;
  showSettings: (tab?: SettingsTabId) => void;
};

const verticalSplitStyles = css({
  width: '100vw',
  height: '100vh',
  display: 'grid',
  gridTemplateColumns: '1fr',
  gridTemplateRows: 'auto min-content',
  overflow: 'hidden',
});

function Home({
  appName,
  showWelcomeModal = false,
  showCollectionSubMenu,
  hideCollectionSubMenu,
  showSettings,
}: HomeProps): React.ReactElement | null {
  const onWorkspaceChange = useCallback(
    (ws: WorkspaceTab | null, collectionInfo) => {
      if (ws?.type === 'Collection') {
        showCollectionSubMenu({ isReadOnly: !!collectionInfo?.isReadonly });
      } else {
        hideCollectionSubMenu();
      }
    },
    [showCollectionSubMenu, hideCollectionSubMenu]
  );

  const [isWelcomeOpen, setIsWelcomeOpen] = useState(showWelcomeModal);

  const closeWelcomeModal = useCallback(
    (showSettingsModal?: boolean) => {
      setIsWelcomeOpen(false);
      if (showSettingsModal) {
        showSettings('privacy');
      }
    },
    [setIsWelcomeOpen, showSettings]
  );

  return (
    <ConnectionImportExportProvider>
      <CompassInstanceStorePlugin>
        <FieldStorePlugin>
          <div data-testid="home" className={verticalSplitStyles}>
<<<<<<< HEAD
            {multiConnectionsEnabled && (
              <AppRegistryProvider scopeName="Multiple Connections">
                <Workspace
                  appName={appName}
                  onActiveWorkspaceTabChange={onWorkspaceChange}
                />
              </AppRegistryProvider>
            )}
            {!multiConnectionsEnabled &&
              (isConnected ? (
                <AppRegistryProvider scopeName="Single Connection">
                  <ConnectionInfoProvider connectionInfoId={connectionInfo.id}>
                    <Workspace
                      appName={appName}
                      onActiveWorkspaceTabChange={onWorkspaceChange}
                    />

                    <div className={shellContainerStyles}>
                      <CompassShellPlugin />
                    </div>
                  </ConnectionInfoProvider>
                </AppRegistryProvider>
              ) : (
                <div className={homePageStyles}>
                  <SingleConnectionFormWithConnectionImportExport
                    appRegistry={appRegistry}
                  />
                </div>
              ))}
=======
            <AppRegistryProvider scopeName="Multiple Connections">
              <Workspace
                appName={appName}
                onActiveWorkspaceTabChange={onWorkspaceChange}
              />
            </AppRegistryProvider>
>>>>>>> 8ab68135
          </div>
          <WelcomeModal isOpen={isWelcomeOpen} closeModal={closeWelcomeModal} />
          <CompassSettingsPlugin></CompassSettingsPlugin>
          <CompassFindInPagePlugin></CompassFindInPagePlugin>
          <AtlasAuthPlugin></AtlasAuthPlugin>
          <CompassGenerativeAIPlugin
            projectId={connectionInfo?.atlasMetadata?.projectId}
          ></CompassGenerativeAIPlugin>
          <LegacyConnectionsModal />
        </FieldStorePlugin>
      </CompassInstanceStorePlugin>
    </ConnectionImportExportProvider>
  );
}

type HomeWithConnectionsProps = HomeProps &
  Pick<
    React.ComponentProps<typeof CompassConnections>,
    'onAutoconnectInfoRequest'
  > & {
    connectionStorage: ConnectionStorage;
    createFileInputBackend: () => FileInputBackend;
  };

function HomeWithConnections({
  onAutoconnectInfoRequest,
  connectionStorage,
  createFileInputBackend,
  ...props
}: HomeWithConnectionsProps) {
  return (
    <ConnectionStorageProvider value={connectionStorage}>
      <FileInputBackendProvider createFileInputBackend={createFileInputBackend}>
        <CompassConnections
          appName={props.appName}
          onExtraConnectionDataRequest={getExtraConnectionData}
          onAutoconnectInfoRequest={onAutoconnectInfoRequest}
          doNotReconnectDisconnectedAutoconnectInfo
        >
          <Home {...props}></Home>
        </CompassConnections>
      </FileInputBackendProvider>
    </ConnectionStorageProvider>
  );
}

export default function ThemedHome(
  props: HomeWithConnectionsProps
): ReturnType<typeof HomeWithConnections> {
  const track = useTelemetry();
  return (
    <CompassComponentsProvider
      onNextGuideGue={(cue) => {
        track('Guide Cue Dismissed', {
          groupId: cue.groupId,
          cueId: cue.cueId,
          step: cue.step,
        });
      }}
      onNextGuideCueGroup={(cue) => {
        if (cue.groupSteps !== cue.step) {
          track('Guide Cue Group Dismissed', {
            groupId: cue.groupId,
            cueId: cue.cueId,
            step: cue.step,
          });
        }
      }}
      utmSource="compass"
      utmMedium="product"
      onSignalMount={(id) => {
        track('Signal Shown', { id });
      }}
      onSignalOpen={(id) => {
        track('Signal Opened', { id });
      }}
      onSignalPrimaryActionClick={(id) => {
        track('Signal Action Button Clicked', { id });
      }}
      onSignalLinkClick={(id) => {
        track('Signal Link Clicked', { id });
      }}
      onSignalClose={(id) => {
        track('Signal Closed', { id });
      }}
    >
      {({ darkMode, portalContainerRef }) => {
        return (
          // Wrap the page in a body typography element so that font-size and
          // line-height is standardized.
          <Body as="div">
            <div
              className={getScrollbarStyles(darkMode)}
              ref={portalContainerRef as React.Ref<HTMLDivElement>}
            >
              <div
                className={cx(
                  homeContainerStyles,
                  darkMode ? globalDarkThemeStyles : globalLightThemeStyles
                )}
                data-theme={darkMode ? 'Dark' : 'Light'}
              >
                <HomeWithConnections {...props}></HomeWithConnections>
              </div>
            </div>
          </Body>
        );
      }}
    </CompassComponentsProvider>
  );
}<|MERGE_RESOLUTION|>--- conflicted
+++ resolved
@@ -107,51 +107,19 @@
       <CompassInstanceStorePlugin>
         <FieldStorePlugin>
           <div data-testid="home" className={verticalSplitStyles}>
-<<<<<<< HEAD
-            {multiConnectionsEnabled && (
-              <AppRegistryProvider scopeName="Multiple Connections">
-                <Workspace
-                  appName={appName}
-                  onActiveWorkspaceTabChange={onWorkspaceChange}
-                />
-              </AppRegistryProvider>
-            )}
-            {!multiConnectionsEnabled &&
-              (isConnected ? (
-                <AppRegistryProvider scopeName="Single Connection">
-                  <ConnectionInfoProvider connectionInfoId={connectionInfo.id}>
-                    <Workspace
-                      appName={appName}
-                      onActiveWorkspaceTabChange={onWorkspaceChange}
-                    />
-
-                    <div className={shellContainerStyles}>
-                      <CompassShellPlugin />
-                    </div>
-                  </ConnectionInfoProvider>
-                </AppRegistryProvider>
-              ) : (
-                <div className={homePageStyles}>
-                  <SingleConnectionFormWithConnectionImportExport
-                    appRegistry={appRegistry}
-                  />
-                </div>
-              ))}
-=======
             <AppRegistryProvider scopeName="Multiple Connections">
               <Workspace
                 appName={appName}
                 onActiveWorkspaceTabChange={onWorkspaceChange}
               />
             </AppRegistryProvider>
->>>>>>> 8ab68135
           </div>
           <WelcomeModal isOpen={isWelcomeOpen} closeModal={closeWelcomeModal} />
           <CompassSettingsPlugin></CompassSettingsPlugin>
           <CompassFindInPagePlugin></CompassFindInPagePlugin>
           <AtlasAuthPlugin></AtlasAuthPlugin>
           <CompassGenerativeAIPlugin
-            projectId={connectionInfo?.atlasMetadata?.projectId}
+            projectId={undefined}
           ></CompassGenerativeAIPlugin>
           <LegacyConnectionsModal />
         </FieldStorePlugin>
