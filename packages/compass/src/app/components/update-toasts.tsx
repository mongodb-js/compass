import React from 'react';
import {
  css,
  spacing,
  Body,
  palette,
  useDarkMode,
  cx,
  Link,
  openToast,
  closeToast,
} from '@mongodb-js/compass-components';

const containerStyles = css({
  display: 'flex',
  flexDirection: 'row',
  gap: spacing[100],
});

const textStyles = css({
  fontWeight: 'bolder',
});

const buttonStyles = css({
  background: 'none',
  border: 'none',
  fontWeight: 'bold',
  color: palette.blue.base,
  '&:hover': {
    cursor: 'pointer',
  },
});

const buttonDarkStyles = css({
  color: palette.blue.light1,
});

const RestartCompassToastContent = ({
  newVersion,
  onUpdateClicked,
}: {
  newVersion: string;
  onUpdateClicked: () => void;
}) => {
  const darkmode = useDarkMode();
  return (
    <div className={containerStyles}>
      <Body className={textStyles}>
        Compass update {newVersion} has finished downloading
      </Body>
      <button
        className={cx(buttonStyles, darkmode && buttonDarkStyles)}
        onClick={onUpdateClicked}
      >
        Restart
      </button>
    </div>
  );
};

export function onAutoupdateExternally({
  currentVersion,
  newVersion,
  onDismiss,
}: {
  currentVersion: string;
  newVersion: string;
  onDismiss: () => void;
}) {
  const toastId = 'compass-update-externally';
  openToast(toastId, {
    variant: 'note',
    title: 'A new Compass version is available to install',
    description: (
      <>
        <Body>
          Compass {newVersion} is available. You are currently using{' '}
          {currentVersion}. Would you like to download it now?
        </Body>
        <Link
          as="a"
          target="_blank"
          href={'https://www.mongodb.com/try/download/compass'}
          onClick={() => {
            closeToast(toastId);
          }}
        >
          Visit download center
        </Link>
      </>
    ),
    onClose: onDismiss,
  });
}
export function onAutoupdateStarted({ newVersion }: { newVersion: string }) {
  openToast('compass-update-started', {
    variant: 'progress',
    title: `Compass ${newVersion} is downloading`,
  });
}
export function onAutoupdateFailed() {
  openToast('compass-update-failed', {
    variant: 'warning',
    title: 'Failed to download Compass update',
    description: 'Downloading a newer Compass version failed',
  });
}
export function onAutoupdateSuccess({
  newVersion,
  onUpdate,
  onDismiss,
}: {
  newVersion: string;
  onUpdate: () => void;
  onDismiss: () => void;
}) {
  openToast('compass-update-succeeded', {
    variant: 'success',
    title: '',
    description: (
      <RestartCompassToastContent
        newVersion={newVersion}
        onUpdateClicked={onUpdate}
      />
    ),
    onClose: onDismiss,
  });
}
export function onAutoupdateInstalled({ newVersion }: { newVersion: string }) {
<<<<<<< HEAD
  const toastId = 'compass-update-restarted';
  openToast(toastId, {
    variant: 'note',
    title: `Compass ${newVersion} is installed successfully`,
    description: (
      <Link
        as="a"
        target="_blank"
        href={`https://github.com/mongodb-js/compass/releases/tag/v${newVersion}`}
        onClick={() => {
          closeToast(toastId);
        }}
      >
        Release Notes
      </Link>
    ),
=======
  openToast('compass-update-restarted', {
    variant: 'success',
    title: '',
    description: <UpdateInstalledToastContent newVersion={newVersion} />,
>>>>>>> b9ffdf3f
  });
}<|MERGE_RESOLUTION|>--- conflicted
+++ resolved
@@ -127,10 +127,9 @@
   });
 }
 export function onAutoupdateInstalled({ newVersion }: { newVersion: string }) {
-<<<<<<< HEAD
   const toastId = 'compass-update-restarted';
   openToast(toastId, {
-    variant: 'note',
+    variant: 'success',
     title: `Compass ${newVersion} is installed successfully`,
     description: (
       <Link
@@ -144,11 +143,5 @@
         Release Notes
       </Link>
     ),
-=======
-  openToast('compass-update-restarted', {
-    variant: 'success',
-    title: '',
-    description: <UpdateInstalledToastContent newVersion={newVersion} />,
->>>>>>> b9ffdf3f
   });
 }