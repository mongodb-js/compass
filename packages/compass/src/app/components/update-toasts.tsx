--- conflicted
+++ resolved
@@ -7,11 +7,8 @@
   useDarkMode,
   cx,
   Link,
-<<<<<<< HEAD
   openToast,
   closeToast,
-=======
->>>>>>> df5f24a9
 } from '@mongodb-js/compass-components';
 
 const containerStyles = css({
@@ -81,7 +78,6 @@
   );
 };
 
-<<<<<<< HEAD
 export function onAutoupdateExternally({
   currentVersion,
   newVersion,
@@ -116,30 +112,6 @@
     onClose: onDismiss,
   });
 }
-=======
-const UpdateInstalledToastContent = ({
-  newVersion,
-}: {
-  newVersion: string;
-}) => {
-  const darkmode = useDarkMode();
-  return (
-    <div className={containerStyles}>
-      <Body className={textStyles}>
-        Compass {newVersion} is installed successfully
-      </Body>
-      <Link
-        as="a"
-        className={cx(linkStyles, darkmode && linkDarkStyles)}
-        href={`https://github.com/mongodb-js/compass/releases/tag/v${newVersion}`}
-      >
-        Release notes
-      </Link>
-    </div>
-  );
-};
-
->>>>>>> df5f24a9
 export function onAutoupdateStarted({ newVersion }: { newVersion: string }) {
   openToast('compass-update-started', {
     variant: 'progress',
@@ -175,7 +147,6 @@
   });
 }
 export function onAutoupdateInstalled({ newVersion }: { newVersion: string }) {
-<<<<<<< HEAD
   const toastId = 'compass-update-restarted';
   openToast(toastId, {
     variant: 'success',
@@ -192,11 +163,5 @@
         Release Notes
       </Link>
     ),
-=======
-  openToast('compass-update-restarted', {
-    variant: 'success',
-    title: '',
-    description: <UpdateInstalledToastContent newVersion={newVersion} />,
->>>>>>> df5f24a9
   });
 }