@import './reset.less';

// Bootstrap styles we are in the process of removing
// from Compass.
@import './deprecated-bootstrap-styles/buttons.less';
@import './deprecated-bootstrap-styles/utilities.less';
@import './deprecated-bootstrap-styles/globals.less';
@import './deprecated-bootstrap-styles/grid.less';

// Dependencies
@import './zero-state.less';

@import './palette.less';
@import './fontawesome.less';
@import './fonts.less';

<<<<<<< HEAD
// Tweaks to bootstrap
@import './message-background.less';
=======
/* Styles from previous internal-plugin app */
@import './hadron-tooltip.less';
>>>>>>> 873b8851

:root {
  width: 100vw;
  height: 100vh;
  overflow: hidden;
  font-family: 'Euclid Circular A', 'Helvetica Neue', Helvetica, Arial,
    sans-serif;
  font: 100% 'Euclid Circular A', 'Helvetica Neue', Helvetica, Arial, sans-serif;
  -webkit-font-smoothing: antialiased;

  // The color and background styles are overridden by the current theme.
  background-color: @palette__gray--light-3;
  color: @palette__gray--dark-2;
}

#loading {
  &-placeholder {
    position: absolute;
    top: 0;
    left: 0;
    width: 100vw;
    height: 100vh;
    display: grid;
    grid-template-columns: 256px auto;
    grid-template-areas: 'sidebar content';
    pointer-events: none;
  }

  &-sidebar {
    grid-area: 'sidebar';
    background: @palette__gray--light-3;
  }

  &-content {
    grid-area: 'content';
    background: @palette__gray--light-3;
  }
}

@keyframes fadein {
  from {
    opacity: 0;
  }
  to {
    opacity: 1;
  }
}

#application {
  position: absolute;
  top: 0;
  left: 0;
  width: 100vw;
  height: 100vh;

  // Becomes not empty when the first render happens and the app is "ready"
  &:not(:empty) {
    background-color: inherit;
    animation-name: fadein;
    animation-duration: 0.2s;
    animation-timing-function: cubic-bezier(0.55, 0.085, 0.68, 0.53);
  }

  #statusbar {
    background-color: fade(@palette__white, 50%);
    position: fixed;
    top: 0;
    left: 0;
    right: 0;
    z-index: 1020;

    .progress {
      position: fixed;
      top: 0;
      left: 0;
      right: 0;
      text-align: center;
      height: 4px;
      z-index: 2000;
      border-radius: 0;
      transition: height 500ms cubic-bezier(0.6, -0.28, 0.735, 0.045);

      .progress-bar {
        background-color: @palette__green--dark-1;
      }
    }
  }
}

* {
  user-select: text;
  -webkit-user-select: text;
  outline-color: @palette__blue--light-1;
}

// make all help buttons consistent
i.help,
i.syntax-help {
  .fa-icon();
  margin: 0 5px;
  cursor: pointer;
  color: @palette__gray--light-1;

  &:hover {
    color: @palette__yellow--base;
  }
  &:before {
    content: @fa-var-info-circle;
  }
}

//action-bar, just a drop-shadow for now but should think about where to put these styles eventually
.action-bar {
  height: 32px;
  background: @palette__gray--light-3;
  border-bottom: 1px solid @palette__gray--light-2;
  padding-top: 4px;
  padding-left: 15px;
}<|MERGE_RESOLUTION|>--- conflicted
+++ resolved
@@ -13,14 +13,6 @@
 @import './palette.less';
 @import './fontawesome.less';
 @import './fonts.less';
-
-<<<<<<< HEAD
-// Tweaks to bootstrap
-@import './message-background.less';
-=======
-/* Styles from previous internal-plugin app */
-@import './hadron-tooltip.less';
->>>>>>> 873b8851
 
 :root {
   width: 100vw;
