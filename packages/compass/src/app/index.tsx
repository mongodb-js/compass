// THESE IMPORTS SHOULD ALWAYS BE THE FIRST ONE FOR THE APPLICATION ENTRY POINT
import '../setup-hadron-distribution';
import './csp';

import dns from 'dns';
import ensureError from 'ensure-error';
import { ipcRenderer } from 'hadron-ipc';
import * as remote from '@electron/remote';
import { AppRegistryProvider, globalAppRegistry } from 'hadron-app-registry';
import { defaultPreferencesInstance } from 'compass-preferences-model';
import { CompassHomePlugin } from '@mongodb-js/compass-home';
import { PreferencesProvider } from 'compass-preferences-model/provider';
import { CompassAtlasAuthService } from '@mongodb-js/atlas-service/renderer';
import { AtlasAuthServiceProvider } from '@mongodb-js/atlas-service/provider';
import { AtlasAiServiceProvider } from '@mongodb-js/compass-generative-ai/provider';
import {
  CompassFavoriteQueryStorage,
  CompassPipelineStorage,
  CompassRecentQueryStorage,
} from '@mongodb-js/my-queries-storage';
import {
  PipelineStorageProvider,
  FavoriteQueryStorageProvider,
  RecentQueryStorageProvider,
  type FavoriteQueryStorageAccess,
  type RecentQueryStorageAccess,
} from '@mongodb-js/my-queries-storage/provider';
import semver from 'semver';

// https://github.com/nodejs/node/issues/40537
dns.setDefaultResultOrder('ipv4first');

// this is so sub-processes (ie. the shell) will do the same
process.env.NODE_OPTIONS ??= '';
if (!process.env.NODE_OPTIONS.includes('--dns-result-order')) {
  process.env.NODE_OPTIONS += ` --dns-result-order=ipv4first`;
}

// Setup error reporting to main process before anything else.
window.addEventListener('error', (event: ErrorEvent) => {
  event.preventDefault();
  const error = ensureError(event.error);
  void ipcRenderer?.call('compass:error:fatal', {
    message: error.message,
    stack: error.stack,
  });
});

window.addEventListener(
  'unhandledrejection',
  (event: PromiseRejectionEvent) => {
    event.preventDefault();
    const error = ensureError(event.reason);
    void ipcRenderer?.call('compass:rejection:fatal', {
      message: error.message,
      stack: error.stack,
    });
  }
);

import './index.less';
import 'source-code-pro/source-code-pro.css';

import * as marky from 'marky';
import EventEmitter from 'events';
marky.mark('Time to Connect rendered');
marky.mark('Time to user can Click Connect');

EventEmitter.defaultMaxListeners = 100;

document.addEventListener('dragover', (evt) => evt.preventDefault());
document.addEventListener('drop', (evt) => evt.preventDefault());

/**
 * The main entrypoint for the application!
 */
const APP_VERSION = remote.app.getVersion() || '';

import View from 'ampersand-view';
import * as webvitals from 'web-vitals';

import './menu-renderer';

import React from 'react';
import ReactDOM from 'react-dom';

import { setupIntercom } from '@mongodb-js/compass-intercom';

import { LoggerAndTelemetryProvider } from '@mongodb-js/compass-logging/provider';
import { createLoggerAndTelemetry } from '@mongodb-js/compass-logging';
import { getAppName, getAppVersion } from '@mongodb-js/compass-utils';
const { log, mongoLogId, track } = createLoggerAndTelemetry('COMPASS-APP');

// Lets us call `setShowDevFeatureFlags(true | false)` from DevTools.
(window as any).setShowDevFeatureFlags = async (showDevFeatureFlags = true) => {
  await defaultPreferencesInstance.savePreferences({ showDevFeatureFlags });
};

/**
 * The top-level application singleton that brings everything together!
 */
const Application = View.extend({
  template: function () {
    return [
      '<div id="application">',
      '  <div data-hook="layout-container"></div>',
      '</div>',
    ].join('\n');
  },
  props: {
    version: {
      type: 'string',
      default: APP_VERSION,
    },
  },
  session: {
    /**
     * Details of the MongoDB Instance we're currently connected to.
     */
    instance: 'state',
    /**
     * @see http://learn.humanjavascript.com/react-ampersand/creating-a-router-and-pages
     */
    router: 'object',
    /**
     * The previously shown app version.
     */
    previousVersion: {
      type: 'string',
      default: '0.0.0',
    },
  },
  initialize: function () {
    /**
     * @see NODE-4281
     * @todo: remove when NODE-4281 is merged.
     */
    (Number.prototype as any).unref = () => {
      // noop
    };

    function trackPerfEvent({
      name,
      value,
    }: Pick<webvitals.Metric, 'name' | 'value'>) {
      const fullName = {
        FCP: 'First Contentful Paint',
        LCP: 'Largest Contentful Paint',
        FID: 'First Input Delay',
        CLS: 'Cumulative Layout Shift',
        TTFB: 'Time to First Byte',
      }[name];
      track(fullName, { value });
    }

    webvitals.getFCP(trackPerfEvent);
    webvitals.getLCP(trackPerfEvent);
    webvitals.getFID(trackPerfEvent);
    webvitals.getCLS(trackPerfEvent);
  },
  /**
   * Enable all debug output for the development mode.
   */
  preRender: function () {
    if (process.env.NODE_ENV === 'development') {
      // eslint-disable-next-line @typescript-eslint/no-var-requires
      require('debug').enable('mon*,had*');
    }
  },
  /**
   * Pre-load into the require cache a bunch of expensive modules while the
   * user is choosing which connection, so when the user clicks on Connect,
   * Compass can connect to the MongoDB instance faster.
   */
  postRender: function () {
    marky.mark('Pre-loading additional modules required to connect');
    // Seems like this doesn't have as much of an effect as we'd hoped as
    // most of the expense has already occurred. You can see it take 1700ms
    // or so if you move this to the top of the file.
    require('local-links');
    require('mongodb-instance-model');
    marky.stop('Pre-loading additional modules required to connect');
  },
  /**
   * Called a soon as the DOM is ready so we can
   * start showing status indicators as
   * quickly as possible.
   */
  render: async function () {
    await defaultPreferencesInstance.refreshPreferences();
    const getAutoConnectInfo = await (
      await import('./auto-connect')
    ).loadAutoConnectInfo();
    log.info(
      mongoLogId(1_001_000_092),
      'Main Window',
      'Rendering app container',
      {
        autoConnectEnabled: !!getAutoConnectInfo,
      }
    );

    this.el = document.querySelector('#application');
    this.renderWithTemplate(this);

    const loggerProviderValue = {
      createLogger: createLoggerAndTelemetry,
      preferences: defaultPreferencesInstance,
    };

    const favoriteQueryStorageProviderValue: FavoriteQueryStorageAccess = {
      getStorage(options) {
        return new CompassFavoriteQueryStorage(options);
      },
    };

    const recentQueryStorageProviderValue: RecentQueryStorageAccess = {
      getStorage(options) {
        return new CompassRecentQueryStorage(options);
      },
    };

    ReactDOM.render(
      <React.StrictMode>
        <PreferencesProvider value={defaultPreferencesInstance}>
          <LoggerAndTelemetryProvider value={loggerProviderValue}>
            <PipelineStorageProvider value={new CompassPipelineStorage()}>
              <FavoriteQueryStorageProvider
                value={favoriteQueryStorageProviderValue}
              >
                <RecentQueryStorageProvider
                  value={recentQueryStorageProviderValue}
                >
<<<<<<< HEAD
                  <AtlasAuthServiceProvider
                    value={new CompassAtlasAuthService()}
                  >
                    <AtlasAiServiceProvider
                      defaultHttpHeaders={{
                        'User-Agent': `${getAppName()}/${getAppVersion()}`,
                      }}
                    >
                      <AppRegistryProvider>
                        <CompassHomePlugin
                          appName={remote.app.getName()}
                          getAutoConnectInfo={getAutoConnectInfo}
                        ></CompassHomePlugin>
                      </AppRegistryProvider>
                    </AtlasAiServiceProvider>
                  </AtlasAuthServiceProvider>
=======
                  <AppRegistryProvider scopeName="Application Root">
                    <CompassHomePlugin
                      appName={remote.app.getName()}
                      getAutoConnectInfo={getAutoConnectInfo}
                    ></CompassHomePlugin>
                  </AppRegistryProvider>
>>>>>>> 1d483295
                </RecentQueryStorageProvider>
              </FavoriteQueryStorageProvider>
            </PipelineStorageProvider>
          </LoggerAndTelemetryProvider>
        </PreferencesProvider>
      </React.StrictMode>,
      this.queryByHook('layout-container')
    );

    document.querySelector('#loading-placeholder')?.remove();
  },
  updateAppVersion: async function () {
    const { lastKnownVersion, highestInstalledVersion } =
      defaultPreferencesInstance.getPreferences();
    this.previousVersion = lastKnownVersion || '0.0.0';
    this.highestInstalledVersion =
      semver.sort([highestInstalledVersion || '0.0.0', APP_VERSION])?.[1] ??
      APP_VERSION;
    await defaultPreferencesInstance.savePreferences({
      lastKnownVersion: APP_VERSION,
      highestInstalledVersion: this.highestInstalledVersion,
    });
  },
});

const state = new Application();

const app = {
  init: async function () {
    await defaultPreferencesInstance.refreshPreferences();
    await state.updateAppVersion();
    state.preRender();

    try {
      void setupIntercom(defaultPreferencesInstance);
    } catch (e) {
      log.warn(
        mongoLogId(1_001_000_289),
        'Main Window',
        'Failed to set up Intercom',
        {
          error: (e as Error).message,
        }
      );
      // noop
    }
    // Catch a data refresh coming from window-manager.
    ipcRenderer?.on('app:refresh-data', () =>
      globalAppRegistry.emit('refresh-data')
    );
    // Catch a toggle sidebar coming from window-manager.
    ipcRenderer?.on('app:toggle-sidebar', () =>
      globalAppRegistry.emit('toggle-sidebar')
    );
    ipcRenderer?.on('window:menu-share-schema-json', () => {
      globalAppRegistry.emit('menu-share-schema-json');
    });
    ipcRenderer?.on('compass:open-export', () => {
      globalAppRegistry.emit('open-active-namespace-export');
    });
    ipcRenderer?.on('compass:open-import', () => {
      globalAppRegistry.emit('open-active-namespace-import');
    });
    // As soon as dom is ready, render and set up the rest.
    state.render();
    marky.stop('Time to Connect rendered');
    state.postRender();
    marky.stop('Time to user can Click Connect');
    if (process.env.MONGODB_COMPASS_TEST_UNCAUGHT_EXCEPTION) {
      queueMicrotask(() => {
        throw new Error('fake exception');
      });
    }
  },
};

Object.defineProperty(app, 'autoUpdate', {
  get: function () {
    return state.autoUpdate;
  },
});

Object.defineProperty(app, 'instance', {
  get: function () {
    return state.instance;
  },
  set: function (instance) {
    state.instance = instance;
  },
});

Object.defineProperty(app, 'router', {
  get: function () {
    return state.router;
  },
});

Object.defineProperty(app, 'state', {
  get: function () {
    return state;
  },
});

void app.init();<|MERGE_RESOLUTION|>--- conflicted
+++ resolved
@@ -231,7 +231,6 @@
                 <RecentQueryStorageProvider
                   value={recentQueryStorageProviderValue}
                 >
-<<<<<<< HEAD
                   <AtlasAuthServiceProvider
                     value={new CompassAtlasAuthService()}
                   >
@@ -240,7 +239,7 @@
                         'User-Agent': `${getAppName()}/${getAppVersion()}`,
                       }}
                     >
-                      <AppRegistryProvider>
+                      <AppRegistryProvider scopeName="Application Root">
                         <CompassHomePlugin
                           appName={remote.app.getName()}
                           getAutoConnectInfo={getAutoConnectInfo}
@@ -248,14 +247,6 @@
                       </AppRegistryProvider>
                     </AtlasAiServiceProvider>
                   </AtlasAuthServiceProvider>
-=======
-                  <AppRegistryProvider scopeName="Application Root">
-                    <CompassHomePlugin
-                      appName={remote.app.getName()}
-                      getAutoConnectInfo={getAutoConnectInfo}
-                    ></CompassHomePlugin>
-                  </AppRegistryProvider>
->>>>>>> 1d483295
                 </RecentQueryStorageProvider>
               </FavoriteQueryStorageProvider>
             </PipelineStorageProvider>
