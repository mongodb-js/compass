{
  "name": "@mongodb-js/compass-connect",
  "productName": "Compass Connect Plugin",
  "version": "6.3.1",
  "apiVersion": "3.0.0",
  "description": "Connection Screen Plugin that supports Compass",
  "main": "lib/index.js",
  "repository": {
    "type": "git",
    "url": "http://github.com/mongodb-js/compass-connect.git"
  },
  "scripts": {
    "clean": "rimraf lib",
    "precompile": "npm run clean",
    "compile": "cross-env NODE_ENV=production webpack --config ./config/webpack.prod.config.js",
    "prestart": "electron-rebuild --force --only keytar",
    "start": "cross-env NODE_ENV=development webpack-dev-server --config ./config/webpack.dev.config.js",
    "start:watch": "npm run clean && webpack --config ./config/webpack.watch.config.js",
    "pretest": "mongodb-runner start --port=27018",
    "posttest": "mongodb-runner stop --port=27018",
    "test": "npm run test:mocha && npm run test:karma",
    "test:watch": "cross-env NODE_ENV=test mocha-webpack \"./src/**/*.spec.js\" --watch",
    "test:karma": "npm run prestart && cross-env NODE_ENV=test xvfb-maybe karma start",
    "test:mocha": "cross-env NODE_ENV=test mocha-webpack \"./src/**/*.spec.js\"",
    "cover": "nyc npm run test:mocha",
    "precheck": "npm run compile",
    "check": "npm run lint && npm run depcheck",
    "link-plugin": "./scripts/link.sh",
    "unlink-plugin": "./scripts/unlink.sh",
    "prepublishOnly": "npm run compile",
    "prepare": "node ../../scripts/download-akzidenz.js",
    "lint": "eslint \"./src/**/*.{js,jsx}\" \"./test/**/*.js\" \"./electron/**/*.js\" \"./config/**/*.{js,jsx}\"",
    "depcheck": "depcheck --ignores=\"react-dom\" || echo \"!!! Dependency check failed, but the failure is ignored by now. This should be addressed in COMPASS-4772 !!!\"",
    "test-ci": "npm run test",
    "posttest-ci": "node ../../scripts/killall-mongo.js"
  },
  "license": "Apache-2.0",
  "peerDependencies": {
    "hadron-ipc": "^1.1.0",
    "hadron-react-buttons": "^4.0.4",
    "hadron-react-components": "^4.0.4",
    "moment": "^2.10.6",
    "mongodb-connection-model": "*",
    "mongodb-data-service": "*",
    "prop-types": "^15.5.8",
    "react": "^16.8.0",
    "react-bootstrap": "^0.32.1",
    "react-dom": "^16.8.0",
    "react-fontawesome": "^1.6.1"
  },
  "devDependencies": {
<<<<<<< HEAD
    "@babel/cli": "^7.14.3",
    "@babel/core": "^7.14.3",
    "@babel/plugin-proposal-decorators": "^7.14.2",
    "@babel/plugin-syntax-dynamic-import": "^7.8.3",
    "@babel/preset-env": "^7.14.2",
    "@babel/preset-react": "^7.13.13",
    "@babel/register": "^7.13.16",
    "@mongodb-js/compass-status": "^4.0.1",
=======
    "@mongodb-js/compass-status": "^4.2.1",
>>>>>>> a10fbc71
    "autoprefixer": "^9.4.6",
    "babel-loader": "^8.2.2",
    "bootstrap": "https://github.com/twbs/bootstrap/archive/v3.3.5.tar.gz",
    "chai": "^4.2.0",
    "chai-enzyme": "1.0.0-beta.1",
    "classnames": "^2.2.6",
    "core-js": "^3.12.1",
    "cross-env": "^7.0.0",
    "css-loader": "^2.1.1",
    "depcheck": "^1.4.0",
    "electron": "^7.1.10",
    "electron-rebuild": "^1.8.8",
    "enzyme": "^3.7.0",
    "enzyme-adapter-react-16": "^1.6.0",
    "eslint": "^7.25.0",
    "eslint-config-mongodb-js": "^5.0.3",
    "file-loader": "^5.0.2",
    "font-awesome": "^4.7.0",
    "hadron-app": "^3.3.1",
    "hadron-app-registry": "^7.3.1",
    "hadron-ipc": "^1.2.1",
    "hadron-react-buttons": "^4.1.1",
    "hadron-react-components": "^4.1.1",
    "html-webpack-plugin": "^3.2.0",
    "ignore-loader": "^0.1.2",
    "istanbul-instrumenter-loader": "^3.0.0",
    "jsdom": "^16.0.1",
    "jsdom-global": "^3.0.2",
    "karma": "^4.4.1",
    "karma-chai": "^0.1.0",
    "karma-chai-sinon": "^0.1.5",
    "karma-electron": "^6.3.0",
    "karma-mocha": "^1.3.0",
    "karma-mocha-reporter": "^2.2.5",
    "karma-sinon": "^1.0.5",
    "karma-sourcemap-loader": "^0.3.7",
    "karma-webpack": "^4.0.2",
    "less": "^2.6.1",
    "less-loader": "^4.0.5",
    "mini-css-extract-plugin": "^0.9.0",
    "mocha": "^7.0.1",
    "mocha-webpack": "^2.0.0-beta.0",
    "moment": "^2.10.6",
    "mongodb-client-encryption": "^1.2.3",
    "mongodb-connection-model": "^19.2.1",
    "mongodb-data-service": "^19.3.1",
    "mongodb-runner": "^4.8.1",
    "mongodb-shell-to-url": "^0.1.0",
    "node-loader": "^0.6.0",
    "nyc": "^15.0.0",
    "peer-deps-externals-webpack-plugin": "^1.0.2",
    "postcss-loader": "^3.0.0",
    "prop-types": "^15.5.8",
    "react": "^16.8.0",
    "react-bootstrap": "^0.32.1",
    "react-dom": "^16.8.0",
    "react-fontawesome": "^1.6.1",
    "react-hot-loader": "^4.13.0",
    "reflux": "^6.4.1",
    "reflux-state-mixin": "^0.7.0",
    "rimraf": "^3.0.0",
    "semver": "^7.1.1",
    "shebang-loader": "0.0.1",
    "sinon": "^8.1.1",
    "sinon-chai": "^3.4.0",
    "storage-mixin": "^3.4.1",
    "style-loader": "^1.1.3",
    "url-loader": "^3.0.0",
    "webpack": "^4.29.0",
    "webpack-bundle-analyzer": "^3.0.3",
    "webpack-cli": "^3.2.1",
    "webpack-dev-server": "^3.1.14",
    "webpack-merge": "^4.2.1",
    "webpack-node-externals": "^1.7.2",
    "webpack-sources": "1.4.3",
    "xvfb-maybe": "^0.2.1"
  },
  "dependencies": {
    "@leafygreen-ui/button": "^11.0.2",
    "@leafygreen-ui/leafygreen-provider": "^2.0.3",
    "@leafygreen-ui/typography": "^7.6.0",
    "lodash": "^4.17.15",
    "react-ios-switch": "^0.1.19"
  }
}<|MERGE_RESOLUTION|>--- conflicted
+++ resolved
@@ -49,7 +49,6 @@
     "react-fontawesome": "^1.6.1"
   },
   "devDependencies": {
-<<<<<<< HEAD
     "@babel/cli": "^7.14.3",
     "@babel/core": "^7.14.3",
     "@babel/plugin-proposal-decorators": "^7.14.2",
@@ -57,10 +56,7 @@
     "@babel/preset-env": "^7.14.2",
     "@babel/preset-react": "^7.13.13",
     "@babel/register": "^7.13.16",
-    "@mongodb-js/compass-status": "^4.0.1",
-=======
     "@mongodb-js/compass-status": "^4.2.1",
->>>>>>> a10fbc71
     "autoprefixer": "^9.4.6",
     "babel-loader": "^8.2.2",
     "bootstrap": "https://github.com/twbs/bootstrap/archive/v3.3.5.tar.gz",
