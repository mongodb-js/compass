const electron = require('electron');
const ipc = require('hadron-ipc');
const { sortBy, forEach, omit } = require('lodash');
const Connection = require('mongodb-connection-model');
const Reflux = require('reflux');
const StateMixin = require('reflux-state-mixin');
const { promisify } = require('util');
const { getConnectionTitle, convertConnectionModelToInfo } = require('mongodb-data-service');
const debug = require('debug')('compass-connect:store');

const Actions = require('../actions');
const {
  CONNECTION_FORM_VIEW,
  CONNECTION_STRING_VIEW
} = require('../constants/connection-views');
const { createConnectionAttempt } = require('../modules/connection-attempt');
const {
  trackConnectionAttemptEvent,
  trackNewConnectionEvent,
  trackConnectionFailedEvent
} = require('../modules/telemetry');

const ConnectionCollection = Connection.ConnectionCollection;
const userAgent = navigator.userAgent.toLowerCase();

const { createLoggerAndTelemetry } = require('@mongodb-js/compass-logging');
const { log, mongoLogId } = createLoggerAndTelemetry('COMPASS-CONNECT-UI');

/**
 * A default driverUrl.
 */
const DEFAULT_DRIVER_URL =
  'mongodb://localhost:27017/?readPreference=primary&ssl=false';

/**
 * All the authentication strategy related fields on the connection model, with
 * the exception of the method.
 */
const AUTH_FIELDS = [
  'mongodbUsername',
  'mongodbPassword',
  'mongodbDatabaseName',
  'kerberosPrincipal',
  'kerberosServiceName',
  'x509Username',
  'ldapUsername',
  'ldapPassword'
];

/**
 * All the SSL related fields on the connection model, with the exception
 * of the method.
 */
const SSL_FIELDS = ['sslCA', 'sslCert', 'sslKey', 'sslPass'];

/**
 * All the ssh tunnel related fields on the connection model, with the
 * exception of the method.
 */
const SSH_TUNNEL_FIELDS = [
  'sshTunnelHostname',
  'sshTunnelPort',
  'sshTunnelBindToLocalPort',
  'sshTunnelUsername',
  'sshTunnelPassword',
  'sshTunnelIdentityFile',
  'sshTunnelPassphrase',
  'replicaSet'
];

/**
 * The role name for plugin extensions.
 */
const EXTENSION = 'Connect.Extension';

const LOADING_CONNECTION_TEXT = 'Loading connection';

/**
 * The store that backs the connect plugin.
 */
const Store = Reflux.createStore({
  mixins: [StateMixin.store],
  listenables: Actions,

  dataService: null,

  /** --- Reflux lifecycle methods ---  */

  /**
   * Fetch all the connections on init.
   */
  init() {
    this.state.fetchedConnections.fetch({
      success: () => {
        this.state.fetchedConnections.forEach((item) => {
          this.state.connections[item._id] = { ...item._values };
        });
        this.trigger(this.state);
      }
    });
    ipc.on('app:disconnect', this.onDisconnectClicked.bind(this));
  },

  /**
   * On activation of the app registry, we search for extensions defined by plugins
   * and execute their extension functions with the store instance and the actions.
   *
   * @param {AppRegistry} appRegistry - The app registry.
   */
  onActivated(appRegistry) {
    const role = appRegistry.getRole(EXTENSION) || [];

    forEach(role, (extension) => extension(this));

    this.appRegistry = appRegistry;

    appRegistry.on('clear-current-favorite', () => {
      const ConnectStore = appRegistry.getStore('Connect.Store');

      ConnectStore.state.connectionModel = new Connection();
    });
  },

  /**
   * Gets the initial state of the store.
   *
   * @returns {Object} The state.
   */
  getInitialState() {
    return {
      connectionModel: new Connection(),
      // Collection that contains the current state of connections
      fetchedConnections: new ConnectionCollection(),
      // Hash for storing unchanged connections for the discard feature
      connections: {},
      // Message shown when attempting connection.
      connectingStatusText: LOADING_CONNECTION_TEXT,
      currentConnectionAttempt: null,
      // URL from connection string input
      customUrl: '',
      isValid: true,
      isConnected: false,
      errorMessage: null,
      syntaxErrorMessage: null,
      hasUnsavedChanges: false,
      viewType: CONNECTION_STRING_VIEW,
      isHostChanged: false,
      isPortChanged: false,
      isModalVisible: false,
      isMessageVisible: false,
      isURIEditable: true,
      isEditURIConfirm: false,
      isSavedConnection: false,
      savedMessage: 'Saved to favorites'
    };
  },

  /** --- Reflux actions ---  */

  /**
   * Hides the favorite message.
   */
  hideFavoriteMessage() {
    this.setState({ isMessageVisible: false });
  },

  /**
   * Hides the favorite modal.
   */
  hideFavoriteModal() {
    this.setState({ isModalVisible: false });
  },

  /**
   * Shows the favorite message.
   */
  showFavoriteMessage() {
    this.setState({ isModalVisible: true });
  },

  /**
   * Shows the favorite modal.
   */
  showFavoriteModal() {
    this.state.isModalVisible = true;
    this.trigger(this.state);
  },

  /**
   * Validates a connection string.
   */
  async validateConnectionString() {
    const customUrl = this.state.customUrl;
    const connectionModel = this.state.connectionModel;
    const currentSaved = this.state.connections[connectionModel._id];

    this.state.hasUnsavedChanges = !!currentSaved;

    if (customUrl === '') {
      this._clearForm();
      this._clearConnection();

      return;
    }

    if (!Connection.isURI(customUrl)) {
      debug('Invalid schema, expected `mongodb` or `mongodb+srv`');
      this._setSyntaxErrorMessage(
        'Invalid schema, expected `mongodb` or `mongodb+srv`'
      );
      log.info(mongoLogId(1001000025), 'Connection UI', 'Rejecting URL due to invalid schema');

      return;
    }

    try {
      const buildConnectionModelFromUrl = promisify(Connection.from);
      await buildConnectionModelFromUrl(customUrl);

      this._resetSyntaxErrorMessage();
    } catch (error) {
      log.info(mongoLogId(1001000026), 'Connection UI', 'Rejecting invalid URL', { error: error.message });
      debug('buildConnectionModelFromUrl', error);
      this._setSyntaxErrorMessage(error.message);
    }
  },

  /**
   * Changes the auth source.
   *
   * @param {String} authSource - The auth source.
   */
  onAuthSourceChanged(authSource) {
    this.state.connectionModel.mongodbDatabaseName = authSource;
    this.trigger(this.state);
  },

  /**
   * Changes authStrategy
   *
   * @param {String} method - The auth strategy.
   */
  onAuthStrategyChanged(method) {
    this._clearAuthFields();
    this.state.connectionModel.authStrategy = method;
    this.trigger(this.state);
  },

  /**
   * Changes viewType and parses URI to fill in a connection form.
   *
   * @param {String} viewType - A view type.
   */
  async onChangeViewClicked(viewType) {
    this.state.viewType = viewType;

    // Target view
    if (viewType === CONNECTION_FORM_VIEW) {
      await this._onViewChangedToConnectionForm();
    } else if (viewType === CONNECTION_STRING_VIEW) {
      await this._onViewChangedToConnectionString();
    }

    this.trigger(this.state);
  },

  onCancelConnectionAttemptClicked() {
    this._cancelCurrentConnectionAttempt();
  },

  /**
   * Cancels the current connection attempt if there is one
   * in progress, and ends the connection.
   */
  async _cancelCurrentConnectionAttempt() {
    if (this.state.isConnected || !this.state.currentConnectionAttempt) {
      return;
    }

    try {
      this.state.currentConnectionAttempt.cancelConnectionAttempt();
    } catch (err) {
      // When the disconnect fails, we free up the ui and we can
      // silently wait for the timeout if it's still attempting to connect.
    }

    this.setState({
      currentConnectionAttempt: null
    });
  },

  /**
   * Resets URL validation.
   */
  onConnectionFormChanged() {
    const connectionModel = this.state.connectionModel;
    const currentSaved = this.state.connections[connectionModel._id];

    this.setState({
      isValid: true,
      errorMessage: null,
      syntaxErrorMessage: null,
      hasUnsavedChanges: !!currentSaved
    });
  },

  /**
   * To connect through `DataService` we need a proper connection object.
   * In case of connecting via URI we need to parse URI first to get this object.
   * In case of connecting via the form we can skip a parsing stage and
   * validate instead the existing connection object.
   */
  async onConnectClicked() {
    if (this.state.currentConnectionAttempt) {
      return;
    }
    const connectionInfo = convertConnectionModelToInfo(this.state.connectionModel);
    trackConnectionAttemptEvent(connectionInfo);

    this.setState({
      currentConnectionAttempt: createConnectionAttempt(),
      connectingStatusText: LOADING_CONNECTION_TEXT
    });

    try {
      if (this.state.viewType === CONNECTION_STRING_VIEW) {
        await this._connectWithConnectionString();
      } else if (this.state.viewType === CONNECTION_FORM_VIEW) {
        await this._connectWithConnectionForm();
      }
    } catch (error) {
      debug('connect error', error);
      this.setState({
        isValid: false,
        errorMessage: error.message,
        syntaxErrorMessage: null
      });
    } finally {
      this.setState({
        currentConnectionAttempt: null
      });
    }
  },

  /**
   * Copies a favorite connection.
   *
   * @param {Connection} connection - The favorite connection to copy.
   */
  onDuplicateConnectionClicked(connection) {
    const newConnection = new Connection();

    newConnection.set(omit(connection, ['_id', 'color']));
    newConnection.set({ name: `${connection.name} (copy)`, isFavorite: true });

    this._saveConnection(newConnection);
  },

  /**
   * Discards changes.
   */
  onChangesDiscarded() {
    const connection = this.state.connections[this.state.connectionModel._id];

    this.state.connectionModel.set(connection);

    if (this.state.isURIEditable) {
      this.state.customUrl = this.state.connectionModel.driverUrl;
    } else {
      this.state.customUrl = this.state.connectionModel.safeUrl;
    }

    this.state.hasUnsavedChanges = false;
    this.trigger(this.state);
  },

  /**
   * Makes URI read-only again.
   */
  onHideURIClicked() {
    this.state.isURIEditable = false;
    this.state.customUrl = this.state.connectionModel.safeUrl;
    this.trigger(this.state);
  },

  /**
   * Creates a favorite from the current connection.
   *
   * @param {String} name - The favorite name.
   * @param {Object} color - The favorite color.
   */
  onCreateFavoriteClicked(name, color) {
    this.state.connectionModel.color = color;
    this.state.connectionModel.name = name;
    this.state.isMessageVisible = true;
    this._saveFavorite();
  },

  /**
   * Changes customUrl.
   *
   * @param {String} customUrl - A connection string.
   */
  onCustomUrlChanged(customUrl) {
    this.state.errorMessage = null;
    this.state.syntaxErrorMessage = null;
    this.state.customUrl = customUrl;
    this.trigger(this.state);
  },

  /**
   * Deletes a connection.
   *
   * @param {Connection} connection - The connection to delete.
   */
  onDeleteConnectionClicked(connection) {
    const toDestroy = this.state.fetchedConnections.find(
      (item) => item._id === connection._id
    );

    toDestroy.destroy({
      success: () => {
        this.state.fetchedConnections.remove(toDestroy._id);
        this.state.connections = this._removeFromCollection(connection._id);

        if (connection._id === this.state.connectionModel._id) {
          this.state.connectionModel = new Connection();
        }

        this.trigger(this.state);
      }
    });
  },

  /**
   * Deletes all recents.
   *
   * @param {Connection} connection - Connections to delete.
   */
  onDeleteConnectionsClicked() {
    const recentsKeys = Object.keys(this.state.connections).filter(
      (key) => !this.state.connections[key].isFavorite
    );
    const recentsLength = recentsKeys.length;
    let index = 1;

    recentsKeys.forEach((key) => {
      this.state.connections = this._removeFromCollection(key);

      const toDestroy = this.state.fetchedConnections.find(
        (item) => item._id === key
      );

      toDestroy.destroy({
        success: () => {
          this.state.fetchedConnections.remove(toDestroy._id);

          if (index === recentsLength) {
            this.trigger(this.state);
          }

          index++;
        }
      });
    });
  },

  /**
   * Disconnects the current connection.
   */
  async onDisconnectClicked() {
    if (!this.dataService) {
      return;
    }

    await this.dataService.disconnect();

    this.appRegistry.emit('data-service-disconnected');
    this.state.isValid = true;
    this.state.isConnected = false;
    this.state.errorMessage = null;
    this.state.syntaxErrorMessage = null;
    this.state.hasUnsavedChanges = false;
    this._saveConnection(this.state.connectionModel);

    this.dataService = undefined;
  },

  /**
   * Hides a modal with confirmation to proceed.
   */
  onEditURICanceled() {
    this.state.isEditURIConfirm = false;
    this.trigger(this.state);
  },

  /**
   * Shows a modal with confirmation to proceed.
   */
  onEditURIClicked() {
    this.state.isEditURIConfirm = true;
    this.trigger(this.state);
  },

  /**
   * Makes URI editable.
   */
  onEditURIConfirmed() {
    this.state.isURIEditable = true;
    this.state.customUrl = this.state.connectionModel.driverUrl;
    this.state.isEditURIConfirm = false;
    this.trigger(this.state);
  },

  /**
   * Visits external page.
   *
   * @param {String} href - A link to external page.
   * @param {String} event - appRegistry event.
   */
  onExternalLinkClicked(href, event) {
    if (userAgent.indexOf('electron') > -1) {
      const { shell } = electron;

      shell.openExternal(href);
    } else {
      window.open(href, '_new');
    }

    if (event) {
      this.appRegistry.emit(event);
    }
  },

  /**
   * Changes the favorite name.
   *
   * @param {String} name - The favorite name.
   */
  onFavoriteNameChanged(name) {
    this.state.connectionModel.name = name;
    this.trigger(this.state);
  },

  /**
   * Selects a saved connection.
   *
   * @param {Connection} connection - The connection to select.
   */
  onConnectionSelected(connection) {
    this.state.connectionModel.set({ name: 'Local', color: undefined });
    this.state.connectionModel.set(connection);
    this.trigger(this.state);
    this.setState({
      isURIEditable: false,
      isSavedConnection: true,
      isValid: true,
      isConnected: false,
      errorMessage: null,
      syntaxErrorMessage: null,
      isHostChanged: true,
      isPortChanged: true,
      customUrl: this.state.connectionModel.safeUrl,
      hasUnsavedChanges: false
    });
  },

  /**
   * Selects and connects to a saved connection.
   *
   * @param {Connection} connection - The connection to select.
   */
  onConnectionSelectAndConnect(connection) {
    this.onConnectionSelected(connection);
    this.onConnectClicked();
  },


  /**
   * Changes the host name. If the hostname contains mongodb.net then
   * then its an Atlas instance and we change the SSL settings.
   *
   * @param {String} hostname - The hostname.
   */
  onHostnameChanged(hostname) {
    this.state.connectionModel.hostname = hostname.trim();
    this.state.isHostChanged = true;

    if (hostname.match(/mongodb\.net/i)) {
      this.state.connectionModel.sslMethod = 'SYSTEMCA';
    }

    this.trigger(this.state);
  },

  /**
   * Change the kerberos principal.
   *
   * @param {String} principal - The principal.
   */
  onKerberosPrincipalChanged(principal) {
    this.state.connectionModel.kerberosPrincipal = principal;
    this.trigger(this.state);
  },

  /**
   * Change the kerberos service name.
   *
   * @param {String} name - The service name.
   */
  onKerberosServiceNameChanged(name) {
    this.state.connectionModel.kerberosServiceName = name;
    this.trigger(this.state);
  },

  /**
   * Handle change of cname param.
   * @param {boolean} newVal
   */
  onCnameToggle(newVal) {
    this.state.connectionModel.kerberosCanonicalizeHostname =
      typeof newVal !== 'undefined'
        ? newVal
        : !this.state.connectionModel.kerberosCanonicalizeHostname;
    this.trigger(this.state);
  },

  /**
   * Change the LDAP username.
   *
   * @param {String} username - The user name.
   */
  onLDAPUsernameChanged(username) {
    this.state.connectionModel.ldapUsername = username;
    this.trigger(this.state);
  },

  /**
   * Change the LDAP password.
   *
   * @param {String} password - The password.
   */
  onLDAPPasswordChanged(password) {
    this.state.connectionModel.ldapPassword = password;
    this.trigger(this.state);
  },

  /**
   * Changes the password.
   *
   * @param {String} password - The password.
   */
  onPasswordChanged(password) {
    this.state.connectionModel.mongodbPassword = password;
    this.trigger(this.state);
  },

  /**
   * Changes the port.
   *
   * @param {String} port - The port.
   */
  onPortChanged(port) {
    this.state.connectionModel.port = port;
    this.state.isPortChanged = true;
    this.trigger(this.state);
  },

  /**
   * Changes the read preference.
   *
   * @param {String} readPreference - The read preference.
   */
  onReadPreferenceChanged(readPreference) {
    this.state.connectionModel.readPreference = readPreference;
    this.trigger(this.state);
  },

  /**
   * Changes the replica set name.
   *
   * @param {String} replicaSet - The replica set name.
   */
  onReplicaSetChanged(replicaSet) {
    this.state.connectionModel.replicaSet = replicaSet.trim();
    this.trigger(this.state);
  },

  /**
   * Resets the connection after clicking on the new connection section.
   *
   */
  onResetConnectionClicked() {
    this.state.viewType = CONNECTION_STRING_VIEW;
    this.state.savedMessage = 'Saved to favorites';
    this.state.connectionModel = new Connection();
    this.state.isURIEditable = true;
    this.state.isSavedConnection = false;
    this._clearForm();
    this.trigger(this.state);
  },

  /**
   * Saves a recent connection to favorites.
   *
   * @param {Object} connection - A recent connection.
   */
  onSaveAsFavoriteClicked(connection) {
    this.state.connectionModel.set(connection);
    this.state.isMessageVisible = true;
    this.state.connectionModel.isFavorite = true;
    this.state.connectionModel.name = `${connection.hostname}:${connection.port}`;
    this.state.savedMessage = 'Saved to favorites';
    this._saveConnection(this.state.connectionModel);
  },

  /**
   * Updates favorite attributes if a favorite already exists.
   */
  onSaveFavoriteClicked() {
    this._saveFavorite();
  },

  /**
   * Changes the SSL CA.
   *
   * @param {Array} files - The files.
   */
  onSSLCAChanged(files) {
    this.state.connectionModel.sslCA = files;
    this.trigger(this.state);
  },

  /**
   * Changes the SSL certificate.
   *
   * @param {Array} files - The files.
   */
  onSSLCertificateChanged(files) {
    this.state.connectionModel.sslCert = files;
    this.trigger(this.state);
  },

  /**
   * Changes the SSL method.
   *
   * @param {String} method - The SSL method.
   */
  onSSLMethodChanged(method) {
    this._clearSSLFields();
    this.state.connectionModel.sslMethod = method;
    this.trigger(this.state);
  },

  /**
   * Changes the SSL private key.
   *
   * @param {Array} files - The files.
   */
  onSSLPrivateKeyChanged(files) {
    this.state.connectionModel.sslKey = files;
    this.trigger(this.state);
  },

  /**
   * Changes the SSL password.
   *
   * @param {String} password - The password.
   */
  onSSLPrivateKeyPasswordChanged(password) {
    this.state.connectionModel.sslPass = password;
    this.trigger(this.state);
  },

  /**
   * Changes the SSH tunnel password.
   *
   * @param {String} password - The password.
   */
  onSSHTunnelPasswordChanged(password) {
    this.state.connectionModel.sshTunnelPassword = password;
    this.trigger(this.state);
  },

  /**
   * Changes the SSH tunnel passphrase.
   *
   * @param {String} passphrase - The passphrase.
   */
  onSSHTunnelPassphraseChanged(passphrase) {
    this.state.connectionModel.sshTunnelPassphrase = passphrase;
    this.trigger(this.state);
  },

  /**
   * Changes the SSH tunnel hostname.
   *
   * @param {String} hostname - The hostname.
   */
  onSSHTunnelHostnameChanged(hostname) {
    this.state.connectionModel.sshTunnelHostname = hostname;
    this.trigger(this.state);
  },

  /**
   * Changes the SSH tunnel username.
   *
   * @param {String} username - The username.
   */
  onSSHTunnelUsernameChanged(username) {
    this.state.connectionModel.sshTunnelUsername = username;
    this.trigger(this.state);
  },

  /**
   * Changes the SSH tunnel port.
   *
   * @param {String} port - The port.
   */
  onSSHTunnelPortChanged(port) {
    this.state.connectionModel.sshTunnelPort = port;
    this.trigger(this.state);
  },

  /**
   * Changes the SSH tunnel identity file.
   *
   * @param {Array} files - The file.
   */
  onSSHTunnelIdentityFileChanged(files) {
    this.state.connectionModel.sshTunnelIdentityFile = files;
    this.trigger(this.state);
  },

  /**
   * Changes the SSH tunnel method.
   *
   * @param {String} tunnel - The method.
   */
  onSSHTunnelChanged(tunnel) {
    this._clearSSHTunnelFields();
    this.state.connectionModel.sshTunnel = tunnel;
    this.trigger(this.state);
  },

  /**
   * Changes the srv record flag.
   * @param {boolean} newVal
   */
  onSRVRecordToggled(newVal) {
    this.state.connectionModel.isSrvRecord =
      typeof newVal !== 'undefined'
        ? newVal
        : !this.state.connectionModel.isSrvRecord;
    this.trigger(this.state);
  },

  /**
   * Changes the username.
   *
   * @param {String} username - The username.
   */
  onUsernameChanged(username) {
    this.state.connectionModel.mongodbUsername = username;
    this.trigger(this.state);
  },

  /** --- Help methods ---  */

  /**
   * Saves a connection in the connections list.
   *
   * @param {Object} connection - A connection.
   */
  _saveConnection(connection) {
    this.state.connectionModel = connection;
    this.state.fetchedConnections.add(connection);
    this.state.connections[connection._id] = { ...connection._values };
    this.state.customUrl = connection.safeUrl;
    this.trigger(this.state);
    connection.save();
  },

  /**
   * Clears authentication fields.
   */
  _clearAuthFields() {
    AUTH_FIELDS.forEach((field) => {
      this.state.connectionModel[field] = undefined;
    });
  },

  /**
   * Clears ssl fields.
   */
  _clearSSLFields() {
    SSL_FIELDS.forEach((field) => {
      this.state.connectionModel[field] = undefined;
    });
  },

  /**
   * Clears SSH tunnel fields.
   */
  _clearSSHTunnelFields() {
    SSH_TUNNEL_FIELDS.forEach((field) => {
      this.state.connectionModel[field] = undefined;
    });
  },

  /**
   * Sets a syntax error message.
   *
   * @param {Object} error - Error.
   */
  _setSyntaxErrorMessage(error) {
    this.state.isValid = false;
    this.state.errorMessage = null;
    this.state.syntaxErrorMessage = error;
    this._clearConnection();
  },

  /**
   * Resets a syntax error message.
   */
  _resetSyntaxErrorMessage() {
    this.state.isValid = true;
    this.state.errorMessage = null;
    this.state.syntaxErrorMessage = null;
    this.trigger(this.state);
  },

  /**
   * Saves the current connection to recents.
   *
   * @param {Object} connectionModel - The current connection.
   */
  _saveRecent(connectionModel) {
    // Keeps 10 recent connections and deletes rest of them.
    let recents = Object.keys(this.state.connections).filter(
      (key) => !this.state.connections[key].isFavorite
    );

    if (recents.length === 10) {
      recents = sortBy(recents, 'lastUsed');
      this.state.connections = this._removeFromCollection(recents[9]);

      const toDestroy = this.state.fetchedConnections.find(
        (item) => item._id === recents[9]
      );

      // Because we're storing the connections twice and performing async operations
      // on the connections with synchronous assumptions, sometimes these two connection
      // stores get out of sync and we can fail to find the connection to delete.
      if (!toDestroy) {
        return;
      }

      toDestroy.destroy({
        success: () => {
          this.state.fetchedConnections.remove(toDestroy._id);
          this._saveConnection(connectionModel);
        }
      });
    } else {
      this._saveConnection(connectionModel);
    }
  },

  _onConnectSuccess(dataService, connectionInfo) {
    const connectionModel = this.state.connectionModel;
    const currentSaved = this.state.connections[connectionModel._id];

    this.dataService = dataService;

    this.setState({
      isValid: true,
      isConnected: true,
      errorMessage: null,
      syntaxErrorMessage: null,
      hasUnsavedChanges: false,
      isURIEditable: false,
      customUrl: connectionModel.driverUrl
    });

    connectionModel.lastUsed = new Date();

    if (currentSaved) {
      this._saveConnection(connectionModel);
    } else {
      this._saveRecent(connectionModel);
    }

    this.appRegistry.emit(
      'data-service-connected',
      null, // No error connecting.
      dataService,
      connectionInfo,
      connectionModel // TODO: remove
    );

<<<<<<< HEAD
    // Compass relies on `compass-connect` showing a progress
    // bar, which is hidden after the instance information is loaded
    // in another plugin.
    this.StatusActions.showIndeterminateProgressBar();

    void trackNewConnectionEvent(connectionInfo, this.dataService);
=======
    void this._trackConnectionInfo().catch((err) => {
      debug('_trackConnectionInfo failed', err);
    });
>>>>>>> c88b931c
  },

  /**
   * Connects to the current connection. If connection is successful then a new
   * recent connection is created.
   *
   * @param {Object} connectionModel - The current connection.
   */
  async _connect(connectionModel) {
    if (!this.state.currentConnectionAttempt) {
      // The connection attempt might have been cancelled while
      // we were parsing the connection information, so we return here.
      return;
    }

    /**
     * Set the connection's app name to the electron app name only if it's not
     * set by the user already
     *
     * See https://jira.mongodb.org/browse/COMPASS-4901
     */
    if (typeof connectionModel.appname === 'undefined') {
      connectionModel.appname = electron.remote.app.getName();
    }

    const connectionInfo = convertConnectionModelToInfo(connectionModel);
    try {
      debug('connecting with connection model', connectionModel);
      const connectedDataService = await this.state.currentConnectionAttempt.connect(connectionInfo.connectionOptions);

      if (!connectedDataService || !this.state.currentConnectionAttempt) {
        return;
      }

      this._onConnectSuccess(connectedDataService, connectionInfo);
    } catch (error) {
      trackConnectionFailedEvent(connectionInfo, error);
      debug('_connect error', error);
      this.setState({
        isValid: false,
        errorMessage: error.message,
        syntaxErrorMessage: null
      });
    }
  },

  /**
   * Connects to the current connection form connection configuration.
   */
  async _connectWithConnectionForm() {
    const connectionModel = this.state.connectionModel;

    if (!connectionModel.isValid()) {
      const validationError = connectionModel.validate(connectionModel);

      this.setState({
        isValid: false,
        errorMessage: validationError
          ? validationError.message
          : 'The required fields can not be empty'
      });
      return;
    }

    this.setState({
      connectingStatusText: `Connecting to ${getConnectionTitle(convertConnectionModelToInfo(connectionModel))}`
    });

    await this._connect(connectionModel);
  },

  /**
   * Connects to the current connection string connection.
   */
  async _connectWithConnectionString() {
    const connectionModel = this.state.connectionModel;

    const url = this.state.isURIEditable
      ? (this.state.customUrl || DEFAULT_DRIVER_URL)
      : this.state.connectionModel.driverUrl;

    if (!Connection.isURI(url)) {
      this._setSyntaxErrorMessage(
        'Invalid schema, expected `mongodb` or `mongodb+srv`'
      );
      return;
    }

    let parsedConnection;
    try {
      const buildConnectionModelFromUrl = promisify(Connection.from);
      parsedConnection = await buildConnectionModelFromUrl(url);
    } catch (error) {
      debug('buildConnectionModelFromUrl error', error);
      this._setSyntaxErrorMessage(error.message);

      return;
    }

    const isFavorite = connectionModel.isFavorite;
    const driverUrl = connectionModel.driverUrl;

    // If we have SSH tunnel attributes, set them here.
    if (connectionModel && connectionModel.sshTunnel !== 'NONE') {
      this._setSshTunnelAttributes(connectionModel, parsedConnection);
    }

    if (connectionModel && connectionModel.sslMethod !== 'NONE') {
      this._setTlsAttributes(connectionModel, parsedConnection);
    }

    this.setState({
      connectingStatusText: `Connecting to ${parsedConnection.title}`
    });

    if (isFavorite && driverUrl !== parsedConnection.driverUrl) {
      await this._connect(parsedConnection);
    } else {
      connectionModel.set(this._getPoorAttributes(parsedConnection));
      await this._connect(connectionModel);
    }
  },

  /**
   * Clears the current connection.
   */
  _clearConnection() {
    const isFavorite = this.state.connectionModel.isFavorite;
    const name = this.state.connectionModel.name;
    const color = this.state.connectionModel.color;
    const connection = new Connection();

    this.state.connectionModel.set(this._getPoorAttributes(connection));
    this.state.connectionModel.set({ isFavorite, name, color });
    this.trigger(this.state);
  },

  /**
   * Clears the form.
   */
  _clearForm() {
    this.state.isValid = true;
    this.state.isConnected = false;
    this.state.errorMessage = null;
    this.state.syntaxErrorMessage = null;
    this.state.customUrl = '';
    this.state.hasUnsavedChanges = false;
  },

  async _onViewChangedToConnectionForm() {
    const connectionModel = this.state.connectionModel;
    const driverUrl = connectionModel.driverUrl;
    const url = this.state.isURIEditable ? this.state.customUrl : driverUrl;
    const currentSaved = this.state.connections[connectionModel._id];

    if (!currentSaved && url === driverUrl) {
      this.state.isHostChanged = true;
      this.state.isPortChanged = true;
      this.trigger(this.state);

      return;
    } else if (url === '') {
      this.state.isHostChanged = false;
      this.state.isPortChanged = false;
      this._clearForm();
      this._clearConnection();

      return;
    } else if (!Connection.isURI(url)) {
      this._clearConnection();
      this.trigger(this.state);

      return;
    }

    try {
      const buildConnectionModelFromUrl = promisify(Connection.from);
      const parsedConnection = await buildConnectionModelFromUrl(url);

      connectionModel.set(this._getPoorAttributes(parsedConnection));

      if (currentSaved) {
        // If we have SSH tunnel attributes, set them here.
        if (currentSaved.sshTunnel !== 'NONE') {
          this._setSshTunnelAttributes(currentSaved, connectionModel);
        }

        // If we have TLS attributes, set them here.
        if (currentSaved.sslMethod !== 'NONE') {
          this._setTlsAttributes(currentSaved, connectionModel);
        }

        connectionModel.name = currentSaved.name;
        connectionModel.color = currentSaved.color;
        connectionModel.lastUsed = currentSaved.lastUsed;
      }

      this.state.isHostChanged = true;
      this.state.isPortChanged = true;
      this.setState({ connectionModel });
      this._resetSyntaxErrorMessage();
    } catch (error) {
      this.state.connectionModel = new Connection();
      this.trigger(this.state);
    }
  },

  _onViewChangedToConnectionString() {
    const connectionModel = this.state.connectionModel;
    const driverUrl = connectionModel.driverUrl;
    const isValid = this.state.isValid;

    if (!this.state.isURIEditable) {
      this.state.customUrl = this.state.connectionModel.safeUrl;
    } else if (
      isValid &&
      (this.state.isHostChanged === true || this.state.isPortChanged === true)
    ) {
      this.state.customUrl = driverUrl;
    }

    this.trigger(this.state);
  },

  /**
   * Persist a favorite on disc.
   */
  async _saveFavorite() {
    const connectionModel = this.state.connectionModel;
    const isFavorite = connectionModel.isFavorite;
    let url = this.state.customUrl;

    if (isFavorite) {
      this.state.savedMessage = 'Favorite is updated';
    }

    if (!this.state.isURIEditable) {
      url = connectionModel.driverUrl;
    }

    connectionModel.isFavorite = true;
    this.state.hasUnsavedChanges = false;
    this.state.isURIEditable = false;

    if (this.state.viewType === CONNECTION_STRING_VIEW) {
      try {
        const buildConnectionModelFromUrl = promisify(Connection.from);
        const parsedConnection = await buildConnectionModelFromUrl(url);

        connectionModel.set(this._getPoorAttributes(parsedConnection));

        if (url.match(/[?&]ssl=true/i)) {
          connectionModel.sslMethod = 'SYSTEMCA';
        }

        this._saveConnection(connectionModel);
      } catch (error) { /* Ignore saving invalid connection string */ }
    } else if (this.state.viewType === CONNECTION_FORM_VIEW) {
      if (!connectionModel.isValid()) {
        const validationError = connectionModel.validate(connectionModel);

        this.setState({
          isValid: false,
          errorMessage: validationError
            ? validationError.message
            : 'The required fields can not be empty'
        });
        return;
      }

      this._saveConnection(connectionModel);
    }
  },

  /**
   * Gets connection attributes without data related to favorites.
   *
   * @param {Connection} connection - The connection to select.
   *
   * @returns {Connection} - The poor connection.
   */
  _getPoorAttributes(connection) {
    return omit(connection.getAttributes({ props: true }), [
      '_id',
      'color',
      'isFavorite',
      'name'
    ]);
  },

  /**
   * Removes a specified by id connection form connections hash.
   *
   * @param {String} connectionId - A connection id.
   * @returns {Object} - The updated connections hash.
   */
  _removeFromCollection(connectionId) {
    return omit(this.state.connections, [connectionId]);
  },

  /**
   * Set SSH tunnel attributes.
   *
   * @param {Connection} connectionModel - The current connection.
   * @param {Connection} parsedConnection - The parsed connection.
   */
  _setSshTunnelAttributes(connectionModel, parsedConnection) {
    if (parsedConnection) {
      SSH_TUNNEL_FIELDS.forEach((field) => {
        parsedConnection[field] = connectionModel[field];
      });
      parsedConnection.sshTunnel = connectionModel.sshTunnel;
    }
  },

  /**
   * Set TLS attributes.
   *
   * @param {Connection} connectionModel - The current connection.
   * @param {Connection} parsedConnection - The parsed connection.
   */
  _setTlsAttributes(connectionModel, parsedConnection) {
    if (parsedConnection) {
      SSL_FIELDS.forEach((field) => {
        parsedConnection[field] = connectionModel[field];
      });
      parsedConnection.sslMethod = connectionModel.sslMethod;
    }
  }
});

module.exports = Store;
module.exports.EXTENSION = EXTENSION;<|MERGE_RESOLUTION|>--- conflicted
+++ resolved
@@ -999,18 +999,7 @@
       connectionModel // TODO: remove
     );
 
-<<<<<<< HEAD
-    // Compass relies on `compass-connect` showing a progress
-    // bar, which is hidden after the instance information is loaded
-    // in another plugin.
-    this.StatusActions.showIndeterminateProgressBar();
-
     void trackNewConnectionEvent(connectionInfo, this.dataService);
-=======
-    void this._trackConnectionInfo().catch((err) => {
-      debug('_trackConnectionInfo failed', err);
-    });
->>>>>>> c88b931c
   },
 
   /**
