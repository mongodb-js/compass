import PropTypes from 'prop-types';
import React from 'react';
import { ObjectId } from 'bson';
import {
  Button,
  CancelLoader,
  css,
  DocumentIcon,
  EmptyContent,
  WorkspaceContainer,
  spacing,
  withDarkMode,
} from '@mongodb-js/compass-components';
import type { InsertDocumentDialogProps } from './insert-document-dialog';
import InsertDocumentDialog from './insert-document-dialog';
import type { BulkUpdateDialogProps } from './bulk-update-dialog';
import BulkUpdateDialog from './bulk-update-dialog';
import type { DocumentListViewProps } from './document-list-view';
import DocumentListView from './document-list-view';
import type { DocumentJsonViewProps } from './document-json-view';
import DocumentJsonView from './document-json-view';
import type { DocumentTableViewProps } from './table-view/document-table-view';
import DocumentTableView from './table-view/document-table-view';
import type { CrudToolbarProps } from './crud-toolbar';
import { CrudToolbar } from './crud-toolbar';
import { toJSString } from 'mongodb-query-parser';

import type { DOCUMENTS_STATUSES } from '../constants/documents-statuses';
import {
  DOCUMENTS_STATUS_ERROR,
  DOCUMENTS_STATUS_FETCHING,
  DOCUMENTS_STATUS_FETCHED_CUSTOM,
  DOCUMENTS_STATUSES_ALL,
} from '../constants/documents-statuses';

import './index.less';
import type {
  CrudStore,
  BSONObject,
  DocumentView,
  QueryState,
} from '../stores/crud-store';
import { getToolbarSignal } from '../utils/toolbar-signal';
import BulkDeleteModal from './bulk-delete-modal';

const listAndJsonStyles = css({
  padding: spacing[3],
  paddingTop: 0,
});

// Table has its own scrollable container.
const tableStyles = css({
  paddingTop: 0,
  paddingRight: spacing[3],
  paddingBottom: spacing[5], // avoid double scroll
  paddingLeft: spacing[3],
});

export type DocumentListProps = {
  store: CrudStore;
  openInsertDocumentDialog?: (doc: BSONObject, cloned: boolean) => void;
  openBulkUpdateDialog: () => void;
  updateBulkUpdatePreview: (updateText: string) => void;
  openImportFileDialog?: (origin: 'empty-state' | 'crud-toolbar') => void;
  docs: Document[];
  view: DocumentView;
  insert: Partial<InsertDocumentDialogProps> &
    Required<
      Pick<
        InsertDocumentDialogProps,
        | 'doc'
        | 'csfleState'
        | 'isOpen'
        | 'message'
        | 'mode'
        | 'jsonDoc'
        | 'isCommentNeeded'
      >
    >;
  bulkUpdate: Partial<BulkUpdateDialogProps> &
    Required<
      Pick<
        BulkUpdateDialogProps,
        'isOpen' | 'syntaxError' | 'serverError' | 'preview' | 'updateText'
      >
    >;
  status: DOCUMENTS_STATUSES;
  debouncingLoad?: boolean;
  viewChanged: CrudToolbarProps['viewSwitchHandler'];
  darkMode?: boolean;
  isCollectionScan?: boolean;
  isSearchIndexesSupported: boolean;
  query: QueryState;
} & Omit<DocumentListViewProps, 'className'> &
  Omit<DocumentTableViewProps, 'className'> &
  Omit<DocumentJsonViewProps, 'className'> &
  Pick<
    InsertDocumentDialogProps,
    | 'closeInsertDocumentDialog'
    | 'insertDocument'
    | 'insertMany'
    | 'updateJsonDoc'
    | 'toggleInsertDocument'
    | 'toggleInsertDocumentView'
    | 'version'
    | 'tz'
    | 'ns'
    | 'updateComment'
  > &
  Pick<BulkUpdateDialogProps, 'closeBulkUpdateDialog'> &
  Pick<
    CrudToolbarProps,
    | 'error'
    | 'count'
    | 'loadingCount'
    | 'start'
    | 'end'
    | 'page'
    | 'getPage'
    | 'insertDataHandler'
    | 'localAppRegistry'
    | 'isExportable'
    | 'openExportFileDialog'
    | 'outdated'
    | 'isWritable'
    | 'instanceDescription'
    | 'refreshDocuments'
    | 'resultId'
  >;

/**
 * Component for the entire document list.
 */
class DocumentList extends React.Component<DocumentListProps> {
  onApplyClicked() {
    void this.props.store.refreshDocuments(true);
  }

  onResetClicked() {
    void this.props.store.refreshDocuments();
  }

  onCancelClicked() {
    this.props.store.cancelOperation();
  }

  /**
   * Handle opening of the insert dialog.
   *
   * @param {String} key - Selected option from the Add Data dropdown menu.
   */
  handleOpenInsert(key: 'insert-document' | 'import-file') {
    if (key === 'insert-document') {
      this.props.openInsertDocumentDialog?.(
        { _id: new ObjectId(), '': '' },
        false
      );
    } else if (key === 'import-file') {
      this.props.openImportFileDialog?.('crud-toolbar');
    }
  }
  /**
   * Handle opening the delete bulk dialog.
   */
  handleUpdateButton() {
    this.props.openBulkUpdateDialog();
  }

  /**
   * Render the views for the document list.
   *
   * @returns {React.Component} The document list views.
   */
  renderViews() {
    if (this.props.docs?.length === 0) {
      return null;
    }

    if (this.props.view === 'List') {
      return <DocumentListView {...this.props} className={listAndJsonStyles} />;
    } else if (this.props.view === 'Table') {
      return (
        <DocumentTableView
          // ag-grid would not refresh the theme for the elements that it renders directly otherwise (ie. CellEditor, CellRenderer ...)
          key={this.props.darkMode ? 'dark' : 'light'}
          {...this.props}
          className={tableStyles}
        />
      );
    }

    return <DocumentJsonView {...this.props} className={listAndJsonStyles} />;
  }

  /*
   * Render the fetching indicator with cancel button
   */
  renderFetching() {
    return (
      <div className="loader">
        <CancelLoader
          data-testid="fetching-documents"
          progressText="Fetching Documents"
          cancelText="Stop"
          onCancel={this.onCancelClicked.bind(this)}
        />
      </div>
    );
  }

  /**
   * Render the list of documents.
   *
   * @returns {React.Component} The list.
   */
  renderContent() {
    if (this.props.error) {
      return null;
    }

    if (
      this.props.status === DOCUMENTS_STATUS_FETCHING &&
      !this.props.debouncingLoad
    ) {
      return this.renderFetching();
    }

    return this.renderViews();
  }

  /**
   * Render the insert modal.
   *
   * @returns {React.Component} The insert modal.
   */
  renderInsertModal() {
    if (this.props.isEditable) {
      return (
        <InsertDocumentDialog
          closeInsertDocumentDialog={this.props.closeInsertDocumentDialog}
          insertDocument={this.props.insertDocument}
          insertMany={this.props.insertMany}
          updateJsonDoc={this.props.updateJsonDoc}
          toggleInsertDocument={this.props.toggleInsertDocument}
          toggleInsertDocumentView={this.props.toggleInsertDocumentView}
          jsonView
          version={this.props.version}
          tz={this.props.tz}
          ns={this.props.ns}
          updateComment={this.props.updateComment}
          {...this.props.insert}
        />
      );
    }
  }

<<<<<<< HEAD
  renderBulkUpdateModal() {
    if (!this.props.isEditable) {
      return;
    }

    return (
      <BulkUpdateDialog
        ns={this.props.ns}
        filter={this.props.query.filter}
        count={this.props.count}
        {...this.props.bulkUpdate}
        closeBulkUpdateDialog={this.props.closeBulkUpdateDialog}
        updateBulkUpdatePreview={this.props.updateBulkUpdatePreview}
      />
    );
  }

=======
  onOpenBulkDeleteDialog() {
    this.props.store.openBulkDeleteDialog();
  }

  onCancelBulkDeleteDialog() {
    this.props.store.closeBulkDeleteDialog();
  }

  onConfirmBulkDeleteDialog() {
    void this.props.store.runBulkDelete();
  }

  /**
   * Render the bulk deletion modal
   */
  renderDeletionModal() {
    return (
      <BulkDeleteModal
        open={this.props.store.state.bulkDelete.status === 'open'}
        namespace={this.props.store.state.ns}
        documentCount={this.props.store.state.bulkDelete.affected || 0}
        filterQuery={toJSString(this.props.store.state.query.filter) || '{}'}
        onCancel={this.onCancelBulkDeleteDialog.bind(this)}
        onConfirmDeletion={this.onConfirmBulkDeleteDialog.bind(this)}
        sampleDocuments={
          this.props.store.state.bulkDelete.previews as any as Document[]
        }
      />
    );
  }
>>>>>>> 1b8747af
  /**
   * Render EmptyContent view when no documents are present.
   *
   * @returns {React.Component} The query bar.
   */
  renderZeroState() {
    if (
      this.props.docs.length > 0 ||
      this.props.status === DOCUMENTS_STATUS_FETCHING
    ) {
      return null;
    }

    if (this.props.status === DOCUMENTS_STATUS_ERROR) {
      return null;
    }

    if (
      this.props.docs.length === 0 &&
      this.props.status === DOCUMENTS_STATUS_FETCHED_CUSTOM
    ) {
      return (
        <div className="document-list-zero-state">
          <EmptyContent
            icon={DocumentIcon}
            title="No results"
            subTitle="Try modifying your query to get results."
          />
        </div>
      );
    }

    return (
      <div className="document-list-zero-state">
        <EmptyContent
          icon={DocumentIcon}
          title="This collection has no data"
          subTitle="It only takes a few seconds to import data from a JSON or CSV file."
          callToAction={
            <Button
              disabled={!this.props.isEditable}
              onClick={() =>
                void this.props.openImportFileDialog?.('empty-state')
              }
              data-testid="import-data-button"
              variant="primary"
              size="small"
            >
              Import Data
            </Button>
          }
        />
      </div>
    );
  }

  /**
   * Render the document list.
   *
   * @returns {React.Component} The document list.
   */
  render() {
    return (
      <div className="compass-documents">
        <WorkspaceContainer
          toolbar={
            <CrudToolbar
              activeDocumentView={this.props.view}
              error={this.props.error}
              count={this.props.count}
              loadingCount={this.props.loadingCount}
              start={this.props.start}
              end={this.props.end}
              page={this.props.page}
              getPage={this.props.getPage}
              insertDataHandler={this.handleOpenInsert.bind(this)}
              localAppRegistry={this.props.store.localAppRegistry}
              isExportable={this.props.isExportable}
              onApplyClicked={this.onApplyClicked.bind(this)}
              onResetClicked={this.onResetClicked.bind(this)}
<<<<<<< HEAD
              onUpdateButtonClicked={this.handleUpdateButton.bind(this)}
              onDeleteButtonClicked={this.handleDeleteButton.bind(this)}
=======
              onDeleteButtonClicked={this.onOpenBulkDeleteDialog.bind(this)}
>>>>>>> 1b8747af
              openExportFileDialog={this.props.openExportFileDialog}
              outdated={this.props.outdated}
              readonly={!this.props.isEditable}
              viewSwitchHandler={this.props.viewChanged}
              isWritable={this.props.isWritable}
              instanceDescription={this.props.instanceDescription}
              refreshDocuments={this.props.refreshDocuments}
              resultId={this.props.resultId}
              querySkip={this.props.store.state.query.skip}
              queryLimit={this.props.store.state.query.limit}
              insights={getToolbarSignal(
                JSON.stringify(this.props.query.filter),
                Boolean(this.props.isCollectionScan),
                this.props.isSearchIndexesSupported,
                this.props.store.openCreateIndexModal.bind(this.props.store),
                this.props.store.openCreateSearchIndexModal.bind(
                  this.props.store
                )
              )}
            />
          }
        >
          {this.renderZeroState()}
          {this.renderContent()}
          {this.renderInsertModal()}
<<<<<<< HEAD
          {this.renderBulkUpdateModal()}
=======
          {this.renderDeletionModal()}
>>>>>>> 1b8747af
        </WorkspaceContainer>
      </div>
    );
  }

  static displayName = 'DocumentList';

  static propTypes = {
    closeInsertDocumentDialog: PropTypes.func,
    closeBulkUpdateDialog: PropTypes.func,
    toggleInsertDocumentView: PropTypes.func.isRequired,
    toggleInsertDocument: PropTypes.func.isRequired,
    count: PropTypes.number,
    start: PropTypes.number,
    end: PropTypes.number,
    page: PropTypes.number,
    getPage: PropTypes.func,
    error: PropTypes.object,
    insert: PropTypes.object.isRequired,
    bulkUpdate: PropTypes.object.isRequired,
    query: PropTypes.object.isRequired,
    insertDocument: PropTypes.func,
    insertMany: PropTypes.func,
    isEditable: PropTypes.bool.isRequired,
    isExportable: PropTypes.bool.isRequired,
    isTimeSeries: PropTypes.bool,
    store: PropTypes.object.isRequired,
    openInsertDocumentDialog: PropTypes.func,
    openBulkUpdateDialog: PropTypes.func,
    updateBulkUpdatePreview: PropTypes.func,
    openImportFileDialog: PropTypes.func,
    openExportFileDialog: PropTypes.func,
    refreshDocuments: PropTypes.func,
    removeDocument: PropTypes.func,
    replaceDocument: PropTypes.func,
    updateDocument: PropTypes.func,
    updateJsonDoc: PropTypes.func,
    version: PropTypes.string.isRequired,
    view: PropTypes.oneOf<DocumentView>(['List', 'JSON', 'Table']).isRequired,
    viewChanged: PropTypes.func.isRequired,
    docs: PropTypes.array.isRequired,
    ns: PropTypes.string,
    tz: PropTypes.string,
    updateComment: PropTypes.func.isRequired,
    status: PropTypes.oneOf(DOCUMENTS_STATUSES_ALL).isRequired,
    debouncingLoad: PropTypes.bool,
    loadingCount: PropTypes.bool,
    outdated: PropTypes.bool,
    resultId: PropTypes.number,
    isWritable: PropTypes.bool,
    instanceDescription: PropTypes.string,
    darkMode: PropTypes.bool,
  } as any;

  static defaultProps = {
    error: null,
    view: 'List',
    version: '3.4.0',
    isEditable: true,
    insert: {} as any,
    bulkUpdate: {} as any,
    query: {} as any,
    tz: 'UTC',
  } as const;
}

DocumentList.displayName = 'DocumentList';

DocumentList.propTypes = {
  closeInsertDocumentDialog: PropTypes.func,
  toggleInsertDocumentView: PropTypes.func.isRequired,
  toggleInsertDocument: PropTypes.func.isRequired,
  closeBulkUpdateDialog: PropTypes.func,
  count: PropTypes.number,
  start: PropTypes.number,
  end: PropTypes.number,
  page: PropTypes.number,
  getPage: PropTypes.func,
  error: PropTypes.object,
  insert: PropTypes.object,
  bulkUpdate: PropTypes.object,
  query: PropTypes.object,
  insertDocument: PropTypes.func,
  insertMany: PropTypes.func,
  isEditable: PropTypes.bool.isRequired,
  isExportable: PropTypes.bool.isRequired,
  isTimeSeries: PropTypes.bool,
  store: PropTypes.object.isRequired,
  openInsertDocumentDialog: PropTypes.func,
  openBulkUpdateDialog: PropTypes.func,
  updateBulkUpdatePreview: PropTypes.func,
  openImportFileDialog: PropTypes.func,
  openExportFileDialog: PropTypes.func,
  refreshDocuments: PropTypes.func,
  removeDocument: PropTypes.func,
  replaceDocument: PropTypes.func,
  updateDocument: PropTypes.func,
  updateJsonDoc: PropTypes.func,
  version: PropTypes.string.isRequired,
  view: PropTypes.string.isRequired,
  viewChanged: PropTypes.func.isRequired,
  docs: PropTypes.array,
  ns: PropTypes.string,
  tz: PropTypes.string,
  updateComment: PropTypes.func.isRequired,
  status: PropTypes.string,
  debouncingLoad: PropTypes.bool,
  loadingCount: PropTypes.bool,
  outdated: PropTypes.bool,
  resultId: PropTypes.number,
  isWritable: PropTypes.bool,
  instanceDescription: PropTypes.string,
  darkMode: PropTypes.bool,
  isCollectionScan: PropTypes.bool,
  isSearchIndexesSupported: PropTypes.bool,
};

DocumentList.defaultProps = {
  error: null,
  view: 'List',
  version: '3.4.0',
  isEditable: true,
  insert: {},
  bulkUpdate: {},
  query: {},
  tz: 'UTC',
};

export default withDarkMode(DocumentList);<|MERGE_RESOLUTION|>--- conflicted
+++ resolved
@@ -254,7 +254,6 @@
     }
   }
 
-<<<<<<< HEAD
   renderBulkUpdateModal() {
     if (!this.props.isEditable) {
       return;
@@ -272,7 +271,6 @@
     );
   }
 
-=======
   onOpenBulkDeleteDialog() {
     this.props.store.openBulkDeleteDialog();
   }
@@ -303,7 +301,6 @@
       />
     );
   }
->>>>>>> 1b8747af
   /**
    * Render EmptyContent view when no documents are present.
    *
@@ -384,12 +381,8 @@
               isExportable={this.props.isExportable}
               onApplyClicked={this.onApplyClicked.bind(this)}
               onResetClicked={this.onResetClicked.bind(this)}
-<<<<<<< HEAD
               onUpdateButtonClicked={this.handleUpdateButton.bind(this)}
-              onDeleteButtonClicked={this.handleDeleteButton.bind(this)}
-=======
               onDeleteButtonClicked={this.onOpenBulkDeleteDialog.bind(this)}
->>>>>>> 1b8747af
               openExportFileDialog={this.props.openExportFileDialog}
               outdated={this.props.outdated}
               readonly={!this.props.isEditable}
@@ -415,11 +408,8 @@
           {this.renderZeroState()}
           {this.renderContent()}
           {this.renderInsertModal()}
-<<<<<<< HEAD
           {this.renderBulkUpdateModal()}
-=======
           {this.renderDeletionModal()}
->>>>>>> 1b8747af
         </WorkspaceContainer>
       </div>
     );
