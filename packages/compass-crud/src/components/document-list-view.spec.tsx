--- conflicted
+++ resolved
@@ -5,11 +5,7 @@
 import { expect } from 'chai';
 
 import DocumentListView from './document-list-view';
-<<<<<<< HEAD
-import { CompassComponentsProvider } from '@mongodb-js/compass-components';
-=======
 import { ContextMenuProvider } from '@mongodb-js/compass-components';
->>>>>>> b7caa2e7
 
 describe('<DocumentListView />', function () {
   describe('#render', function () {
@@ -24,11 +20,7 @@
             isEditable={false}
             isTimeSeries={false}
           />,
-<<<<<<< HEAD
-          { wrappingComponent: CompassComponentsProvider }
-=======
           { wrappingComponent: ContextMenuProvider }
->>>>>>> b7caa2e7
         );
       });
 
