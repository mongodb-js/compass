import type AppRegistry from 'hadron-app-registry';
import React, { useCallback, useMemo, useRef } from 'react';
import { createLoggerAndTelemetry } from '@mongodb-js/compass-logging';
import {
  Body,
  DropdownMenuButton,
  Icon,
  IconButton,
  SpinLoader,
  css,
  spacing,
  WarningSummary,
  ErrorSummary,
<<<<<<< HEAD
  PerformanceSignals,
  Button,
  ButtonSize,
=======
>>>>>>> 1eb63b39
} from '@mongodb-js/compass-components';
import type { MenuAction, Signal } from '@mongodb-js/compass-components';
import { ViewSwitcher } from './view-switcher';
import type { DocumentView } from '../stores/crud-store';
import { AddDataMenu } from './add-data-menu';
import { usePreference } from 'compass-preferences-model';

const { track } = createLoggerAndTelemetry('COMPASS-CRUD-UI');

const crudQueryBarStyles = css({
  width: '100%',
  position: 'relative',
});

const crudToolbarStyles = css({
  display: 'flex',
  flexDirection: 'column',
  alignItems: 'center',
  gap: spacing[3],
  padding: spacing[3],
});

const crudBarStyles = css({
  width: '100%',
  display: 'flex',
  gap: spacing[2],
  justifyContent: 'space-between',
});

const toolbarLeftActionStyles = css({
  display: 'flex',
  alignItems: 'center',
  gap: spacing[2],
});

const toolbarRightActionStyles = css({
  display: 'flex',
  alignItems: 'center',
  gap: spacing[2],
});

const exportCollectionButtonStyles = css({
  whiteSpace: 'nowrap',
});

type ExportDataOption = 'export-query' | 'export-full-collection';
const exportDataActions: MenuAction<ExportDataOption>[] = [
  { action: 'export-query', label: 'Export query results' },
  { action: 'export-full-collection', label: 'Export the full collection' },
];

const OUTDATED_WARNING = `The content is outdated and no longer in sync
with the current query. Press "Find" again to see the results for
the current query.`;

// From https://github.com/mongodb/mongo/blob/master/src/mongo/base/error_codes.yml#L86
const ERROR_CODE_OPERATION_TIMED_OUT = 50;

const INCREASE_MAX_TIME_MS_HINT =
  'Operation exceeded time limit. Please try increasing the maxTimeMS for the query in the expanded filter options.';

type ErrorWithPossibleCode = Error & {
  code?: {
    value: number;
  };
};

function isOperationTimedOutError(err: ErrorWithPossibleCode) {
  return (
    err.name === 'MongoServerError' &&
    err.code?.value === ERROR_CODE_OPERATION_TIMED_OUT
  );
}

export type CrudToolbarProps = {
  activeDocumentView: DocumentView;
  count?: number;
  end: number;
  error?: ErrorWithPossibleCode | null;
  getPage: (page: number) => void;
  insertDataHandler: (openInsertKey: 'insert-document' | 'import-file') => void;
  openBulkUpdateDialog: () => void;
  instanceDescription: string;
  isExportable: boolean;
  isWritable: boolean;
  loadingCount: boolean;
  localAppRegistry: AppRegistry;
  onApplyClicked: () => void;
  onResetClicked: () => void;
  openExportFileDialog: (exportFullCollection?: boolean) => void;
  outdated: boolean;
  page: number;
  readonly: boolean;
  refreshDocuments: () => void;
  resultId: string;
  start: number;
  viewSwitchHandler: (view: DocumentView) => void;
  insights?: Signal;
};

const CrudToolbar: React.FunctionComponent<CrudToolbarProps> = ({
  activeDocumentView,
  count,
  end,
  error,
  getPage,
  insertDataHandler,
  openBulkUpdateDialog,
  instanceDescription,
  isExportable,
  isWritable,
  loadingCount,
  localAppRegistry,
  onApplyClicked,
  onResetClicked,
  openExportFileDialog,
  outdated,
  page,
  readonly,
  refreshDocuments,
  resultId,
  start,
  viewSwitchHandler,
  insights,
}) => {
  const queryBarRole = localAppRegistry.getRole('Query.QueryBar')![0];

  const queryBarRef = useRef(
    isExportable
      ? {
          component: queryBarRole.component,
          store: localAppRegistry.getStore(queryBarRole.storeName!),
        }
      : null
  );

  const displayedDocumentCount = useMemo(
    () => (loadingCount ? '' : `${count ?? 'N/A'}`),
    [loadingCount, count]
  );

  const onClickRefreshDocuments = useCallback(() => {
    track('Query Results Refreshed');
    refreshDocuments();
  }, [refreshDocuments]);

  const QueryBarComponent = isExportable
    ? queryBarRef.current!.component
    : null;

  const prevButtonDisabled = useMemo(() => page === 0, [page]);
  const nextButtonDisabled = useMemo(
    // If we don't know the count, we can't know if there are more pages.
    () =>
      count === undefined || count === null ? false : 20 * (page + 1) >= count,
    [count, page]
  );

  const enableExplainPlan = usePreference('enableExplainPlan', React);

  return (
    <div className={crudToolbarStyles}>
      <div className={crudQueryBarStyles}>
        {isExportable && QueryBarComponent && (
          <QueryBarComponent
            store={queryBarRef.current!.store}
            // TODO(COMPASS-6606): add the same for other query bars
            resultId={resultId}
            buttonLabel="Find"
            onApply={onApplyClicked}
            onReset={onResetClicked}
            showExplainButton={enableExplainPlan}
            insights={insights}
          />
        )}
      </div>
      <div className={crudBarStyles}>
        <div className={toolbarLeftActionStyles}>
          {!readonly && (
            <AddDataMenu
              insertDataHandler={insertDataHandler}
              isWritable={isWritable}
              instanceDescription={instanceDescription}
            />
          )}
          <DropdownMenuButton<ExportDataOption>
            data-testid="crud-export-collection"
            actions={exportDataActions}
            onAction={(action: ExportDataOption) =>
              openExportFileDialog(action === 'export-full-collection')
            }
            buttonText="Export Data"
            buttonProps={{
              className: exportCollectionButtonStyles,
              size: 'xsmall',
              leftGlyph: <Icon glyph="Export" />,
            }}
          />
          {/* TODO: feature flag */}
          <Button
            size={ButtonSize.XSmall}
            data-testid="bulk-update-button"
            leftGlyph={<Icon glyph="Edit" />}
            onClick={openBulkUpdateDialog}
          >
            Update
          </Button>
        </div>
        <div className={toolbarRightActionStyles}>
          <Body data-testid="crud-document-count-display">
            {start} – {end}{' '}
            {displayedDocumentCount && `of ${displayedDocumentCount}`}
          </Body>
          {loadingCount && (
            <SpinLoader size="12px" title="Fetching document count…" />
          )}
          {!loadingCount && (
            <IconButton
              aria-label="Refresh documents"
              title="Refresh documents"
              data-testid="refresh-documents-button"
              onClick={onClickRefreshDocuments}
            >
              <Icon glyph="Refresh" />
            </IconButton>
          )}

          <div>
            <IconButton
              data-testid="docs-toolbar-prev-page-btn"
              aria-label="Previous Page"
              title="Previous Page"
              onClick={() => getPage(page - 1)}
              disabled={prevButtonDisabled}
            >
              <Icon glyph="ChevronLeft" />
            </IconButton>
            <IconButton
              data-testid="docs-toolbar-next-page-btn"
              aria-label="Next Page"
              title="Next Page"
              onClick={() => getPage(page + 1)}
              disabled={nextButtonDisabled}
            >
              <Icon glyph="ChevronRight" />
            </IconButton>
          </div>
          <ViewSwitcher
            activeView={activeDocumentView}
            onChange={viewSwitchHandler}
          />
        </div>
      </div>
      {error && (
        <ErrorSummary
          data-testid="document-list-error-summary"
          errors={
            isOperationTimedOutError(error)
              ? INCREASE_MAX_TIME_MS_HINT
              : error.message
          }
        />
      )}
      {outdated && !error && (
        <WarningSummary
          data-testid="crud-outdated-message-id"
          warnings={[OUTDATED_WARNING]}
        />
      )}
    </div>
  );
};

export { CrudToolbar };<|MERGE_RESOLUTION|>--- conflicted
+++ resolved
@@ -11,12 +11,8 @@
   spacing,
   WarningSummary,
   ErrorSummary,
-<<<<<<< HEAD
-  PerformanceSignals,
   Button,
   ButtonSize,
-=======
->>>>>>> 1eb63b39
 } from '@mongodb-js/compass-components';
 import type { MenuAction, Signal } from '@mongodb-js/compass-components';
 import { ViewSwitcher } from './view-switcher';
