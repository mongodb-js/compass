--- conflicted
+++ resolved
@@ -111,17 +111,10 @@
       return;
     }
 
-<<<<<<< HEAD
-    const dropdownOptions = { 'import-file': 'Import File', 'insert-document': 'Insert Document' };
-=======
     const dropdownOptions = {
       'import-file': 'Import File',
       'insert-document': 'Insert Document',
     };
-    const OptionWriteSelector = global.hadronApp.appRegistry.getComponent(
-      'DeploymentAwareness.OptionWriteSelector'
-    );
->>>>>>> 73331101
     return (
       <OptionWriteSelector
         className={INSERT_DATA}
@@ -137,12 +130,9 @@
         bsSize="xs"
         tooltipId="document-is-not-writable"
         onSelect={this.props.insertHandler}
-<<<<<<< HEAD
         isWritable={this.props.isWritable}
-        instanceDescription={this.props.instanceDescription} />
-=======
+        instanceDescription={this.props.instanceDescription}
       />
->>>>>>> 73331101
     );
   }
 
@@ -238,11 +228,8 @@
   start: PropTypes.number.isRequired,
   viewSwitchHandler: PropTypes.func.isRequired,
   pageLoadedListenable: PropTypes.object.isRequired,
-<<<<<<< HEAD
   isWritable: PropTypes.bool.isRequired,
-  instanceDescription: PropTypes.string.isRequired
-=======
->>>>>>> 73331101
+  instanceDescription: PropTypes.string.isRequired,
 };
 
 export default Toolbar;