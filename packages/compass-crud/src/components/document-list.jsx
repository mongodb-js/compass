--- conflicted
+++ resolved
@@ -254,7 +254,6 @@
             onReset={this.onResetClicked.bind(this)}
             readonly={!this.props.isEditable}
             viewSwitchHandler={this.props.viewChanged}
-<<<<<<< HEAD
             {...this.props}
           />
         ) : (
@@ -272,13 +271,6 @@
             {this.renderOutdatedWarning()}
           </>
         )}
-=======
-            activeDocumentView={this.props.view}
-            {...this.props}
-          />
-        </div>
-        {this.renderOutdatedWarning()}
->>>>>>> 9939415f
         {this.renderZeroState()}
         {this.renderContent()}
         {this.renderInsertModal()}
