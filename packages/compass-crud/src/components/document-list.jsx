--- conflicted
+++ resolved
@@ -294,11 +294,8 @@
   loadingCount: PropTypes.bool,
   outdated: PropTypes.bool,
   resultId: PropTypes.number,
-<<<<<<< HEAD
   isWritable: PropTypes.bool,
-  instanceDescription: PropTypes.string
-=======
->>>>>>> 73331101
+  instanceDescription: PropTypes.string,
 };
 
 DocumentList.defaultProps = {
