import React from 'react';
import { render, screen } from '@mongodb-js/testing-library-compass';
import HadronDocument from 'hadron-document';
import { expect } from 'chai';
import sinon from 'sinon';

import EditableDocument from './editable-document';
import { CompassComponentsProvider } from '@mongodb-js/compass-components';

describe('<EditableDocument />', function () {
  describe('render', function () {
    const doc = { a: 1, b: 2, c: null };

    beforeEach(function () {
      render(
        <EditableDocument
          doc={new HadronDocument(doc)}
<<<<<<< HEAD
          removeDocument={sinon.spy(action)}
          replaceDocument={sinon.spy(action)}
          updateDocument={sinon.spy(action)}
          copyToClipboard={sinon.spy(action)}
          openInsertDocumentDialog={sinon.spy(action)}
        />,
        { wrappingComponent: CompassComponentsProvider }
=======
          removeDocument={sinon.spy()}
          replaceDocument={sinon.spy()}
          updateDocument={sinon.spy()}
          copyToClipboard={sinon.spy()}
          openInsertDocumentDialog={sinon.spy()}
        />
>>>>>>> 4af9c827
      );
    });

    it('renders the list div', function () {
      const component = screen.getByTestId('editable-document');
      expect(component).to.exist;
    });

    it('renders the base element list', function () {
      const component = screen.getByTestId('editable-document-elements');
      expect(component).to.exist;
    });

    it('renders an editable element for each document element', function () {
      const components = screen.getAllByTestId('hadron-document-element');
      expect(components).to.have.lengthOf(3);
    });
  });
});<|MERGE_RESOLUTION|>--- conflicted
+++ resolved
@@ -15,22 +15,12 @@
       render(
         <EditableDocument
           doc={new HadronDocument(doc)}
-<<<<<<< HEAD
-          removeDocument={sinon.spy(action)}
-          replaceDocument={sinon.spy(action)}
-          updateDocument={sinon.spy(action)}
-          copyToClipboard={sinon.spy(action)}
-          openInsertDocumentDialog={sinon.spy(action)}
-        />,
-        { wrappingComponent: CompassComponentsProvider }
-=======
           removeDocument={sinon.spy()}
           replaceDocument={sinon.spy()}
           updateDocument={sinon.spy()}
           copyToClipboard={sinon.spy()}
           openInsertDocumentDialog={sinon.spy()}
         />
->>>>>>> 4af9c827
       );
     });
 
