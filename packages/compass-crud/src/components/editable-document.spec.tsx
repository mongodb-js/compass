import React from 'react';
import Reflux from 'reflux';
import { mount } from 'enzyme';
import HadronDocument from 'hadron-document';
import { expect } from 'chai';
import sinon from 'sinon';

import EditableDocument from './editable-document';
<<<<<<< HEAD
import { ContextMenuProvider } from '@mongodb-js/compass-context-menu';
=======
import { CompassComponentsProvider } from '@mongodb-js/compass-components';
>>>>>>> 197d0edf

describe('<EditableDocument />', function () {
  describe('#render', function () {
    let wrapper;
    const doc = { a: 1, b: 2, c: null };
    const action = Reflux.createAction();

    before(function () {
      wrapper = mount(
        <EditableDocument
          doc={new HadronDocument(doc)}
          removeDocument={sinon.spy(action)}
          replaceDocument={sinon.spy(action)}
          updateDocument={sinon.spy(action)}
          copyToClipboard={sinon.spy(action)}
          openInsertDocumentDialog={sinon.spy(action)}
        />,
<<<<<<< HEAD
        { wrappingComponent: ContextMenuProvider }
=======
        { wrappingComponent: CompassComponentsProvider }
>>>>>>> 197d0edf
      );
    });

    it('renders the list div', function () {
      const component = wrapper.find('[data-testid="editable-document"]');
      (expect(component) as any).to.be.present();
    });

    it('renders the base element list', function () {
      const component = wrapper.find(
        '[data-testid="editable-document-elements"]'
      );
      (expect(component) as any).to.be.present();
    });

    it('renders an editable element for each document element', function () {
      const component = wrapper.find('[data-testid="hadron-document-element"]');
      expect(component).to.have.lengthOf(3);
    });
  });
});<|MERGE_RESOLUTION|>--- conflicted
+++ resolved
@@ -6,11 +6,7 @@
 import sinon from 'sinon';
 
 import EditableDocument from './editable-document';
-<<<<<<< HEAD
-import { ContextMenuProvider } from '@mongodb-js/compass-context-menu';
-=======
 import { CompassComponentsProvider } from '@mongodb-js/compass-components';
->>>>>>> 197d0edf
 
 describe('<EditableDocument />', function () {
   describe('#render', function () {
@@ -28,11 +24,7 @@
           copyToClipboard={sinon.spy(action)}
           openInsertDocumentDialog={sinon.spy(action)}
         />,
-<<<<<<< HEAD
-        { wrappingComponent: ContextMenuProvider }
-=======
         { wrappingComponent: CompassComponentsProvider }
->>>>>>> 197d0edf
       );
     });
 
