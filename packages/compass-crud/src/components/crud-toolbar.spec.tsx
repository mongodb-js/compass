import React from 'react';
import { expect } from 'chai';
import sinon from 'sinon';
import AppRegistry from 'hadron-app-registry';
import {
  fireEvent,
  render,
  screen,
  cleanup,
  within,
} from '@testing-library/react';
import userEvent from '@testing-library/user-event';
import type { PreferencesAccess } from 'compass-preferences-model';
import { createSandboxFromDefaultPreferences } from 'compass-preferences-model';
import { CrudToolbar } from './crud-toolbar';
<<<<<<< HEAD
import { PreferencesProvider } from 'compass-preferences-model/provider';
=======
import QueryBarPlugin from '@mongodb-js/compass-query-bar';
>>>>>>> 256805ac

const noop = () => {
  /* noop */
};

const testOutdatedMessageId = 'crud-outdated-message-id';
const testErrorMessageId = 'document-list-error-summary';

<<<<<<< HEAD
=======
const MockQueryBarPlugin = QueryBarPlugin.withMockServices({
  dataService: {
    sample() {
      return Promise.resolve([]);
    },
    getConnectionString() {
      return { hosts: [] } as any;
    },
  },
  instance: { on() {}, removeListener() {} } as any,
});

function renderCrudToolbar(
  props?: Partial<React.ComponentProps<typeof CrudToolbar>>
) {
  const appRegistry = new AppRegistry();
  const queryBarProps = {};

  return render(
    <MockQueryBarPlugin {...(queryBarProps as any)}>
      <CrudToolbar
        activeDocumentView="List"
        count={55}
        end={20}
        getPage={noop}
        insertDataHandler={noop}
        loadingCount={false}
        localAppRegistry={appRegistry}
        isWritable
        instanceDescription=""
        onApplyClicked={noop}
        onResetClicked={noop}
        onUpdateButtonClicked={noop}
        onDeleteButtonClicked={noop}
        openExportFileDialog={noop}
        outdated={false}
        page={0}
        readonly={false}
        refreshDocuments={noop}
        resultId="123"
        start={0}
        viewSwitchHandler={noop}
        queryLimit={0}
        querySkip={0}
        {...props}
      />
    </MockQueryBarPlugin>
  );
}

>>>>>>> 256805ac
const addDataText = 'Add Data';
const updateDataText = 'Update';
const deleteDataText = 'Delete';

describe('CrudToolbar Component', function () {
  let preferences: PreferencesAccess;

  function renderCrudToolbar(
    props?: Partial<React.ComponentProps<typeof CrudToolbar>>
  ) {
    const appRegistry = new AppRegistry();
    appRegistry.registerRole('Query.QueryBar', mockQueryBarRole);
    appRegistry.registerStore(mockQueryBarRole.storeName, mockQueryBarStore);

    return render(
      <PreferencesProvider value={preferences}>
        <CrudToolbar
          activeDocumentView="List"
          count={55}
          end={20}
          getPage={noop}
          insertDataHandler={noop}
          isExportable
          loadingCount={false}
          localAppRegistry={appRegistry}
          isWritable
          instanceDescription=""
          onApplyClicked={noop}
          onResetClicked={noop}
          onUpdateButtonClicked={noop}
          onDeleteButtonClicked={noop}
          openExportFileDialog={noop}
          outdated={false}
          page={0}
          readonly={false}
          refreshDocuments={noop}
          resultId="123"
          start={0}
          viewSwitchHandler={noop}
          queryLimit={0}
          querySkip={0}
          {...props}
        />
      </PreferencesProvider>
    );
  }

  afterEach(function () {
    cleanup();
  });

  beforeEach(async function () {
    preferences = await createSandboxFromDefaultPreferences();
    await preferences.savePreferences({
      enableBulkUpdateOperations: true,
      enableBulkDeleteOperations: true,
    });
  });

  it('renders the query bar role', function () {
    renderCrudToolbar();

    expect(screen.getByTestId('query-bar')).to.be.visible;
  });

  it('call to change the document view type on click', function () {
    const viewSwitchHandlerSpy = sinon.spy();
    renderCrudToolbar({
      viewSwitchHandler: viewSwitchHandlerSpy,
    });

    expect(viewSwitchHandlerSpy.called).to.be.false;
    const option = within(screen.getByTestId('toolbar-view-table')).getByRole(
      'tab'
    );
    userEvent.click(option);

    expect(viewSwitchHandlerSpy.calledOnce).to.be.true;
    expect(viewSwitchHandlerSpy.firstCall.args[0]).to.equal('Table');
  });

  it('should call to get the next page when the next button is hit', function () {
    const getPageSpy = sinon.spy();
    renderCrudToolbar({
      getPage: getPageSpy,
    });

    expect(getPageSpy.called).to.be.false;
    fireEvent.click(screen.getByTestId('docs-toolbar-next-page-btn'));

    expect(getPageSpy.calledOnce).to.be.true;
    expect(getPageSpy.firstCall.args[0]).to.equal(1);
  });

  it('should have the prev page button disabled', function () {
    const getPageSpy = sinon.spy();
    renderCrudToolbar({
      getPage: getPageSpy,
    });

    expect(getPageSpy.called).to.be.false;
    fireEvent.click(screen.getByTestId('docs-toolbar-prev-page-btn'));

    expect(screen.getByTestId('docs-toolbar-prev-page-btn')).to.have.attribute(
      'aria-disabled',
      'true'
    );

    expect(getPageSpy.calledOnce).to.be.false;
    expect(screen.getByTestId('docs-toolbar-prev-page-btn')).to.be.visible;
  });

  it('should have the next page button disabled when on the first page without more than a page of documents', function () {
    const getPageSpy = sinon.spy();
    renderCrudToolbar({
      getPage: getPageSpy,
      count: 5,
      page: 0,
      start: 1,
      end: 5,
    });
    expect(getPageSpy.called).to.be.false;
    fireEvent.click(screen.getByTestId('docs-toolbar-next-page-btn'));

    expect(screen.getByTestId('docs-toolbar-next-page-btn')).to.have.attribute(
      'aria-disabled',
      'true'
    );

    expect(getPageSpy.calledOnce).to.be.false;
  });

  it('should call to get the next page when the prev button is hit on a non-first page', function () {
    const getPageSpy = sinon.spy();
    renderCrudToolbar({
      getPage: getPageSpy,
      page: 1,
      start: 20,
      end: 40,
    });
    expect(screen.getByTestId('docs-toolbar-prev-page-btn')).to.have.attribute(
      'aria-disabled',
      'false'
    );

    expect(getPageSpy.called).to.be.false;
    fireEvent.click(screen.getByTestId('docs-toolbar-prev-page-btn'));

    expect(getPageSpy.calledOnce).to.be.true;
    expect(getPageSpy.firstCall.args[0]).to.equal(0);
  });

  it('should have the next page button disabled when on the last page', function () {
    const getPageSpy = sinon.spy();
    renderCrudToolbar({
      getPage: getPageSpy,
      page: 1,
      start: 20,
      end: 39,
      count: 39,
    });

    expect(getPageSpy.called).to.be.false;
    fireEvent.click(screen.getByTestId('docs-toolbar-next-page-btn'));

    expect(screen.getByTestId('docs-toolbar-next-page-btn')).to.have.attribute(
      'aria-disabled',
      'true'
    );

    expect(getPageSpy.calledOnce).to.be.false;
  });

  it('should have the next page button enabled when count is unknown', function () {
    const getPageSpy = sinon.spy();
    renderCrudToolbar({
      getPage: getPageSpy,
      page: 2,
      count: undefined,
    });

    const nextButton = screen.getByTestId('docs-toolbar-next-page-btn');
    expect(nextButton).to.have.attribute('aria-disabled', 'false');

    expect(getPageSpy.called).to.be.false;
    fireEvent.click(nextButton);

    expect(getPageSpy.calledOnce).to.be.true;
    expect(getPageSpy.firstCall.args[0]).to.equal(3);
  });

  it('should render the add data button when it is not readonly', function () {
    renderCrudToolbar({
      readonly: false,
    });

    expect(
      screen.getByRole('button', {
        name: new RegExp(addDataText, 'i'),
      })
    ).to.be.visible;
  });

  it('should render the start and end count', function () {
    renderCrudToolbar({
      start: 5,
      end: 25,
      count: 200,
    });

    expect(screen.getByTestId('crud-document-count-display')).to.have.text(
      '5 – 25 of 200'
    );
  });

  it('should not render the add data, update and delete buttons when it is readonly', function () {
    renderCrudToolbar({
      readonly: true,
    });

    expect(screen.queryByText(addDataText)).to.not.exist;
    expect(screen.queryByText(updateDataText)).to.not.exist;
    expect(screen.queryByText(deleteDataText)).to.not.exist;
  });

  it('should call to open the export dialog when export is clicked', function () {
    const exportSpy = sinon.spy();
    renderCrudToolbar({
      openExportFileDialog: exportSpy,
    });

    expect(exportSpy.called).to.be.false;
    fireEvent.click(screen.getByText('Export Data'));
    fireEvent.click(screen.getByText('Export the full collection'));

    expect(exportSpy.calledOnce).to.be.true;
    expect(exportSpy.firstCall.args[0]).to.be.true;
  });

  describe('update button', function () {
    it('should not be visible when the enableBulkUpdateOperations toggle is off', async function () {
      await preferences.savePreferences({
        enableBulkUpdateOperations: false,
      });

      expect(screen.queryByText(updateDataText)).to.not.exist;
    });

    it('should render disabled when the query has a skip', function () {
      renderCrudToolbar({
        querySkip: 10,
      });

      expect(screen.getByText(updateDataText).closest('button')).to.have.attr(
        'disabled'
      );
    });

    it('should render disabled when the query has a limit', function () {
      renderCrudToolbar({
        queryLimit: 10,
      });

      expect(screen.getByText(updateDataText).closest('button')).to.have.attr(
        'disabled'
      );
    });

    it('should propagate click events', function () {
      const onUpdateButtonClickedSpy = sinon.spy();

      renderCrudToolbar({ onUpdateButtonClicked: onUpdateButtonClickedSpy });

      userEvent.click(screen.getByText(updateDataText).closest('button')!);
      expect(onUpdateButtonClickedSpy).to.have.been.called;
    });
  });

  describe('delete button', function () {
    it('should not be visible when the enableBulkDeleteOperations toggle is off', async function () {
      await preferences.savePreferences({
        enableBulkDeleteOperations: false,
      });

      expect(screen.queryByText(deleteDataText)).to.not.exist;
    });

    it('should render disabled when the query has a skip', function () {
      renderCrudToolbar({
        querySkip: 10,
      });

      expect(screen.getByText(deleteDataText).closest('button')).to.have.attr(
        'disabled'
      );
    });

    it('should render disabled when the query has a limit', function () {
      renderCrudToolbar({
        queryLimit: 10,
      });

      expect(screen.getByText(deleteDataText).closest('button')).to.have.attr(
        'disabled'
      );
    });

    it('should propagate click events', function () {
      const onDeleteButtonClickedSpy = sinon.spy();

      renderCrudToolbar({ onDeleteButtonClicked: onDeleteButtonClickedSpy });

      userEvent.click(screen.getByText(deleteDataText).closest('button')!);
      expect(onDeleteButtonClickedSpy).to.have.been.called;
    });
  });

  it('should not render the outdated message', function () {
    renderCrudToolbar();

    expect(screen.queryByTestId(testOutdatedMessageId)).to.not.exist;
  });

  describe('when the instance is in a writable state (`isWritable` is true)', function () {
    beforeEach(function () {
      renderCrudToolbar({
        isWritable: true,
      });
    });

    it('has the add data button enabled', function () {
      expect(
        screen
          .getByTestId('crud-add-data-show-actions')
          .getAttribute('disabled')
      ).to.equal(null);
    });
  });

  describe('when the instance is not in a writable state (`isWritable` is false)', function () {
    beforeEach(function () {
      renderCrudToolbar({
        isWritable: false,
      });
    });

    it('has the add data button disabled', function () {
      expect(
        screen
          .getByTestId('crud-add-data-show-actions')
          .getAttribute('disabled')
      ).to.exist;
    });
  });

  describe('when the documents are outdated', function () {
    beforeEach(function () {
      renderCrudToolbar({
        outdated: true,
      });
    });

    it('should render the outdated message', function () {
      expect(screen.getByTestId(testOutdatedMessageId)).to.be.visible;
    });

    it('should not render an error message', function () {
      expect(screen.queryByTestId(testErrorMessageId)).to.not.exist;
    });
  });

  describe('when there is an error', function () {
    beforeEach(function () {
      renderCrudToolbar({
        error: {
          name: 'test-error',
          message: 'pineapple 123',
        },
      });
    });

    it('should render the message', function () {
      expect(screen.getByTestId(testErrorMessageId)).to.be.visible;
      expect(screen.getByText('pineapple 123')).to.be.visible;
    });
  });

  describe('when there is an operation timed out error', function () {
    beforeEach(function () {
      renderCrudToolbar({
        error: {
          name: 'MongoServerError',
          message: 'pineapple',
          code: {
            value: 50,
          },
        },
      });
    });

    it('should render the message', function () {
      expect(screen.queryByText('pineapple')).to.not.exist;
      expect(
        screen.getByText(
          'Operation exceeded time limit. Please try increasing the maxTimeMS for the query in the expanded filter options.'
        )
      ).to.be.visible;
    });
  });
});<|MERGE_RESOLUTION|>--- conflicted
+++ resolved
@@ -13,11 +13,8 @@
 import type { PreferencesAccess } from 'compass-preferences-model';
 import { createSandboxFromDefaultPreferences } from 'compass-preferences-model';
 import { CrudToolbar } from './crud-toolbar';
-<<<<<<< HEAD
 import { PreferencesProvider } from 'compass-preferences-model/provider';
-=======
 import QueryBarPlugin from '@mongodb-js/compass-query-bar';
->>>>>>> 256805ac
 
 const noop = () => {
   /* noop */
@@ -26,8 +23,6 @@
 const testOutdatedMessageId = 'crud-outdated-message-id';
 const testErrorMessageId = 'document-list-error-summary';
 
-<<<<<<< HEAD
-=======
 const MockQueryBarPlugin = QueryBarPlugin.withMockServices({
   dataService: {
     sample() {
@@ -40,45 +35,6 @@
   instance: { on() {}, removeListener() {} } as any,
 });
 
-function renderCrudToolbar(
-  props?: Partial<React.ComponentProps<typeof CrudToolbar>>
-) {
-  const appRegistry = new AppRegistry();
-  const queryBarProps = {};
-
-  return render(
-    <MockQueryBarPlugin {...(queryBarProps as any)}>
-      <CrudToolbar
-        activeDocumentView="List"
-        count={55}
-        end={20}
-        getPage={noop}
-        insertDataHandler={noop}
-        loadingCount={false}
-        localAppRegistry={appRegistry}
-        isWritable
-        instanceDescription=""
-        onApplyClicked={noop}
-        onResetClicked={noop}
-        onUpdateButtonClicked={noop}
-        onDeleteButtonClicked={noop}
-        openExportFileDialog={noop}
-        outdated={false}
-        page={0}
-        readonly={false}
-        refreshDocuments={noop}
-        resultId="123"
-        start={0}
-        viewSwitchHandler={noop}
-        queryLimit={0}
-        querySkip={0}
-        {...props}
-      />
-    </MockQueryBarPlugin>
-  );
-}
-
->>>>>>> 256805ac
 const addDataText = 'Add Data';
 const updateDataText = 'Update';
 const deleteDataText = 'Delete';
@@ -90,38 +46,38 @@
     props?: Partial<React.ComponentProps<typeof CrudToolbar>>
   ) {
     const appRegistry = new AppRegistry();
-    appRegistry.registerRole('Query.QueryBar', mockQueryBarRole);
-    appRegistry.registerStore(mockQueryBarRole.storeName, mockQueryBarStore);
+    const queryBarProps = {};
 
     return render(
       <PreferencesProvider value={preferences}>
-        <CrudToolbar
-          activeDocumentView="List"
-          count={55}
-          end={20}
-          getPage={noop}
-          insertDataHandler={noop}
-          isExportable
-          loadingCount={false}
-          localAppRegistry={appRegistry}
-          isWritable
-          instanceDescription=""
-          onApplyClicked={noop}
-          onResetClicked={noop}
-          onUpdateButtonClicked={noop}
-          onDeleteButtonClicked={noop}
-          openExportFileDialog={noop}
-          outdated={false}
-          page={0}
-          readonly={false}
-          refreshDocuments={noop}
-          resultId="123"
-          start={0}
-          viewSwitchHandler={noop}
-          queryLimit={0}
-          querySkip={0}
-          {...props}
-        />
+        <MockQueryBarPlugin {...(queryBarProps as any)}>
+          <CrudToolbar
+            activeDocumentView="List"
+            count={55}
+            end={20}
+            getPage={noop}
+            insertDataHandler={noop}
+            loadingCount={false}
+            localAppRegistry={appRegistry}
+            isWritable
+            instanceDescription=""
+            onApplyClicked={noop}
+            onResetClicked={noop}
+            onUpdateButtonClicked={noop}
+            onDeleteButtonClicked={noop}
+            openExportFileDialog={noop}
+            outdated={false}
+            page={0}
+            readonly={false}
+            refreshDocuments={noop}
+            resultId="123"
+            start={0}
+            viewSwitchHandler={noop}
+            queryLimit={0}
+            querySkip={0}
+            {...props}
+          />
+        </MockQueryBarPlugin>
       </PreferencesProvider>
     );
   }
