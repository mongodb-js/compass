<<<<<<< HEAD
import React, { useMemo, useCallback, useEffect, useState } from 'react';
=======
import React from 'react';
>>>>>>> 9eec9dad
import {
  BSONValue,
  css,
  Icon,
  IconButton,
  LeafyGreenProvider,
  spacing,
  withDarkMode,
  useForceUpdate,
} from '@mongodb-js/compass-components';
import { type Document, Element } from 'hadron-document';
import type { ICellRendererParams } from 'ag-grid-community';
import type { GridActions, TableHeaderType } from '../../stores/grid-store';
import type { CrudActions } from '../../stores/crud-store';
import type { GridContext } from './document-table-view';

/**
 * The BEM base style name for the cell.
 */
const BEM_BASE = 'table-view-cell';

/**
 * The BEM base style name for the value.
 */
const VALUE_BASE = 'editable-element';

/**
 * The document value class.
 */
const VALUE_CLASS = 'editable-element-value';

/**
 * Invalid value class.
 */
const INVALID_VALUE = `${VALUE_CLASS}-is-invalid-type`;

/**
 * The added constant.
 */
const ADDED = 'is-added';

/**
 * The edited constant.
 */
const EDITED = 'is-edited';

/**
 * The empty constant.
 */
const EMPTY = 'is-empty';

/**
 * The uneditable constant.
 */
const UNEDITABLE = 'is-uneditable';

/**
 * The invalid constant.
 */
const INVALID = 'is-invalid';

/**
 * The valid constant.
 */
const VALID = 'valid';

/**
 * The deleted constant.
 */
const DELETED = 'is-deleted';
/**
 * The button button.
 */
const BUTTON_CLASS = 'table-view-cell-circle-button';

const cellContainerStyle = css({
  display: 'flex',
  alignItems: 'center',
  flexDirection: 'row',
  gap: spacing[100],
});

const decrypdedIconStyles = css({
  display: 'flex',
});

const getElementLength = (
  element: Element | undefined | null
): number | undefined => {
  if (!element) {
    return undefined;
  }

  if (element.currentType === 'Object') {
    return Object.keys(element.generateObject() as object).length;
  }
  if (element.currentType === 'Array' && element.elements) {
    return element.elements.size;
  }
};

interface CellContentProps {
  element: Element | undefined | null;
  cellState:
    | typeof UNEDITABLE
    | typeof EMPTY
    | typeof INVALID
    | typeof DELETED
    | typeof ADDED
    | typeof EDITED
    | typeof VALID;
  onUndo: (event: React.MouseEvent) => void;
  onExpand: (event: React.MouseEvent) => void;
}

const CellContent: React.FC<CellContentProps> = ({
  element,
  cellState,
  onUndo,
  onExpand,
}) => {
  const forceUpdate = useForceUpdate();
  const isEmpty = element === undefined || element === null;
  const handleElementEvent = useCallback(() => {
    forceUpdate();
  }, []);

  // Subscribe to element events
  useEffect(() => {
    if (!isEmpty && element) {
      element.on(Element.Events.Added, handleElementEvent);
      element.on(Element.Events.Converted, handleElementEvent);
      element.on(Element.Events.Edited, handleElementEvent);
      element.on(Element.Events.Reverted, handleElementEvent);

      return () => {
        element.removeListener(Element.Events.Added, handleElementEvent);
        element.removeListener(Element.Events.Converted, handleElementEvent);
        element.removeListener(Element.Events.Edited, handleElementEvent);
        element.removeListener(Element.Events.Reverted, handleElementEvent);
      };
    }
  }, [isEmpty, element, handleElementEvent]);

  const elementLength = getElementLength(element);

  const renderContent = useCallback(() => {
    if (cellState === EMPTY || !element) {
      return 'No field';
    }

    if (cellState === UNEDITABLE) {
      return '';
    }

    if (cellState === DELETED) {
      return 'Deleted field';
    }

    if (cellState === INVALID) {
      let valueClass = `${VALUE_CLASS}-is-${element.currentType.toLowerCase()}`;
      valueClass = `${valueClass} ${INVALID_VALUE}`;

      return <div className={valueClass}>{element.currentValue}</div>;
    }

    let className = VALUE_BASE;
    let elementContent: string | JSX.Element = '';
    if (cellState === ADDED || cellState === EDITED) {
      className = `${className} ${VALUE_BASE}-${cellState}`;
    }

    const isArrayOrObject =
      element.currentType === 'Array' || element.currentType === 'Object';

    if (elementLength !== undefined && isArrayOrObject) {
      if (element.currentType === 'Object') {
        elementContent = `{} ${elementLength} fields`;
      } else if (element.currentType === 'Array') {
        elementContent = `[] ${elementLength} elements`;
      }
    } else {
      elementContent = (
        <BSONValue type={element.currentType} value={element.currentValue} />
      );
    }

    return (
      <div className={className}>
        <div className={cellContainerStyle}>
          {element.decrypted && (
            <span
              data-testid="hadron-document-element-decrypted-icon"
              title="Encrypted Field"
              className={decrypdedIconStyles}
            >
              <Icon glyph="Key" size="small" />
            </span>
          )}
          {elementContent}
        </div>
      </div>
    );
    // eslint-disable-next-line react-hooks/exhaustive-deps
  }, [
    element,
    element?.currentType,
    element?.currentValue,
    elementLength,
    cellState,
  ]);

  const canUndo =
    cellState === ADDED ||
    cellState === EDITED ||
    cellState === INVALID ||
    cellState === DELETED;

  const canExpand =
    (cellState === VALID || cellState === ADDED || cellState === EDITED) &&
    (element?.currentType === 'Object' || element?.currentType === 'Array');

  return (
    <>
      {canUndo && <CellUndoButton alignLeft={canExpand} onClick={onUndo} />}
      {canExpand && <CellExpandButton onClick={onExpand} />}
      {renderContent()}
    </>
  );
};

export type CellRendererProps = Omit<ICellRendererParams, 'context'> & {
  context: GridContext;
  parentType: TableHeaderType;
  elementAdded: GridActions['elementAdded'];
  elementRemoved: GridActions['elementRemoved'];
  elementTypeChanged: GridActions['elementTypeChanged'];
  drillDown: CrudActions['drillDown'];
  tz: string;
  darkMode?: boolean;
};

/**
 * The custom cell renderer that renders a cell in the table view.
 */
const CellRenderer: React.FC<CellRendererProps> = ({
  value,
  context,
  column,
  node,
  parentType,
  elementAdded,
  elementRemoved,
  elementTypeChanged,
  drillDown,
  api,
  darkMode,
}) => {
  const element = value as Element | undefined | null;

  const isEmpty = element === undefined || element === null;
  const [isDeleted, setIsDeleted] = useState(false);

  const isEditable = useMemo(() => {
    /* Can't get the editable() function from here, so have to reevaluate */
    let editable = true;
    if (context.path.length > 0 && column.getColId() !== '$_id') {
      const parent = node.data.hadronDocument.getChild(context.path);
      if (!parent || (parentType && parent.currentType !== parentType)) {
        editable = false;
      } else if (parent.currentType === 'Array') {
        let maxKey = 0;
        if (parent.elements.lastElement) {
          maxKey = +parent.elements.lastElement.currentKey + 1;
        }
        if (+column.getColId() > maxKey) {
          editable = false;
        }
      }
    }
    return editable;
  }, [context.path, column, node.data.hadronDocument, parentType]);

  // Determine cell state
  let cellState:
    | typeof UNEDITABLE
    | typeof EMPTY
    | typeof INVALID
    | typeof DELETED
    | typeof ADDED
    | typeof EDITED
    | typeof VALID;

  if (!isEditable) {
    cellState = UNEDITABLE;
  } else if (isEmpty || isDeleted) {
    cellState = EMPTY;
  } else if (!element.isCurrentTypeValid()) {
    cellState = INVALID;
  } else if (element.isRemoved()) {
    cellState = DELETED;
  } else if (element.isAdded()) {
    cellState = ADDED;
  } else if (element.isModified()) {
    cellState = EDITED;
  } else {
    cellState = VALID;
  }

  const handleUndo = useCallback(
    (event: React.MouseEvent) => {
      event.stopPropagation();
      if (!element) {
        return;
      }
      const oid: string = node.data.hadronDocument.getStringId();
      if (cellState === ADDED) {
        setIsDeleted(true);
        const isArray =
          !element.parent?.isRoot() && element.parent?.currentType === 'Array';
        elementRemoved(String(element.currentKey), oid, isArray);
      } else if (cellState === DELETED) {
        elementAdded(String(element.currentKey), element.currentType, oid);
      } else {
        elementTypeChanged(String(element.currentKey), element.type, oid);
      }
      element.revert();
    },
    [
      element,
      node.data.hadronDocument,
      elementRemoved,
      elementAdded,
      elementTypeChanged,
    ]
  );

  const handleDrillDown = useCallback(
    (event: React.MouseEvent) => {
      event.stopPropagation();
      if (!element) {
        return;
      }
      drillDown(node.data.hadronDocument as Document, element);
    },
    [drillDown, node.data.hadronDocument, element]
  );

  const handleClicked = useCallback(() => {
    if (node.data.state === 'editing') {
      api.startEditingCell({
        rowIndex: node.rowIndex,
        colKey: column.getColId(),
      });
    }
  }, [node, api, column]);

  return (
    // `ag-grid` renders this component outside of the context chain
    // so we re-supply the dark mode theme here.
    <LeafyGreenProvider darkMode={darkMode}>
      {/* eslint-disable-next-line jsx-a11y/click-events-have-key-events, jsx-a11y/interactive-supports-focus*/}
      <div
        className={cellState === VALID ? BEM_BASE : `${BEM_BASE}-${cellState}`}
        onClick={handleClicked}
        role="button"
      >
        <CellContent
          element={element}
          cellState={cellState}
          onUndo={handleUndo}
          onExpand={handleDrillDown}
        />
      </div>
    </LeafyGreenProvider>
  );
};

export default withDarkMode(CellRenderer);

interface CellUndoButtonProps {
  alignLeft: boolean;
  onClick: (event: React.MouseEvent) => void;
}

const CellUndoButton: React.FC<CellUndoButtonProps> = ({
  alignLeft,
  onClick,
}) => {
  let undoButtonClass = `${BUTTON_CLASS} ${BUTTON_CLASS}-undo`;
  if (alignLeft) {
    undoButtonClass = `${undoButtonClass} ${BUTTON_CLASS}-left`;
  }

<<<<<<< HEAD
  return (
    <IconButton
      className={undoButtonClass}
      // @ts-expect-error TODO: size="small" is not an acceptable size
      size="small"
      aria-label="Undo"
      onClick={onClick}
    >
      <Icon glyph="Undo"></Icon>
    </IconButton>
  );
};

interface CellExpandButtonProps {
  onClick: (event: React.MouseEvent) => void;
=======
  static displayName = 'CellRenderer';
>>>>>>> 9eec9dad
}

const CellExpandButton: React.FC<CellExpandButtonProps> = ({ onClick }) => {
  return (
    <IconButton
      className={BUTTON_CLASS}
      // @ts-expect-error TODO: size="small" is not an acceptable size
      size="small"
      aria-label="Expand"
      onClick={onClick}
    >
      <Icon glyph="OpenNewTab" size="xsmall" />
    </IconButton>
  );
};<|MERGE_RESOLUTION|>--- conflicted
+++ resolved
@@ -1,8 +1,4 @@
-<<<<<<< HEAD
-import React, { useMemo, useCallback, useEffect, useState } from 'react';
-=======
 import React from 'react';
->>>>>>> 9eec9dad
 import {
   BSONValue,
   css,
@@ -397,7 +393,6 @@
     undoButtonClass = `${undoButtonClass} ${BUTTON_CLASS}-left`;
   }
 
-<<<<<<< HEAD
   return (
     <IconButton
       className={undoButtonClass}
@@ -413,9 +408,6 @@
 
 interface CellExpandButtonProps {
   onClick: (event: React.MouseEvent) => void;
-=======
-  static displayName = 'CellRenderer';
->>>>>>> 9eec9dad
 }
 
 const CellExpandButton: React.FC<CellExpandButtonProps> = ({ onClick }) => {
