import React, {
  useCallback,
  useEffect,
  useState,
  useRef,
  useMemo,
} from 'react';
import {
  css,
  cx,
  DocumentList,
  palette,
  spacing,
  useCurrentValueRef,
  useDarkMode,
} from '@mongodb-js/compass-components';
import type { Document } from 'hadron-document';
import HadronDocument from 'hadron-document';
import {
  createDocumentAutocompleter,
  CodemirrorMultilineEditor,
} from '@mongodb-js/compass-editor';
import type { EditorRef, Action } from '@mongodb-js/compass-editor';
import type { CrudActions } from '../stores/crud-store';
import { useAutocompleteFields } from '@mongodb-js/compass-field-store';

const editorStyles = css({
  minHeight: spacing[800] + spacing[400],
  // Special case only for this view that doesn't make sense to make part of
  // the editor component
  '& .cm-editor': {
    backgroundColor: `${palette.white} !important`,
  },
  '& .cm-gutters': {
    backgroundColor: `${palette.white} !important`,
  },
});

const editorDarkModeStyles = css({
  '& .cm-editor': {
    backgroundColor: `${palette.black} !important`,
  },
  '& .cm-gutters': {
    backgroundColor: `${palette.black} !important`,
  },
});

const actionsGroupStyles = css({
  padding: spacing[200],
});

export type JSONEditorProps = {
  namespace: string;
  doc: Document;
  editable: boolean;
  isTimeSeries?: boolean;
  removeDocument?: CrudActions['removeDocument'];
  replaceDocument?: CrudActions['replaceDocument'];
  updateDocument?: CrudActions['updateDocument'];
  copyToClipboard?: CrudActions['copyToClipboard'];
  openInsertDocumentDialog?: CrudActions['openInsertDocumentDialog'];
};

const JSONEditor: React.FunctionComponent<JSONEditorProps> = ({
  namespace,
  doc,
  editable,
  isTimeSeries = false,
  removeDocument,
  replaceDocument,
  copyToClipboard,
  openInsertDocumentDialog,
}) => {
  const darkMode = useDarkMode();
  const editorRef = useRef<EditorRef>(null);
  const [expanded, setExpanded] = useState<boolean>(doc.expanded);
  const [editing, setEditing] = useState<boolean>(doc.editing);
  const [deleting, setDeleting] = useState<boolean>(doc.markedForDeletion);
  const [value, setValue] = useState<string>(
    () => doc.modifiedEJSONString ?? doc.toEJSON()
  );
  const [initialValue] = useState<string>(() => doc.toEJSON());
<<<<<<< HEAD
  const [docValidationError, setDocValidationError] = useState<Error | null>(
    null
  );
  const setModifiedEJSONStringRef = useRef<(value: string | null) => void>(
    doc.setModifiedEJSONString.bind(doc)
  );
  setModifiedEJSONStringRef.current = doc.setModifiedEJSONString.bind(doc);
=======
  const [containsErrors, setContainsErrors] = useState<boolean>(false);
  const setModifiedEJSONStringRef = useCurrentValueRef<
    (value: string | null) => void
  >(doc.setModifiedEJSONString.bind(doc));
>>>>>>> 1e4c46bb

  useEffect(() => {
    const setModifiedEJSONString = setModifiedEJSONStringRef.current;
    return () => {
      // When this component is used in virtualized list, the editor is
      // unmounted on scroll and if the user is editing the document, the
      // editor value is lost. This is a way to keep track of the editor
      // value when the it's unmounted and is restored on next mount.
      setModifiedEJSONString(editing ? value : null);
    };
  }, [value, editing, setModifiedEJSONStringRef]);

  const handleCopy = useCallback(() => {
    copyToClipboard?.(doc);
  }, [copyToClipboard, doc]);

  const handleClone = useCallback(() => {
    const clonedDoc = doc.generateObject({
      excludeInternalFields: true,
    });
    void openInsertDocumentDialog?.(clonedDoc, true);
  }, [doc, openInsertDocumentDialog]);

  const onChange = useCallback((value: string) => {
    try {
      HadronDocument.FromEJSON(value);
      setDocValidationError(null);
    } catch (error) {
      setDocValidationError(error as Error);
    } finally {
      setValue(value);
    }
  }, []);

  const onCancel = useCallback(() => {
    if (editing) {
      doc.finishEditing();
    } else if (deleting) {
      doc.finishDeletion();
    }
    setValue(doc.toEJSON());
  }, [doc, editing, deleting]);

  const onEdit = useCallback(() => {
    doc.startEditing();
  }, [doc]);

  const onEditingStarted = useCallback(() => {
    setEditing(true);
  }, []);

  const onUpdate = useCallback(() => {
    const newDoc = HadronDocument.FromEJSON(value || '');
    newDoc.preserveTypes(doc);
    doc.apply(newDoc);
    void replaceDocument?.(doc);
  }, [doc, replaceDocument, value]);

  const onEditingFinished = useCallback(() => {
    setEditing(false);
  }, []);

  const onMarkForDeletion = useCallback(() => {
    doc.markForDeletion();
  }, [doc]);

  const onDeletionStarted = useCallback(() => {
    setDeleting(true);
  }, []);

  const onDelete = useCallback(() => {
    void removeDocument?.(doc);
  }, [doc, removeDocument]);

  const onDeletionFinished = useCallback(() => {
    setDeleting(false);
  }, []);

  const onExpanded = useCallback(() => {
    setExpanded(true);
  }, []);

  const onCollapsed = useCallback(() => {
    setExpanded(false);
  }, []);

  const fields = useAutocompleteFields(namespace);

  const completer = useMemo(() => {
    return createDocumentAutocompleter(
      fields.map((field) => {
        return field.name;
      })
    );
  }, [fields]);

  const isEditable = editable && !deleting && !isTimeSeries;

  const actions = useMemo<Action[]>(() => {
    if (editing) {
      return [];
    }

    return [
      isEditable && {
        icon: 'Edit',
        label: 'Edit',
        action() {
          onEdit();
        },
      },
      {
        icon: 'Copy',
        label: 'Copy',
        action() {
          handleCopy();
          return true;
        },
      },
      isEditable && {
        icon: 'Clone',
        label: 'Clone',
        action: handleClone,
      },
      isEditable && {
        icon: 'Trash',
        label: 'Delete',
        action() {
          onMarkForDeletion();
        },
      },
    ].filter(Boolean) as Action[];
  }, [editing, onEdit, onMarkForDeletion, handleClone, handleCopy, isEditable]);

  useEffect(() => {
    doc.on(HadronDocument.Events.Cancel, onCancel);
    doc.on(HadronDocument.Events.Expanded, onExpanded);
    doc.on(HadronDocument.Events.Collapsed, onCollapsed);
    doc.on(HadronDocument.Events.EditingStarted, onEditingStarted);
    doc.on(HadronDocument.Events.EditingFinished, onEditingFinished);
    doc.on(HadronDocument.Events.MarkedForDeletion, onDeletionStarted);
    doc.on(HadronDocument.Events.DeletionFinished, onDeletionFinished);

    return () => {
      doc.removeListener(HadronDocument.Events.Cancel, onCancel);
      doc.removeListener(HadronDocument.Events.Expanded, onExpanded);
      doc.removeListener(HadronDocument.Events.Collapsed, onCollapsed);
      doc.removeListener(
        HadronDocument.Events.EditingStarted,
        onEditingStarted
      );
      doc.removeListener(
        HadronDocument.Events.EditingFinished,
        onEditingFinished
      );
      doc.removeListener(
        HadronDocument.Events.MarkedForDeletion,
        onDeletionStarted
      );
      doc.removeListener(
        HadronDocument.Events.DeletionFinished,
        onDeletionFinished
      );
    };
  }, [
    doc,
    onCancel,
    onExpanded,
    onCollapsed,
    onEditingStarted,
    onEditingFinished,
    onDeletionStarted,
    onDeletionFinished,
  ]);

  const toggleExpandCollapse = useCallback(() => {
    if (doc.expanded) {
      doc.collapse();
    } else {
      doc.expand();
    }
  }, [doc]);

  // Trying to change CodeMirror editor state when an update "effect" is in
  // progress results in an error which is why we timeout the code mirror update
  // itself.
  const editorFoldUnfoldTimeoutRef = useRef<NodeJS.Timeout | undefined>();
  useEffect(() => {
    if (editorFoldUnfoldTimeoutRef.current) {
      clearTimeout(editorFoldUnfoldTimeoutRef.current);
    }

    editorFoldUnfoldTimeoutRef.current = setTimeout(() => {
      if (!editorRef.current) {
        return;
      }

      if (expanded) {
        editorRef.current.unfoldAll();
      } else {
        editorRef.current.foldAll();
      }
    }, 0);
  }, [expanded]);

  return (
    <div data-testid="editable-json">
      <CodemirrorMultilineEditor
        ref={editorRef}
        language="json"
        text={value}
        onChangeText={onChange}
        // Document list card uses its own custom actions
        copyable={false}
        formattable={false}
        customActions={actions}
        minLines={3}
        readOnly={!editing}
        showLineNumbers={editing}
        className={cx(editorStyles, darkMode && editorDarkModeStyles)}
        actionsClassName={actionsGroupStyles}
        completer={completer}
        onExpand={editing ? undefined : toggleExpandCollapse}
        expanded={expanded}
      />
      <DocumentList.DocumentEditActionsFooter
        doc={doc}
        alwaysForceUpdate
        editing={!!editing}
        deleting={!!deleting}
        modified={value !== initialValue}
        validationError={docValidationError}
        onUpdate={onUpdate}
        onDelete={onDelete}
        onCancel={onCancel}
      />
    </div>
  );
};

export default JSONEditor;<|MERGE_RESOLUTION|>--- conflicted
+++ resolved
@@ -80,20 +80,12 @@
     () => doc.modifiedEJSONString ?? doc.toEJSON()
   );
   const [initialValue] = useState<string>(() => doc.toEJSON());
-<<<<<<< HEAD
   const [docValidationError, setDocValidationError] = useState<Error | null>(
     null
   );
-  const setModifiedEJSONStringRef = useRef<(value: string | null) => void>(
-    doc.setModifiedEJSONString.bind(doc)
-  );
-  setModifiedEJSONStringRef.current = doc.setModifiedEJSONString.bind(doc);
-=======
-  const [containsErrors, setContainsErrors] = useState<boolean>(false);
   const setModifiedEJSONStringRef = useCurrentValueRef<
     (value: string | null) => void
   >(doc.setModifiedEJSONString.bind(doc));
->>>>>>> 1e4c46bb
 
   useEffect(() => {
     const setModifiedEJSONString = setModifiedEJSONStringRef.current;
