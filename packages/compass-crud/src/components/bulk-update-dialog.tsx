--- conflicted
+++ resolved
@@ -1,10 +1,5 @@
-<<<<<<< HEAD
-import React, { useMemo, useState } from 'react';
+import React, { useMemo, useState, useEffect } from 'react';
 import type { UpdatePreview } from 'mongodb-data-service';
-=======
-import React, { useMemo, useState, useEffect } from 'react';
-import Document from './document';
->>>>>>> 7891970d
 import HadronDocument from 'hadron-document';
 import { toJSString } from 'mongodb-query-parser';
 import {
@@ -20,18 +15,14 @@
   Description,
   Link,
   useDarkMode,
-<<<<<<< HEAD
-=======
-  TextInput,
   usePrevious,
->>>>>>> 7891970d
 } from '@mongodb-js/compass-components';
 import type { Annotation } from '@mongodb-js/compass-editor';
 import { CodemirrorMultilineEditor } from '@mongodb-js/compass-editor';
 
+import Document from './document';
 import type { BSONObject } from '../stores/crud-store';
 
-import Document from './document';
 import { ReadonlyFilter } from './readonly-filter';
 
 const columnsStyles = css({
@@ -201,24 +192,9 @@
       <div className={columnsStyles}>
         <div className={queryStyles}>
           <div className={queryFieldStyles}>
-<<<<<<< HEAD
             <ReadonlyFilter
               queryLabel="Filter"
               filterQuery={toJSString(filter) ?? ''}
-=======
-            <TextInput
-              data-testid="bulk-update-filter"
-              // eslint-disable-next-line @typescript-eslint/ban-ts-comment
-              // @ts-ignore the label can be any component, but it's weirdly typed to string
-              label={
-                <QueryLabel
-                  label="Filter"
-                  tooltip="Return to the Documents tab to edit this query."
-                />
-              }
-              disabled={true}
-              value={toJSString(filter) ?? ''}
->>>>>>> 7891970d
             />
           </div>
 
