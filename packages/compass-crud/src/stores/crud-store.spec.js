import util from 'util';
import Connection from 'mongodb-connection-model';
import { connect, convertConnectionModelToInfo } from 'mongodb-data-service';
import AppRegistry from 'hadron-app-registry';
import HadronDocument, { Element } from 'hadron-document';
import { MongoDBInstance, TopologyDescription } from 'mongodb-instance-model';
import { once } from 'events';
import sinon from 'sinon';
import chai, { expect } from 'chai';
import chaiAsPromised from 'chai-as-promised';

import configureStore, { findAndModifyWithFLEFallback } from './crud-store';
import configureActions from '../actions';

chai.use(chaiAsPromised);

const TEST_TIMESERIES = false; // TODO: base this off an env var once we have it

const CONNECTION = new Connection({
  hostname: '127.0.0.1',
  port: 27018,
  ns: 'compass-crud',
  mongodb_database_name: 'admin',
});

const delay = util.promisify(setTimeout);

const topologyDescription = new TopologyDescription({
  type: 'Unknown',
  servers: [{ type: 'Unknown' }]
});

const fakeInstance = new MongoDBInstance({
  _id: '123',
  topologyDescription,
  build: {
    version: '6.0.0'
  },
  dataLake: {
    isDataLake: false
  }
});

const fakeAppInstanceStore = {
  getState: function() {
    return {
      instance: fakeInstance
    };
  }
};

function waitForStates(store, cbs, timeout = 2000) {
  let numMatches = 0;
  const states = [];
  const errors = [];
  let unsubscribe;

  const waiter = new Promise((resolve, reject) => {
    unsubscribe = store.listen((state) => {
      states.push(state);
      try {
        // eslint-disable-next-line callback-return
        cbs[numMatches](state, numMatches);
        ++numMatches;
        if (numMatches === cbs.length) {
          // Succeed once all the state transitions have been reached.
          resolve(true);
        }
      } catch (err) {
        if (err instanceof chai.AssertionError) {
          // If an assertion failed, assume this was an intermediate state
          // transition that we're not interested in. But do keep the error in
          // case we reach the timeout.
          errors.push(err);
        } else {
          // For all other errors, assume programmer error.
          reject(err);
        }
      }
    });
  });

  return Promise.race([waiter, delay(timeout)])
    .then((success) => {
      // If waiter resolved first then success will be true. delay doesn't
      // resolve to anything.
      if (success) {
        return success;
      }

      let message = 'Timeout reached before all state transitions';
      if (errors.length) {
        const lastError = errors[errors.length - 1];
        message += '\n\nLast Error:\n';
        message += `\n${lastError.stack}`;
      }
      const error = new Error(message);

      // keep these things to aid debugging
      error.states = states;
      error.errors = errors;
      error.numMatches = numMatches;

      throw error;
    })
    .finally(() => {
      unsubscribe();
    });
}

function waitForState(store, cb, timeout) {
  return waitForStates(store, [cb], timeout);
}

describe('store', function () {
  this.timeout(5000);

  let dataService;
  let createCollection;
  let dropCollection;

  const localAppRegistry = new AppRegistry();
  const globalAppRegistry = new AppRegistry();

<<<<<<< HEAD
  globalAppRegistry.registerStore('App.InstanceStore', fakeAppInstanceStore);

  before(async() => {
=======
  before(async function () {
>>>>>>> 73331101
    const info = convertConnectionModelToInfo(CONNECTION);
    dataService = await connect(info.connectionOptions);

    createCollection = util.promisify(
      dataService.createCollection.bind(dataService)
    );
    dropCollection = util.promisify(
      dataService.dropCollection.bind(dataService)
    );

    // Add some validation so that we can test what happens when insert/update
    // fails below.

    try {
      await dropCollection('compass-crud.test');
    } catch (err) {
      // noop
    }

    await createCollection('compass-crud.test', {
      validator: {
        $jsonSchema: {
          bsonType: 'object',
          properties: {
            status: {
              enum: ['Unknown', 'Incomplete'],
              description: 'can only be one of the enum values',
            },
          },
        },
      },
    });
  });

  after(async function () {
    if (dataService) {
      await dataService.disconnect();
    }
  });

  beforeEach(function () {
    sinon.restore();
  });

  afterEach(function () {
    sinon.restore();
  });

  describe('#getInitialState', function () {
    let store;
    let actions;

    beforeEach(function () {
      actions = configureActions();
      store = configureStore({
        localAppRegistry: localAppRegistry,
        globalAppRegistry: globalAppRegistry,
        actions: actions,
      });
    });

    it('sets the initial state', function () {
      expect(store.state.resultId).to.be.a('number');
      delete store.state.resultId; // always different

      expect(store.state).to.deep.equal({
        abortController: null,
        sessions: null,
        debouncingLoad: false,
        loadingCount: false,
        collection: '',
        count: 0,
        docs: [],
        end: 0,
        error: null,
        insert: {
          doc: null,
          isCommentNeeded: true,
          isOpen: false,
          jsonDoc: null,
          jsonView: false,
          message: '',
          csfleState: { state: 'none' },
          mode: 'modifying',
        },
        instanceDescription: 'Topology type: Unknown is not writable',
        isDataLake: false,
        isEditable: true,
        isReadonly: false,
        isTimeSeries: false,
        isWritable: false,
        ns: '',
        outdated: false,
        page: 0,
        query: {
          collation: null,
          filter: {},
          limit: 0,
          maxTimeMS: 60000,
          project: null,
          skip: 0,
          sort: null,
        },
        shardKeys: null,
        start: 0,
        status: 'initial',
        table: {
          doc: null,
          editParams: null,
          path: [],
          types: [],
        },
<<<<<<< HEAD
        version: '6.0.0',
        view: 'List'
=======
        version: '3.4.0',
        view: 'List',
      });
    });
  });

  describe('#copyToClipboard', function () {
    let store;
    let actions;
    let mockCopyToClipboard;

    beforeEach(function () {
      actions = configureActions();
      store = configureStore({
        localAppRegistry: localAppRegistry,
        globalAppRegistry: globalAppRegistry,
        actions: actions,
>>>>>>> 73331101
      });

      mockCopyToClipboard = sinon.fake.resolves(null);

      try {
        sinon.replace(global, 'navigator', {
          clipboard: {
            writeText: mockCopyToClipboard,
          },
        });
      } catch (e) {
        // Electron has the global navigator as a getter.
        sinon.replaceGetter(global, 'navigator', () => ({
          clipboard: {
            writeText: mockCopyToClipboard,
          },
        }));
      }
    });

    it('copies the document to the clipboard', function () {
      expect(mockCopyToClipboard.called).to.equal(false);

      const doc = { _id: 'testing', name: 'heart 5' };
      const hadronDoc = new HadronDocument(doc);

      store.copyToClipboard(hadronDoc);
      expect(mockCopyToClipboard).to.have.been.calledOnceWithExactly(
        '{\n  "_id": "testing",\n  "name": "heart 5"\n}'
      );
    });
  });

  describe('#toggleInsertDocument', function () {
    let store;
    let actions;

    beforeEach(function () {
      actions = configureActions();
      store = configureStore({
        localAppRegistry: localAppRegistry,
        globalAppRegistry: globalAppRegistry,
        actions: actions,
      });
      store.openInsertDocumentDialog({ foo: 1 });
    });

    it('switches between JSON and Document view', async function () {
      let listener;

      listener = waitForState(store, (state) => {
        expect(state).to.have.nested.property('insert.jsonView', false);
      });

      store.toggleInsertDocument('List');

      await listener;

      listener = waitForState(store, (state) => {
        expect(state).to.have.nested.property('insert.jsonView', true);
      });

      store.toggleInsertDocument('JSON');

      await listener;
    });
  });

  describe('#onCollectionChanged', function () {
    let store;
    let actions;

    beforeEach(function () {
      actions = configureActions();
      store = configureStore({
        localAppRegistry: localAppRegistry,
        globalAppRegistry: globalAppRegistry,
        namespace: 'compass-crud.another',
        dataProvider: {
          error: null,
          dataProvider: dataService,
        },
        actions: actions,
      });
    });

    context('when the collection is not readonly', function () {
      beforeEach(function () {
        store.state.table.path = ['test-path'];
        store.state.table.types = ['test-types'];
        store.state.table.doc = {};
        store.state.table.editParams = {};
      });

      it('resets the state for the new editable collection', async function () {
        const listener = waitForState(store, (state) => {
          expect(state.table.path).to.deep.equal([]);
          expect(state.table.types).to.deep.equal([]);
          expect(state.table.doc).to.equal(null);
          expect(state.table.editParams).to.equal(null);
          expect(state.collection).to.equal('another');
          expect(state.isEditable).to.equal(true);
          expect(state.ns).to.equal('compass-crud.another');
        });

        store.onCollectionChanged('compass-crud.another');

        await listener;
      });
    });

    context('when the collection is readonly', function () {
      beforeEach(function () {
        actions = configureActions();
        store = configureStore({
          localAppRegistry: localAppRegistry,
          globalAppRegistry: globalAppRegistry,
          dataProvider: {
            error: null,
            dataProvider: dataService,
          },
          namespace: 'compass-crud.another',
          actions: actions,
          isReadonly: true,
        });
        store.state.table.path = ['test-path'];
        store.state.table.types = ['test-types'];
        store.state.table.doc = {};
        store.state.table.editParams = {};
      });

      it('resets the state for the new readonly collection', async function () {
        const listener = waitForState(store, (state) => {
          expect(state.table.path).to.deep.equal([]);
          expect(state.table.types).to.deep.equal([]);
          expect(state.table.doc).to.equal(null);
          expect(state.table.editParams).to.equal(null);
          expect(state.collection).to.equal('another');
          expect(state.isEditable).to.equal(false);
          expect(state.ns).to.equal('compass-crud.another');
        });

        store.onCollectionChanged('compass-crud.another');

        await listener;
      });
    });

    context('when running in a readonly context', function () {
      beforeEach(function () {
        process.env.HADRON_READONLY = 'true';
        actions = configureActions();
        store = configureStore({
          localAppRegistry: localAppRegistry,
          globalAppRegistry: globalAppRegistry,
          namespace: 'compass-crud.another',
          dataProvider: {
            error: null,
            dataProvider: dataService,
          },
          actions: actions,
        });
        store.state.table.path = ['test-path'];
        store.state.table.types = ['test-types'];
        store.state.table.doc = {};
        store.state.table.editParams = {};
      });

      afterEach(function () {
        process.env.HADRON_READONLY = 'false';
      });

      it('resets the state for the new readonly collection', async function () {
        const listener = waitForState(store, (state) => {
          expect(state.table.path).to.deep.equal([]);
          expect(state.table.types).to.deep.equal([]);
          expect(state.table.doc).to.equal(null);
          expect(state.table.editParams).to.equal(null);
          expect(state.collection).to.equal('another');
          expect(state.isEditable).to.equal(false);
          expect(state.ns).to.equal('compass-crud.another');
        });

        store.onCollectionChanged('compass-crud.another');

        await listener;
      });
    });
  });

  describe('#onQueryChanged', function () {
    let store;
    let actions;

    beforeEach(function () {
      actions = configureActions();
      store = configureStore({
        localAppRegistry: localAppRegistry,
        globalAppRegistry: globalAppRegistry,
        dataProvider: {
          error: null,
          dataProvider: dataService,
        },
        actions: actions,
        namespace: 'compass-crud.test',
      });
    });

    const query = {
      filter: { name: 'test' },
      sort: { name: 1 },
      collation: { locale: 'simple' },
      limit: 10,
      skip: 5,
    };

    it('resets the state', async function () {
      const listener = waitForState(store, (state) => {
        expect(state.error).to.equal(null);
        expect(state.docs).to.deep.equal([]);
        expect(state.count).to.equal(0);
      });

      store.onQueryChanged(query);

      await listener;
    });
  });

  describe('#removeDocument', function () {
    let store;
    let actions;

    beforeEach(function () {
      actions = configureActions();
      store = configureStore({
        localAppRegistry: localAppRegistry,
        globalAppRegistry: globalAppRegistry,
        dataProvider: {
          error: null,
          dataProvider: dataService,
        },
        actions: actions,
        namespace: 'compass-crud.test',
      });
    });

    context('when there is no error', function () {
      const doc = { _id: 'testing', name: 'Depeche Mode' };
      const hadronDoc = new HadronDocument(doc);

      beforeEach(function () {
        store.state.docs = [hadronDoc];
        store.state.count = 1;
        store.state.end = 1;
      });

      it('deletes the document from the collection', async function () {
        const listener = waitForState(store, (state) => {
          expect(state.docs.length).to.equal(0);
          expect(state.count).to.equal(0);
          expect(state.end).to.equal(0);
        });

        store.removeDocument(hadronDoc);

        await listener;
      });
    });

    context('when the _id is null', function () {
      const doc = { _id: null, name: 'Depeche Mode' };
      const hadronDoc = new HadronDocument(doc);

      beforeEach(function () {
        store.state.docs = [hadronDoc];
        store.state.count = 1;
        store.state.end = 1;
      });

      it('deletes the document from the collection', async function () {
        const listener = waitForState(store, (state) => {
          expect(state.docs.length).to.equal(0);
          expect(state.count).to.equal(0);
          expect(state.end).to.equal(0);
        });

        store.removeDocument(hadronDoc);

        await listener;
      });
    });

    context('when the deletion errors', function () {
      const doc = { _id: 'testing', name: 'Depeche Mode' };
      const hadronDoc = new HadronDocument(doc);

      beforeEach(function () {
        sinon
          .stub(dataService, 'deleteOne')
          .yields({ message: 'error happened' });
      });

      it('sets the error for the document', function (done) {
        hadronDoc.on('remove-error', (message) => {
          expect(message).to.equal('error happened');
          done();
        });

        store.removeDocument(hadronDoc);
      });
    });
  });

  describe('#updateDocument', function () {
    let store;
    let actions;

    beforeEach(function (done) {
      actions = configureActions();
      store = configureStore({
        localAppRegistry: localAppRegistry,
        globalAppRegistry: globalAppRegistry,
        dataProvider: {
          error: null,
          dataProvider: dataService,
        },
        actions: actions,
        namespace: 'compass-crud.test',
      });
      dataService.insertOne(
        'compass-crud.test',
        {
          _id: 'testing',
          name: 'Depeche Mode',
        },
        {},
        done
      );
    });

    afterEach(function (done) {
      dataService.deleteMany('compass-crud.test', {}, {}, done);
    });

    context('when there is no error', function () {
      const doc = { _id: 'testing', name: 'Depeche Mode' };
      const hadronDoc = new HadronDocument(doc);

      beforeEach(function () {
        store.state.docs = [hadronDoc];
        hadronDoc.elements.at(1).rename('new name');
      });

      it('replaces the document in the list', function (done) {
        const unsubscribe = store.listen((state) => {
          expect(state.docs[0]).to.not.equal(hadronDoc);
          expect(state.docs[0].elements.at(1).key === 'new name');
          unsubscribe();
          done();
        });

        hadronDoc.on('update-blocked', () => {
          done(new Error("Didn't expect update to be blocked."));
        });

        hadronDoc.on('update-error', (errorMessage) => {
          done(
            new Error(
              `Didn't expect update to error. Errored with message: ${errorMessage}`
            )
          );
        });

        store.updateDocument(hadronDoc);
      });
    });

    context('when a new field is added and there is no error', function () {
      const doc = { _id: 'testing', name: 'Depeche Mode' };
      const hadronDoc = new HadronDocument(doc);

      beforeEach(function () {
        store.state.docs = [hadronDoc];
        hadronDoc.insertAfter(
          hadronDoc.elements.at(1),
          'new field',
          'new field value'
        );
      });

      it('updates the document in the list', function (done) {
        const unsubscribe = store.listen((state) => {
          expect(state.docs[0]).to.not.equal(hadronDoc);
          expect(state.docs[0]).to.have.property('elements');
          expect(state.docs[0].elements.at(2).key).to.equal('new field');
          unsubscribe();
          // Ensure we have enough time for update-blocked or update-error to be called.
          setTimeout(() => done(), 100);
        });

        hadronDoc.on('update-blocked', () => {
          done(new Error("Didn't expect update to be blocked."));
        });

        hadronDoc.on('update-error', (errorMessage) => {
          done(
            new Error(
              `Didn't expect update to error. Errored with message: ${errorMessage}`
            )
          );
        });

        store.updateDocument(hadronDoc);
      });
    });

    context('when there is no update to make', function () {
      const doc = { _id: 'testing', name: 'Depeche Mode' };
      const hadronDoc = new HadronDocument(doc);

      beforeEach(function () {
        sinon
          .stub(dataService, 'findOneAndUpdate')
          .yields({ message: 'error happened' });
      });

      it('sets the error for the document', function (done) {
        hadronDoc.on('update-error', (message) => {
          expect(message).to.equal(
            'Unable to update, no changes have been made.'
          );
          done();
        });

        store.updateDocument(hadronDoc);
      });
    });

    context('when the update errors', function () {
      const doc = { _id: 'testing', name: 'Depeche Mode' };
      const hadronDoc = new HadronDocument(doc);

      beforeEach(function () {
        hadronDoc.elements.at(1).rename('new name');
        sinon
          .stub(dataService, 'findOneAndUpdate')
          .yields({ message: 'error happened' });
      });

      it('sets the error for the document', function (done) {
        hadronDoc.on('update-error', (message) => {
          expect(message).to.equal('error happened');
          done();
        });

        store.updateDocument(hadronDoc);
      });
    });

    context('when the update fails', function () {
      const doc = { _id: 'testing', name: 'Beach Sand' };
      const hadronDoc = new HadronDocument(doc);

      beforeEach(function () {
        hadronDoc.elements.at(1).rename('new name');
        sinon.stub(dataService, 'findOneAndUpdate').yields(null, null);
      });

      it('sets the update blocked for the document', function (done) {
        hadronDoc.on('update-blocked', () => {
          done();
        });

        store.updateDocument(hadronDoc);
      });
    });

    context('when update is called on an edited doc', function () {
      const doc = { _id: 'testing', name: 'Beach Sand' };
      const hadronDoc = new HadronDocument(doc);
      let stub;

      beforeEach(function () {
        hadronDoc.get('name').edit('Desert Sand');
        stub = sinon.stub(dataService, 'findOneAndUpdate').yields(null, {});
      });

      it('has the original value for the edited value in the query', async function () {
        await store.updateDocument(hadronDoc);

        expect(stub.getCall(0).args[1]).to.deep.equal({
          _id: 'testing',
          name: 'Beach Sand',
        });
        expect(stub.getCall(0).args[2]).to.deep.equal({
          $set: {
            name: 'Desert Sand',
          },
        });
      });
    });

    context(
      'when update is called on an edited doc in sharded collection',
      function () {
        const doc = { _id: 'testing', name: 'Beach Sand', yes: 'no' };
        const hadronDoc = new HadronDocument(doc);
        let stub;

        beforeEach(function () {
          store.state.shardKeys = { yes: 1 };
          hadronDoc.get('name').edit('Desert Sand');
          stub = sinon.stub(dataService, 'findOneAndUpdate').yields(null, {});
        });

        afterEach(function () {
          store.state.shardKeys = null;
        });

        it('has the shard key in the query', async function () {
          await store.updateDocument(hadronDoc);

          expect(stub.getCall(0).args[1]).to.deep.equal({
            _id: 'testing',
            name: 'Beach Sand',
            yes: 'no',
          });
          expect(stub.getCall(0).args[2]).to.deep.equal({
            $set: {
              name: 'Desert Sand',
            },
          });
        });
      }
    );

    context('when passed an invalid document', function () {
      it('should emit an error to the state', function (done) {
        const doc = { _id: 'testing', name: 'Beach Sand' };
        const invalidHadronDoc = new HadronDocument(doc);
        invalidHadronDoc.getId = null;

        invalidHadronDoc.on('update-error', (message) => {
          expect(message).to.equal(
            'An error occured when attempting to update the document: this.getId is not a function'
          );

          done();
        });

        store.updateDocument(invalidHadronDoc);
      });
    });

    context(
      'when csfle is enabled and the data-service says that updating would be unsafe',
      function () {
        const doc = { _id: 'testing', name: 'Beach Sand' };
        const hadronDoc = new HadronDocument(doc);
        let findOneAndReplaceStub;
        let findOneAndUpdateStub;
        let isUpdateAllowedStub;

        beforeEach(function () {
          hadronDoc.get('name').edit('Desert Sand');
          findOneAndReplaceStub = sinon
            .stub(dataService, 'findOneAndReplace')
            .yields(null, {});
          findOneAndUpdateStub = sinon
            .stub(dataService, 'findOneAndUpdate')
            .yields(null, {});
          isUpdateAllowedStub = sinon.stub().resolves(false);
          sinon.stub(dataService, 'getCSFLEMode').returns('enabled');
          sinon.stub(dataService, 'getCSFLECollectionTracker').returns({
            isUpdateAllowed: isUpdateAllowedStub,
          });
        });

        it('rejects the update and emits update-error', async function () {
          const updateErrorEvent = once(hadronDoc, 'update-error');

          await store.updateDocument(hadronDoc);
          expect((await updateErrorEvent)[0]).to.match(/Update blocked/);

          expect(findOneAndReplaceStub).to.not.have.been.called;
          expect(findOneAndUpdateStub).to.not.have.been.called;
          expect(isUpdateAllowedStub).to.have.been.calledWith(
            'compass-crud.test',
            doc
          );
        });
      }
    );
  });

  describe('#replaceDocument', function () {
    let store;
    let actions;

    beforeEach(function () {
      actions = configureActions();
      store = configureStore({
        localAppRegistry: localAppRegistry,
        globalAppRegistry: globalAppRegistry,
        dataProvider: {
          error: null,
          dataProvider: dataService,
        },
        actions: actions,
        namespace: 'compass-crud.test',
      });
    });

    context('when there is no error', function () {
      const doc = { _id: 'testing', name: 'Depeche Mode' };
      const hadronDoc = new HadronDocument(doc);

      beforeEach(function () {
        store.state.docs = [hadronDoc];
      });

      it('replaces the document in the list', async function () {
        const listener = waitForState(store, (state) => {
          expect(state.docs[0]).to.not.equal(hadronDoc);
        });

        store.replaceDocument(hadronDoc);

        await listener;
      });
    });

    context('when the replace errors', function () {
      const doc = { _id: 'testing', name: 'Depeche Mode' };
      const hadronDoc = new HadronDocument(doc);

      beforeEach(function () {
        sinon
          .stub(dataService, 'findOneAndReplace')
          .yields({ message: 'error happened' });
      });

      it('sets the error for the document', function (done) {
        hadronDoc.on('update-error', (message) => {
          expect(message).to.equal('error happened');
          done();
        });

        store.replaceDocument(hadronDoc);
      });
    });

    context('when replace is called on an edited doc', function () {
      const doc = { _id: 'testing', name: 'Beach Sand' };
      const hadronDoc = new HadronDocument(doc);
      let stub;

      beforeEach(function () {
        hadronDoc.get('name').edit('Desert Sand');
        stub = sinon.stub(dataService, 'findOneAndReplace').yields(null, {});
      });

      it('has the original value for the edited value in the query', async function () {
        await store.replaceDocument(hadronDoc);

        expect(stub.getCall(0).args[2]).to.deep.equal({
          _id: 'testing',
          name: 'Desert Sand',
        });
      });
    });

    context(
      'when update is called on an edited doc in sharded collection',
      function () {
        const doc = { _id: 'testing', name: 'Beach Sand', yes: 'no' };
        const hadronDoc = new HadronDocument(doc);
        let stub;

        beforeEach(function () {
          store.state.shardKeys = { yes: 1 };
          hadronDoc.get('name').edit('Desert Sand');
          stub = sinon.stub(dataService, 'findOneAndReplace').yields(null, {});
        });

        afterEach(function () {
          store.state.shardKeys = null;
        });

        it('has the shard key in the query', async function () {
          await store.replaceDocument(hadronDoc);

          expect(stub.getCall(0).args[1]).to.deep.equal({
            _id: 'testing',
            yes: 'no',
          });
          expect(stub.getCall(0).args[2]).to.deep.equal({
            _id: 'testing',
            name: 'Desert Sand',
            yes: 'no',
          });
        });
      }
    );

    context(
      'when csfle is enabled and the data-service says that updating would be unsafe',
      function () {
        const doc = { _id: 'testing', name: 'Beach Sand' };
        const hadronDoc = new HadronDocument(doc);
        let findOneAndReplaceStub;
        let findOneAndUpdateStub;
        let isUpdateAllowedStub;

        beforeEach(function () {
          hadronDoc.get('name').edit('Desert Sand');
          findOneAndReplaceStub = sinon
            .stub(dataService, 'findOneAndReplace')
            .yields(null, {});
          findOneAndUpdateStub = sinon
            .stub(dataService, 'findOneAndUpdate')
            .yields(null, {});
          isUpdateAllowedStub = sinon.stub().resolves(false);
          sinon.stub(dataService, 'getCSFLEMode').returns('enabled');
          sinon.stub(dataService, 'getCSFLECollectionTracker').returns({
            isUpdateAllowed: isUpdateAllowedStub,
          });
        });

        it('rejects the update and emits update-error', async function () {
          const updateErrorEvent = once(hadronDoc, 'update-error');

          await store.replaceDocument(hadronDoc);
          expect((await updateErrorEvent)[0]).to.match(/Update blocked/);

          expect(findOneAndReplaceStub).to.not.have.been.called;
          expect(findOneAndUpdateStub).to.not.have.been.called;
          expect(isUpdateAllowedStub).to.have.been.calledWith(
            'compass-crud.test',
            doc
          );
        });
      }
    );
  });

  describe('#insertOneDocument', function () {
    let store;
    let actions;

    beforeEach(function () {
      actions = configureActions();
      store = configureStore({
        localAppRegistry: localAppRegistry,
        globalAppRegistry: globalAppRegistry,
        dataProvider: {
          error: null,
          dataProvider: dataService,
        },
        actions: actions,
        namespace: 'compass-crud.test',
        noRefreshOnConfigure: true,
      });
    });

    context('when there is no error', function () {
      afterEach(function (done) {
        dataService.deleteMany('compass-crud.test', {}, {}, done);
      });

      context('when the document matches the filter', function () {
        const doc = new HadronDocument({ name: 'testing' });

        it('inserts the document', async function () {
          const listener = waitForState(store, (state) => {
            expect(state.docs.length).to.equal(1);
            expect(state.count).to.equal(1);
            expect(state.end).to.equal(1);
            expect(state.insert.doc).to.equal(null);
            expect(state.insert.jsonDoc).to.equal(null);
            expect(state.insert.isOpen).to.equal(false);
            expect(state.insert.jsonView).to.equal(false);
            expect(state.insert.message).to.equal('');
          });

          store.state.insert.doc = doc;
          store.insertDocument();

          await listener;
        });
      });

      context('when the document does not match the filter', function () {
        const doc = new HadronDocument({ name: 'testing' });

        beforeEach(function () {
          store.state.insert.doc = doc;
          store.state.query.filter = { name: 'something' };
        });

        it('inserts the document but does not add to the list', async function () {
          const listener = waitForState(store, (state) => {
            expect(state.docs.length).to.equal(0);
            expect(state.count).to.equal(0);
            expect(state.insert.doc).to.equal(null);
            expect(state.insert.jsonDoc).to.equal(null);
            expect(state.insert.isOpen).to.equal(false);
            expect(state.insert.jsonView).to.equal(false);
            expect(state.insert.message).to.equal('');
          });

          store.insertDocument();

          await listener;
        });
      });
    });

    context('when there is an error', function () {
      context('when it is a json mode', function () {
        const doc = {};
        // this should be invalid according to the validation rules
        const jsonDoc = '{ "status": "testing" }';

        beforeEach(function () {
          store.state.insert.jsonView = true;
          store.state.insert.doc = doc;
          store.state.insert.jsonDoc = jsonDoc;
        });

        afterEach(function (done) {
          dataService.deleteMany('compass-crud.test', {}, {}, done);
        });

        it('does not insert the document', async function () {
          const listener = waitForState(store, (state) => {
            expect(state.docs.length).to.equal(0);
            expect(state.count).to.equal(0);
            expect(state.insert.doc).to.deep.equal(doc);
            expect(state.insert.jsonDoc).to.equal(jsonDoc);
            expect(state.insert.isOpen).to.equal(true);
            expect(state.insert.jsonView).to.equal(true);
            expect(state.insert.message).to.not.equal('');
          });

          store.insertDocument();

          await listener;
        });
      });

      context('when it is not a json mode', function () {
        const doc = new HadronDocument({ status: 'testing' });
        const jsonDoc = '';

        beforeEach(function () {
          store.state.insert.doc = doc;
          store.state.insert.jsonDoc = jsonDoc;
        });

        afterEach(function (done) {
          dataService.deleteMany('compass-crud.test', {}, {}, done);
        });

        it('does not insert the document', async function () {
          const listener = waitForState(store, (state) => {
            expect(state.docs.length).to.equal(0);
            expect(state.count).to.equal(0);
            expect(state.insert.doc).to.equal(doc);
            expect(state.insert.jsonDoc).to.equal(jsonDoc);
            expect(state.insert.isOpen).to.equal(true);
            expect(state.insert.jsonView).to.equal(false);
            expect(state.insert.message).to.not.equal('');
          });

          store.state.insert.doc = doc;
          store.insertDocument();

          await listener;
        });
      });
    });
  });

  describe('#insertManyDocuments', function () {
    let store;
    let actions;

    beforeEach(function () {
      actions = configureActions();
      store = configureStore({
        localAppRegistry: localAppRegistry,
        globalAppRegistry: globalAppRegistry,
        dataProvider: {
          error: null,
          dataProvider: dataService,
        },
        actions: actions,
        namespace: 'compass-crud.test',
        noRefreshOnConfigure: true,
      });
    });

    context('when there is no error', function () {
      afterEach(function (done) {
        dataService.deleteMany('compass-crud.test', {}, {}, done);
      });

      context('when the documents match the filter', function () {
        const docs =
          '[ { "name": "Chashu", "type": "Norwegian Forest" }, { "name": "Rey", "type": "Viszla" } ]';

        it('inserts the document', async function () {
          const resultId = store.state.resultId;

          const listener = waitForStates(store, [
            (state) => {
              // after it inserted it will reset the insert state and start
              // refreshing the documents
              expect(state.insert.doc).to.equal(null);
              expect(state.insert.jsonDoc).to.equal(null);
              expect(state.insert.isOpen).to.equal(false);
              expect(state.insert.jsonView).to.equal(false);
              expect(state.insert.message).to.equal('');

              expect(state.status).to.equal('fetching');
              expect(state.abortController).to.not.be.null;
              expect(state.sessions).to.not.be.null;
              expect(state.outdated).to.be.false;
              expect(state.error).to.be.null;
            },
            (state) => {
              // after it refreshed the documents it will update the store again
              expect(state.error).to.equal(null);
              expect(state.docs.length).to.equal(2);
              expect(state.count).to.equal(2);
              expect(state.end).to.equal(2);

              // this is fetchedInitial because there's no filter/projection/collation
              expect(state.status).to.equal('fetchedInitial');
              expect(state.isEditable).to.equal(true);
              expect(state.error).to.be.null;
              expect(state.docs).to.have.lengthOf(2);
              expect(state.count).to.equal(2);
              expect(state.page).to.equal(0);
              expect(state.start).to.equal(1);
              expect(state.end).to.equal(2);
              expect(state.table).to.deep.equal({
                doc: null,
                editParams: null,
                path: [],
                types: [],
              });
              expect(state.shardKeys).to.deep.equal({});

              expect(state.abortController).to.be.null;
              expect(state.sessions).to.be.null;
              expect(state.resultId).to.not.equal(resultId);
            },
          ]);

          store.state.insert.jsonDoc = docs;
          store.insertMany();

          await listener;
        });
      });

      context('when none of the documents match the filter', function () {
        const docs =
          '[ { "name": "Chashu", "type": "Norwegian Forest" }, { "name": "Rey", "type": "Viszla" } ]';

        beforeEach(function () {
          store.state.query.filter = { name: 'something' };
        });

        it('inserts both documents but does not add to the list', async function () {
          const listener = waitForState(store, (state) => {
            expect(state.docs.length).to.equal(0);
            expect(state.count).to.equal(0);
            expect(state.end).to.equal(0);
            expect(state.insert.doc).to.equal(null);
            expect(state.insert.jsonDoc).to.equal(null);
            expect(state.insert.isOpen).to.equal(false);
            expect(state.insert.jsonView).to.equal(false);
            expect(state.insert.message).to.equal('');
          });

          store.state.insert.jsonDoc = docs;
          store.insertMany();

          await listener;
        });
      });

      context('when only one of the documents match the filter', function () {
        const docs =
          '[ { "name": "Chashu", "type": "Norwegian Forest" }, { "name": "Rey", "type": "Viszla" } ]';

        beforeEach(function () {
          store.state.query.filter = { name: 'Rey' };
        });

        it('inserts both documents but only adds the matching one to the list', async function () {
          const listener = waitForState(store, (state) => {
            expect(state.error).to.be.null;
            expect(state.docs).to.have.lengthOf(1);
            expect(state.count).to.equal(1);
            expect(state.page).to.equal(0);
            expect(state.start).to.equal(1);
            expect(state.end).to.equal(1);
          });

          store.state.insert.jsonDoc = docs;
          store.insertMany();

          await listener;
        });
      });
    });

    context('when there is an error', function () {
      const docs =
        '[ { "name": "Chashu", "type": "Norwegian Forest", "status": "invalid" }, { "name": "Rey", "type": "Viszla" } ]';

      beforeEach(function () {
        store.state.insert.jsonDoc = JSON.stringify(docs);
      });

      afterEach(function (done) {
        dataService.deleteMany('compass-crud.test', {}, {}, done);
      });

      it('does not insert the document', async function () {
        const listener = waitForState(store, (state) => {
          expect(state.docs.length).to.equal(0);
          expect(state.count).to.equal(0);
          expect(state.insert.doc).to.deep.equal({});
          expect(state.insert.jsonDoc).to.deep.equal(docs);
          expect(state.insert.isOpen).to.equal(true);
          expect(state.insert.jsonView).to.equal(true);
          expect(state.insert.message).to.equal('Document failed validation');
        });

        store.state.insert.jsonDoc = docs;
        store.insertMany();

        await listener;
      });
    });
  });

  describe('#openInsertDocumentDialog', function () {
    const doc = { _id: 1, name: 'test' };
    let store;
    let actions;

    beforeEach(function () {
      actions = configureActions();
      store = configureStore({
        localAppRegistry: localAppRegistry,
        globalAppRegistry: globalAppRegistry,
        dataProvider: {
          error: null,
          dataProvider: dataService,
        },
        actions: actions,
        namespace: 'compass-crud.test',
      });
    });

    context('when clone is true', function () {
      it('removes _id from the document', async function () {
        const listener = waitForState(store, (state) => {
          expect(state.insert.doc.elements.at(0).key).to.equal('name');
        });

        store.openInsertDocumentDialog(doc, true);

        await listener;
      });
    });

    context('when clone is false', function () {
      it('does not remove _id from the document', async function () {
        const listener = waitForState(store, (state) => {
          expect(state.insert.doc.elements.at(0).key).to.equal('_id');
        });

        store.openInsertDocumentDialog(doc, false);

        await listener;
      });
    });

    context('with CSFLE connection', function () {
      let getCSFLEMode;
      let knownSchemaForCollection;
      let isUpdateAllowed;

      beforeEach(function () {
        knownSchemaForCollection = sinon.stub();
        isUpdateAllowed = sinon.stub();
        const csfleCollectionTracker = {
          knownSchemaForCollection,
          isUpdateAllowed,
        };
        getCSFLEMode = sinon.stub(dataService, 'getCSFLEMode');
        sinon
          .stub(dataService, 'getCSFLECollectionTracker')
          .returns(csfleCollectionTracker);
      });

      afterEach(function () {
        sinon.restore();
      });

      it('does not set csfle state if csfle is unavailable', async function () {
        const listener = waitForState(store, (state) => {
          expect(state.insert.csfleState).to.deep.equal({ state: 'none' });
        });

        getCSFLEMode.returns('unavailable');

        store.openInsertDocumentDialog(doc, false);

        await listener;

        expect(getCSFLEMode).to.have.been.calledOnce;
        expect(knownSchemaForCollection).not.have.been.called;
        expect(isUpdateAllowed).to.not.have.been.called;
      });

      it('sets csfle state appropiately if the collection has no known schema', async function () {
        const listener = waitForState(store, (state) => {
          expect(state.insert.csfleState).to.deep.equal({
            state: 'no-known-schema',
          });
        });

        getCSFLEMode.returns('enabled');
        knownSchemaForCollection.resolves({ hasSchema: false });

        store.openInsertDocumentDialog(doc, false);

        await listener;

        expect(getCSFLEMode).to.have.been.calledOnce;
        expect(knownSchemaForCollection).to.have.been.calledWith(
          'compass-crud.test'
        );
        expect(isUpdateAllowed).to.not.have.been.called;
      });

      it('sets csfle state appropiately if cloned document does not fully match schema', async function () {
        const listener = waitForState(store, (state) => {
          expect(state.insert.csfleState).to.deep.equal({
            state: 'incomplete-schema-for-cloned-doc',
            encryptedFields: ['x'],
          });
        });

        getCSFLEMode.returns('enabled');
        knownSchemaForCollection.resolves({
          hasSchema: true,
          encryptedFields: ['x'],
        });
        isUpdateAllowed.resolves(false);

        store.openInsertDocumentDialog(doc, false);

        await listener;

        expect(getCSFLEMode).to.have.been.calledOnce;
        expect(knownSchemaForCollection).to.have.been.calledWith(
          'compass-crud.test'
        );
        expect(isUpdateAllowed).to.have.been.calledOnce;
      });

      it('sets csfle state appropiately if collection has full schema', async function () {
        const listener = waitForState(store, (state) => {
          expect(state.insert.csfleState).to.deep.equal({
            state: 'has-known-schema',
            encryptedFields: ['x'],
          });
        });

        getCSFLEMode.returns('enabled');
        knownSchemaForCollection.resolves({
          hasSchema: true,
          encryptedFields: ['x'],
        });
        isUpdateAllowed.resolves(true);

        store.openInsertDocumentDialog(doc, false);

        await listener;

        expect(getCSFLEMode).to.have.been.calledOnce;
        expect(knownSchemaForCollection).to.have.been.calledWith(
          'compass-crud.test'
        );
        expect(isUpdateAllowed).to.have.been.calledOnce;
      });

      it('sets csfle state appropiately if csfle is temporarily disabled', async function () {
        const listener = waitForState(store, (state) => {
          expect(state.insert.csfleState).to.deep.equal({
            state: 'csfle-disabled',
          });
        });

        getCSFLEMode.returns('disabled');
        knownSchemaForCollection.resolves({
          hasSchema: true,
          encryptedFields: ['x'],
        });
        isUpdateAllowed.resolves(true);

        store.openInsertDocumentDialog(doc, false);

        await listener;

        expect(getCSFLEMode).to.have.been.calledOnce;
        expect(knownSchemaForCollection).to.not.have.been.called;
        expect(isUpdateAllowed).to.not.have.been.called;
      });
    });
  });

  describe('#drillDown', function () {
    let store;
    let actions;

    beforeEach(function () {
      actions = configureActions();
      store = configureStore({
        localAppRegistry: localAppRegistry,
        globalAppRegistry: globalAppRegistry,
        dataProvider: {
          error: null,
          dataProvider: dataService,
        },
        actions: actions,
        namespace: 'compass-crud.test',
      });
    });

    const doc = { field4: 'value' };
    const element = new Element('field3', 'value');
    const editParams = { colId: 1, rowIndex: 0 };

    it('sets the drill down state', async function () {
      const listener = waitForState(store, (state) => {
        expect(state.table.doc).to.deep.equal(doc);
        expect(state.table.path).to.deep.equal(['field3']);
        expect(state.table.types).to.deep.equal(['String']);
        expect(state.table.editParams).to.deep.equal(editParams);
      });

      store.drillDown(doc, element, editParams);

      await listener;
    });
  });

  describe('#pathChanged', function () {
    let store;
    let actions;

    beforeEach(function () {
      actions = configureActions();
      store = configureStore({
        localAppRegistry: localAppRegistry,
        globalAppRegistry: globalAppRegistry,
        dataProvider: {
          error: null,
          dataProvider: dataService,
        },
        actions: actions,
        namespace: 'compass-crud.test',
      });
    });

    const path = ['field1', 'field2'];
    const types = ['Object', 'Array'];

    it('sets the path and types state', async function () {
      const listener = waitForState(store, (state) => {
        expect(state.table.path).to.deep.equal(path);
        expect(state.table.types).to.deep.equal(types);
      });

      store.pathChanged(path, types);

      await listener;
    });
  });

  describe('#viewChanged', function () {
    let store;
    let actions;

    beforeEach(function () {
      actions = configureActions();
      store = configureStore({
        localAppRegistry: localAppRegistry,
        globalAppRegistry: globalAppRegistry,
        dataProvider: {
          error: null,
          dataProvider: dataService,
        },
        actions: actions,
        namespace: 'compass-crud.test',
      });
    });

    it('sets the view', async function () {
      const listener = waitForState(store, (state) => {
        expect(state.view).to.equal('Table');
      });

      store.viewChanged('Table');

      await listener;
    });
  });

  describe('#refreshDocuments', function () {
    context('when there is no shard key', function () {
      let store;
      let actions;

      beforeEach(function (done) {
        actions = configureActions();
        store = configureStore({
          localAppRegistry: localAppRegistry,
          globalAppRegistry: globalAppRegistry,
          dataProvider: {
            error: null,
            dataProvider: dataService,
          },
          actions: actions,
          namespace: 'compass-crud.test',
          noRefreshOnConfigure: true,
        });
        dataService.insertOne(
          'compass-crud.test',
          { name: 'testing' },
          {},
          done
        );
      });

      afterEach(function (done) {
        dataService.deleteMany('compass-crud.test', {}, {}, done);
      });

      context('when there is no error', function () {
        it('resets the documents to the first page', async function () {
          const listener = waitForStates(store, [
            (state) => {
              expect(state.debouncingLoad).to.equal(true);
              expect(state.count).to.equal(null);
            },

            (state) => {
              expect(state.error).to.equal(null);
              expect(state.docs).to.have.length(1);
              expect(state.debouncingLoad).to.equal(false);
              expect(state.count).to.equal(1);
              expect(state.start).to.equal(1);
              expect(state.shardKeys).to.deep.equal({});
            },
          ]);

          store.refreshDocuments();

          await listener;
        });
      });

      context('when there is an error', function () {
        beforeEach(function () {
          store.state.query.filter = { $iamnotanoperator: 1 };
        });

        afterEach(function () {
          store.state.query.filter = {};
        });

        it('resets the documents to the first page', async function () {
          const listener = waitForState(store, (state) => {
            expect(state.error).to.not.equal(null);
            expect(state.docs).to.have.length(0);
            expect(state.count).to.equal(null);
            expect(state.start).to.equal(0);
          });

          store.refreshDocuments();

          await listener;
        });
      });
    });

    context('when there is a shard key', function () {
      let store;
      let actions;

      beforeEach(function (done) {
        actions = configureActions();
        store = configureStore({
          localAppRegistry: localAppRegistry,
          globalAppRegistry: globalAppRegistry,
          dataProvider: {
            error: null,
            dataProvider: dataService,
          },
          actions: actions,
          namespace: 'compass-crud.test',
          noRefreshOnConfigure: true,
        });
        dataService.insertOne(
          'config.collections',
          { _id: 'compass-crud.test', key: { a: 1 } },
          {},
          done
        );
      });

      afterEach(function (done) {
        dataService.deleteMany(
          'config.collections',
          { _id: 'compass-crud.test' },
          {},
          done
        );
      });

      it('looks up the shard keys', async function () {
        const listener = waitForState(store, (state) => {
          expect(state.error).to.equal(null);
          expect(state.shardKeys).to.deep.equal({ a: 1 });
        });

        store.refreshDocuments();

        await listener;
      });
    });

    context('with a projection', function () {
      let store;
      let actions;

      beforeEach(function (done) {
        actions = configureActions();
        store = configureStore({
          query: { project: { _id: 0 } },
          localAppRegistry: localAppRegistry,
          globalAppRegistry: globalAppRegistry,
          dataProvider: {
            error: null,
            dataProvider: dataService,
          },
          actions: actions,
          namespace: 'compass-crud.test',
          noRefreshOnConfigure: true,
        });

        store.setState({ query: { project: { _id: 0 } } });
        dataService.insertOne(
          'compass-crud.test',
          { name: 'testing' },
          {},
          done
        );
      });

      afterEach(function (done) {
        dataService.deleteMany('compass-crud.test', {}, {}, done);
      });

      it('sets the state as not editable', async function () {
        const listener = waitForState(store, (state) => {
          expect(state.isEditable).to.equal(false);
        });

        store.refreshDocuments();

        await listener;
      });
    });

    context('without a projection', function () {
      let store;
      let actions;

      beforeEach(function (done) {
        actions = configureActions();
        store = configureStore({
          localAppRegistry: localAppRegistry,
          globalAppRegistry: globalAppRegistry,
          dataProvider: {
            error: null,
            dataProvider: dataService,
          },
          actions: actions,
          namespace: 'compass-crud.test',
          noRefreshOnConfigure: true,
        });

        store.setState({ isEditable: false });
        dataService.insertOne(
          'compass-crud.test',
          { name: 'testing' },
          {},
          done
        );
      });

      afterEach(function (done) {
        dataService.deleteMany('compass-crud.test', {}, {}, done);
      });

      it('resets the state as editable', async function () {
        const listener = waitForState(store, (state) => {
          expect(state.isEditable).to.equal(true);
        });

        store.refreshDocuments();

        await listener;
      });
    });

    context('when the collection is a timeseries', function () {
      if (!TEST_TIMESERIES) {
        return;
      }

      let store;
      let actions;

      beforeEach(async function () {
        actions = configureActions();
        store = configureStore({
          localAppRegistry: localAppRegistry,
          globalAppRegistry: globalAppRegistry,
          dataProvider: {
            error: null,
            dataProvider: dataService,
          },
          actions: actions,
          namespace: 'compass-crud.timeseries',
          noRefreshOnConfigure: true,
        });

        store.setState({ isTimeSeries: true });

        try {
          await dropCollection('compass-crud.timeseries');
        } catch (err) {
          // noop
        }

        await createCollection('compass-crud.timeseries', {
          timeseries: { timeField: 'timestamp ' },
        });
      });

      it('does not specify the _id_ index as hint', async function () {
        const spy = sinon.spy(dataService, 'aggregate');
        const listener = waitForState(store, (state) => {
          expect(state.count).to.equal(0);
        });

        store.refreshDocuments();

        await listener;

        // the count should be the only aggregate we ran
        expect(spy.callCount).to.equal(1);
        const opts = spy.args[0][2];
        expect(opts.hint).to.not.exist;
      });
    });

    context('when cancelling the operation', function () {
      let store;
      let actions;

      beforeEach(function () {
        actions = configureActions();
        store = configureStore({
          localAppRegistry: localAppRegistry,
          globalAppRegistry: globalAppRegistry,
          dataProvider: {
            error: null,
            dataProvider: dataService,
          },
          actions: actions,
          namespace: 'compass-crud.test',
          noRefreshOnConfigure: true,
        });
      });

      it('aborts the queries and kills the sessions', async function () {
        const spy = sinon.spy(dataService, 'aggregate');

        const listener = waitForStates(store, [
          (state) => {
            // cancel the operation as soon as the query starts
            expect(state.status).to.equal('fetching');
            expect(state.count).to.be.null;
            expect(state.loadingCount).to.be.true; // initially count is still loading
            expect(state.error).to.be.null;
            expect(state.abortController).to.not.be.null;
            expect(state.sessions).to.not.be.null;

            store.cancelOperation();
          },

          (state) => {
            // cancelOperation cleans up abortController
            expect(state.abortController).to.be.null;
          },

          (state) => {
            // onAbort cleans up state.session
            expect(state.sessions).to.be.null;
          },

          (state) => {
            // the operation should fail
            expect(state.status).to.equal('error');
            expect(state.error.message).to.equal(
              'The operation was cancelled.'
            );
            expect(state.abortController).to.be.null;
            expect(state.sessions).to.be.null;
            expect(state.loadingCount).to.be.false; // eventually count loads
          },
        ]);

        store.refreshDocuments();

        await listener;

        // the count should be the only aggregate we ran
        expect(spy.callCount).to.equal(1);
        const opts = spy.args[0][2];
        expect(opts.hint).to.equal('_id_');
      });
    });
  });

  describe('#getPage', function () {
    let store;
    let actions;
    let fetchSpy;

    beforeEach(function (done) {
      actions = configureActions();
      store = configureStore({
        localAppRegistry: localAppRegistry,
        globalAppRegistry: globalAppRegistry,
        dataProvider: {
          error: null,
          dataProvider: dataService,
        },
        actions: actions,
        namespace: 'compass-crud.test',
        noRefreshOnConfigure: true,
      });

      fetchSpy = sinon.spy(store.dataService, 'fetch');

      const docs = [...Array(1000).keys()].map((i) => ({ i }));
      dataService.insertMany('compass-crud.test', docs, {}, done);
    });

    afterEach(function (done) {
      dataService.deleteMany('compass-crud.test', {}, {}, done);
    });

    it('does nothing for negative page numbers', async function () {
      await store.getPage(-1);
      expect(fetchSpy.called).to.be.false;
    });

    it('does nothing if documents are already being fetched', async function () {
      store.state.status = 'fetching';
      await store.getPage(1);
      expect(fetchSpy.called).to.be.false;
    });

    it('does nothing if the page being requested is past the end', async function () {
      store.state.query.limit = 20;
      await store.getPage(1); // there is only one page of 20
      expect(fetchSpy.called).to.be.false;
    });

    it('does not ask for documents past the end', async function () {
      store.state.query.limit = 21;
      await store.getPage(1); // there is only one page of 20
      expect(fetchSpy.called).to.be.true;
      const opts = fetchSpy.args[0][2];
      // the second page should only have 1 due to the limit
      expect(opts.limit).to.equal(1);
    });

    it('sets status fetchedPagination if it succeeds with no filter', async function () {
      await store.getPage(1); // there is only one page of 20
      expect(fetchSpy.called).to.be.true;
      expect(store.state.status).to.equal('fetchedPagination');
    });

    it('sets status fetchedPagination if it succeeds with a filter', async function () {
      store.state.query.filter = { i: { $gt: 1 } };
      await store.getPage(1); // there is only one page of 20
      expect(fetchSpy.called).to.be.true;
      expect(store.state.status).to.equal('fetchedPagination');
    });

    it('sets status error if it fails', async function () {
      // remove the spy and replace it with a stub
      fetchSpy.restore();
      const fetchStub = sinon.stub(store.dataService, 'fetch').returns({
        toArray: () => {
          throw new Error('This is a fake error.');
        },
      });

      expect(store.state.abortController).to.be.null;
      expect(store.state.sessions).to.be.null;

      const promise = store.getPage(1);
      expect(store.state.abortController).to.not.be.null;
      expect(store.state.sessions).to.not.be.null;

      await promise;
      expect(store.state.error.message).to.equal('This is a fake error.');

      expect(fetchStub.called).to.be.true;
    });

    it('allows the operation to be cancelled', async function () {
      expect(store.state.abortController).to.be.null;
      expect(store.state.sessions).to.be.null;

      const promise = store.getPage(1);
      expect(store.state.abortController).to.not.be.null;
      expect(store.state.sessions).to.not.be.null;

      store.cancelOperation();
      expect(store.state.abortController).to.be.null;
      expect(store.state.sessions).to.be.null;
      expect(store.state.error).to.be.null;

      await promise;
      expect(store.state.error.message).to.equal(
        'The operation was cancelled.'
      );

      expect(fetchSpy.called).to.be.true;
    });
  });

  describe.skip('default query for view with own sort order', function () {
    let store;
    let actions;

    beforeEach(function (done) {
      actions = configureActions();
      store = configureStore({
        localAppRegistry: localAppRegistry,
        globalAppRegistry: globalAppRegistry,
        dataProvider: {
          error: null,
          dataProvider: dataService,
        },
        actions: actions,
        namespace: 'compass-crud.testview',
        noRefreshOnConfigure: true,
      });
      dataService.insertMany(
        'compass-crud.test',
        [
          { _id: '001', cat: 'nori' },
          { _id: '002', cat: 'chashu' },
          { _id: '003', cat: 'amy' },
          { _id: '004', cat: 'pia' },
        ],
        {},
        (err) => {
          if (err) return done(err);
          dataService.createView(
            'testview',
            'compass-crud.test',
            [{ $sort: { cat: 1 } }],
            {},
            (createViewError) => {
              if (createViewError) return done(createViewError);
              done();
            }
          );
        }
      );
    });

    afterEach(function (done) {
      dataService.deleteMany('compass-crud.test', {}, {}, (err) => {
        if (err) return done(err);
        dataService.dropView('compass-crud.testview', done);
      });
    });

    it('returns documents in view order', async function () {
      const listener = waitForState(store, (state) => {
        expect(state.docs).to.have.lengthOf(4);
        expect(state.docs.map((doc) => doc.generateObject())).to.deep.equal([
          { _id: '003', cat: 'amy' },
          { _id: '002', cat: 'chashu' },
          { _id: '001', cat: 'nori' },
          { _id: '004', cat: 'pia' },
        ]);
      });

      store.refreshDocuments();

      await listener;
    });
  });

  describe('#findAndModifyWithFLEFallback', function () {
    let dataServiceStub;

    beforeEach(function () {
      dataServiceStub = {
        find: sinon
          .stub()
          .callsFake((ns, query, opts, cb) => cb(undefined, [query])),
      };
    });

    it('does the original findAndModify operation and nothing more if it succeeds', async function () {
      const document = { _id: 1234 };
      const stub = sinon.stub().callsFake((ds, ns, opts, cb) => {
        cb(undefined, document);
      });
      const [error, d] = await findAndModifyWithFLEFallback(
        dataServiceStub,
        'db.coll',
        stub
      );
      expect(error).to.equal(undefined);
      expect(d).to.equal(document);
      expect(stub).to.have.callCount(1);
      expect(stub.firstCall.args[0]).to.equal(dataServiceStub);
      expect(stub.firstCall.args[1]).to.equal('db.coll');
      expect(stub.firstCall.args[2]).to.deep.equal({
        returnDocument: 'after',
        promoteValues: false,
      });
    });

    it('does the original findAndModify operation and nothing more if it fails with a non-FLE error', async function () {
      const err = new Error('failed');
      const stub = sinon.stub().callsFake((ds, ns, opts, cb) => {
        cb(err);
      });
      const [error, d] = await findAndModifyWithFLEFallback(
        dataServiceStub,
        'db.coll',
        stub
      );
      expect(error).to.equal(err);
      expect(d).to.equal(undefined);
      expect(stub).to.have.callCount(1);
      expect(stub.firstCall.args[0]).to.equal(dataServiceStub);
      expect(stub.firstCall.args[1]).to.equal('db.coll');
      expect(stub.firstCall.args[2]).to.deep.equal({
        returnDocument: 'after',
        promoteValues: false,
      });
    });

    it('retries findAndModify with FLE returnDocument: "after"', async function () {
      const document = { _id: 1234 };
      const err = Object.assign(new Error('failed'), { code: 6371402 });
      const stub = sinon.stub();
      stub.onFirstCall().callsFake((ds, ns, opts, cb) => {
        cb(err);
      });
      stub.onSecondCall().callsFake((ds, ns, opts, cb) => {
        cb(undefined, document);
      });
      const [error, d] = await findAndModifyWithFLEFallback(
        dataServiceStub,
        'db.coll',
        stub
      );
      expect(error).to.equal(undefined);
      expect(d).to.deep.equal(document);
      expect(stub).to.have.callCount(2);
      expect(stub.firstCall.args[0]).to.equal(dataServiceStub);
      expect(stub.firstCall.args[1]).to.equal('db.coll');
      expect(stub.firstCall.args[2]).to.deep.equal({
        returnDocument: 'after',
        promoteValues: false,
      });
      expect(stub.secondCall.args[0]).to.equal(dataServiceStub);
      expect(stub.secondCall.args[1]).to.equal('db.coll');
      expect(stub.secondCall.args[2]).to.deep.equal({
        returnDocument: 'before',
        promoteValues: false,
      });
      expect(dataServiceStub.find).to.have.callCount(1);
      expect(dataServiceStub.find.firstCall.args[0]).to.equal('db.coll');
      expect(dataServiceStub.find.firstCall.args[1]).to.deep.equal(document);
      expect(dataServiceStub.find.firstCall.args[2]).to.deep.equal({
        returnDocument: 'before',
        promoteValues: false,
      });
    });

    it('returns the original error if the fallback find operation fails', async function () {
      dataServiceStub.find.yields(new Error('find failed'));
      const document = { _id: 1234 };
      const err = Object.assign(new Error('failed'), { code: 6371402 });
      const stub = sinon.stub();
      stub.onFirstCall().callsFake((ds, ns, opts, cb) => {
        cb(err);
      });
      stub.onSecondCall().callsFake((ds, ns, opts, cb) => {
        cb(undefined, document);
      });
      const [error, d] = await findAndModifyWithFLEFallback(
        dataServiceStub,
        'db.coll',
        stub
      );
      expect(error).to.equal(err);
      expect(d).to.equal(undefined);
      expect(stub).to.have.callCount(2);
      expect(dataServiceStub.find).to.have.callCount(1);
    });
  });
});<|MERGE_RESOLUTION|>--- conflicted
+++ resolved
@@ -27,26 +27,26 @@
 
 const topologyDescription = new TopologyDescription({
   type: 'Unknown',
-  servers: [{ type: 'Unknown' }]
+  servers: [{ type: 'Unknown' }],
 });
 
 const fakeInstance = new MongoDBInstance({
   _id: '123',
   topologyDescription,
   build: {
-    version: '6.0.0'
+    version: '6.0.0',
   },
   dataLake: {
-    isDataLake: false
-  }
+    isDataLake: false,
+  },
 });
 
 const fakeAppInstanceStore = {
-  getState: function() {
+  getState: function () {
     return {
-      instance: fakeInstance
+      instance: fakeInstance,
     };
-  }
+  },
 };
 
 function waitForStates(store, cbs, timeout = 2000) {
@@ -122,13 +122,9 @@
   const localAppRegistry = new AppRegistry();
   const globalAppRegistry = new AppRegistry();
 
-<<<<<<< HEAD
   globalAppRegistry.registerStore('App.InstanceStore', fakeAppInstanceStore);
 
-  before(async() => {
-=======
   before(async function () {
->>>>>>> 73331101
     const info = convertConnectionModelToInfo(CONNECTION);
     dataService = await connect(info.connectionOptions);
 
@@ -241,11 +237,7 @@
           path: [],
           types: [],
         },
-<<<<<<< HEAD
         version: '6.0.0',
-        view: 'List'
-=======
-        version: '3.4.0',
         view: 'List',
       });
     });
@@ -262,7 +254,6 @@
         localAppRegistry: localAppRegistry,
         globalAppRegistry: globalAppRegistry,
         actions: actions,
->>>>>>> 73331101
       });
 
       mockCopyToClipboard = sinon.fake.resolves(null);
