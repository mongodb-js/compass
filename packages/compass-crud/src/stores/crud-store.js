--- conflicted
+++ resolved
@@ -4,12 +4,7 @@
 import { findIndex, isEmpty } from 'lodash';
 import StateMixin from 'reflux-state-mixin';
 import HadronDocument from 'hadron-document';
-<<<<<<< HEAD
-import util from 'util';
 import createLoggerAndTelemetry from '@mongodb-js/compass-logging';
-const { log, mongoLogId, debug } = createLoggerAndTelemetry('COMPASS-CRUD-UI');
-=======
-import createLogger from '@mongodb-js/compass-logging';
 
 import {
   findDocuments,
@@ -25,7 +20,6 @@
   DOCUMENTS_STATUS_FETCHED_CUSTOM,
   DOCUMENTS_STATUS_FETCHED_PAGINATION
 } from '../constants/documents-statuses';
->>>>>>> 88aee185
 
 import configureGridStore from './grid-store';
 
