--- conflicted
+++ resolved
@@ -2754,7 +2754,6 @@
     });
   });
 
-<<<<<<< HEAD
   describe('updateBulkUpdatePreview', function () {
     context('with isUpdatePreviewSupported=false', function () {
       let previewUpdateStub;
@@ -2864,9 +2863,12 @@
           syntaxError: undefined,
           updateText: '{ $set: { anotherField: 2 } }',
         });
-=======
+      });
+    });
+  });
+
   describe('saveRecentQueryQuery', function () {
-    const recentQueriesStorage: RecentQueryStorage = new RecentQueryStorage();
+    const recentQueriesStorage = new RecentQueryStorage();
 
     let saveQueryStub;
     let actions;
@@ -2887,6 +2889,10 @@
         namespace: 'compass-crud.testview',
         noRefreshOnConfigure: true,
         recentQueriesStorage: recentQueriesStorage,
+        isReadonly: false,
+        isSearchIndexesSupported: true,
+        isTimeSeries: false,
+        isUpdatePreviewSupported: true,
       });
     });
 
@@ -2903,7 +2909,6 @@
         update: {
           $set: { anotherField: 2 },
         },
->>>>>>> 44a322bd
       });
     });
   });
