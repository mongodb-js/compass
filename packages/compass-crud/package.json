{
  "name": "@mongodb-js/compass-crud",
  "productName": "Compass CRUD plugin",
  "version": "13.21.4",
  "description": "Compass Plugin for CRUD Operations",
  "author": {
    "name": "MongoDB Inc",
    "email": "compass@mongodb.com"
  },
  "publishConfig": {
    "access": "public"
  },
  "repository": {
    "type": "git",
    "url": "https://github.com/mongodb-js/compass.git"
  },
  "license": "SSPL",
  "homepage": "https://github.com/mongodb-js/compass",
  "bugs": {
    "url": "https://jira.mongodb.org/projects/COMPASS/issues",
    "email": "compass@mongodb.com"
  },
  "files": [
    "dist"
  ],
  "main": "dist/index.js",
  "compass:main": "src/index.ts",
  "types": "dist/src/index.d.ts",
  "exports": {
    "browser": "./dist/browser.js",
    "require": "./dist/index.js"
  },
  "compass:exports": {
    ".": "./src/index.ts"
  },
  "scripts": {
    "bootstrap": "npm run postcompile",
    "prepublishOnly": "npm run compile && compass-scripts check-exports-exist",
    "compile": "npm run webpack -- --mode production",
    "webpack": "webpack-compass",
    "postcompile": "tsc --emitDeclarationOnly",
    "analyze": "npm run webpack -- --mode production --analyze",
    "typecheck": "tsc --noEmit",
    "eslint": "eslint",
    "prettier": "prettier",
    "lint": "npm run eslint . && npm run prettier -- --check .",
    "depcheck": "compass-scripts check-peer-deps && depcheck",
    "check": "npm run typecheck && npm run lint && npm run depcheck",
    "check-ci": "npm run check",
    "test": "mocha",
    "test-electron": "xvfb-maybe electron-mocha --no-sandbox",
    "test-cov": "nyc --compact=false --produce-source-map=false -x \"**/*.spec.*\" --reporter=lcov --reporter=text --reporter=html npm run test",
    "test-watch": "npm run test -- --watch",
    "test-ci": "npm run test-cov",
    "test-ci-electron": "npm run test-electron",
    "reformat": "npm run eslint . -- --fix && npm run prettier -- --write ."
  },
  "peerDependencies": {
<<<<<<< HEAD
    "@mongodb-js/compass-app-stores": "^7.7.3",
    "@mongodb-js/compass-components": "^1.20.1",
    "@mongodb-js/compass-editor": "^0.19.1",
    "@mongodb-js/compass-logging": "^1.2.7",
=======
    "@mongodb-js/compass-app-stores": "^7.7.4",
    "@mongodb-js/compass-components": "^1.20.2",
    "@mongodb-js/compass-editor": "^0.19.2",
    "@mongodb-js/compass-logging": "^1.2.8",
    "@mongodb-js/my-queries-storage": "^0.3.2",
>>>>>>> 01017713
    "@mongodb-js/explain-plan-helper": "^1.1.5",
    "@mongodb-js/my-queries-storage": "^0.3.1",
    "bson": "^6.2.0",
    "compass-preferences-model": "^2.16.1",
    "hadron-app-registry": "^9.1.1",
    "hadron-document": "^8.4.4",
    "hadron-type-checker": "^7.1.1",
    "mongodb-data-service": "^22.16.2",
    "react": "^17.0.2"
  },
  "devDependencies": {
    "@mongodb-js/compass-collection": "^4.20.4",
    "@mongodb-js/compass-test-server": "^0.1.8",
    "@mongodb-js/eslint-config-compass": "^1.0.12",
    "@mongodb-js/mocha-config-compass": "^1.3.3",
    "@mongodb-js/prettier-config-compass": "^1.0.1",
    "@mongodb-js/tsconfig-compass": "^1.0.3",
    "@mongodb-js/webpack-config-compass": "^1.2.7",
    "@testing-library/react": "^12.1.4",
    "@testing-library/user-event": "^13.5.0",
    "@types/reflux": "^6.4.3",
    "ag-grid-community": "20.2.0",
    "ag-grid-react": "20.2.0",
    "chai": "^4.1.2",
    "chai-as-promised": "^7.1.1",
    "classnames": "^2.2.6",
    "depcheck": "^1.4.1",
    "ejson-shell-parser": "^2.0.0",
    "electron": "^25.9.8",
    "enzyme": "^3.11.0",
    "eslint": "^7.25.0",
<<<<<<< HEAD
    "hadron-app": "^5.16.1",
    "jsondiffpatch": "^0.5.0",
    "lodash": "^4.17.21",
    "mocha": "^10.2.0",
    "mongodb-instance-model": "^12.16.2",
=======
    "hadron-app": "^5.16.2",
    "lodash": "^4.17.21",
    "mocha": "^10.2.0",
    "mongodb-instance-model": "^12.16.3",
    "mongodb-query-parser": "^4.0.0",
>>>>>>> 01017713
    "mongodb-ns": "^2.4.0",
    "mongodb-query-parser": "^4.0.0",
    "nyc": "^15.1.0",
    "prop-types": "^15.7.2",
    "react": "^17.0.2",
    "react-dom": "^17.0.2",
    "reflux": "^0.4.1",
    "reflux-state-mixin": "github:mongodb-js/reflux-state-mixin",
    "semver": "^7.5.4",
    "sinon": "^8.1.1"
  },
  "dependencies": {
    "@mongodb-js/compass-app-stores": "^7.7.4",
    "@mongodb-js/compass-components": "^1.20.2",
    "@mongodb-js/compass-editor": "^0.19.2",
    "@mongodb-js/compass-logging": "^1.2.8",
    "@mongodb-js/explain-plan-helper": "^1.1.5",
    "@mongodb-js/my-queries-storage": "^0.3.2",
    "bson": "^6.2.0",
    "compass-preferences-model": "^2.16.1",
    "hadron-app-registry": "^9.1.1",
    "hadron-document": "^8.4.4",
    "hadron-type-checker": "^7.1.1",
    "mongodb-data-service": "^22.16.2"
  }
}<|MERGE_RESOLUTION|>--- conflicted
+++ resolved
@@ -56,20 +56,12 @@
     "reformat": "npm run eslint . -- --fix && npm run prettier -- --write ."
   },
   "peerDependencies": {
-<<<<<<< HEAD
-    "@mongodb-js/compass-app-stores": "^7.7.3",
-    "@mongodb-js/compass-components": "^1.20.1",
-    "@mongodb-js/compass-editor": "^0.19.1",
-    "@mongodb-js/compass-logging": "^1.2.7",
-=======
     "@mongodb-js/compass-app-stores": "^7.7.4",
     "@mongodb-js/compass-components": "^1.20.2",
     "@mongodb-js/compass-editor": "^0.19.2",
     "@mongodb-js/compass-logging": "^1.2.8",
     "@mongodb-js/my-queries-storage": "^0.3.2",
->>>>>>> 01017713
     "@mongodb-js/explain-plan-helper": "^1.1.5",
-    "@mongodb-js/my-queries-storage": "^0.3.1",
     "bson": "^6.2.0",
     "compass-preferences-model": "^2.16.1",
     "hadron-app-registry": "^9.1.1",
@@ -99,21 +91,12 @@
     "electron": "^25.9.8",
     "enzyme": "^3.11.0",
     "eslint": "^7.25.0",
-<<<<<<< HEAD
-    "hadron-app": "^5.16.1",
-    "jsondiffpatch": "^0.5.0",
-    "lodash": "^4.17.21",
-    "mocha": "^10.2.0",
-    "mongodb-instance-model": "^12.16.2",
-=======
     "hadron-app": "^5.16.2",
     "lodash": "^4.17.21",
     "mocha": "^10.2.0",
     "mongodb-instance-model": "^12.16.3",
     "mongodb-query-parser": "^4.0.0",
->>>>>>> 01017713
     "mongodb-ns": "^2.4.0",
-    "mongodb-query-parser": "^4.0.0",
     "nyc": "^15.1.0",
     "prop-types": "^15.7.2",
     "react": "^17.0.2",
@@ -135,6 +118,7 @@
     "hadron-app-registry": "^9.1.1",
     "hadron-document": "^8.4.4",
     "hadron-type-checker": "^7.1.1",
-    "mongodb-data-service": "^22.16.2"
+    "mongodb-data-service": "^22.16.2",
+    "jsondiffpatch": "^0.5.0"
   }
 }