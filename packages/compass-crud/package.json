--- conflicted
+++ resolved
@@ -78,14 +78,9 @@
     "@mongodb-js/compass-editor": "^0.24.1",
     "@mongodb-js/compass-field-store": "^9.6.0",
     "@mongodb-js/compass-logging": "^1.2.18",
-<<<<<<< HEAD
-    "@mongodb-js/compass-query-bar": "^8.31.0",
+    "@mongodb-js/compass-query-bar": "^8.32.0",
     "@mongodb-js/compass-telemetry": "^1.0.0",
-    "@mongodb-js/compass-workspaces": "^0.11.0",
-=======
-    "@mongodb-js/compass-query-bar": "^8.32.0",
     "@mongodb-js/compass-workspaces": "^0.12.0",
->>>>>>> dd596970
     "@mongodb-js/explain-plan-helper": "^1.1.12",
     "@mongodb-js/my-queries-storage": "^0.8.1",
     "@mongodb-js/reflux-state-mixin": "^1.0.1",
