--- conflicted
+++ resolved
@@ -52,14 +52,9 @@
     "@mongodb-js/eslint-config-compass": "^1.1.7",
     "@mongodb-js/mocha-config-compass": "^1.4.2",
     "@mongodb-js/prettier-config-compass": "^1.0.2",
-<<<<<<< HEAD
-    "@mongodb-js/testing-library-compass": "^1.0.0",
-    "@mongodb-js/tsconfig-compass": "^1.0.4",
-    "@types/enzyme": "^3.10.14",
-=======
     "@mongodb-js/testing-library-compass": "^1.0.1",
     "@mongodb-js/tsconfig-compass": "^1.0.5",
->>>>>>> d8f7af7c
+    "@types/enzyme": "^3.10.14",
     "@types/reflux": "^6.4.3",
     "chai": "^4.1.2",
     "chai-as-promised": "^7.1.1",
