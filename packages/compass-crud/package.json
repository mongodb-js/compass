--- conflicted
+++ resolved
@@ -95,13 +95,8 @@
     "jsondiffpatch": "^0.5.0",
     "lodash": "^4.17.21",
     "mongodb": "^6.19.0",
-<<<<<<< HEAD
-    "mongodb-data-service": "^22.32.0",
+    "mongodb-data-service": "^22.33.2",
     "mongodb-ns": "^3.0.1",
-=======
-    "mongodb-data-service": "^22.33.2",
-    "mongodb-ns": "^2.4.2",
->>>>>>> e6e9d6ca
     "mongodb-query-parser": "^4.3.0",
     "numeral": "^2.0.6",
     "react": "^17.0.2",
