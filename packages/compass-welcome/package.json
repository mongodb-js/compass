{
  "name": "@mongodb-js/compass-welcome",
  "description": "The welcome modal",
  "author": {
    "name": "MongoDB Inc",
    "email": "compass@mongodb.com"
  },
  "private": true,
  "bugs": {
    "url": "https://jira.mongodb.org/projects/COMPASS/issues",
    "email": "compass@mongodb.com"
  },
  "homepage": "https://github.com/mongodb-js/compass",
  "version": "0.24.0",
  "repository": {
    "type": "git",
    "url": "https://github.com/mongodb-js/compass.git"
  },
  "files": [
    "dist"
  ],
  "license": "SSPL",
  "main": "dist/index.js",
  "compass:main": "src/index.ts",
  "types": "dist/index.d.ts",
  "exports": {
    ".": "./dist/index.js"
  },
  "compass:exports": {
    ".": "./src/index.ts"
  },
  "scripts": {
    "bootstrap": "npm run compile",
    "compile": "tsc -p tsconfig.json",
    "start": "npm run webpack serve -- --mode development",
    "typecheck": "tsc -p tsconfig-lint.json --noEmit",
    "eslint": "eslint",
    "prettier": "prettier",
    "lint": "npm run eslint . && npm run prettier -- --check .",
    "depcheck": "compass-scripts check-peer-deps && depcheck",
    "check": "npm run typecheck && npm run lint && npm run depcheck",
    "check-ci": "npm run check",
    "test": "mocha",
    "test-electron": "xvfb-maybe electron-mocha --no-sandbox",
    "test-cov": "nyc --compact=false --produce-source-map=false -x \"**/*.spec.*\" --reporter=lcov --reporter=text --reporter=html npm run test",
    "test-watch": "npm run test -- --watch",
    "test-ci": "npm run test-cov",
    "test-ci-electron": "npm run test-electron",
    "reformat": "npm run eslint . -- --fix && npm run prettier -- --write ."
  },
  "dependencies": {
<<<<<<< HEAD
    "@mongodb-js/compass-app-stores": "^7.11.0",
    "@mongodb-js/compass-components": "^1.23.0",
    "@mongodb-js/compass-logging": "^1.2.15",
    "@mongodb-js/compass-workspaces": "^0.6.0",
    "compass-preferences-model": "^2.19.0",
=======
    "@mongodb-js/compass-components": "^1.24.0",
    "compass-preferences-model": "^2.20.0",
>>>>>>> 24e06b99
    "react": "^17.0.2"
  },
  "devDependencies": {
    "@mongodb-js/eslint-config-compass": "^1.1.1",
    "@mongodb-js/mocha-config-compass": "^1.3.9",
    "@mongodb-js/prettier-config-compass": "^1.0.2",
    "@mongodb-js/tsconfig-compass": "^1.0.4",
    "@testing-library/react": "^12.1.4",
    "@testing-library/user-event": "^13.5.0",
    "@types/chai": "^4.2.21",
    "@types/chai-dom": "^0.0.10",
    "@types/mocha": "^9.0.0",
    "@types/react": "^17.0.5",
    "@types/react-dom": "^17.0.10",
    "@types/sinon-chai": "^3.2.5",
    "chai": "^4.3.6",
    "depcheck": "^1.4.1",
    "electron-mocha": "^12.2.0",
    "eslint": "^7.25.0",
    "mocha": "^10.2.0",
    "nyc": "^15.1.0",
    "prettier": "^2.7.1",
    "react-dom": "^17.0.2",
    "sinon": "^9.2.3",
    "typescript": "^5.0.4",
    "xvfb-maybe": "^0.2.1"
  },
  "is_compass_plugin": true
}<|MERGE_RESOLUTION|>--- conflicted
+++ resolved
@@ -49,16 +49,11 @@
     "reformat": "npm run eslint . -- --fix && npm run prettier -- --write ."
   },
   "dependencies": {
-<<<<<<< HEAD
     "@mongodb-js/compass-app-stores": "^7.11.0",
-    "@mongodb-js/compass-components": "^1.23.0",
+    "@mongodb-js/compass-components": "^1.24.0",
     "@mongodb-js/compass-logging": "^1.2.15",
-    "@mongodb-js/compass-workspaces": "^0.6.0",
-    "compass-preferences-model": "^2.19.0",
-=======
-    "@mongodb-js/compass-components": "^1.24.0",
+    "@mongodb-js/compass-workspaces": "^0.7.0",
     "compass-preferences-model": "^2.20.0",
->>>>>>> 24e06b99
     "react": "^17.0.2"
   },
   "devDependencies": {
