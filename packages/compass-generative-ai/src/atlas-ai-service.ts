import type { SimplifiedSchema } from 'mongodb-schema';
import {
  type PreferencesAccess,
  isAIFeatureEnabled,
} from 'compass-preferences-model/provider';
import type { AtlasService } from '@mongodb-js/atlas-service/provider';
import { AtlasServiceError } from '@mongodb-js/atlas-service/renderer';
import type { ConnectionInfo } from '@mongodb-js/connection-info';
import type { Document } from 'mongodb';
import type { Logger } from '@mongodb-js/compass-logging';
import { EJSON } from 'bson';
import { z } from 'zod';
import { getStore } from './store/atlas-ai-store';
import { optIntoGenAIWithModalPrompt } from './store/atlas-optin-reducer';
import {
  AtlasAiServiceInvalidInputError,
  AtlasAiServiceApiResponseParseError,
} from './atlas-ai-errors';
import { createOpenAI } from '@ai-sdk/openai';
import { type LanguageModel } from 'ai';
import type { AiQueryPrompt } from './utils/gen-ai-prompt';
import {
  buildAggregateQueryPrompt,
  buildFindQueryPrompt,
} from './utils/gen-ai-prompt';
<<<<<<< HEAD
import { parseXmlToMmsJsonResponse } from './utils/xml-to-mms-response';
=======
import { parseXmlToJsonResponse } from './utils/parse-xml-response';
>>>>>>> fe58808d
import { getAiQueryResponse } from './utils/gen-ai-response';

type GenerativeAiInput = {
  userInput: string;
  collectionName: string;
  databaseName: string;
  schema?: SimplifiedSchema;
  sampleDocuments?: Document[];
  signal: AbortSignal;
  requestId: string;
};

// The size/token validation happens on the server, however, we do
// want to ensure we're not uploading massive documents (some folks have documents > 1mb).
const AI_MAX_REQUEST_SIZE = 5120000;
const AI_MIN_SAMPLE_DOCUMENTS = 1;

type AIAggregation = {
  content: {
    aggregation?: {
      pipeline?: string;
    };
  };
};

type AIQuery = {
  content: {
    query: Record<
      'filter' | 'project' | 'collation' | 'sort' | 'skip' | 'limit',
      string
    >;
    aggregation?: { pipeline: string };
  };
};

function buildQueryOrAggregationMessageBody(
  input: Omit<GenerativeAiInput, 'signal' | 'requestId'>
) {
  const sampleDocuments = input.sampleDocuments
    ? EJSON.serialize(input.sampleDocuments, {
        relaxed: false,
      })
    : undefined;

  let msgBody = JSON.stringify({
    ...input,
    sampleDocuments,
  });
  if (msgBody.length > AI_MAX_REQUEST_SIZE && sampleDocuments) {
    // When the message body is over the max size, we try
    // to see if with fewer sample documents we can still perform the request.
    // If that fails we throw an error indicating this collection's
    // documents are too large to send to the ai.
    msgBody = JSON.stringify({
      ...input,
      sampleDocuments: EJSON.serialize(
        input.sampleDocuments?.slice(0, AI_MIN_SAMPLE_DOCUMENTS) || [],
        {
          relaxed: false,
        }
      ),
    });
  }

  if (msgBody.length > AI_MAX_REQUEST_SIZE) {
    throw new Error(
      'Sorry, your request is too large. Please use a smaller prompt or try using this feature on a collection with smaller documents.'
    );
  }

  return msgBody;
}

function hasExtraneousKeys(obj: any, expectedKeys: string[]) {
  return Object.keys(obj).some((key) => !expectedKeys.includes(key));
}

export function validateAIQueryResponse(
  response: any
): asserts response is AIQuery {
  const { content } = response ?? {};

  if (typeof content !== 'object' || content === null) {
    throw new Error('Unexpected response: expected content to be an object');
  }

  if (hasExtraneousKeys(content, ['query', 'aggregation'])) {
    throw new Error(
      'Unexpected keys in response: expected query and aggregation'
    );
  }

  const { query, aggregation } = content;

  if (!query && !aggregation) {
    throw new Error(
      'Unexpected response: expected query or aggregation, got none'
    );
  }

  if (query && typeof query !== 'object') {
    throw new Error('Unexpected response: expected query to be an object');
  }

  if (
    hasExtraneousKeys(query, [
      'filter',
      'project',
      'collation',
      'sort',
      'skip',
      'limit',
    ])
  ) {
    throw new Error(
      'Unexpected keys in response: expected filter, project, collation, sort, skip, limit, aggregation'
    );
  }

  for (const field of [
    'filter',
    'project',
    'collation',
    'sort',
    'skip',
    'limit',
  ]) {
    if (query[field] && typeof query[field] !== 'string') {
      throw new Error(
        `Unexpected response: expected field ${field} to be a string, got ${JSON.stringify(
          query[field],
          null,
          2
        )}`
      );
    }
  }

  if (aggregation && typeof aggregation.pipeline !== 'string') {
    throw new Error(
      `Unexpected response: expected aggregation pipeline to be a string, got ${JSON.stringify(
        aggregation,
        null,
        2
      )}`
    );
  }
}

export function validateAIAggregationResponse(
  response: any
): asserts response is AIAggregation {
  const { content } = response;

  if (typeof content !== 'object' || content === null) {
    throw new Error('Unexpected response: expected content to be an object');
  }

  if (hasExtraneousKeys(content, ['aggregation'])) {
    throw new Error('Unexpected keys in response: expected aggregation');
  }

  if (content.aggregation && typeof content.aggregation.pipeline !== 'string') {
    // Compared to queries where we will always get the `query` field, for
    // aggregations backend deletes the whole `aggregation` key if pipeline is
    // empty, so we only validate `pipeline` key if `aggregation` key is present
    throw new Error(
      `Unexpected response: expected aggregation to be a string, got ${String(
        content.aggregation.pipeline
      )}`
    );
  }
}

const aiURLConfig = {
  // There are two different sets of endpoints we use for our requests.
  // Down the line we'd like to only use the admin api, however,
  // we cannot currently call that from the Atlas UI. Pending CLOUDP-251201
  // NOTE: The unauthenticated endpoints are also rate limited by IP address
  // rather than by logged in user.
  'admin-api': {
    aggregation: 'unauth/ai/api/v1/mql-aggregation',
    query: 'unauth/ai/api/v1/mql-query',
  },
  cloud: {
    aggregation: (projectId: string) => {
      return `ai/v1/groups/${projectId}/mql-aggregation`;
    },
    query: (projectId: string) => {
      return `ai/v1/groups/${projectId}/mql-query`;
    },
    'mock-data-schema': (projectId: string) => {
      return `ai/v1/groups/${projectId}/mock-data-schema`;
    },
  },
} as const;

export interface MockDataSchemaRawField {
  type: string;
  sampleValues?: unknown[];
}

export interface MockDataSchemaRequest {
  collectionName: string;
  databaseName: string;
  schema: Record<string, MockDataSchemaRawField>;
  validationRules?: Record<string, unknown> | null;
  includeSampleValues?: boolean;
  requestId: string;
  signal: AbortSignal;
}

export const MockDataSchemaResponseShape = z.object({
  fields: z.array(
    z.object({
      fieldPath: z.string(),
      fakerMethod: z.string(),
      fakerArgs: z.array(
        z.union([
          z.object({
            json: z.string(),
          }),
          z.string(),
          z.number(),
          z.boolean(),
        ])
      ),
    })
  ),
});

export type MockDataSchemaResponse = z.infer<
  typeof MockDataSchemaResponseShape
>;

/**
 * The type of resource from the natural language query REST API
 */
type AIResourceType = 'query' | 'aggregation' | 'mock-data-schema';

export class AtlasAiService {
  private initPromise: Promise<void> | null = null;

  private apiURLPreset: 'admin-api' | 'cloud';
  private atlasService: AtlasService;
  private preferences: PreferencesAccess;
  private logger: Logger;

  private aiModel: LanguageModel;

  constructor({
    apiURLPreset,
    atlasService,
    preferences,
    logger,
  }: {
    apiURLPreset: 'admin-api' | 'cloud';
    atlasService: AtlasService;
    preferences: PreferencesAccess;
    logger: Logger;
  }) {
    this.apiURLPreset = apiURLPreset;
    this.atlasService = atlasService;
    this.preferences = preferences;
    this.logger = logger;
    this.initPromise = this.setupAIAccess();

    const PLACEHOLDER_BASE_URL =
      'http://PLACEHOLDER_BASE_URL_TO_BE_REPLACED.invalid';
    this.aiModel = createOpenAI({
      apiKey: '',
      baseURL: PLACEHOLDER_BASE_URL,
      fetch: (url, init) => {
        // The `baseUrl` can be dynamically changed, but `createOpenAI`
        // doesn't allow us to change it after initial call. Instead
        // we're going to update it every time the fetch call happens
        const uri = String(url).replace(
          PLACEHOLDER_BASE_URL,
          this.atlasService.assistantApiEndpoint()
        );
        return this.atlasService.authenticatedFetch(uri, init);
      },
      // TODO(COMPASS-10125): Switch the model to `mongodb-slim-latest` when
      // enabling this feature (to use edu-chatbot for GenAI).
    }).responses('mongodb-chat-latest');
  }

  /**
   * @throws {AtlasAiServiceInvalidInputError} when given invalid arguments
   */
  private getUrlForEndpoint(
    resourceType: AIResourceType,
    { atlasMetadata }: ConnectionInfo
  ) {
    if (atlasMetadata) {
      return this.atlasService.cloudEndpoint(
        aiURLConfig.cloud[resourceType](atlasMetadata.projectId)
      );
    }

    if (resourceType === 'mock-data-schema') {
      throw new AtlasAiServiceInvalidInputError(
        "Can't perform generative ai request: mock-data-schema is not available for admin-api"
      );
    }

    const urlPath = aiURLConfig['admin-api'][resourceType];
    return this.atlasService.adminApiEndpoint(urlPath);
  }

  private throwIfAINotEnabled() {
    if (process.env.COMPASS_E2E_SKIP_AI_OPT_IN === 'true') {
      return;
    }
    if (!isAIFeatureEnabled(this.preferences.getPreferences())) {
      throw new Error(
        "Compass' AI functionality is not currently enabled. Please try again later."
      );
    }
  }

  async setupAIAccess(): Promise<void> {
    // We default GEN_AI_ACCESS on for everyone. Down the line if/when
    // we add more features with partial rollout, we'll fetch access here.
    await this.preferences.savePreferences({
      cloudFeatureRolloutAccess: {
        GEN_AI_COMPASS: true,
      },
    });
  }

  async ensureAiFeatureAccess({ signal }: { signal?: AbortSignal } = {}) {
    return getStore().dispatch(
      optIntoGenAIWithModalPrompt({
        signal,
        isCloudOptIn: this.apiURLPreset === 'cloud',
      })
    );
  }

  private getQueryOrAggregationFromUserInput = async <T>(
    {
      urlId,
      input,
      connectionInfo,
    }: {
      urlId: 'query' | 'aggregation';
      input: GenerativeAiInput;
      connectionInfo: ConnectionInfo;
    },
    validationFn: (res: any) => asserts res is T
  ): Promise<T> => {
    await this.initPromise;
    this.throwIfAINotEnabled();

    const { signal, requestId, ...rest } = input;
    const msgBody = buildQueryOrAggregationMessageBody(rest);

    const url = `${this.getUrlForEndpoint(
      urlId,
      connectionInfo
    )}?request_id=${encodeURIComponent(requestId)}`;

    this.logger.log.info(
      this.logger.mongoLogId(1_001_000_308),
      'AtlasAIService',
      'Running AI query generation request',
      {
        url,
        userInput: input.userInput,
        collectionName: input.collectionName,
        databaseName: input.databaseName,
        messageBodyLength: msgBody.length,
        requestId,
      }
    );

    const res = await this.atlasService.authenticatedFetch(url, {
      signal,
      method: 'POST',
      body: msgBody,
      headers: {
        'Content-Type': 'application/json',
        Accept: 'application/json',
      },
    });

    // Sometimes the server will return empty response and calling res.json directly
    // throws and user see "Unexpected end of JSON input" error, which is not helpful.
    // So we will get the text from the response first and then try to parse it.
    // If it fails, we will throw a more helpful error message.
    const text = await res.text();
    let data;
    try {
      data = JSON.parse(text);
    } catch {
      this.logger.log.info(
        this.logger.mongoLogId(1_001_000_310),
        'AtlasAIService',
        'Failed to parse the response from AI API',
        {
          text,
          requestId,
        }
      );
      throw new AtlasServiceError(
        'ServerError',
        500, // Not using res.status as its 200 in this case
        'Internal server error',
        'INTERNAL_SERVER_ERROR'
      );
    }
    validationFn(data);
    return data;
  };

  async getAggregationFromUserInput(
    input: GenerativeAiInput,
    connectionInfo: ConnectionInfo
  ) {
    if (this.preferences.getPreferences().enableChatbotEndpointForGenAI) {
      const message = buildAggregateQueryPrompt(input);
      return this.generateQueryUsingChatbot(
        message,
        validateAIAggregationResponse,
        { signal: input.signal }
      );
    }
    return this.getQueryOrAggregationFromUserInput(
      {
        connectionInfo,
        urlId: 'aggregation',
        input,
      },
      validateAIAggregationResponse
    );
  }

  async getQueryFromUserInput(
    input: GenerativeAiInput,
    connectionInfo: ConnectionInfo
  ) {
    if (this.preferences.getPreferences().enableChatbotEndpointForGenAI) {
      const message = buildFindQueryPrompt(input);
      return this.generateQueryUsingChatbot(message, validateAIQueryResponse, {
        signal: input.signal,
      });
    }
    return this.getQueryOrAggregationFromUserInput(
      {
        urlId: 'query',
        input,
        connectionInfo,
      },
      validateAIQueryResponse
    );
  }

  async getMockDataSchema(
    input: MockDataSchemaRequest,
    connectionInfo: ConnectionInfo
  ): Promise<MockDataSchemaResponse> {
    const { collectionName, databaseName } = input;
    let schema = input.schema;

    const url = `${this.getUrlForEndpoint(
      'mock-data-schema',
      connectionInfo
    )}?request_id=${encodeURIComponent(input.requestId)}`;

    if (!input.includeSampleValues) {
      const newSchema: Record<
        string,
        Omit<MockDataSchemaRawField, 'sampleValues'>
      > = {};
      for (const [k, v] of Object.entries(schema)) {
        newSchema[k] = { type: v.type };
      }
      schema = newSchema;
    }

    const res = await this.atlasService.authenticatedFetch(url, {
      method: 'POST',
      body: JSON.stringify({
        collectionName,
        databaseName,
        schema,
        validationRules: input.validationRules,
      }),
      headers: {
        'Content-Type': 'application/json',
        Accept: 'application/json',
      },
      signal: input.signal,
    });

    try {
      const data = await res.json();
      return MockDataSchemaResponseShape.parse(data);
    } catch (err) {
      const errorMessage = err instanceof Error ? err.stack : String(err);
      this.logger.log.error(
        this.logger.mongoLogId(1_001_000_311),
        'AtlasAiService',
        'Failed to parse mock data schema response with expected schema',
        {
          namespace: `${databaseName}.${collectionName}`,
          message: errorMessage,
        }
      );
      throw new AtlasAiServiceApiResponseParseError(
        'Response does not match expected schema'
      );
    }
  }

  async optIntoGenAIFeatures() {
    if (this.apiURLPreset === 'cloud') {
      // Performs a post request to Atlas to set the user opt in preference to true.
      await this.atlasService.authenticatedFetch(
        this.atlasService.cloudEndpoint(
          'settings/optInDataExplorerGenAIFeatures'
        ),
        {
          method: 'POST',
          headers: {
            'Content-Type': 'application/x-www-form-urlencoded',
            Accept: 'application/json',
          },
          body: new URLSearchParams([['value', 'true']]),
        }
      );
    }
    await this.preferences.savePreferences({
      optInGenAIFeatures: true,
    });
  }

  private async generateQueryUsingChatbot<T>(
    message: AiQueryPrompt,
    validateFn: (res: any) => asserts res is T,
    options: { signal: AbortSignal }
  ): Promise<T> {
    this.throwIfAINotEnabled();
    const response = await getAiQueryResponse(
      this.aiModel,
      message,
      options.signal
    );
<<<<<<< HEAD
    const parsedResponse = parseXmlToMmsJsonResponse(response, this.logger);
=======
    const parsedResponse = parseXmlToJsonResponse(response, this.logger);
>>>>>>> fe58808d
    validateFn(parsedResponse);
    return parsedResponse;
  }
}<|MERGE_RESOLUTION|>--- conflicted
+++ resolved
@@ -23,11 +23,7 @@
   buildAggregateQueryPrompt,
   buildFindQueryPrompt,
 } from './utils/gen-ai-prompt';
-<<<<<<< HEAD
-import { parseXmlToMmsJsonResponse } from './utils/xml-to-mms-response';
-=======
 import { parseXmlToJsonResponse } from './utils/parse-xml-response';
->>>>>>> fe58808d
 import { getAiQueryResponse } from './utils/gen-ai-response';
 
 type GenerativeAiInput = {
@@ -577,11 +573,7 @@
       message,
       options.signal
     );
-<<<<<<< HEAD
-    const parsedResponse = parseXmlToMmsJsonResponse(response, this.logger);
-=======
     const parsedResponse = parseXmlToJsonResponse(response, this.logger);
->>>>>>> fe58808d
     validateFn(parsedResponse);
     return parsedResponse;
   }
