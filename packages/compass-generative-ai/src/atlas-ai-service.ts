import type { PrimitiveSchemaType, SimplifiedSchema } from 'mongodb-schema';
import {
  type PreferencesAccess,
  isAIFeatureEnabled,
} from 'compass-preferences-model/provider';
import type { AtlasService } from '@mongodb-js/atlas-service/provider';
import { AtlasServiceError } from '@mongodb-js/atlas-service/renderer';
import type { ConnectionInfo } from '@mongodb-js/connection-info';
import type { Document } from 'mongodb';
import type { Logger } from '@mongodb-js/compass-logging';
import { EJSON } from 'bson';
import { z } from 'zod';
import { getStore } from './store/atlas-ai-store';
import { optIntoGenAIWithModalPrompt } from './store/atlas-optin-reducer';
import {
  AtlasAiServiceInvalidInputError,
  AtlasAiServiceApiResponseParseError,
} from './atlas-ai-errors';

type GenerativeAiInput = {
  userInput: string;
  collectionName: string;
  databaseName: string;
  schema?: SimplifiedSchema;
  sampleDocuments?: Document[];
  signal: AbortSignal;
  requestId: string;
};

// The size/token validation happens on the server, however, we do
// want to ensure we're not uploading massive documents (some folks have documents > 1mb).
const AI_MAX_REQUEST_SIZE = 5120000;
const AI_MIN_SAMPLE_DOCUMENTS = 1;

type AIAggregation = {
  content: {
    aggregation?: {
      pipeline?: string;
    };
  };
};

type AIFeatureEnablement = {
  features: {
    [featureName: string]: {
      enabled: boolean;
    };
  };
};

type AIQuery = {
  content: {
    query: Record<
      'filter' | 'project' | 'collation' | 'sort' | 'skip' | 'limit',
      string
    >;
    aggregation?: { pipeline: string };
  };
};

function buildQueryOrAggregationMessageBody(
  input: Omit<GenerativeAiInput, 'signal' | 'requestId'>
) {
  const sampleDocuments = input.sampleDocuments
    ? EJSON.serialize(input.sampleDocuments, {
        relaxed: false,
      })
    : undefined;

  let msgBody = JSON.stringify({
    ...input,
    sampleDocuments,
  });
  if (msgBody.length > AI_MAX_REQUEST_SIZE && sampleDocuments) {
    // When the message body is over the max size, we try
    // to see if with fewer sample documents we can still perform the request.
    // If that fails we throw an error indicating this collection's
    // documents are too large to send to the ai.
    msgBody = JSON.stringify({
      ...input,
      sampleDocuments: EJSON.serialize(
        input.sampleDocuments?.slice(0, AI_MIN_SAMPLE_DOCUMENTS) || [],
        {
          relaxed: false,
        }
      ),
    });
  }

  if (msgBody.length > AI_MAX_REQUEST_SIZE) {
    throw new Error(
      'Sorry, your request is too large. Please use a smaller prompt or try using this feature on a collection with smaller documents.'
    );
  }

  return msgBody;
}

function hasExtraneousKeys(obj: any, expectedKeys: string[]) {
  return Object.keys(obj).some((key) => !expectedKeys.includes(key));
}

export function validateAIQueryResponse(
  response: any
): asserts response is AIQuery {
  const { content } = response ?? {};

  if (typeof content !== 'object' || content === null) {
    throw new Error('Unexpected response: expected content to be an object');
  }

  if (hasExtraneousKeys(content, ['query', 'aggregation'])) {
    throw new Error(
      'Unexpected keys in response: expected query and aggregation'
    );
  }

  const { query, aggregation } = content;

  if (!query && !aggregation) {
    throw new Error(
      'Unexpected response: expected query or aggregation, got none'
    );
  }

  if (query && typeof query !== 'object') {
    throw new Error('Unexpected response: expected query to be an object');
  }

  if (
    hasExtraneousKeys(query, [
      'filter',
      'project',
      'collation',
      'sort',
      'skip',
      'limit',
    ])
  ) {
    throw new Error(
      'Unexpected keys in response: expected filter, project, collation, sort, skip, limit, aggregation'
    );
  }

  for (const field of [
    'filter',
    'project',
    'collation',
    'sort',
    'skip',
    'limit',
  ]) {
    if (query[field] && typeof query[field] !== 'string') {
      throw new Error(
        `Unexpected response: expected field ${field} to be a string, got ${JSON.stringify(
          query[field],
          null,
          2
        )}`
      );
    }
  }

  if (aggregation && typeof aggregation.pipeline !== 'string') {
    throw new Error(
      `Unexpected response: expected aggregation pipeline to be a string, got ${JSON.stringify(
        aggregation,
        null,
        2
      )}`
    );
  }
}

export function validateAIAggregationResponse(
  response: any
): asserts response is AIAggregation {
  const { content } = response;

  if (typeof content !== 'object' || content === null) {
    throw new Error('Unexpected response: expected content to be an object');
  }

  if (hasExtraneousKeys(content, ['aggregation'])) {
    throw new Error('Unexpected keys in response: expected aggregation');
  }

  if (content.aggregation && typeof content.aggregation.pipeline !== 'string') {
    // Compared to queries where we will always get the `query` field, for
    // aggregations backend deletes the whole `aggregation` key if pipeline is
    // empty, so we only validate `pipeline` key if `aggregation` key is present
    throw new Error(
      `Unexpected response: expected aggregation to be a string, got ${String(
        content.aggregation.pipeline
      )}`
    );
  }
}

const aiURLConfig = {
  // There are two different sets of endpoints we use for our requests.
  // Down the line we'd like to only use the admin api, however,
  // we cannot currently call that from the Atlas UI. Pending CLOUDP-251201
  // NOTE: The unauthenticated endpoints are also rate limited by IP address
  // rather than by logged in user.
  'admin-api': {
    aggregation: 'unauth/ai/api/v1/mql-aggregation',
    query: 'unauth/ai/api/v1/mql-query',
  },
  cloud: {
    aggregation: (groupId: string) => `ai/v1/groups/${groupId}/mql-aggregation`,
    query: (groupId: string) => `ai/v1/groups/${groupId}/mql-query`,
    'mock-data-schema': (groupId: string) =>
      `ai/v1/groups/${groupId}/mock-data-schema`,
  },
} as const;

export interface MockDataSchemaRawField {
  type: string;
  sampleValues?: unknown[];
}

export interface MockDataSchemaRequest {
  collectionName: string;
  databaseName: string;
  schema: Record<string, MockDataSchemaRawField>;
  validationRules?: Record<string, unknown> | null;
  includeSampleValues?: boolean;
  requestId: string;
  signal: AbortSignal;
}

/**
 * MongoDB schema type
 */
export type MongoDBFieldType = PrimitiveSchemaType['name'];

// TODO(CLOUDP-346699): Export this from mongodb-schema
enum MongoDBFieldTypeValues {
  String = 'String',
  Number = 'Number',
  Boolean = 'Boolean',
  Date = 'Date',
  Int32 = 'Int32',
  Decimal128 = 'Decimal128',
  Long = 'Long',
  ObjectId = 'ObjectId',
  RegExp = 'RegExp',
  Symbol = 'Symbol',
  MaxKey = 'MaxKey',
  MinKey = 'MinKey',
  Binary = 'Binary',
  Code = 'Code',
  Timestamp = 'Timestamp',
  DBRef = 'DBRef',
}

export const MockDataSchemaResponseShape = z.object({
  fields: z.array(
    z.object({
      fieldPath: z.string(),
<<<<<<< HEAD
      mongoType: z.string(),
=======
      mongoType: z.custom<MongoDBFieldType>((val) =>
        Object.values(MongoDBFieldTypeValues).includes(val)
      ),
>>>>>>> e6e9d6ca
      fakerMethod: z.string(),
      fakerArgs: z.array(
        z.union([
          z.object({
            json: z.string(),
          }),
          z.string(),
          z.number(),
          z.boolean(),
        ])
      ),
    })
  ),
});

export type MockDataSchemaResponse = z.infer<
  typeof MockDataSchemaResponseShape
>;

/**
 * The type of resource from the natural language query REST API
 */
type AIResourceType = 'query' | 'aggregation' | 'mock-data-schema';

export class AtlasAiService {
  private initPromise: Promise<void> | null = null;

  private apiURLPreset: 'admin-api' | 'cloud';
  private atlasService: AtlasService;
  private preferences: PreferencesAccess;
  private logger: Logger;

  constructor({
    apiURLPreset,
    atlasService,
    preferences,
    logger,
  }: {
    apiURLPreset: 'admin-api' | 'cloud';
    atlasService: AtlasService;
    preferences: PreferencesAccess;
    logger: Logger;
  }) {
    this.apiURLPreset = apiURLPreset;
    this.atlasService = atlasService;
    this.preferences = preferences;
    this.logger = logger;

    this.initPromise = this.setupAIAccess();
  }

  /**
   * @throws {AtlasAiServiceInvalidInputError} when given invalid arguments
   */
  private getUrlForEndpoint(
    resourceType: AIResourceType,
    connectionInfo?: ConnectionInfo
  ) {
    if (this.apiURLPreset === 'cloud') {
      const atlasMetadata = connectionInfo?.atlasMetadata;
      if (!atlasMetadata) {
        throw new AtlasAiServiceInvalidInputError(
          "Can't perform generative ai request: atlasMetadata is not available"
        );
      }

      return this.atlasService.cloudEndpoint(
        aiURLConfig[this.apiURLPreset][resourceType](atlasMetadata.projectId)
      );
    }

    if (resourceType === 'mock-data-schema') {
      throw new AtlasAiServiceInvalidInputError(
        "Can't perform generative ai request: mock-data-schema is not available for admin-api"
      );
    }

    const urlPath = aiURLConfig[this.apiURLPreset][resourceType];
    return this.atlasService.adminApiEndpoint(urlPath);
  }

  private throwIfAINotEnabled() {
    if (process.env.COMPASS_E2E_SKIP_AI_OPT_IN === 'true') {
      return;
    }
    if (!isAIFeatureEnabled(this.preferences.getPreferences())) {
      throw new Error(
        "Compass' AI functionality is not currently enabled. Please try again later."
      );
    }
  }

  async setupAIAccess(): Promise<void> {
    // We default GEN_AI_ACCESS on for everyone. Down the line if/when
    // we add more features with partial rollout, we'll fetch access here.
    await this.preferences.savePreferences({
      cloudFeatureRolloutAccess: {
        GEN_AI_COMPASS: true,
      },
    });
  }

  async ensureAiFeatureAccess({ signal }: { signal?: AbortSignal } = {}) {
    return getStore().dispatch(
      optIntoGenAIWithModalPrompt({
        signal,
        isCloudOptIn: this.apiURLPreset === 'cloud',
      })
    );
  }

  private getQueryOrAggregationFromUserInput = async <T>(
    {
      urlId,
      input,
      connectionInfo,
    }: {
      urlId: 'query' | 'aggregation';
      input: GenerativeAiInput;

      connectionInfo?: ConnectionInfo;
    },
    validationFn: (res: any) => asserts res is T
  ): Promise<T> => {
    await this.initPromise;
    this.throwIfAINotEnabled();

    const { signal, requestId, ...rest } = input;
    const msgBody = buildQueryOrAggregationMessageBody(rest);

    const url = `${this.getUrlForEndpoint(
      urlId,
      connectionInfo
    )}?request_id=${encodeURIComponent(requestId)}`;

    this.logger.log.info(
      this.logger.mongoLogId(1_001_000_308),
      'AtlasAIService',
      'Running AI query generation request',
      {
        url,
        userInput: input.userInput,
        collectionName: input.collectionName,
        databaseName: input.databaseName,
        messageBodyLength: msgBody.length,
        requestId,
      }
    );

    const res = await this.atlasService.authenticatedFetch(url, {
      signal,
      method: 'POST',
      body: msgBody,
      headers: {
        'Content-Type': 'application/json',
        Accept: 'application/json',
      },
    });

    // Sometimes the server will return empty response and calling res.json directly
    // throws and user see "Unexpected end of JSON input" error, which is not helpful.
    // So we will get the text from the response first and then try to parse it.
    // If it fails, we will throw a more helpful error message.
    const text = await res.text();
    let data;
    try {
      data = JSON.parse(text);
    } catch {
      this.logger.log.info(
        this.logger.mongoLogId(1_001_000_310),
        'AtlasAIService',
        'Failed to parse the response from AI API',
        {
          text,
          requestId,
        }
      );
      throw new AtlasServiceError(
        'ServerError',
        500, // Not using res.status as its 200 in this case
        'Internal server error',
        'INTERNAL_SERVER_ERROR'
      );
    }
    validationFn(data);
    return data;
  };

  async getAggregationFromUserInput(
    input: GenerativeAiInput,
    connectionInfo: ConnectionInfo
  ) {
    return this.getQueryOrAggregationFromUserInput(
      {
        connectionInfo,
        urlId: 'aggregation',
        input,
      },
      validateAIAggregationResponse
    );
  }

  async getQueryFromUserInput(
    input: GenerativeAiInput,
    connectionInfo: ConnectionInfo
  ) {
    return this.getQueryOrAggregationFromUserInput(
      {
        urlId: 'query',
        input,
        connectionInfo,
      },
      validateAIQueryResponse
    );
  }

  async getMockDataSchema(
    input: MockDataSchemaRequest,
    connectionInfo: ConnectionInfo
  ): Promise<MockDataSchemaResponse> {
    const { collectionName, databaseName } = input;
    let schema = input.schema;

    const url = `${this.getUrlForEndpoint(
      'mock-data-schema',
      connectionInfo
    )}?request_id=${encodeURIComponent(input.requestId)}`;

    if (!input.includeSampleValues) {
      const newSchema: Record<
        string,
        Omit<MockDataSchemaRawField, 'sampleValues'>
      > = {};
      for (const [k, v] of Object.entries(schema)) {
        newSchema[k] = { type: v.type };
      }
      schema = newSchema;
    }

    const res = await this.atlasService.authenticatedFetch(url, {
      method: 'POST',
      body: JSON.stringify({
        collectionName,
        databaseName,
        schema,
      }),
      headers: {
        'Content-Type': 'application/json',
        Accept: 'application/json',
      },
      signal: input.signal,
    });

    try {
      const data = await res.json();
      return MockDataSchemaResponseShape.parse(data);
    } catch (err) {
      const errorMessage = err instanceof Error ? err.stack : String(err);
      this.logger.log.error(
        this.logger.mongoLogId(1_001_000_311),
        'AtlasAiService',
        'Failed to parse mock data schema response with expected schema',
        {
          namespace: `${databaseName}.${collectionName}`,
          message: errorMessage,
        }
      );
      throw new AtlasAiServiceApiResponseParseError(
        'Response does not match expected schema'
      );
    }
  }

  async optIntoGenAIFeatures() {
    if (this.apiURLPreset === 'cloud') {
      // Performs a post request to Atlas to set the user opt in preference to true.
      await this.atlasService.authenticatedFetch(
        this.atlasService.cloudEndpoint(
          'settings/optInDataExplorerGenAIFeatures'
        ),
        {
          method: 'POST',
          headers: {
            'Content-Type': 'application/x-www-form-urlencoded',
            Accept: 'application/json',
          },
          body: new URLSearchParams([['value', 'true']]),
        }
      );
    }
    await this.preferences.savePreferences({
      optInGenAIFeatures: true,
    });
  }

  private validateAIFeatureEnablementResponse(
    response: any
  ): asserts response is AIFeatureEnablement {
    const { features } = response;
    if (typeof features !== 'object') {
      throw new Error('Unexpected response: expected features to be an object');
    }
  }
}<|MERGE_RESOLUTION|>--- conflicted
+++ resolved
@@ -259,13 +259,9 @@
   fields: z.array(
     z.object({
       fieldPath: z.string(),
-<<<<<<< HEAD
-      mongoType: z.string(),
-=======
       mongoType: z.custom<MongoDBFieldType>((val) =>
         Object.values(MongoDBFieldTypeValues).includes(val)
       ),
->>>>>>> e6e9d6ca
       fakerMethod: z.string(),
       fakerArgs: z.array(
         z.union([
