--- conflicted
+++ resolved
@@ -72,56 +72,6 @@
   textAlign: 'left',
 });
 
-<<<<<<< HEAD
-// TODO: The LG MarketingModal does not provide a way to disable the button
-// so this is a temporary workaround to make the button look disabled.
-const leafyGreenButtonSelector =
-  'button[data-lgid="lg-button"]:not([aria-label="Close modal"])';
-const focusSelector = `&:focus-visible, &[data-focus="true"]`;
-const hoverSelector = `&:hover, &[data-hover="true"]`;
-const activeSelector = `&:active, &[data-active="true"]`;
-const focusBoxShadow = (color: string) => `
-    0 0 0 2px ${color}, 
-    0 0 0 4px ${palette.blue.light1};
-`;
-const disabledButtonStyles: Record<Theme, string> = {
-  [Themes.Light]: css({
-    [leafyGreenButtonSelector]: {
-      [`&, ${hoverSelector}, ${activeSelector}`]: {
-        backgroundColor: palette.gray.light2,
-        borderColor: palette.gray.light1,
-        color: palette.gray.base,
-        boxShadow: 'none',
-        cursor: 'not-allowed',
-      },
-
-      [focusSelector]: {
-        color: palette.gray.base,
-        boxShadow: focusBoxShadow(palette.white),
-      },
-    },
-  }),
-
-  [Themes.Dark]: css({
-    [leafyGreenButtonSelector]: {
-      [`&, ${hoverSelector}, ${activeSelector}`]: {
-        backgroundColor: palette.gray.dark3,
-        borderColor: palette.gray.dark2,
-        color: palette.gray.dark1,
-        boxShadow: 'none',
-        cursor: 'not-allowed',
-      },
-
-      [focusSelector]: {
-        color: palette.gray.dark1,
-        boxShadow: focusBoxShadow(palette.black),
-      },
-    },
-  }),
-} as const;
-
-=======
->>>>>>> bfd2d1b5
 const CloudAIOptInBannerContent: React.FunctionComponent<{
   isProjectAIEnabled: boolean;
   isSampleDocumentPassingEnabled: boolean;
