import { toJSString } from 'mongodb-query-parser';

// When including sample documents, we want to ensure that we do not
// attach large documents and exceed the limit. OpenAI roughly estimates
// 4 characters = 1 token and we should not exceed context window limits.
// This roughly translates to 128k tokens.
// TODO(COMPASS-10129): Adjust this limit based on the model's context window.
const MAX_TOTAL_PROMPT_LENGTH = 512000;
const MIN_SAMPLE_DOCUMENTS = 1;

function getCurrentTimeString() {
  const dateTime = new Date();
  const options: Intl.DateTimeFormatOptions = {
    weekday: 'short',
    year: 'numeric',
    month: 'short',
    day: '2-digit',
    hour: '2-digit',
    minute: '2-digit',
    second: '2-digit',
    timeZoneName: 'short',
    hour12: false,
  };
  // e.g. Tue, Nov 25, 2025, 12:00:00 GMT+1
  return dateTime.toLocaleString('en-US', options);
}

function buildInstructionsForFindQuery() {
  return [
    'Reduce prose to the minimum, your output will be parsed by a machine. ' +
      'You generate MongoDB find query arguments. Provide filter, project, sort, skip, ' +
      'limit and aggregation in shell syntax, wrap each argument with XML delimiters as follows:',
    '<filter>{}</filter>',
    '<project>{}</project>',
    '<sort>{}</sort>',
    '<skip>0</skip>',
    '<limit>0</limit>',
    '<aggregation>[]</aggregation>',
    'Additional instructions:',
    '- Only use the aggregation field when the request cannot be represented with the other fields.',
    '- Do not use the aggregation field if a find query fulfills the objective.',
    '- If specifying latitude and longitude coordinates, list the longitude first, and then latitude.',
    `- The current date is ${getCurrentTimeString()}`,
  ].join('\n');
}

function buildInstructionsForAggregateQuery() {
  return [
    'Reduce prose to the minimum, your output will be parsed by a machine. ' +
      'You generate MongoDB aggregation pipelines. Provide only the aggregation ' +
      'pipeline contents in an array in shell syntax, wrapped with XML delimiters as follows:',
    '<aggregation>[]</aggregation>',
    'Additional instructions:',
    '- If specifying latitude and longitude coordinates, list the longitude first, and then latitude.',
    '- Only pass the contents of the aggregation, no surrounding syntax.',
    `- The current date is ${getCurrentTimeString()}`,
  ].join('\n');
}

<<<<<<< HEAD
export type UserPromptForQueryOptions = {
=======
export type PromptContextOptions = {
>>>>>>> fe58808d
  userInput: string;
  databaseName?: string;
  collectionName?: string;
  schema?: unknown;
  sampleDocuments?: unknown[];
};

function withCodeFence(code: string): string {
  return [
    '', // Line break
    '```',
    code,
    '```',
  ].join('\n');
}

function buildUserPromptForQuery({
  type,
  userInput,
  databaseName,
  collectionName,
  schema,
  sampleDocuments,
}: PromptContextOptions & { type: 'find' | 'aggregate' }): string {
  const messages = [];

  const queryPrompt = [
    type === 'find' ? 'Write a query' : 'Generate an aggregation',
    'that does the following:',
    `"${userInput}"`,
  ].join(' ');

  if (databaseName) {
    messages.push(`Database name: "${databaseName}"`);
  }
  if (collectionName) {
    messages.push(`Collection name: "${collectionName}"`);
  }
  if (schema) {
    messages.push(
      `Schema from a sample of documents from the collection:${withCodeFence(
        toJSString(schema)!
      )}`
    );
  }
  if (sampleDocuments) {
    // When attaching the sample documents, we want to ensure that we do not
    // exceed the token limit. So we try following:
    // 1. If attaching all the sample documents exceeds then limit, we attach only 1 document.
    // 2. If attaching 1 document still exceeds the limit, we do not attach any sample documents.
    const sampleDocumentsStr = toJSString(sampleDocuments);
    const singleDocumentStr = toJSString(
      sampleDocuments.slice(0, MIN_SAMPLE_DOCUMENTS)
    );
    const promptLengthWithoutSampleDocs =
      messages.join('\n').length + queryPrompt.length;
    if (
      sampleDocumentsStr &&
      sampleDocumentsStr.length + promptLengthWithoutSampleDocs <=
        MAX_TOTAL_PROMPT_LENGTH
    ) {
      messages.push(
        `Sample documents from the collection:${withCodeFence(
          sampleDocumentsStr
        )}`
      );
    } else if (
      singleDocumentStr &&
      singleDocumentStr.length + promptLengthWithoutSampleDocs <=
        MAX_TOTAL_PROMPT_LENGTH
    ) {
      messages.push(
        `Sample document from the collection:${withCodeFence(
          singleDocumentStr
        )}`
      );
    }
  }
  messages.push(queryPrompt);

<<<<<<< HEAD
  // If at this point we have exceeded the limit, throw an error.
  const totalPromptLength = messages.join('\n').length;
  if (totalPromptLength > MAX_TOTAL_PROMPT_LENGTH) {
=======
  const prompt = messages.join('\n');

  // If at this point we have exceeded the limit, throw an error.
  if (prompt.length > MAX_TOTAL_PROMPT_LENGTH) {
>>>>>>> fe58808d
    throw new Error(
      'Sorry, your request is too large. Please use a smaller prompt or try using this feature on a collection with smaller documents.'
    );
  }
<<<<<<< HEAD
  return messages.join('\n');
=======
  return prompt;
>>>>>>> fe58808d
}

export type AiQueryPrompt = {
  prompt: string;
  metadata: {
    instructions: string;
  };
};

export function buildFindQueryPrompt({
  userInput,
  databaseName,
  collectionName,
  schema,
  sampleDocuments,
}: PromptContextOptions): AiQueryPrompt {
  const prompt = buildUserPromptForQuery({
    type: 'find',
    userInput,
    databaseName,
    collectionName,
    schema,
    sampleDocuments,
  });
  const instructions = buildInstructionsForFindQuery();
  return {
    prompt,
    metadata: {
      instructions,
    },
  };
}

export function buildAggregateQueryPrompt({
  userInput,
  databaseName,
  collectionName,
  schema,
  sampleDocuments,
}: PromptContextOptions): AiQueryPrompt {
  const prompt = buildUserPromptForQuery({
    type: 'aggregate',
    userInput,
    databaseName,
    collectionName,
    schema,
    sampleDocuments,
  });
  const instructions = buildInstructionsForAggregateQuery();
  return {
    prompt,
    metadata: {
      instructions,
    },
  };
}<|MERGE_RESOLUTION|>--- conflicted
+++ resolved
@@ -57,11 +57,7 @@
   ].join('\n');
 }
 
-<<<<<<< HEAD
-export type UserPromptForQueryOptions = {
-=======
 export type PromptContextOptions = {
->>>>>>> fe58808d
   userInput: string;
   databaseName?: string;
   collectionName?: string;
@@ -142,25 +138,15 @@
   }
   messages.push(queryPrompt);
 
-<<<<<<< HEAD
-  // If at this point we have exceeded the limit, throw an error.
-  const totalPromptLength = messages.join('\n').length;
-  if (totalPromptLength > MAX_TOTAL_PROMPT_LENGTH) {
-=======
   const prompt = messages.join('\n');
 
   // If at this point we have exceeded the limit, throw an error.
   if (prompt.length > MAX_TOTAL_PROMPT_LENGTH) {
->>>>>>> fe58808d
     throw new Error(
       'Sorry, your request is too large. Please use a smaller prompt or try using this feature on a collection with smaller documents.'
     );
   }
-<<<<<<< HEAD
-  return messages.join('\n');
-=======
   return prompt;
->>>>>>> fe58808d
 }
 
 export type AiQueryPrompt = {
