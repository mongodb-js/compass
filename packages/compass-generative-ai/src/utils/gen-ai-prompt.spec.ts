--- conflicted
+++ resolved
@@ -7,11 +7,7 @@
 import { toJSString } from 'mongodb-query-parser';
 import { ObjectId } from 'bson';
 
-<<<<<<< HEAD
-const OPTIONS: UserPromptForQueryOptions = {
-=======
 const OPTIONS: PromptContextOptions = {
->>>>>>> fe58808d
   userInput: 'Find all users older than 30',
   databaseName: 'airbnb',
   collectionName: 'listings',
