import Sinon from 'sinon';
import { expect } from 'chai';
import { AtlasAiService } from './atlas-ai-service';
import {
  AtlasAiServiceInvalidInputError,
  AtlasAiServiceApiResponseParseError,
} from './atlas-ai-errors';
import type { PreferencesAccess } from 'compass-preferences-model';
import { createSandboxFromDefaultPreferences } from 'compass-preferences-model';
import { createNoopLogger } from '@mongodb-js/compass-logging/provider';
import { ObjectId } from 'mongodb';
import type { ConnectionInfo } from '@mongodb-js/connection-info';

const ATLAS_USER = {
  firstName: 'John',
  lastName: 'Doe',
  login: 'johndoe',
  primaryEmail: 'johndoe@mongodb.com',
  sub: '123',
};

const BASE_URL = 'http://example.com';

const getMockConnectionInfo = (): ConnectionInfo => {
  return {
    id: 'TEST',
    connectionOptions: {
      connectionString: 'mongodb://localhost:27020',
    },
    atlasMetadata: {
      orgId: 'testOrg',
      projectId: 'testProject',
      clusterName: 'pineapple',
      regionalBaseUrl: null,
      metricsId: 'metricsId',
      metricsType: 'replicaSet',
      instanceSize: 'M10',
      clusterType: 'REPLICASET',
      clusterUniqueId: 'clusterUniqueId',
      clusterState: 'IDLE',
      supports: {
        globalWrites: false,
        rollingIndexes: false,
      },
      userConnectionString: 'mongodb+srv://localhost:27020',
    },
  };
};

class MockAtlasService {
  getCurrentUser = () => Promise.resolve(ATLAS_USER);
  cloudEndpoint = (url: string) => `${['/cloud', url].join('/')}`;
  adminApiEndpoint = (url: string) => `${[BASE_URL, url].join('/')}`;
  assistantApiEndpoint = (url: string) => `${[BASE_URL, url].join('/')}`;
  authenticatedFetch = (url: string, init: RequestInit) => {
    return fetch(url, init);
  };
  fetch = (url: string, init: RequestInit) => {
    return fetch(url, init);
  };
}

function makeResponse(content: any) {
  return {
    ok: true,
    json: () => Promise.resolve(content),
    text: () => Promise.resolve(JSON.stringify(content)),
  };
}

describe('AtlasAiService', function () {
  let sandbox: Sinon.SinonSandbox;
  let preferences: PreferencesAccess;
  const initialFetch = global.fetch;

  beforeEach(async function () {
    sandbox = Sinon.createSandbox();
    preferences = await createSandboxFromDefaultPreferences();
    await preferences.savePreferences({
      telemetryAtlasUserId: '1234',
    });
  });

  afterEach(function () {
    sandbox.restore();
    global.fetch = initialFetch;
  });

  const endpointBasepathTests = ['admin-api', 'cloud'] as const;

  for (const apiURLPreset of endpointBasepathTests) {
    const describeName =
      apiURLPreset === 'admin-api'
        ? 'connection WITHOUT atlas metadata'
        : 'connection WITH atlas metadata';
    describe(describeName, function () {
      let atlasAiService: AtlasAiService;

      const mockConnectionInfo = getMockConnectionInfo();

      if (apiURLPreset === 'admin-api') {
        delete mockConnectionInfo.atlasMetadata;
      }

      beforeEach(function () {
        const mockAtlasService = new MockAtlasService();
        atlasAiService = new AtlasAiService({
          apiURLPreset,
          atlasService: mockAtlasService as any,
          preferences,
          logger: createNoopLogger(),
        });
      });

<<<<<<< HEAD
=======
      describe('getQueryFromUserInput and getAggregationFromUserInput', function () {
        beforeEach(async function () {
          // Enable the AI feature
          const fetchStub = sandbox.stub().resolves(
            makeResponse({
              features: {
                GEN_AI_COMPASS: {
                  enabled: true,
                },
              },
            })
          );
          global.fetch = fetchStub;
          await atlasAiService['setupAIAccess']();
          global.fetch = initialFetch;
        });

        const atlasAIServiceTests = [
          {
            functionName: 'getQueryFromUserInput',
            aiEndpoint: 'mql-query',
            responses: {
              success: {
                content: { query: { filter: "{ test: 'pineapple' }" } },
              },
              invalid: [
                [undefined, 'internal server error'],
                [{}, 'unexpected response'],
                [{ countent: {} }, 'unexpected response'],
                [{ content: { qooery: {} } }, 'unexpected keys'],
                [
                  { content: { query: { filter: { foo: 1 } } } },
                  'unexpected response',
                ],
              ],
            },
          },
          {
            functionName: 'getAggregationFromUserInput',
            aiEndpoint: 'mql-aggregation',
            responses: {
              success: {
                content: {
                  aggregation: { pipeline: "[{ test: 'pineapple' }]" },
                },
              },
              invalid: [
                [undefined, 'internal server error'],
                [{}, 'unexpected response'],
                [{ content: { aggregation: {} } }, 'unexpected response'],
                [{ content: { aggrogation: {} } }, 'unexpected keys'],
                [
                  { content: { aggregation: { pipeline: true } } },
                  'unexpected response',
                ],
              ],
            },
          },
        ] as const;

        for (const {
          functionName,
          aiEndpoint,
          responses,
        } of atlasAIServiceTests) {
          describe(functionName, function () {
            it('makes a post request with the user input to the endpoint in the environment', async function () {
              const fetchStub = sandbox
                .stub()
                .resolves(makeResponse(responses.success));
              global.fetch = fetchStub;

              const res = await atlasAiService[functionName](
                {
                  userInput: 'test',
                  signal: new AbortController().signal,
                  collectionName: 'jam',
                  databaseName: 'peanut',
                  schema: { _id: { types: [{ bsonType: 'ObjectId' }] } },
                  sampleDocuments: [
                    { _id: new ObjectId('642d766b7300158b1f22e972') },
                  ],
                  requestId: 'abc',
                  enableStorage: false,
                },
                mockConnectionInfo
              );

              expect(fetchStub).to.have.been.calledOnce;

              const { args } = fetchStub.firstCall;

              expect(args[0]).to.eq(expectedEndpoints[aiEndpoint]);
              expect(args[1].body).to.eq(
                '{"userInput":"test","collectionName":"jam","databaseName":"peanut","schema":{"_id":{"types":[{"bsonType":"ObjectId"}]}},"sampleDocuments":[{"_id":{"$oid":"642d766b7300158b1f22e972"}}],"enableStorage":false}'
              );
              expect(res).to.deep.eq(responses.success);
            });

            it('should fail when response is not matching expected schema', async function () {
              for (const [res, error] of responses.invalid) {
                const fetchStub = sandbox.stub().resolves(makeResponse(res));
                global.fetch = fetchStub;

                try {
                  await atlasAiService[functionName](
                    {
                      userInput: 'test',
                      collectionName: 'test',
                      databaseName: 'peanut',
                      requestId: 'abc',
                      signal: new AbortController().signal,
                      enableStorage: false,
                    },
                    mockConnectionInfo
                  );
                  expect.fail(`Expected ${functionName} to throw`);
                } catch (err) {
                  expect((err as Error).message).to.match(
                    new RegExp(error, 'i')
                  );
                }
              }
            });

            it('throws if the request would be too much for the ai', async function () {
              try {
                await atlasAiService[functionName](
                  {
                    userInput: 'test',
                    collectionName: 'test',
                    databaseName: 'peanut',
                    sampleDocuments: [{ test: '4'.repeat(5120001) }],
                    requestId: 'abc',
                    signal: new AbortController().signal,
                    enableStorage: false,
                  },
                  mockConnectionInfo
                );
                expect.fail(`Expected ${functionName} to throw`);
              } catch (err) {
                expect(err).to.have.property(
                  'message',
                  'Sorry, your request is too large. Please use a smaller prompt or try using this feature on a collection with smaller documents.'
                );
              }
            });

            it('passes fewer documents if the request would be too much for the ai with all of the documents', async function () {
              const fetchStub = sandbox
                .stub()
                .resolves(makeResponse(responses.success));
              global.fetch = fetchStub;

              await atlasAiService[functionName](
                {
                  userInput: 'test',
                  collectionName: 'test.test',
                  databaseName: 'peanut',
                  sampleDocuments: [
                    { a: '1' },
                    { a: '2' },
                    { a: '3' },
                    { a: '4'.repeat(5120001) },
                  ],
                  requestId: 'abc',
                  signal: new AbortController().signal,
                  enableStorage: false,
                },
                mockConnectionInfo
              );

              const { args } = fetchStub.firstCall;

              expect(fetchStub).to.have.been.calledOnce;
              expect(args[1].body).to.eq(
                '{"userInput":"test","collectionName":"test.test","databaseName":"peanut","sampleDocuments":[{"a":"1"}],"enableStorage":false}'
              );
            });
          });
        }
      });

>>>>>>> 777c7689
      describe('setupAIAccess', function () {
        beforeEach(async function () {
          await preferences.savePreferences({
            cloudFeatureRolloutAccess: undefined,
          });
        });

        it('should set the cloudFeatureRolloutAccess true', async function () {
          const fetchStub = sandbox.stub().resolves(
            makeResponse({
              features: {
                GEN_AI_COMPASS: {
                  enabled: true,
                },
              },
            })
          );
          global.fetch = fetchStub;

          let currentCloudFeatureRolloutAccess =
            preferences.getPreferences().cloudFeatureRolloutAccess;
          expect(currentCloudFeatureRolloutAccess).to.equal(undefined);

          await atlasAiService['setupAIAccess']();

          currentCloudFeatureRolloutAccess =
            preferences.getPreferences().cloudFeatureRolloutAccess;
          expect(currentCloudFeatureRolloutAccess).to.deep.equal({
            GEN_AI_COMPASS: true,
          });
        });
      });

      describe('optIntoGenAIFeatures', function () {
        beforeEach(async function () {
          // Reset preferences
          await preferences.savePreferences({
            optInGenAIFeatures: false,
          });
        });

        it('should save preference when cloud preset', async function () {
          const fetchStub = sandbox.stub().resolves(makeResponse({}));
          global.fetch = fetchStub;

          await atlasAiService.optIntoGenAIFeatures();

          // In Data Explorer, make a POST request to cloud endpoint and save preference
          if (apiURLPreset === 'cloud') {
            // Verify fetch was called with correct parameters
            expect(fetchStub).to.have.been.calledOnce;

            expect(fetchStub).to.have.been.calledWith(
              '/cloud/settings/optInDataExplorerGenAIFeatures',
              {
                method: 'POST',
                headers: {
                  'Content-Type': 'application/x-www-form-urlencoded',
                  Accept: 'application/json',
                },
                body: new URLSearchParams([['value', 'true']]),
              }
            );
          } else {
            // In Compass, no fetch is made, only stored locally
            expect(fetchStub).to.not.have.been.called;
          }

          // Verify preference was saved
          const currentPreferences = preferences.getPreferences();
          expect(currentPreferences.optInGenAIFeatures).to.equal(true);
        });
      });

      describe('getMockDataSchema', function () {
        beforeEach(async function () {
          // Enable the AI feature
          const fetchStub = sandbox.stub().resolves(
            makeResponse({
              features: {
                GEN_AI_COMPASS: {
                  enabled: true,
                },
              },
            })
          );
          global.fetch = fetchStub;
          await atlasAiService['setupAIAccess']();
          global.fetch = initialFetch;
        });

        const mockSchemaInput = {
          collectionName: 'test-collection',
          databaseName: 'test-db',
          schema: {
            name: {
              type: 'string',
              sampleValues: ['John', 'Jane', 'Bob'],
            },
            age: {
              type: 'number',
              sampleValues: [25, 30, 35],
            },
          },
          validationRules: null,
          includeSampleValues: false,
          requestId: 'test-request-id',
          signal: new AbortController().signal,
        };

        if (apiURLPreset === 'admin-api') {
          it('throws AtlasAiServiceInvalidInputError for admin-api preset', async function () {
            try {
              await atlasAiService.getMockDataSchema(
                mockSchemaInput,
                mockConnectionInfo
              );
              expect.fail(
                'Expected getMockDataSchema to throw for admin-api preset'
              );
            } catch (err) {
              expect(err).to.be.instanceOf(AtlasAiServiceInvalidInputError);
              expect((err as Error).message).to.match(
                /mock-data-schema is not available for admin-api/i
              );
            }
          });
        }

        if (apiURLPreset === 'cloud') {
          it('makes a post request to the correct endpoint', async function () {
            const mockResponse = {
              fields: [
                {
                  fieldPath: 'name',
                  fakerMethod: 'person.fullName',
                  fakerArgs: [],
                },
                {
                  fieldPath: 'age',
                  fakerMethod: 'number.int',
                  fakerArgs: [{ json: '{"min": 18, "max": 65}' }],
                },
              ],
            };
            const fetchStub = sandbox
              .stub()
              .resolves(makeResponse(mockResponse));
            global.fetch = fetchStub;

            const result = await atlasAiService.getMockDataSchema(
              mockSchemaInput,
              mockConnectionInfo
            );

            expect(fetchStub).to.have.been.calledOnce;
            const { args } = fetchStub.firstCall;
            expect(args[0]).to.eq(
              '/cloud/ai/v1/groups/testProject/mock-data-schema?request_id=test-request-id'
            );
            expect(result).to.deep.equal(mockResponse);
          });

          it('includes sample values by default (includeSampleValues=true)', async function () {
            const mockResponse = {
              fields: [
                {
                  fieldPath: 'name',
                  fakerMethod: 'person.fullName',
                  fakerArgs: [],
                },
                {
                  fieldPath: 'age',
                  fakerMethod: 'number.int',
                  fakerArgs: [{ json: '{"min": 18, "max": 122}' }],
                },
              ],
            };
            const fetchStub = sandbox
              .stub()
              .resolves(makeResponse(mockResponse));
            global.fetch = fetchStub;

            await atlasAiService.getMockDataSchema(
              { ...mockSchemaInput, includeSampleValues: true },
              mockConnectionInfo
            );

            const { args } = fetchStub.firstCall;
            const requestBody = JSON.parse(args[1].body);

            expect(requestBody.schema.name.sampleValues).to.deep.equal([
              'John',
              'Jane',
              'Bob',
            ]);
            expect(requestBody.schema.age.sampleValues).to.deep.equal([
              25, 30, 35,
            ]);
          });

          it('excludes sample values when includeSampleValues=false', async function () {
            const mockResponse = {
              fields: [
                {
                  fieldPath: 'name',
                  fakerMethod: 'person.fullName',
                  fakerArgs: [],
                },
                {
                  fieldPath: 'age',
                  fakerMethod: 'number.int',
                  fakerArgs: [{ json: '{"min": 18, "max": 65}' }],
                },
              ],
            };
            const fetchStub = sandbox
              .stub()
              .resolves(makeResponse(mockResponse));
            global.fetch = fetchStub;

            await atlasAiService.getMockDataSchema(
              mockSchemaInput,
              mockConnectionInfo
            );

            const { args } = fetchStub.firstCall;
            const requestBody = JSON.parse(args[1].body);

            expect(requestBody.schema.name).to.not.have.property(
              'sampleValues'
            );
            expect(requestBody.schema.age).to.not.have.property('sampleValues');
            expect(requestBody.schema.name.type).to.equal('string');
          });

          it('makes POST request with correct headers and body structure', async function () {
            const mockResponse = {
              fields: [
                {
                  fieldPath: 'name',
                  fakerMethod: 'person.fullName',
                  fakerArgs: [],
                },
                {
                  fieldPath: 'age',
                  fakerMethod: 'number.int',
                  fakerArgs: [{ json: '{"min": 18, "max": 65}' }],
                },
              ],
            };
            const fetchStub = sandbox
              .stub()
              .resolves(makeResponse(mockResponse));
            global.fetch = fetchStub;

            await atlasAiService.getMockDataSchema(
              mockSchemaInput,
              mockConnectionInfo
            );

            const { args } = fetchStub.firstCall;

            expect(args[1].method).to.equal('POST');
            expect(args[1].headers['Content-Type']).to.equal(
              'application/json'
            );
            expect(args[1].headers['Accept']).to.equal('application/json');

            const requestBody = JSON.parse(args[1].body);
            expect(requestBody).to.have.property(
              'collectionName',
              'test-collection'
            );
            expect(requestBody).to.have.property('databaseName', 'test-db');
            expect(requestBody).to.have.property('schema');
          });

          it('throws AtlasAiServiceApiResponseParseError when API response has invalid format', async function () {
            const invalidMockResponse = {
              invalidField: 'invalid data',
              content: {
                wrongFieldName: [],
              },
            };
            const fetchStub = sandbox
              .stub()
              .resolves(makeResponse(invalidMockResponse));
            global.fetch = fetchStub;

            try {
              await atlasAiService.getMockDataSchema(
                mockSchemaInput,
                mockConnectionInfo
              );
              expect.fail(
                'Expected getMockDataSchema to throw AtlasAiServiceApiResponseParseError'
              );
            } catch (err) {
              expect(err).to.be.instanceOf(AtlasAiServiceApiResponseParseError);
              expect((err as Error).message).to.equal(
                'Response does not match expected schema'
              );
            }
          });

          it('includes validation rules in request body when provided', async function () {
            const mockResponse = {
              fields: [
                {
                  fieldPath: 'email',
                  mongoType: 'String',
                  fakerMethod: 'internet.email',
                  fakerArgs: [],
                },
                {
                  fieldPath: 'age',
                  mongoType: 'Int32',
                  fakerMethod: 'number.int',
                  fakerArgs: [{ json: '{"min": 18, "max": 120}' }],
                },
              ],
            };
            const fetchStub = sandbox
              .stub()
              .resolves(makeResponse(mockResponse));
            global.fetch = fetchStub;

            const validationRules = {
              $jsonSchema: {
                bsonType: 'object',
                required: ['email', 'age'],
                properties: {
                  email: {
                    bsonType: 'string',
                    pattern:
                      '^[a-zA-Z0-9._%+-]+@[a-zA-Z0-9.-]+\\.[a-zA-Z]{2,}$',
                  },
                  age: {
                    bsonType: 'int',
                    minimum: 18,
                    maximum: 120,
                  },
                },
              },
            };

            const inputWithValidationRules = {
              ...mockSchemaInput,
              validationRules,
            };

            await atlasAiService.getMockDataSchema(
              inputWithValidationRules,
              mockConnectionInfo
            );

            const { args } = fetchStub.firstCall;
            const requestBody = JSON.parse(args[1].body as string);

            expect(requestBody).to.have.property('validationRules');
            expect(requestBody.validationRules).to.deep.equal(validationRules);
          });

          it('includes null validation rules in request body when not provided', async function () {
            const mockResponse = {
              fields: [
                {
                  fieldPath: 'name',
                  mongoType: 'String',
                  fakerMethod: 'person.fullName',
                  fakerArgs: [],
                },
              ],
            };
            const fetchStub = sandbox
              .stub()
              .resolves(makeResponse(mockResponse));
            global.fetch = fetchStub;

            await atlasAiService.getMockDataSchema(
              mockSchemaInput,
              mockConnectionInfo
            );

            const { args } = fetchStub.firstCall;
            const requestBody = JSON.parse(args[1].body as string);

            expect(requestBody).to.have.property('validationRules');
            expect(requestBody.validationRules).to.be.null;
          });

          it('excludes validation rules from request body when explicitly undefined', async function () {
            const mockResponse = {
              fields: [
                {
                  fieldPath: 'name',
                  mongoType: 'String',
                  fakerMethod: 'person.fullName',
                  fakerArgs: [],
                },
              ],
            };
            const fetchStub = sandbox
              .stub()
              .resolves(makeResponse(mockResponse));
            global.fetch = fetchStub;

            const inputWithUndefinedValidationRules = {
              ...mockSchemaInput,
              validationRules: undefined,
            };

            await atlasAiService.getMockDataSchema(
              inputWithUndefinedValidationRules,
              mockConnectionInfo
            );

            const { args } = fetchStub.firstCall;
            const requestBody = JSON.parse(args[1].body as string);

            // When validationRules is undefined, JSON.stringify excludes it from the output
            expect(requestBody).to.not.have.property('validationRules');
          });
        }
      });
    });
  }
  describe('getQueryFromUserInput and getAggregationFromUserInput', function () {
    type Chunk = { type: 'text' | 'error'; content: string };
    let atlasAiService: AtlasAiService;
    const mockConnectionInfo = getMockConnectionInfo();

    function streamChunkResponse(
      readableStreamController: ReadableStreamController<any>,
      chunks: Chunk[]
    ) {
      const responseId = `resp_${Date.now()}`;
      const itemId = `item_${Date.now()}`;
      let sequenceNumber = 0;

      const encoder = new TextEncoder();

      // openai response format:
      // https://github.com/vercel/ai/blob/811119c1808d7b62a4857bcad42353808cdba17c/packages/openai/src/responses/openai-responses-api.ts#L322

      // Send response.created event
      readableStreamController.enqueue(
        encoder.encode(
          `data: ${JSON.stringify({
            type: 'response.created',
            response: {
              id: responseId,
              object: 'realtime.response',
              status: 'in_progress',
              output: [],
              usage: {
                input_tokens: 0,
                output_tokens: 0,
                total_tokens: 0,
              },
            },
            sequence_number: sequenceNumber++,
          })}\n\n`
        )
      );

      // Send output_item.added event
      readableStreamController.enqueue(
        encoder.encode(
          `data: ${JSON.stringify({
            type: 'response.output_item.added',
            response_id: responseId,
            output_index: 0,
            item: {
              id: itemId,
              object: 'realtime.item',
              type: 'message',
              role: 'assistant',
              content: [],
            },
            sequence_number: sequenceNumber++,
          })}\n\n`
        )
      );

      for (const chunk of chunks) {
        if (chunk.type === 'error') {
          readableStreamController.enqueue(
            encoder.encode(
              `data: ${JSON.stringify({
                type: `error`,
                response_id: responseId,
                item_id: itemId,
                output_index: 0,
                error: {
                  type: 'model_error',
                  code: 'model_error',
                  message: chunk.content,
                },
                sequence_number: sequenceNumber++,
              })}\n\n`
            )
          );
        } else {
          readableStreamController.enqueue(
            encoder.encode(
              `data: ${JSON.stringify({
                type: 'response.output_text.delta',
                response_id: responseId,
                item_id: itemId,
                output_index: 0,
                delta: chunk.content,
                sequence_number: sequenceNumber++,
              })}\n\n`
            )
          );
        }
      }

<<<<<<< HEAD
      const content = chunks
        .filter((c) => c.type === 'text')
        .map((c) => c.content)
        .join('');

      // Send output_item.done event
      readableStreamController.enqueue(
        encoder.encode(
          `data: ${JSON.stringify({
            type: 'response.output_item.done',
            response_id: responseId,
            output_index: 0,
            item: {
              id: itemId,
              object: 'realtime.item',
              type: 'message',
              role: 'assistant',
              content: [
                {
                  type: 'text',
                  text: content,
                },
              ],
            },
            sequence_number: sequenceNumber++,
          })}\n\n`
        )
      );

      // Send response.completed event
      const tokenCount = Math.ceil(content.length / 4); // assume 4 chars per token
      readableStreamController.enqueue(
        encoder.encode(
          `data: ${JSON.stringify({
            type: 'response.completed',
            response: {
              id: responseId,
              object: 'realtime.response',
              status: 'completed',
              output: [
                {
                  id: itemId,
                  object: 'realtime.item',
                  type: 'message',
                  role: 'assistant',
                  content: [
                    {
                      type: 'text',
                      text: content,
                    },
                  ],
                },
              ],
              usage: {
                input_tokens: 10,
                output_tokens: tokenCount,
                total_tokens: 10 + tokenCount,
=======
      beforeEach(async function () {
        const mockAtlasService = new MockAtlasService();
        await preferences.savePreferences({
          enableChatbotEndpointForGenAI: true,
          telemetryAtlasUserId: '1234',
        });
        atlasAiService = new AtlasAiService({
          apiURLPreset: 'cloud',
          atlasService: mockAtlasService as any,
          preferences,
          logger: createNoopLogger(),
        });
        // Enable the AI feature
        const fetchStub = sandbox.stub().resolves(
          makeResponse({
            features: {
              GEN_AI_COMPASS: {
                enabled: true,
>>>>>>> 777c7689
              },
            },
            sequence_number: sequenceNumber++,
          })}\n\n`
        )
      );
    }

    function streamableFetchMock(chunks: Chunk[]) {
      const readableStream = new ReadableStream({
        start(controller) {
          streamChunkResponse(controller, chunks);
          controller.close();
        },
      });
      return new Response(readableStream, {
        headers: { 'Content-Type': 'text/event-stream' },
      });
    }

    beforeEach(async function () {
      const mockAtlasService = new MockAtlasService();
      atlasAiService = new AtlasAiService({
        apiURLPreset: 'cloud',
        atlasService: mockAtlasService as any,
        preferences,
        logger: createNoopLogger(),
      });
      // Enable the AI feature
      const fetchStub = sandbox.stub().resolves(
        makeResponse({
          features: {
            GEN_AI_COMPASS: {
              enabled: true,
            },
          },
        })
      );
      global.fetch = fetchStub;
      await atlasAiService['setupAIAccess']();
    });

    after(function () {
      global.fetch = initialFetch;
    });

    const testCases = [
      {
        functionName: 'getQueryFromUserInput',
        successResponse: {
          request: [
            { type: 'text', content: 'Hello' },
            { type: 'text', content: ' world' },
            {
              type: 'text',
              content: '. This is some non relevant text in the output',
            },
            { type: 'text', content: '<filter>{test: ' },
            { type: 'text', content: '"pineapple"' },
            { type: 'text', content: '}</filter>' },
          ] as Chunk[],
          response: {
            content: {
              aggregation: {
                pipeline: '',
              },
              query: {
                filter: "{test:'pineapple'}",
                project: null,
                sort: null,
                skip: null,
                limit: null,
              },
            },
          },
        },
        invalidModelResponse: {
          request: [
            { type: 'text', content: 'Hello' },
            { type: 'text', content: ' world.' },
            { type: 'text', content: '<filter>{test: ' },
            { type: 'text', content: '"pineapple"' },
            { type: 'text', content: '}</filter>' },
            { type: 'error', content: 'Model crashed!' },
          ] as Chunk[],
          errorMessage: 'Model crashed!',
        },
      },
      {
        functionName: 'getAggregationFromUserInput',
        successResponse: {
          request: [
            { type: 'text', content: 'Hello' },
            { type: 'text', content: ' world' },
            {
              type: 'text',
              content: '. This is some non relevant text in the output',
            },
            { type: 'text', content: '<aggregation>[{$count: ' },
            { type: 'text', content: '"pineapple"' },
            { type: 'text', content: '}]</aggregation>' },
          ] as Chunk[],
          response: {
            content: {
              aggregation: {
                pipeline: "[{$count:'pineapple'}]",
              },
            },
          },
        },
        invalidModelResponse: {
          request: [
            { type: 'text', content: 'Hello' },
            { type: 'text', content: ' world.' },
            { type: 'text', content: '<aggregation>[{test: ' },
            { type: 'text', content: '"pineapple"' },
            { type: 'text', content: '}]</aggregation>' },
            { type: 'error', content: 'Model crashed!' },
          ] as Chunk[],
          errorMessage: 'Model crashed!',
        },
      },
    ] as const;

    for (const {
      functionName,
      successResponse,
      invalidModelResponse,
    } of testCases) {
      describe(functionName, function () {
        it('makes a post request with the user input to the endpoint in the environment', async function () {
          const fetchStub = sandbox
            .stub()
            .resolves(streamableFetchMock(successResponse.request));
          global.fetch = fetchStub;

<<<<<<< HEAD
          const input = {
            userInput: 'test',
            signal: new AbortController().signal,
            collectionName: 'jam',
            databaseName: 'peanut',
            schema: { _id: { types: [{ bsonType: 'ObjectId' }] } },
            sampleDocuments: [
              { _id: new ObjectId('642d766b7300158b1f22e972') },
            ],
            requestId: 'abc',
          };

          const res = await atlasAiService[functionName](
            input as any,
            mockConnectionInfo
          );
=======
            const input = {
              userInput: 'test',
              signal: new AbortController().signal,
              collectionName: 'jam',
              databaseName: 'peanut',
              schema: { _id: { types: [{ bsonType: 'ObjectId' }] } },
              sampleDocuments: [
                { _id: new ObjectId('642d766b7300158b1f22e972') },
              ],
              requestId: 'abc',
              enableStorage: true,
            };
>>>>>>> 777c7689

          expect(fetchStub).to.have.been.calledOnce;

          const { args } = fetchStub.firstCall;
          const requestBody = JSON.parse(args[1].body as string);

<<<<<<< HEAD
          expect(requestBody.model).to.equal('mongodb-slim-latest');
          expect(requestBody.store).to.equal(false);
          expect(requestBody.instructions).to.be.a('string');
          expect(requestBody.input).to.be.an('array');

          const { role, content } = requestBody.input[0];
          expect(role).to.equal('user');
          expect(content[0].text).to.include(
            `Database name: "${input.databaseName}"`
          );
          expect(content[0].text).to.include(
            `Collection name: "${input.collectionName}"`
          );
          expect(content[0].text).to.include(
            `_id: 'ObjectId`,
            'includes schema information in the prompt'
          );
          expect(res).to.deep.eq(successResponse.response);
        });
=======
            const { args } = fetchStub.firstCall;

            const requestHeaders = args[1].headers as Record<string, string>;
            expect(requestHeaders['x-client-request-id']).to.equal(
              input.requestId
            );

            const requestBody = JSON.parse(args[1].body as string);
            expect(requestBody.model).to.equal('mongodb-chat-latest');
            const { userId, ...restOfMetadata } = requestBody.metadata;
            expect(restOfMetadata).to.deep.equal({
              store: 'true',
              sensitiveStorage: 'sensitive',
            });
            expect(userId).to.be.a('string').that.is.not.empty;
            expect(requestBody.instructions).to.be.a('string');
            expect(requestBody.input).to.be.an('array');
>>>>>>> 777c7689

        it('should throw an error when the stream contains an error chunk', async function () {
          const fetchStub = sandbox
            .stub()
            .resolves(streamableFetchMock(invalidModelResponse.request));
          global.fetch = fetchStub;

          try {
            await atlasAiService[functionName](
              {
                userInput: 'test',
                collectionName: 'test',
                databaseName: 'peanut',
                requestId: 'abc',
                signal: new AbortController().signal,
              },
              mockConnectionInfo
            );
            expect.fail(`Expected ${functionName} to throw`);
          } catch (err) {
            expect((err as Error).message).to.match(
              new RegExp(invalidModelResponse.errorMessage, 'i')
            );
<<<<<<< HEAD
          }
=======
            expect(res).to.deep.eq(successResponse.response);
          });

          it('should throw an error when the stream contains an error chunk', async function () {
            const fetchStub = sandbox
              .stub()
              .resolves(streamableFetchMock(invalidModelResponse.request));
            global.fetch = fetchStub;

            try {
              await atlasAiService[functionName](
                {
                  userInput: 'test',
                  collectionName: 'test',
                  databaseName: 'peanut',
                  requestId: 'abc',
                  signal: new AbortController().signal,
                  enableStorage: false,
                },
                mockConnectionInfo
              );
              expect.fail(`Expected ${functionName} to throw`);
            } catch (err) {
              expect((err as Error).message).to.match(
                new RegExp(invalidModelResponse.errorMessage, 'i')
              );
            }
          });
>>>>>>> 777c7689
        });
      });
    }
  });
});<|MERGE_RESOLUTION|>--- conflicted
+++ resolved
@@ -112,192 +112,6 @@
         });
       });
 
-<<<<<<< HEAD
-=======
-      describe('getQueryFromUserInput and getAggregationFromUserInput', function () {
-        beforeEach(async function () {
-          // Enable the AI feature
-          const fetchStub = sandbox.stub().resolves(
-            makeResponse({
-              features: {
-                GEN_AI_COMPASS: {
-                  enabled: true,
-                },
-              },
-            })
-          );
-          global.fetch = fetchStub;
-          await atlasAiService['setupAIAccess']();
-          global.fetch = initialFetch;
-        });
-
-        const atlasAIServiceTests = [
-          {
-            functionName: 'getQueryFromUserInput',
-            aiEndpoint: 'mql-query',
-            responses: {
-              success: {
-                content: { query: { filter: "{ test: 'pineapple' }" } },
-              },
-              invalid: [
-                [undefined, 'internal server error'],
-                [{}, 'unexpected response'],
-                [{ countent: {} }, 'unexpected response'],
-                [{ content: { qooery: {} } }, 'unexpected keys'],
-                [
-                  { content: { query: { filter: { foo: 1 } } } },
-                  'unexpected response',
-                ],
-              ],
-            },
-          },
-          {
-            functionName: 'getAggregationFromUserInput',
-            aiEndpoint: 'mql-aggregation',
-            responses: {
-              success: {
-                content: {
-                  aggregation: { pipeline: "[{ test: 'pineapple' }]" },
-                },
-              },
-              invalid: [
-                [undefined, 'internal server error'],
-                [{}, 'unexpected response'],
-                [{ content: { aggregation: {} } }, 'unexpected response'],
-                [{ content: { aggrogation: {} } }, 'unexpected keys'],
-                [
-                  { content: { aggregation: { pipeline: true } } },
-                  'unexpected response',
-                ],
-              ],
-            },
-          },
-        ] as const;
-
-        for (const {
-          functionName,
-          aiEndpoint,
-          responses,
-        } of atlasAIServiceTests) {
-          describe(functionName, function () {
-            it('makes a post request with the user input to the endpoint in the environment', async function () {
-              const fetchStub = sandbox
-                .stub()
-                .resolves(makeResponse(responses.success));
-              global.fetch = fetchStub;
-
-              const res = await atlasAiService[functionName](
-                {
-                  userInput: 'test',
-                  signal: new AbortController().signal,
-                  collectionName: 'jam',
-                  databaseName: 'peanut',
-                  schema: { _id: { types: [{ bsonType: 'ObjectId' }] } },
-                  sampleDocuments: [
-                    { _id: new ObjectId('642d766b7300158b1f22e972') },
-                  ],
-                  requestId: 'abc',
-                  enableStorage: false,
-                },
-                mockConnectionInfo
-              );
-
-              expect(fetchStub).to.have.been.calledOnce;
-
-              const { args } = fetchStub.firstCall;
-
-              expect(args[0]).to.eq(expectedEndpoints[aiEndpoint]);
-              expect(args[1].body).to.eq(
-                '{"userInput":"test","collectionName":"jam","databaseName":"peanut","schema":{"_id":{"types":[{"bsonType":"ObjectId"}]}},"sampleDocuments":[{"_id":{"$oid":"642d766b7300158b1f22e972"}}],"enableStorage":false}'
-              );
-              expect(res).to.deep.eq(responses.success);
-            });
-
-            it('should fail when response is not matching expected schema', async function () {
-              for (const [res, error] of responses.invalid) {
-                const fetchStub = sandbox.stub().resolves(makeResponse(res));
-                global.fetch = fetchStub;
-
-                try {
-                  await atlasAiService[functionName](
-                    {
-                      userInput: 'test',
-                      collectionName: 'test',
-                      databaseName: 'peanut',
-                      requestId: 'abc',
-                      signal: new AbortController().signal,
-                      enableStorage: false,
-                    },
-                    mockConnectionInfo
-                  );
-                  expect.fail(`Expected ${functionName} to throw`);
-                } catch (err) {
-                  expect((err as Error).message).to.match(
-                    new RegExp(error, 'i')
-                  );
-                }
-              }
-            });
-
-            it('throws if the request would be too much for the ai', async function () {
-              try {
-                await atlasAiService[functionName](
-                  {
-                    userInput: 'test',
-                    collectionName: 'test',
-                    databaseName: 'peanut',
-                    sampleDocuments: [{ test: '4'.repeat(5120001) }],
-                    requestId: 'abc',
-                    signal: new AbortController().signal,
-                    enableStorage: false,
-                  },
-                  mockConnectionInfo
-                );
-                expect.fail(`Expected ${functionName} to throw`);
-              } catch (err) {
-                expect(err).to.have.property(
-                  'message',
-                  'Sorry, your request is too large. Please use a smaller prompt or try using this feature on a collection with smaller documents.'
-                );
-              }
-            });
-
-            it('passes fewer documents if the request would be too much for the ai with all of the documents', async function () {
-              const fetchStub = sandbox
-                .stub()
-                .resolves(makeResponse(responses.success));
-              global.fetch = fetchStub;
-
-              await atlasAiService[functionName](
-                {
-                  userInput: 'test',
-                  collectionName: 'test.test',
-                  databaseName: 'peanut',
-                  sampleDocuments: [
-                    { a: '1' },
-                    { a: '2' },
-                    { a: '3' },
-                    { a: '4'.repeat(5120001) },
-                  ],
-                  requestId: 'abc',
-                  signal: new AbortController().signal,
-                  enableStorage: false,
-                },
-                mockConnectionInfo
-              );
-
-              const { args } = fetchStub.firstCall;
-
-              expect(fetchStub).to.have.been.calledOnce;
-              expect(args[1].body).to.eq(
-                '{"userInput":"test","collectionName":"test.test","databaseName":"peanut","sampleDocuments":[{"a":"1"}],"enableStorage":false}'
-              );
-            });
-          });
-        }
-      });
-
->>>>>>> 777c7689
       describe('setupAIAccess', function () {
         beforeEach(async function () {
           await preferences.savePreferences({
@@ -818,7 +632,6 @@
         }
       }
 
-<<<<<<< HEAD
       const content = chunks
         .filter((c) => c.type === 'text')
         .map((c) => c.content)
@@ -876,26 +689,6 @@
                 input_tokens: 10,
                 output_tokens: tokenCount,
                 total_tokens: 10 + tokenCount,
-=======
-      beforeEach(async function () {
-        const mockAtlasService = new MockAtlasService();
-        await preferences.savePreferences({
-          enableChatbotEndpointForGenAI: true,
-          telemetryAtlasUserId: '1234',
-        });
-        atlasAiService = new AtlasAiService({
-          apiURLPreset: 'cloud',
-          atlasService: mockAtlasService as any,
-          preferences,
-          logger: createNoopLogger(),
-        });
-        // Enable the AI feature
-        const fetchStub = sandbox.stub().resolves(
-          makeResponse({
-            features: {
-              GEN_AI_COMPASS: {
-                enabled: true,
->>>>>>> 777c7689
               },
             },
             sequence_number: sequenceNumber++,
@@ -1032,7 +825,6 @@
             .resolves(streamableFetchMock(successResponse.request));
           global.fetch = fetchStub;
 
-<<<<<<< HEAD
           const input = {
             userInput: 'test',
             signal: new AbortController().signal,
@@ -1043,35 +835,31 @@
               { _id: new ObjectId('642d766b7300158b1f22e972') },
             ],
             requestId: 'abc',
+            enableStorage: true,
           };
 
           const res = await atlasAiService[functionName](
             input as any,
             mockConnectionInfo
           );
-=======
-            const input = {
-              userInput: 'test',
-              signal: new AbortController().signal,
-              collectionName: 'jam',
-              databaseName: 'peanut',
-              schema: { _id: { types: [{ bsonType: 'ObjectId' }] } },
-              sampleDocuments: [
-                { _id: new ObjectId('642d766b7300158b1f22e972') },
-              ],
-              requestId: 'abc',
-              enableStorage: true,
-            };
->>>>>>> 777c7689
 
           expect(fetchStub).to.have.been.calledOnce;
 
           const { args } = fetchStub.firstCall;
+          const requestHeaders = args[1].headers as Record<string, string>;
+          expect(requestHeaders['x-client-request-id']).to.equal(
+            input.requestId
+          );
+          expect(requestHeaders['entrypoint']).to.equal(
+            'natural-language-to-mql'
+          );
           const requestBody = JSON.parse(args[1].body as string);
-
-<<<<<<< HEAD
-          expect(requestBody.model).to.equal('mongodb-slim-latest');
-          expect(requestBody.store).to.equal(false);
+          const { userId, ...restOfMetadata } = requestBody.metadata;
+          expect(restOfMetadata).to.deep.equal({
+            store: 'true',
+            sensitiveStorage: 'sensitive',
+          });
+          expect(userId).to.be.a('string').that.is.not.empty;
           expect(requestBody.instructions).to.be.a('string');
           expect(requestBody.input).to.be.an('array');
 
@@ -1089,25 +877,6 @@
           );
           expect(res).to.deep.eq(successResponse.response);
         });
-=======
-            const { args } = fetchStub.firstCall;
-
-            const requestHeaders = args[1].headers as Record<string, string>;
-            expect(requestHeaders['x-client-request-id']).to.equal(
-              input.requestId
-            );
-
-            const requestBody = JSON.parse(args[1].body as string);
-            expect(requestBody.model).to.equal('mongodb-chat-latest');
-            const { userId, ...restOfMetadata } = requestBody.metadata;
-            expect(restOfMetadata).to.deep.equal({
-              store: 'true',
-              sensitiveStorage: 'sensitive',
-            });
-            expect(userId).to.be.a('string').that.is.not.empty;
-            expect(requestBody.instructions).to.be.a('string');
-            expect(requestBody.input).to.be.an('array');
->>>>>>> 777c7689
 
         it('should throw an error when the stream contains an error chunk', async function () {
           const fetchStub = sandbox
@@ -1123,6 +892,7 @@
                 databaseName: 'peanut',
                 requestId: 'abc',
                 signal: new AbortController().signal,
+                enableStorage: true,
               },
               mockConnectionInfo
             );
@@ -1131,38 +901,7 @@
             expect((err as Error).message).to.match(
               new RegExp(invalidModelResponse.errorMessage, 'i')
             );
-<<<<<<< HEAD
           }
-=======
-            expect(res).to.deep.eq(successResponse.response);
-          });
-
-          it('should throw an error when the stream contains an error chunk', async function () {
-            const fetchStub = sandbox
-              .stub()
-              .resolves(streamableFetchMock(invalidModelResponse.request));
-            global.fetch = fetchStub;
-
-            try {
-              await atlasAiService[functionName](
-                {
-                  userInput: 'test',
-                  collectionName: 'test',
-                  databaseName: 'peanut',
-                  requestId: 'abc',
-                  signal: new AbortController().signal,
-                  enableStorage: false,
-                },
-                mockConnectionInfo
-              );
-              expect.fail(`Expected ${functionName} to throw`);
-            } catch (err) {
-              expect((err as Error).message).to.match(
-                new RegExp(invalidModelResponse.errorMessage, 'i')
-              );
-            }
-          });
->>>>>>> 777c7689
         });
       });
     }
