--- conflicted
+++ resolved
@@ -429,21 +429,13 @@
               fields: [
                 {
                   fieldPath: 'name',
-<<<<<<< HEAD
-                  mongoType: 'string',
-=======
                   mongoType: 'String',
->>>>>>> e6e9d6ca
                   fakerMethod: 'person.fullName',
                   fakerArgs: [],
                 },
                 {
                   fieldPath: 'age',
-<<<<<<< HEAD
-                  mongoType: 'int',
-=======
                   mongoType: 'Int32',
->>>>>>> e6e9d6ca
                   fakerMethod: 'number.int',
                   fakerArgs: [{ json: '{"min": 18, "max": 65}' }],
                 },
@@ -472,21 +464,13 @@
               fields: [
                 {
                   fieldPath: 'name',
-<<<<<<< HEAD
-                  mongoType: 'string',
-=======
                   mongoType: 'String',
->>>>>>> e6e9d6ca
                   fakerMethod: 'person.fullName',
                   fakerArgs: [],
                 },
                 {
                   fieldPath: 'age',
-<<<<<<< HEAD
-                  mongoType: 'int',
-=======
                   mongoType: 'Int32',
->>>>>>> e6e9d6ca
                   fakerMethod: 'number.int',
                   fakerArgs: [{ json: '{"min": 18, "max": 122}' }],
                 },
@@ -520,21 +504,13 @@
               fields: [
                 {
                   fieldPath: 'name',
-<<<<<<< HEAD
-                  mongoType: 'string',
-=======
                   mongoType: 'String',
->>>>>>> e6e9d6ca
                   fakerMethod: 'person.fullName',
                   fakerArgs: [],
                 },
                 {
                   fieldPath: 'age',
-<<<<<<< HEAD
-                  mongoType: 'int',
-=======
                   mongoType: 'Int32',
->>>>>>> e6e9d6ca
                   fakerMethod: 'number.int',
                   fakerArgs: [{ json: '{"min": 18, "max": 65}' }],
                 },
@@ -565,21 +541,13 @@
               fields: [
                 {
                   fieldPath: 'name',
-<<<<<<< HEAD
-                  mongoType: 'string',
-=======
                   mongoType: 'String',
->>>>>>> e6e9d6ca
                   fakerMethod: 'person.fullName',
                   fakerArgs: [],
                 },
                 {
                   fieldPath: 'age',
-<<<<<<< HEAD
-                  mongoType: 'int',
-=======
                   mongoType: 'Int32',
->>>>>>> e6e9d6ca
                   fakerMethod: 'number.int',
                   fakerArgs: [{ json: '{"min": 18, "max": 65}' }],
                 },
