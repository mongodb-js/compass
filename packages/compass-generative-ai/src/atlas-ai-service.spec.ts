import Sinon from 'sinon';
import { expect } from 'chai';
import { AtlasAiService } from './atlas-ai-service';
import type { PreferencesAccess } from 'compass-preferences-model';
import { createSandboxFromDefaultPreferences } from 'compass-preferences-model';
import { createNoopLoggerAndTelemetry } from '@mongodb-js/compass-logging/provider';
import { AtlasAuthService } from '@mongodb-js/atlas-service/provider';

const ATLAS_USER = {
  enabledAIFeature: true,
  firstName: 'John',
  lastName: 'Doe',
  login: 'johndoe',
  primaryEmail: 'johndoe@mongodb.com',
  sub: '123',
};

const PREFERENCES_USER = {
  id: '1234',
  createdAt: new Date(),
};

const BASE_URL = 'http://example.com';

class MockAtlasAuthService extends AtlasAuthService {
  isAuthenticated() {
    return Promise.resolve(true);
  }
  async getUserInfo() {
    return Promise.resolve({} as any);
  }
  async signIn() {
    return Promise.resolve({} as any);
  }
  async signOut() {
    return Promise.resolve();
  }
  async getAuthHeaders() {
    return Promise.resolve({});
  }
}

class MockAtlasService {
  getCurrentUser = () => Promise.resolve(ATLAS_USER);
  privateUnAuthEndpoint = (url: string) => [BASE_URL, url].join('/');
  privateAtlasEndpoint = (url: string, requestId?: string) =>
    `${[BASE_URL, url].join('/')}${
      requestId ? `?request_id=${requestId}` : ''
    }`;
  authenticatedFetch = (url: string, init: RequestInit) => {
    return fetch(url, init);
  };
  fetch = (url: string, init: RequestInit) => {
    return fetch(url, init);
  };
}

describe('AtlasAiService', function () {
  let sandbox: Sinon.SinonSandbox;
  let atlasAiService: AtlasAiService;
  let preferences: PreferencesAccess;
  const initialFetch = global.fetch;

  beforeEach(async function () {
    sandbox = Sinon.createSandbox();
    preferences = await createSandboxFromDefaultPreferences();
    preferences['getPreferencesUser'] = () => PREFERENCES_USER;

    atlasAiService = new AtlasAiService(
      new MockAtlasService() as any,
      new MockAtlasAuthService(),
      preferences,
      createNoopLoggerAndTelemetry()
    );
  });

  afterEach(function () {
    sandbox.restore();
    global.fetch = initialFetch;
  });

  describe('ai api calls', function () {
    beforeEach(async function () {
      // Enable the AI feature
      const fetchStub = sandbox.stub().resolves({
        ok: true,
        json() {
          return Promise.resolve({
            features: {
              GEN_AI_COMPASS: {
                enabled: true,
              },
            },
          });
        },
      });
      global.fetch = fetchStub;
      await atlasAiService['setupAIAccess']();
      global.fetch = initialFetch;
    });

    const atlasAIServiceTests = [
      {
        functionName: 'getQueryFromUserInput',
        aiEndpoint: 'mql-query',
        responses: {
          success: {
            content: { query: { filter: "{ test: 'pineapple' }" } },
          },
          invalid: [
            {},
            { countent: {} },
            { content: { qooery: {} } },
            { content: { query: { filter: { foo: 1 } } } },
          ],
        },
      },
      {
        functionName: 'getAggregationFromUserInput',
        aiEndpoint: 'mql-aggregation',
        responses: {
          success: {
            content: { aggregation: { pipeline: "[{ test: 'pineapple' }]" } },
          },
          invalid: [
            {},
            { content: { aggregation: {} } },
            { content: { aggrogation: {} } },
            { content: { aggregation: { pipeline: true } } },
          ],
        },
      },
    ] as const;

    for (const { functionName, aiEndpoint, responses } of atlasAIServiceTests) {
      describe(functionName, function () {
        it('makes a post request with the user input to the endpoint in the environment', async function () {
          const fetchStub = sandbox.stub().resolves({
            ok: true,
            json: () => Promise.resolve(responses.success),
          });
          global.fetch = fetchStub;

          const res = await atlasAiService[functionName]({
            userInput: 'test',
            signal: new AbortController().signal,
            collectionName: 'jam',
            databaseName: 'peanut',
            schema: { _id: { types: [{ bsonType: 'ObjectId' }] } },
            sampleDocuments: [{ _id: 1234 }],
            requestId: 'abc',
          });

          expect(fetchStub).to.have.been.calledOnce;

          const { args } = fetchStub.firstCall;

          expect(args[0]).to.eq(
            `http://example.com/ai/api/v1/${aiEndpoint}?request_id=abc`
          );
          expect(args[1].body).to.eq(
            '{"userInput":"test","collectionName":"jam","databaseName":"peanut","schema":{"_id":{"types":[{"bsonType":"ObjectId"}]}},"sampleDocuments":[{"_id":1234}]}'
          );
          expect(res).to.deep.eq(responses.success);
        });

        it('should fail when response is not matching expected schema', async function () {
          for (const res of responses.invalid) {
            const fetchStub = sandbox.stub().resolves({
              ok: true,
              json: () => Promise.resolve(res),
            });
            global.fetch = fetchStub;

            try {
              await atlasAiService[functionName]({
                userInput: 'test',
                collectionName: 'test',
                databaseName: 'peanut',
                requestId: 'abc',
                signal: new AbortController().signal,
              });
              expect.fail(`Expected ${functionName} to throw`);
            } catch (err) {
              expect((err as Error).message).to.match(/Unexpected.+?response/);
            }
          }
        });

        it('throws if the request would be too much for the ai', async function () {
          try {
            await atlasAiService[functionName]({
              userInput: 'test',
              collectionName: 'test',
              databaseName: 'peanut',
<<<<<<< HEAD
              sampleDocuments: [{ test: '4'.repeat(600000) }],
=======
              sampleDocuments: [{ test: '4'.repeat(60000) }],
              requestId: 'abc',
              signal: new AbortController().signal,
>>>>>>> e9e49426
            });
            expect.fail(`Expected ${functionName} to throw`);
          } catch (err) {
            expect(err).to.have.property(
              'message',
              'Sorry, your request is too large. Please use a smaller prompt or try using this feature on a collection with smaller documents.'
            );
          }
        });

        it('passes fewer documents if the request would be too much for the ai with all of the documents', async function () {
          const fetchStub = sandbox.stub().resolves({
            ok: true,
            json: () => Promise.resolve(responses.success),
          });
          global.fetch = fetchStub;

          await atlasAiService[functionName]({
            userInput: 'test',
            collectionName: 'test.test',
            databaseName: 'peanut',
            sampleDocuments: [
              { a: '1' },
              { a: '2' },
              { a: '3' },
              { a: '4'.repeat(500000) },
            ],
            requestId: 'abc',
            signal: new AbortController().signal,
          });

          const { args } = fetchStub.firstCall;

          expect(fetchStub).to.have.been.calledOnce;
          expect(args[1].body).to.eq(
            '{"userInput":"test","collectionName":"test.test","databaseName":"peanut","sampleDocuments":[{"a":"1"}]}'
          );
        });
      });
    }
  });

  describe('setupAIAccess', function () {
    beforeEach(async function () {
      await preferences.savePreferences({
        cloudFeatureRolloutAccess: undefined,
      });
    });

    it('should set the cloudFeatureRolloutAccess true when returned true', async function () {
      const fetchStub = sandbox.stub().resolves({
        ok: true,
        json() {
          return Promise.resolve({
            features: {
              GEN_AI_COMPASS: {
                enabled: true,
              },
            },
          });
        },
      });
      global.fetch = fetchStub;

      let currentCloudFeatureRolloutAccess =
        preferences.getPreferences().cloudFeatureRolloutAccess;
      expect(currentCloudFeatureRolloutAccess).to.equal(undefined);

      await atlasAiService['setupAIAccess']();

      const { args } = fetchStub.firstCall;

      expect(fetchStub).to.have.been.calledOnce;
      expect(args[0]).to.contain('ai/api/v1/hello/1234');

      currentCloudFeatureRolloutAccess =
        preferences.getPreferences().cloudFeatureRolloutAccess;
      expect(currentCloudFeatureRolloutAccess).to.deep.equal({
        GEN_AI_COMPASS: true,
      });
    });

    it('should set the cloudFeatureRolloutAccess false when returned false', async function () {
      const fetchStub = sandbox.stub().resolves({
        ok: true,
        json() {
          return Promise.resolve({
            features: {
              GEN_AI_COMPASS: {
                enabled: false,
              },
            },
          });
        },
      });
      global.fetch = fetchStub;

      let currentCloudFeatureRolloutAccess =
        preferences.getPreferences().cloudFeatureRolloutAccess;
      expect(currentCloudFeatureRolloutAccess).to.equal(undefined);

      await atlasAiService['setupAIAccess']();

      const { args } = fetchStub.firstCall;

      expect(fetchStub).to.have.been.calledOnce;
      expect(args[0]).to.contain('ai/api/v1/hello/1234');

      currentCloudFeatureRolloutAccess =
        preferences.getPreferences().cloudFeatureRolloutAccess;
      expect(currentCloudFeatureRolloutAccess).to.deep.equal({
        GEN_AI_COMPASS: false,
      });
    });

    it('should set the cloudFeatureRolloutAccess false when returned null', async function () {
      const fetchStub = sandbox.stub().resolves({
        ok: true,
        json() {
          return Promise.resolve({
            features: null,
          });
        },
      });
      global.fetch = fetchStub;

      let currentCloudFeatureRolloutAccess =
        preferences.getPreferences().cloudFeatureRolloutAccess;
      expect(currentCloudFeatureRolloutAccess).to.equal(undefined);

      await atlasAiService['setupAIAccess']();

      const { args } = fetchStub.firstCall;

      expect(fetchStub).to.have.been.calledOnce;
      expect(args[0]).to.contain('ai/api/v1/hello/1234');

      currentCloudFeatureRolloutAccess =
        preferences.getPreferences().cloudFeatureRolloutAccess;
      expect(currentCloudFeatureRolloutAccess).to.deep.equal({
        GEN_AI_COMPASS: false,
      });
    });

    it('should not set the cloudFeatureRolloutAccess false when returned false', async function () {
      const fetchStub = sandbox.stub().throws(new Error('error'));
      global.fetch = fetchStub;

      let currentCloudFeatureRolloutAccess =
        preferences.getPreferences().cloudFeatureRolloutAccess;
      expect(currentCloudFeatureRolloutAccess).to.equal(undefined);

      await atlasAiService['setupAIAccess']();

      const { args } = fetchStub.firstCall;

      expect(fetchStub).to.have.been.calledOnce;
      expect(args[0]).to.contain('ai/api/v1/hello/1234');

      currentCloudFeatureRolloutAccess =
        preferences.getPreferences().cloudFeatureRolloutAccess;
      expect(currentCloudFeatureRolloutAccess).to.deep.equal(undefined);
    });
  });
});<|MERGE_RESOLUTION|>--- conflicted
+++ resolved
@@ -193,13 +193,9 @@
               userInput: 'test',
               collectionName: 'test',
               databaseName: 'peanut',
-<<<<<<< HEAD
               sampleDocuments: [{ test: '4'.repeat(600000) }],
-=======
-              sampleDocuments: [{ test: '4'.repeat(60000) }],
               requestId: 'abc',
               signal: new AbortController().signal,
->>>>>>> e9e49426
             });
             expect.fail(`Expected ${functionName} to throw`);
           } catch (err) {
