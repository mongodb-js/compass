{
  "name": "@mongodb-js/compass-generative-ai",
  "description": "Generative AI aspects for Compass",
  "author": {
    "name": "MongoDB Inc",
    "email": "compass@mongodb.com"
  },
  "private": true,
  "bugs": {
    "url": "https://jira.mongodb.org/projects/COMPASS/issues",
    "email": "compass@mongodb.com"
  },
  "homepage": "https://github.com/mongodb-js/compass",
  "version": "0.8.1",
  "repository": {
    "type": "git",
    "url": "https://github.com/mongodb-js/compass.git"
  },
  "files": [
    "dist",
    "provider.js"
  ],
  "license": "SSPL",
  "main": "dist/index.js",
  "compass:main": "src/index.ts",
  "exports": {
    ".": "./dist/index.js",
    "./provider": "./dist/provider.js"
  },
  "compass:exports": {
    ".": "./src/index.ts",
    "./provider": "./src/provider.tsx"
  },
  "types": "./dist/index.d.ts",
  "scripts": {
    "bootstrap": "npm run compile",
    "compile": "tsc -p tsconfig.json",
    "start": "npm run webpack serve -- --mode development",
    "typecheck": "tsc -p tsconfig-lint.json --noEmit",
    "eslint": "eslint",
    "prettier": "prettier",
    "lint": "npm run eslint . && npm run prettier -- --check .",
    "depcheck": "compass-scripts check-peer-deps && depcheck",
    "check": "npm run typecheck && npm run lint && npm run depcheck",
    "check-ci": "npm run check",
    "ai-accuracy-tests": "ts-node ./scripts/ai-accuracy-tests.ts",
    "test": "mocha",
    "test-electron": "xvfb-maybe electron-mocha --no-sandbox",
    "test-cov": "nyc --compact=false --produce-source-map=false -x \"**/*.spec.*\" --reporter=lcov --reporter=text --reporter=html npm run test",
    "test-watch": "npm run test -- --watch",
    "test-ci": "npm run test-cov",
    "test-ci-electron": "npm run test-electron",
    "reformat": "npm run eslint . -- --fix && npm run prettier -- --write ."
  },
  "dependencies": {
    "@mongodb-js/atlas-service": "^0.15.1",
    "@mongodb-js/compass-components": "^1.22.1",
    "@mongodb-js/compass-intercom": "^0.2.1",
    "@mongodb-js/compass-logging": "^1.2.14",
    "compass-preferences-model": "^2.18.1",
    "hadron-app-registry": "^9.1.8",
    "mongodb": "^6.5.0",
    "mongodb-schema": "^12.1.0",
    "react": "^17.0.2"
  },
  "devDependencies": {
    "@mongodb-js/eslint-config-compass": "^1.0.17",
    "@mongodb-js/mocha-config-compass": "^1.3.7",
    "@mongodb-js/prettier-config-compass": "^1.0.1",
    "@mongodb-js/tsconfig-compass": "^1.0.3",
    "@testing-library/react": "^12.1.4",
    "@testing-library/user-event": "^13.5.0",
    "@types/chai": "^4.2.21",
    "@types/chai-dom": "^0.0.10",
    "@types/decomment": "^0.9.5",
    "@types/mocha": "^9.0.0",
    "@types/node-fetch": "^2.6.11",
    "@types/react": "^17.0.5",
    "@types/react-dom": "^17.0.10",
    "@types/sinon-chai": "^3.2.5",
    "bson": "^6.5.0",
    "chai": "^4.3.6",
    "decomment": "^0.9.5",
    "depcheck": "^1.4.1",
    "digest-fetch": "^2.0.3",
    "ejson-shell-parser": "^2.0.1",
    "electron-mocha": "^12.2.0",
    "eslint": "^7.25.0",
    "mocha": "^10.2.0",
    "mongodb-runner": "^5.4.4",
    "node-fetch": "^2.7.0",
    "nyc": "^15.1.0",
    "p-queue": "^7.4.1",
    "prettier": "^2.7.1",
    "react-dom": "^17.0.2",
    "sinon": "^9.2.3",
<<<<<<< HEAD
    "ts-node": "^10.9.1",
=======
    "typescript": "^5.0.4",
>>>>>>> f454380f
    "xvfb-maybe": "^0.2.1"
  },
  "is_compass_plugin": true
}<|MERGE_RESOLUTION|>--- conflicted
+++ resolved
@@ -94,11 +94,8 @@
     "prettier": "^2.7.1",
     "react-dom": "^17.0.2",
     "sinon": "^9.2.3",
-<<<<<<< HEAD
     "ts-node": "^10.9.1",
-=======
     "typescript": "^5.0.4",
->>>>>>> f454380f
     "xvfb-maybe": "^0.2.1"
   },
   "is_compass_plugin": true
