--- conflicted
+++ resolved
@@ -43,12 +43,8 @@
     "depcheck": "compass-scripts check-peer-deps && depcheck",
     "check": "npm run typecheck && npm run lint && npm run depcheck",
     "check-ci": "npm run check",
-<<<<<<< HEAD
-    "ai-accuracy-tests": "ts-node ./scripts/ai-accuracy-tests.ts",
-    "generate-ai-accuracy-tests": "ts-node ./scripts/generate-ai-accuracy-tests.ts",
-=======
     "ai-accuracy-tests": "ts-node ./scripts/ai-accuracy-tests/ai-accuracy-tests.ts",
->>>>>>> 2b588386
+    "generate-ai-accuracy-tests": "ts-node ./scripts/ai-accuracy-tests/generate-ai-accuracy-tests.ts",
     "test": "mocha",
     "test-electron": "xvfb-maybe electron-mocha --no-sandbox",
     "test-cov": "nyc --compact=false --produce-source-map=false -x \"**/*.spec.*\" --reporter=lcov --reporter=text --reporter=html npm run test",
