{
  "name": "@mongodb-js/compass-generative-ai",
  "description": "Generative AI aspects for Compass",
  "author": {
    "name": "MongoDB Inc",
    "email": "compass@mongodb.com"
  },
  "private": true,
  "bugs": {
    "url": "https://jira.mongodb.org/projects/COMPASS/issues",
    "email": "compass@mongodb.com"
  },
  "homepage": "https://github.com/mongodb-js/compass",
  "version": "0.30.5",
  "repository": {
    "type": "git",
    "url": "https://github.com/mongodb-js/compass.git"
  },
  "files": [
    "dist",
    "provider.js"
  ],
  "license": "SSPL",
  "main": "dist/index.js",
  "compass:main": "src/index.ts",
  "exports": {
    ".": "./dist/index.js",
    "./provider": "./dist/provider.js"
  },
  "compass:exports": {
    ".": "./src/index.ts",
    "./provider": "./src/provider.tsx"
  },
  "types": "./dist/index.d.ts",
  "scripts": {
    "bootstrap": "npm run compile",
    "compile": "tsc -p tsconfig.json",
    "start": "npm run webpack serve -- --mode development",
    "typecheck": "tsc -p tsconfig-lint.json --noEmit",
    "eslint": "eslint",
    "prettier": "prettier",
    "lint": "npm run eslint . && npm run prettier -- --check .",
    "depcheck": "compass-scripts check-peer-deps && depcheck",
    "check": "npm run typecheck && npm run lint && npm run depcheck",
    "check-ci": "npm run check",
    "test": "mocha",
    "test-electron": "xvfb-maybe electron-mocha --no-sandbox",
    "test-cov": "nyc --compact=false --produce-source-map=false -x \"**/*.spec.*\" --reporter=lcov --reporter=text --reporter=html npm run test",
    "test-watch": "npm run test -- --watch",
    "test-ci": "npm run test-cov",
    "test-ci-electron": "npm run test-electron",
    "reformat": "npm run eslint . -- --fix && npm run prettier -- --write ."
  },
  "dependencies": {
    "@mongodb-js/atlas-service": "^0.35.5",
    "@mongodb-js/compass-components": "^1.34.5",
    "@mongodb-js/compass-connections": "^1.50.5",
    "@mongodb-js/compass-intercom": "^0.17.5",
    "@mongodb-js/compass-logging": "^1.6.5",
    "@mongodb-js/compass-utils": "^0.8.5",
    "bson": "^6.10.3",
<<<<<<< HEAD
    "compass-preferences-model": "^2.33.2",
    "hadron-app-registry": "^9.4.2",
    "mongodb": "^6.13.1",
    "mongodb-schema": "^12.5.0",
=======
    "mongodb": "^6.14.1",
    "compass-preferences-model": "^2.33.5",
    "hadron-app-registry": "^9.4.5",
    "mongodb-schema": "^12.4.0",
>>>>>>> b4e727c9
    "react": "^17.0.2",
    "react-redux": "^8.1.3",
    "redux": "^4.2.1",
    "redux-thunk": "^2.4.2"
  },
  "devDependencies": {
    "@mongodb-js/connection-info": "^0.11.5",
    "@mongodb-js/eslint-config-compass": "^1.3.5",
    "@mongodb-js/mocha-config-compass": "^1.6.5",
    "@mongodb-js/prettier-config-compass": "^1.2.5",
    "@mongodb-js/testing-library-compass": "^1.2.5",
    "@mongodb-js/tsconfig-compass": "^1.2.5",
    "@types/chai": "^4.2.21",
    "@types/chai-dom": "^0.0.10",
    "@types/mocha": "^9.0.0",
    "@types/react": "^17.0.5",
    "@types/sinon-chai": "^3.2.5",
    "chai": "^4.3.6",
    "depcheck": "^1.4.1",
    "electron-mocha": "^12.2.0",
    "eslint": "^7.25.0",
    "mocha": "^10.2.0",
    "nyc": "^15.1.0",
    "p-queue": "^7.4.1",
    "prettier": "^2.7.1",
    "sinon": "^9.2.3",
    "typescript": "^5.0.4",
    "xvfb-maybe": "^0.2.1"
  },
  "is_compass_plugin": true
}<|MERGE_RESOLUTION|>--- conflicted
+++ resolved
@@ -59,17 +59,10 @@
     "@mongodb-js/compass-logging": "^1.6.5",
     "@mongodb-js/compass-utils": "^0.8.5",
     "bson": "^6.10.3",
-<<<<<<< HEAD
-    "compass-preferences-model": "^2.33.2",
-    "hadron-app-registry": "^9.4.2",
-    "mongodb": "^6.13.1",
-    "mongodb-schema": "^12.5.0",
-=======
-    "mongodb": "^6.14.1",
     "compass-preferences-model": "^2.33.5",
     "hadron-app-registry": "^9.4.5",
-    "mongodb-schema": "^12.4.0",
->>>>>>> b4e727c9
+    "mongodb": "^6.14.1",
+    "mongodb-schema": "^12.5.0",
     "react": "^17.0.2",
     "react-redux": "^8.1.3",
     "redux": "^4.2.1",
