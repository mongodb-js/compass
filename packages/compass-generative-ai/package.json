{
  "name": "@mongodb-js/compass-generative-ai",
  "description": "Generative AI aspects for Compass",
  "author": {
    "name": "MongoDB Inc",
    "email": "compass@mongodb.com"
  },
  "private": true,
  "bugs": {
    "url": "https://jira.mongodb.org/projects/COMPASS/issues",
    "email": "compass@mongodb.com"
  },
  "homepage": "https://github.com/mongodb-js/compass",
  "version": "0.30.4",
  "repository": {
    "type": "git",
    "url": "https://github.com/mongodb-js/compass.git"
  },
  "files": [
    "dist",
    "provider.js"
  ],
  "license": "SSPL",
  "main": "dist/index.js",
  "compass:main": "src/index.ts",
  "exports": {
    ".": "./dist/index.js",
    "./provider": "./dist/provider.js"
  },
  "compass:exports": {
    ".": "./src/index.ts",
    "./provider": "./src/provider.tsx"
  },
  "types": "./dist/index.d.ts",
  "scripts": {
    "bootstrap": "npm run compile",
    "compile": "tsc -p tsconfig.json",
    "start": "npm run webpack serve -- --mode development",
    "typecheck": "tsc -p tsconfig-lint.json --noEmit",
    "eslint": "eslint",
    "prettier": "prettier",
    "lint": "npm run eslint . && npm run prettier -- --check .",
    "depcheck": "compass-scripts check-peer-deps && depcheck",
    "check": "npm run typecheck && npm run lint && npm run depcheck",
    "check-ci": "npm run check",
    "test": "mocha",
    "test-electron": "xvfb-maybe electron-mocha --no-sandbox",
    "test-cov": "nyc --compact=false --produce-source-map=false -x \"**/*.spec.*\" --reporter=lcov --reporter=text --reporter=html npm run test",
    "test-watch": "npm run test -- --watch",
    "test-ci": "npm run test-cov",
    "test-ci-electron": "npm run test-electron",
    "reformat": "npm run eslint . -- --fix && npm run prettier -- --write ."
  },
  "dependencies": {
    "@mongodb-js/atlas-service": "^0.35.4",
    "@mongodb-js/compass-components": "^1.34.4",
    "@mongodb-js/compass-connections": "^1.50.4",
    "@mongodb-js/compass-intercom": "^0.17.4",
    "@mongodb-js/compass-logging": "^1.6.4",
    "@mongodb-js/compass-utils": "^0.8.4",
    "bson": "^6.10.3",
<<<<<<< HEAD
    "compass-preferences-model": "^2.33.3",
    "hadron-app-registry": "^9.4.3",
    "mongodb": "^6.14.1",
=======
    "compass-preferences-model": "^2.33.4",
    "hadron-app-registry": "^9.4.4",
    "mongodb": "^6.13.1",
>>>>>>> 681e9187
    "mongodb-schema": "^12.4.0",
    "react": "^17.0.2",
    "react-redux": "^8.1.3",
    "redux": "^4.2.1",
    "redux-thunk": "^2.4.2"
  },
  "devDependencies": {
    "@mongodb-js/connection-info": "^0.11.4",
    "@mongodb-js/eslint-config-compass": "^1.3.4",
    "@mongodb-js/mocha-config-compass": "^1.6.4",
    "@mongodb-js/prettier-config-compass": "^1.2.4",
    "@mongodb-js/testing-library-compass": "^1.2.4",
    "@mongodb-js/tsconfig-compass": "^1.2.4",
    "@types/chai": "^4.2.21",
    "@types/chai-dom": "^0.0.10",
    "@types/mocha": "^9.0.0",
    "@types/react": "^17.0.5",
    "@types/sinon-chai": "^3.2.5",
    "chai": "^4.3.6",
    "depcheck": "^1.4.1",
    "electron-mocha": "^12.2.0",
    "eslint": "^7.25.0",
    "mocha": "^10.2.0",
    "nyc": "^15.1.0",
    "p-queue": "^7.4.1",
    "prettier": "^2.7.1",
    "sinon": "^9.2.3",
    "typescript": "^5.0.4",
    "xvfb-maybe": "^0.2.1"
  },
  "is_compass_plugin": true
}<|MERGE_RESOLUTION|>--- conflicted
+++ resolved
@@ -59,15 +59,9 @@
     "@mongodb-js/compass-logging": "^1.6.4",
     "@mongodb-js/compass-utils": "^0.8.4",
     "bson": "^6.10.3",
-<<<<<<< HEAD
-    "compass-preferences-model": "^2.33.3",
-    "hadron-app-registry": "^9.4.3",
     "mongodb": "^6.14.1",
-=======
     "compass-preferences-model": "^2.33.4",
     "hadron-app-registry": "^9.4.4",
-    "mongodb": "^6.13.1",
->>>>>>> 681e9187
     "mongodb-schema": "^12.4.0",
     "react": "^17.0.2",
     "react-redux": "^8.1.3",
