{
  "name": "@mongodb-js/compass-generative-ai",
  "description": "Generative AI aspects for Compass",
  "author": {
    "name": "MongoDB Inc",
    "email": "compass@mongodb.com"
  },
  "private": true,
  "bugs": {
    "url": "https://jira.mongodb.org/projects/COMPASS/issues",
    "email": "compass@mongodb.com"
  },
  "homepage": "https://github.com/mongodb-js/compass",
  "version": "0.68.0",
  "repository": {
    "type": "git",
    "url": "https://github.com/mongodb-js/compass.git"
  },
  "files": [
    "dist",
    "provider.js"
  ],
  "license": "SSPL",
  "main": "dist/index.js",
  "compass:main": "src/index.ts",
  "exports": {
    ".": "./dist/index.js",
    "./provider": "./dist/provider.js"
  },
  "compass:exports": {
    ".": "./src/index.ts",
    "./provider": "./src/provider.tsx"
  },
  "types": "./dist/index.d.ts",
  "scripts": {
    "bootstrap": "npm run compile",
    "compile": "tsc -p tsconfig-build.json",
    "start": "npm run webpack serve -- --mode development",
    "typecheck": "tsc -p tsconfig.json --noEmit",
    "eslint": "eslint-compass",
    "prettier": "prettier-compass",
    "lint": "npm run eslint . && npm run prettier -- --check .",
    "depcheck": "compass-scripts check-peer-deps && depcheck",
    "check": "npm run typecheck && npm run lint && npm run depcheck",
    "check-ci": "npm run check",
    "test": "mocha",
    "test-electron": "xvfb-maybe electron-mocha --no-sandbox",
    "test-cov": "nyc --compact=false --produce-source-map=false -x \"**/*.spec.*\" --reporter=lcov --reporter=text --reporter=html npm run test",
    "test-watch": "npm run test -- --watch",
    "test-ci": "npm run test-cov",
    "test-ci-electron": "npm run test-electron",
    "reformat": "npm run eslint . -- --fix && npm run prettier -- --write .",
    "eval": "braintrust eval tests/evals"
  },
  "dependencies": {
    "@ai-sdk/openai": "^2.0.4",
    "@mongodb-js/atlas-service": "^0.73.0",
    "@mongodb-js/compass-app-registry": "^9.4.29",
    "@mongodb-js/compass-components": "^1.59.2",
    "@mongodb-js/compass-intercom": "^0.50.3",
    "@mongodb-js/compass-logging": "^1.7.25",
    "@mongodb-js/compass-telemetry": "^1.19.5",
    "@mongodb-js/compass-utils": "^0.9.23",
    "@mongodb-js/connection-info": "^0.24.0",
    "ai": "^5.0.26",
    "bson": "^6.10.4",
    "compass-preferences-model": "^2.66.3",
    "mongodb": "^6.19.0",
    "mongodb-query-parser": "^4.6.0",
    "mongodb-schema": "^12.6.3",
    "react": "^17.0.2",
    "react-redux": "^8.1.3",
    "redux": "^4.2.1",
    "redux-thunk": "^2.4.2",
<<<<<<< HEAD
    "zod": "^3.25.76"
=======
    "zod": "^3.25.76",
    "@ai-sdk/openai": "^3.0.0-beta.96",
    "ai": "^6.0.0-beta.151"
>>>>>>> 8eed30b2
  },
  "devDependencies": {
    "@mongodb-js/eslint-config-compass": "^1.4.12",
    "@mongodb-js/mocha-config-compass": "^1.7.2",
    "@mongodb-js/prettier-config-compass": "^1.2.9",
    "@mongodb-js/testing-library-compass": "^1.4.0",
    "@mongodb-js/tsconfig-compass": "^1.2.12",
    "@types/chai": "^4.2.21",
    "@types/chai-dom": "^0.0.10",
    "@types/mocha": "^9.0.0",
    "@types/react": "^17.0.5",
    "@types/sinon-chai": "^3.2.5",
    "autoevals": "^0.0.130",
    "braintrust": "^0.2.4",
    "chai": "^4.3.6",
    "depcheck": "^1.4.1",
    "electron-mocha": "^12.2.0",
    "mocha": "^10.2.0",
    "mongodb-ns": "^3.1.0",
    "nyc": "^15.1.0",
    "p-queue": "^7.4.1",
    "sinon": "^9.2.3",
    "typescript": "^5.9.3",
    "xvfb-maybe": "^0.2.1"
  },
  "is_compass_plugin": true
}<|MERGE_RESOLUTION|>--- conflicted
+++ resolved
@@ -53,7 +53,6 @@
     "eval": "braintrust eval tests/evals"
   },
   "dependencies": {
-    "@ai-sdk/openai": "^2.0.4",
     "@mongodb-js/atlas-service": "^0.73.0",
     "@mongodb-js/compass-app-registry": "^9.4.29",
     "@mongodb-js/compass-components": "^1.59.2",
@@ -62,7 +61,6 @@
     "@mongodb-js/compass-telemetry": "^1.19.5",
     "@mongodb-js/compass-utils": "^0.9.23",
     "@mongodb-js/connection-info": "^0.24.0",
-    "ai": "^5.0.26",
     "bson": "^6.10.4",
     "compass-preferences-model": "^2.66.3",
     "mongodb": "^6.19.0",
@@ -72,13 +70,9 @@
     "react-redux": "^8.1.3",
     "redux": "^4.2.1",
     "redux-thunk": "^2.4.2",
-<<<<<<< HEAD
-    "zod": "^3.25.76"
-=======
     "zod": "^3.25.76",
     "@ai-sdk/openai": "^3.0.0-beta.96",
     "ai": "^6.0.0-beta.151"
->>>>>>> 8eed30b2
   },
   "devDependencies": {
     "@mongodb-js/eslint-config-compass": "^1.4.12",
