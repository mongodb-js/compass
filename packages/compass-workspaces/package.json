--- conflicted
+++ resolved
@@ -74,14 +74,9 @@
     "@mongodb-js/compass-components": "^1.22.1",
     "@mongodb-js/compass-connections": "^1.25.1",
     "@mongodb-js/compass-logging": "^1.2.14",
-<<<<<<< HEAD
-    "bson": "^6.3.0",
-    "hadron-app-registry": "^9.1.8"
-=======
     "bson": "^6.5.0",
     "hadron-app-registry": "^9.1.8",
     "mongodb-data-service": "^22.18.1"
->>>>>>> 38ca9c1c
   },
   "devDependencies": {
     "@mongodb-js/eslint-config-compass": "^1.0.17",
