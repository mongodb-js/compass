{
  "name": "@mongodb-js/compass-workspaces",
  "description": "Compass plugin responsible for rendering and managing state of current namespace / workspace",
  "author": {
    "name": "MongoDB Inc",
    "email": "compass@mongodb.com"
  },
  "private": true,
  "bugs": {
    "url": "https://jira.mongodb.org/projects/COMPASS/issues",
    "email": "compass@mongodb.com"
  },
  "homepage": "https://github.com/mongodb-js/compass",
  "version": "0.20.0",
  "repository": {
    "type": "git",
    "url": "https://github.com/mongodb-js/compass.git"
  },
  "files": [
    "dist"
  ],
  "license": "SSPL",
  "main": "dist/index.js",
  "compass:main": "src/index.ts",
  "exports": {
    ".": "./dist/index.js",
    "./provider": "./dist/provider.js"
  },
  "compass:exports": {
    ".": "./src/index.ts",
    "./provider": "./src/provider.tsx"
  },
  "types": "./dist/index.d.ts",
  "scripts": {
    "bootstrap": "npm run compile",
    "compile": "tsc -p tsconfig.json",
    "start": "npm run webpack serve -- --mode development",
    "typecheck": "tsc -p tsconfig-lint.json --noEmit",
    "eslint": "eslint",
    "prettier": "prettier",
    "lint": "npm run eslint . && npm run prettier -- --check .",
    "depcheck": "compass-scripts check-peer-deps && depcheck",
    "check": "npm run typecheck && npm run lint && npm run depcheck",
    "check-ci": "npm run check",
    "test": "mocha",
    "test-electron": "xvfb-maybe electron-mocha --no-sandbox",
    "test-cov": "nyc --compact=false --produce-source-map=false -x \"**/*.spec.*\" --reporter=lcov --reporter=text --reporter=html npm run test",
    "test-watch": "npm run test -- --watch",
    "test-ci": "npm run test-cov",
    "test-ci-electron": "npm run test-electron",
    "reformat": "npm run eslint . -- --fix && npm run prettier -- --write ."
  },
  "dependencies": {
    "@mongodb-js/compass-app-stores": "^7.25.0",
    "@mongodb-js/compass-components": "^1.29.1",
    "@mongodb-js/compass-connections": "^1.39.0",
    "@mongodb-js/compass-logging": "^1.4.4",
    "compass-preferences-model": "^2.27.0",
    "bson": "^6.7.0",
    "hadron-app-registry": "^9.2.3",
    "lodash": "^4.17.21",
    "mongodb-collection-model": "^5.23.0",
    "mongodb-database-model": "^2.23.0",
    "mongodb-ns": "^2.4.2",
    "react": "^17.0.2",
    "react-redux": "^8.1.3",
    "redux": "^4.2.1",
    "redux-thunk": "^2.4.2"
  },
  "devDependencies": {
    "@mongodb-js/eslint-config-compass": "^1.1.5",
    "@mongodb-js/mocha-config-compass": "^1.4.0",
    "@mongodb-js/prettier-config-compass": "^1.0.2",
<<<<<<< HEAD
=======
    "@mongodb-js/connection-storage": "^0.18.0",
>>>>>>> 36ab9850
    "@mongodb-js/tsconfig-compass": "^1.0.4",
    "@types/chai": "^4.2.21",
    "@types/chai-dom": "^0.0.10",
    "@types/mocha": "^9.0.0",
    "@types/react": "^17.0.5",
    "@types/react-dom": "^17.0.10",
    "@types/sinon-chai": "^3.2.5",
    "chai": "^4.3.6",
    "depcheck": "^1.4.1",
    "electron-mocha": "^12.2.0",
    "eslint": "^7.25.0",
    "mocha": "^10.2.0",
    "nyc": "^15.1.0",
    "prettier": "^2.7.1",
    "react-dom": "^17.0.2",
    "sinon": "^17.0.1",
    "typescript": "^5.0.4",
    "xvfb-maybe": "^0.2.1"
  },
  "is_compass_plugin": true
}<|MERGE_RESOLUTION|>--- conflicted
+++ resolved
@@ -71,10 +71,6 @@
     "@mongodb-js/eslint-config-compass": "^1.1.5",
     "@mongodb-js/mocha-config-compass": "^1.4.0",
     "@mongodb-js/prettier-config-compass": "^1.0.2",
-<<<<<<< HEAD
-=======
-    "@mongodb-js/connection-storage": "^0.18.0",
->>>>>>> 36ab9850
     "@mongodb-js/tsconfig-compass": "^1.0.4",
     "@types/chai": "^4.2.21",
     "@types/chai-dom": "^0.0.10",
