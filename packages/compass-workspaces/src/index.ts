import type AppRegistry from 'hadron-app-registry';
import type { ActivateHelpers } from 'hadron-app-registry';
import { registerHadronPlugin } from 'hadron-app-registry';
import type { OpenWorkspaceOptions, WorkspaceTab } from './stores/workspaces';
import workspacesReducer, {
  collectionRemoved,
  collectionRenamed,
  databaseRemoved,
  getActiveTab,
  getInitialTabState,
  getLocalAppRegistryForTab,
  cleanupLocalAppRegistries,
} from './stores/workspaces';
import Workspaces from './components';
import { applyMiddleware, createStore } from 'redux';
import thunk from 'redux-thunk';
import type { MongoDBInstance } from '@mongodb-js/compass-app-stores/provider';
import { mongoDBInstanceLocator } from '@mongodb-js/compass-app-stores/provider';
import type Collection from 'mongodb-collection-model';
import type Database from 'mongodb-database-model';
<<<<<<< HEAD
import type { DataService } from 'mongodb-data-service';
import type { DataServiceLocator } from '@mongodb-js/compass-connections/provider';
import { dataServiceLocator } from '@mongodb-js/compass-connections/provider';
=======
import {
  dataServiceLocator,
  type DataService,
  type DataServiceLocator,
} from '@mongodb-js/compass-connections/provider';
>>>>>>> aecfc3ab
import { WorkspacesStoreContext } from './stores/context';
import toNS from 'mongodb-ns';

export type WorkspacesServices = {
  globalAppRegistry: AppRegistry;
  instance: MongoDBInstance;
  dataService: DataService;
};

/**
 * When opening tabs initially, there might be the case that db and collection
 * models don't exist yet on the instance model. Workspaces expect the models to
 * exist when rendered, so we prepopulate instance model with collections and
 * databases to support that case
 */
function prepopulateInstanceModel(
  tabs: OpenWorkspaceOptions[],
  instance: MongoDBInstance
) {
  for (const tab of tabs) {
    if (tab.type === 'Collections' || tab.type === 'Collection') {
      const { ns, database, collection, validCollectionName } = toNS(
        tab.namespace
      );
      const db =
        instance.databases.get(database) ??
        instance.databases.add({ _id: database });

      if (
        collection &&
        validCollectionName &&
        !db.collections.get(collection, 'name')
      ) {
        db.collections.add({ _id: ns });
      }
    }
  }
}

export function configureStore(
  initialWorkspaceTabs: OpenWorkspaceOptions[] | undefined | null,
  services: WorkspacesServices
) {
  const initialTabs =
    initialWorkspaceTabs && initialWorkspaceTabs.length > 0
      ? initialWorkspaceTabs.map((tab) => {
          return getInitialTabState(tab);
        })
      : [];

  prepopulateInstanceModel(initialTabs, services.instance);

  const store = createStore(
    workspacesReducer,
    {
      tabs: initialTabs,
      activeTabId: initialTabs[initialTabs.length - 1]?.id ?? null,
      collectionInfo: {},
    },
    applyMiddleware(thunk.withExtraArgument(services))
  );

  return store;
}

export function activateWorkspacePlugin(
  {
    initialWorkspaceTabs,
  }: { initialWorkspaceTabs?: OpenWorkspaceOptions[] | null },
  { globalAppRegistry, instance, dataService }: WorkspacesServices,
  { on, cleanup, addCleanup }: ActivateHelpers
) {
  const store = configureStore(initialWorkspaceTabs, {
    globalAppRegistry,
    instance,
    dataService,
  });

  addCleanup(cleanupLocalAppRegistries);

  on(instance, 'change:collections._id', (collection: Collection) => {
    const { _id: from } = collection.previousAttributes();
    store.dispatch(collectionRenamed(from, collection.ns));
  });

  on(instance, 'remove:collections', (collection: Collection) => {
    store.dispatch(collectionRemoved(collection.ns));
  });

  on(instance, 'remove:databases', (database: Database) => {
    store.dispatch(databaseRemoved(database.name));
  });

  on(globalAppRegistry, 'menu-share-schema-json', () => {
    const activeTab = getActiveTab(store.getState());
    if (activeTab?.type === 'Collection') {
      getLocalAppRegistryForTab(activeTab.id).emit('menu-share-schema-json');
    }
  });

  on(globalAppRegistry, 'open-active-namespace-export', function () {
    const activeTab = getActiveTab(store.getState());
    if (activeTab?.type === 'Collection') {
      globalAppRegistry.emit('open-export', {
        exportFullCollection: true,
        namespace: activeTab.namespace,
        origin: 'menu',
      });
    }
  });

  on(globalAppRegistry, 'open-active-namespace-import', function () {
    const activeTab = getActiveTab(store.getState());
    if (activeTab?.type === 'Collection') {
      globalAppRegistry.emit('open-import', {
        namespace: activeTab.namespace,
        origin: 'menu',
      });
    }
  });

  return {
    store,
    context: WorkspacesStoreContext,
    deactivate: cleanup,
  };
}

const WorkspacesPlugin = registerHadronPlugin(
  {
    name: 'Workspaces',
    component: Workspaces,
    activate: activateWorkspacePlugin,
  },
  {
    instance: mongoDBInstanceLocator,
    dataService: dataServiceLocator as DataServiceLocator<keyof DataService>,
  }
);

export default WorkspacesPlugin;
export { WorkspacesProvider } from './components/workspaces-provider';
export type { OpenWorkspaceOptions, WorkspaceTab };
export type {
  MyQueriesWorkspace,
  ServerStatsWorkspace,
  DatabasesWorkspace,
  CollectionsWorkspace,
  CollectionWorkspace,
  AnyWorkspace,
  Workspace,
  WorkspacePluginProps,
  WorkspaceComponent,
} from './types';<|MERGE_RESOLUTION|>--- conflicted
+++ resolved
@@ -18,17 +18,11 @@
 import { mongoDBInstanceLocator } from '@mongodb-js/compass-app-stores/provider';
 import type Collection from 'mongodb-collection-model';
 import type Database from 'mongodb-database-model';
-<<<<<<< HEAD
-import type { DataService } from 'mongodb-data-service';
-import type { DataServiceLocator } from '@mongodb-js/compass-connections/provider';
-import { dataServiceLocator } from '@mongodb-js/compass-connections/provider';
-=======
 import {
   dataServiceLocator,
   type DataService,
   type DataServiceLocator,
 } from '@mongodb-js/compass-connections/provider';
->>>>>>> aecfc3ab
 import { WorkspacesStoreContext } from './stores/context';
 import toNS from 'mongodb-ns';
 
