--- conflicted
+++ resolved
@@ -24,15 +24,12 @@
   RecentQueryStorage,
 } from '@mongodb-js/my-queries-storage';
 import { AtlasService } from '@mongodb-js/atlas-service/renderer';
-<<<<<<< HEAD
 import type { PreferencesAccess } from 'compass-preferences-model';
 import { defaultPreferencesInstance } from 'compass-preferences-model';
-=======
 import type { CollectionTabPluginMetadata } from '@mongodb-js/compass-collection';
 import type { ActivateHelpers } from 'hadron-app-registry';
 import type { MongoDBInstance } from 'mongodb-instance-model';
 import { QueryBarStoreContext } from './context';
->>>>>>> 256805ac
 
 // Partial of DataService that mms shares with Compass.
 type QueryBarDataService = Pick<DataService, 'sample' | 'getConnectionString'>;
@@ -41,18 +38,9 @@
   instance: MongoDBInstance;
   globalAppRegistry: AppRegistry;
   localAppRegistry: AppRegistry;
-<<<<<<< HEAD
-  query: BaseQuery;
-  namespace: string;
-  dataProvider: {
-    dataProvider?: QueryBarDataService;
-  };
-  atlasService: AtlasService;
+  dataService: QueryBarDataService;
   preferences: PreferencesAccess;
-=======
-  dataService: QueryBarDataService;
 };
->>>>>>> 256805ac
 
 // TODO(COMPASS-7412, COMPASS-7411): those don't have service injectors
 // implemented yet, so we're keeping them separate from the type above
@@ -76,12 +64,9 @@
   localAppRegistry: AppRegistry;
   dataService: Pick<QueryBarDataService, 'sample'>;
   atlasService: AtlasService;
-<<<<<<< HEAD
   preferences: PreferencesAccess;
-=======
   favoriteQueryStorage: FavoriteQueryStorage;
   recentQueryStorage: RecentQueryStorage;
->>>>>>> 256805ac
 };
 
 export type QueryBarThunkDispatch<A extends AnyAction = AnyAction> =
@@ -118,15 +103,9 @@
   const {
     localAppRegistry,
     globalAppRegistry,
-<<<<<<< HEAD
-    query,
-    namespace,
-    dataProvider,
-    preferences = defaultPreferencesInstance, // TODO(COMPASS-7405): Proper service injection
-=======
     instance,
     dataService,
->>>>>>> 256805ac
+    preferences,
     atlasService = new AtlasService(),
     recentQueryStorage = new RecentQueryStorage({ namespace }),
     favoriteQueryStorage = new FavoriteQueryStorage({ namespace }),
@@ -134,19 +113,6 @@
 
   const store = configureStore(
     {
-<<<<<<< HEAD
-      queryBar: {
-        ...INITIAL_QUERY_BAR_STATE,
-        namespace: namespace ?? '',
-        host: dataProvider?.dataProvider?.getConnectionString().hosts.join(','),
-        serverVersion: serverVersion ?? '3.6.0',
-        fields: mapQueryToFormFields({
-          ...DEFAULT_FIELD_VALUES,
-          ...getQueryAttributes(query ?? {}),
-        }),
-        preferencesMaxTimeMS: preferences.getPreferences().maxTimeMS ?? null,
-      },
-=======
       namespace: namespace ?? '',
       host: dataService?.getConnectionString().hosts.join(','),
       serverVersion: serverVersion ?? '3.6.0',
@@ -155,7 +121,7 @@
         ...getQueryAttributes(query ?? {}),
       }),
       isReadonlyConnection: !instance.isWritable,
->>>>>>> 256805ac
+      preferencesMaxTimeMS: preferences.getPreferences().maxTimeMS ?? null,
     },
     {
       dataService: services.dataService ?? {
@@ -163,24 +129,14 @@
           /* no-op for environments where dataService is not provided at all. */
           return Promise.resolve([]);
         },
-<<<<<<< HEAD
-        localAppRegistry,
-        globalAppRegistry,
-        recentQueryStorage,
-        favoriteQueryStorage,
-        atlasService,
-        preferences,
-      })
-    )
-=======
       },
       localAppRegistry,
       globalAppRegistry,
       recentQueryStorage,
       favoriteQueryStorage,
       atlasService,
+      preferences,
     }
->>>>>>> 256805ac
   );
   // TODO(COMPASS-7405): unsubscribe on deactivate
   preferences.onPreferenceValueChanged('maxTimeMS', (newValue) =>
