import type AppRegistry from 'hadron-app-registry';
import {
  createStore as _createStore,
  applyMiddleware,
  combineReducers,
} from 'redux';
import thunk from 'redux-thunk';
import type { AnyAction } from 'redux';
import type { ThunkAction, ThunkDispatch } from 'redux-thunk';
import type { DataService } from 'mongodb-data-service';
import { DEFAULT_FIELD_VALUES } from '../constants/query-bar-store';
import { mapQueryToFormFields } from '../utils/query';
import {
  queryBarReducer,
  INITIAL_STATE as INITIAL_QUERY_BAR_STATE,
  QueryBarActions,
  updatePreferencesMaxTimeMS,
} from './query-bar-reducer';
import { aiQueryReducer, disableAIFeature } from './ai-query-reducer';
import { getQueryAttributes } from '../utils';
<<<<<<< HEAD
import {
  FavoriteQueryStorage,
  RecentQueryStorage,
} from '@mongodb-js/my-queries-storage';
import type { AtlasAuthService } from '@mongodb-js/atlas-service/renderer';
=======
import { AtlasService } from '@mongodb-js/atlas-service/renderer';
>>>>>>> bdedd77e
import type { PreferencesAccess } from 'compass-preferences-model';
import type { CollectionTabPluginMetadata } from '@mongodb-js/compass-collection';
import type { ActivateHelpers } from 'hadron-app-registry';
import type { MongoDBInstance } from 'mongodb-instance-model';
import { QueryBarStoreContext } from './context';
import type { LoggerAndTelemetry } from '@mongodb-js/compass-logging/provider';
<<<<<<< HEAD
import type { AtlasAiService } from '@mongodb-js/compass-generative-ai';
=======
import type {
  FavoriteQueryStorageAccess,
  FavoriteQueryStorage,
  RecentQueryStorageAccess,
  RecentQueryStorage,
} from '@mongodb-js/my-queries-storage/provider';
>>>>>>> bdedd77e

// Partial of DataService that mms shares with Compass.
type QueryBarDataService = Pick<DataService, 'sample' | 'getConnectionString'>;

type QueryBarServices = {
  instance: MongoDBInstance;
  globalAppRegistry: AppRegistry;
  localAppRegistry: AppRegistry;
  dataService: QueryBarDataService;
  preferences: PreferencesAccess;
  logger: LoggerAndTelemetry;
<<<<<<< HEAD
  atlasAuthService: AtlasAuthService;
  atlasAiService: AtlasAiService;
=======
  favoriteQueryStorageAccess?: FavoriteQueryStorageAccess;
  recentQueryStorageAccess?: RecentQueryStorageAccess;
>>>>>>> bdedd77e
};

// TODO(COMPASS-7412): this doesn't have service injector
// implemented yet, so we're keeping it separate from the type above
type QueryBarExtraServices = {
<<<<<<< HEAD
  atlasAuthService?: AtlasAuthService;
  favoriteQueryStorage?: FavoriteQueryStorage;
  recentQueryStorage?: RecentQueryStorage;
=======
  atlasService?: AtlasService;
>>>>>>> bdedd77e
};

export type QueryBarStoreOptions = CollectionTabPluginMetadata;

export const rootQueryBarReducer = combineReducers({
  queryBar: queryBarReducer,
  aiQuery: aiQueryReducer,
});

export type RootState = ReturnType<typeof rootQueryBarReducer>;

export type QueryBarExtraArgs = {
  globalAppRegistry: AppRegistry;
  localAppRegistry: AppRegistry;
  dataService: Pick<QueryBarDataService, 'sample'>;
  atlasAuthService: AtlasAuthService;
  preferences: PreferencesAccess;
  favoriteQueryStorage?: FavoriteQueryStorage;
  recentQueryStorage?: RecentQueryStorage;
  logger: LoggerAndTelemetry;
  atlasAiService: AtlasAiService;
};

export type QueryBarThunkDispatch<A extends AnyAction = AnyAction> =
  ThunkDispatch<RootState, QueryBarExtraArgs, A>;

export type QueryBarThunkAction<
  R,
  A extends AnyAction = AnyAction
> = ThunkAction<R, RootState, QueryBarExtraArgs, A>;

export function configureStore(
  initialState: Partial<RootState['queryBar']> = {},
  services: QueryBarExtraArgs
) {
  return _createStore(
    rootQueryBarReducer,
    {
      queryBar: {
        ...INITIAL_QUERY_BAR_STATE,
        ...initialState,
      },
    },
    applyMiddleware(thunk.withExtraArgument(services))
  );
}

export function activatePlugin(
  options: QueryBarStoreOptions,
  services: QueryBarServices & QueryBarExtraServices,
  { on, addCleanup, cleanup }: ActivateHelpers
) {
  const { serverVersion, query, namespace } = options;

  const {
    localAppRegistry,
    globalAppRegistry,
    instance,
    dataService,
    preferences,
    logger,
<<<<<<< HEAD
    atlasAuthService,
    recentQueryStorage = new RecentQueryStorage({ namespace }),
    favoriteQueryStorage = new FavoriteQueryStorage({ namespace }),
    atlasAiService,
=======
    favoriteQueryStorageAccess,
    recentQueryStorageAccess,
    atlasService = new AtlasService(),
>>>>>>> bdedd77e
  } = services;

  const favoriteQueryStorage = favoriteQueryStorageAccess?.getStorage();
  const recentQueryStorage = recentQueryStorageAccess?.getStorage();
  const store = configureStore(
    {
      namespace: namespace ?? '',
      host: dataService?.getConnectionString().hosts.join(','),
      serverVersion: serverVersion ?? '3.6.0',
      fields: mapQueryToFormFields(preferences.getPreferences(), {
        ...DEFAULT_FIELD_VALUES,
        ...getQueryAttributes(query ?? {}),
      }),
      isReadonlyConnection: !instance.isWritable,
      preferencesMaxTimeMS: preferences.getPreferences().maxTimeMS ?? null,
    },
    {
      dataService: services.dataService ?? {
        sample: () => {
          /* no-op for environments where dataService is not provided at all. */
          return Promise.resolve([]);
        },
      },
      localAppRegistry,
      globalAppRegistry,
      recentQueryStorage,
      favoriteQueryStorage,
      atlasAuthService,
      preferences,
      logger,
      atlasAiService,
    }
  );

  addCleanup(
    preferences.onPreferenceValueChanged('maxTimeMS', (newValue) =>
      store.dispatch(updatePreferencesMaxTimeMS(newValue))
    )
  );

  on(instance, 'change:isWritable', () => {
    store.dispatch({
      type: QueryBarActions.ChangeReadonlyConnectionStatus,
      readonly: !instance.isWritable,
    });
  });

  on(atlasAuthService, 'user-config-changed', (config) => {
    if (config.enabledAIFeature === false) {
      store.dispatch(disableAIFeature());
    }
  });

  return { store, deactivate: cleanup, context: QueryBarStoreContext };
}<|MERGE_RESOLUTION|>--- conflicted
+++ resolved
@@ -18,31 +18,20 @@
 } from './query-bar-reducer';
 import { aiQueryReducer, disableAIFeature } from './ai-query-reducer';
 import { getQueryAttributes } from '../utils';
-<<<<<<< HEAD
-import {
-  FavoriteQueryStorage,
-  RecentQueryStorage,
-} from '@mongodb-js/my-queries-storage';
 import type { AtlasAuthService } from '@mongodb-js/atlas-service/renderer';
-=======
-import { AtlasService } from '@mongodb-js/atlas-service/renderer';
->>>>>>> bdedd77e
 import type { PreferencesAccess } from 'compass-preferences-model';
 import type { CollectionTabPluginMetadata } from '@mongodb-js/compass-collection';
 import type { ActivateHelpers } from 'hadron-app-registry';
 import type { MongoDBInstance } from 'mongodb-instance-model';
 import { QueryBarStoreContext } from './context';
 import type { LoggerAndTelemetry } from '@mongodb-js/compass-logging/provider';
-<<<<<<< HEAD
 import type { AtlasAiService } from '@mongodb-js/compass-generative-ai';
-=======
 import type {
   FavoriteQueryStorageAccess,
   FavoriteQueryStorage,
   RecentQueryStorageAccess,
   RecentQueryStorage,
 } from '@mongodb-js/my-queries-storage/provider';
->>>>>>> bdedd77e
 
 // Partial of DataService that mms shares with Compass.
 type QueryBarDataService = Pick<DataService, 'sample' | 'getConnectionString'>;
@@ -54,25 +43,18 @@
   dataService: QueryBarDataService;
   preferences: PreferencesAccess;
   logger: LoggerAndTelemetry;
-<<<<<<< HEAD
   atlasAuthService: AtlasAuthService;
   atlasAiService: AtlasAiService;
-=======
   favoriteQueryStorageAccess?: FavoriteQueryStorageAccess;
   recentQueryStorageAccess?: RecentQueryStorageAccess;
->>>>>>> bdedd77e
 };
 
 // TODO(COMPASS-7412): this doesn't have service injector
 // implemented yet, so we're keeping it separate from the type above
 type QueryBarExtraServices = {
-<<<<<<< HEAD
   atlasAuthService?: AtlasAuthService;
   favoriteQueryStorage?: FavoriteQueryStorage;
   recentQueryStorage?: RecentQueryStorage;
-=======
-  atlasService?: AtlasService;
->>>>>>> bdedd77e
 };
 
 export type QueryBarStoreOptions = CollectionTabPluginMetadata;
@@ -134,16 +116,10 @@
     dataService,
     preferences,
     logger,
-<<<<<<< HEAD
     atlasAuthService,
-    recentQueryStorage = new RecentQueryStorage({ namespace }),
-    favoriteQueryStorage = new FavoriteQueryStorage({ namespace }),
     atlasAiService,
-=======
     favoriteQueryStorageAccess,
     recentQueryStorageAccess,
-    atlasService = new AtlasService(),
->>>>>>> bdedd77e
   } = services;
 
   const favoriteQueryStorage = favoriteQueryStorageAccess?.getStorage();
