--- conflicted
+++ resolved
@@ -14,18 +14,11 @@
 import type { ChangeFilterEvent } from '../modules/change-filter';
 import {
   queryBarReducer,
-<<<<<<< HEAD
   INITIAL_STATE as INITIAL_QUERY_BAR_STATE,
-  mapQueryToValidQueryFields,
-=======
-  INITIAL_STATE,
->>>>>>> b33ea73c
   changeSchemaFields,
   applyFilterChange,
 } from './query-bar-reducer';
-<<<<<<< HEAD
 import { aiQueryReducer } from './ai-query-reducer';
-=======
 import {
   FavoriteQueryStorage,
   RecentQueryStorage,
@@ -33,9 +26,8 @@
 } from '../utils';
 import { getStoragePaths } from '@mongodb-js/compass-utils';
 const { basepath } = getStoragePaths() || {};
->>>>>>> b33ea73c
 
-type QueryBarStoreOptions = {
+export type QueryBarStoreOptions = {
   serverVersion: string;
   globalAppRegistry: AppRegistry;
   localAppRegistry: AppRegistry;
@@ -48,9 +40,12 @@
       };
     };
   };
+
+  // For testing.
+  basepath?: string;
 };
 
-const rootQueryBarReducer = combineReducers({
+export const rootQueryBarReducer = combineReducers({
   queryBar: queryBarReducer,
   aiQuery: aiQueryReducer,
 });
@@ -60,6 +55,8 @@
 export type QueryBarExtraArgs = {
   globalAppRegistry?: AppRegistry;
   localAppRegistry?: AppRegistry;
+  favoriteQueryStorage: FavoriteQueryStorage;
+  recentQueryStorage: RecentQueryStorage;
 };
 
 export type QueryBarThunkDispatch<A extends AnyAction = AnyAction> =
@@ -80,31 +77,28 @@
     dataProvider,
   } = options;
 
-  const recentQueryStorage = new RecentQueryStorage(basepath, namespace);
-  const favoriteQueryStorage = new FavoriteQueryStorage(basepath, namespace);
+  const recentQueryStorage = new RecentQueryStorage(
+    options.basepath ?? basepath,
+    namespace
+  );
+  const favoriteQueryStorage = new FavoriteQueryStorage(
+    options.basepath ?? basepath,
+    namespace
+  );
 
   return _createStore(
     rootQueryBarReducer,
     {
-<<<<<<< HEAD
       queryBar: {
         ...INITIAL_QUERY_BAR_STATE,
+        namespace: namespace ?? '',
+        host: dataProvider?.dataProvider?.getConnectionString().hosts.join(','),
         serverVersion: serverVersion ?? '3.6.0',
-        fields: mapQueryToValidQueryFields({
+        fields: mapQueryToFormFields({
           ...DEFAULT_FIELD_VALUES,
-          ...query,
+          ...getQueryAttributes(query ?? {}),
         }),
       },
-=======
-      ...INITIAL_STATE,
-      namespace: namespace ?? '',
-      host: dataProvider?.dataProvider?.getConnectionString().hosts.join(','),
-      serverVersion: serverVersion ?? '3.6.0',
-      fields: mapQueryToFormFields({
-        ...DEFAULT_FIELD_VALUES,
-        ...getQueryAttributes(query ?? {}),
-      }),
->>>>>>> b33ea73c
     },
     applyMiddleware(
       thunk.withExtraArgument({
@@ -131,11 +125,7 @@
   });
 
   (store as any).getCurrentQuery = () => {
-<<<<<<< HEAD
-    return pickValuesFromFields(store.getState().queryBar.fields);
-=======
-    return mapFormFieldsToQuery(store.getState().fields);
->>>>>>> b33ea73c
+    return mapFormFieldsToQuery(store.getState().queryBar.fields);
   };
 
   return store as ReturnType<typeof createStore> & {
