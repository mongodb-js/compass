import type { Reducer } from 'redux';
import { getSimplifiedSchema } from 'mongodb-schema';
import toNS from 'mongodb-ns';
import { UUID } from 'bson';

import type { QueryBarThunkAction } from './query-bar-store';
import { isAction } from '../utils';
import {
  mapQueryToFormFields,
  parseQueryAttributesToFormFields,
} from '../utils/query';
import type { QueryFormFields } from '../constants/query-properties';
import { DEFAULT_FIELD_VALUES } from '../constants/query-bar-store';
import { openToast } from '@mongodb-js/compass-components';
import type { AtlasServiceError } from '@mongodb-js/atlas-service/renderer';
import type { LoggerAndTelemetry } from '@mongodb-js/compass-logging/provider';
import { mongoLogId } from '@mongodb-js/compass-logging/provider';

type AIQueryStatus = 'ready' | 'fetching' | 'success';

export type AIQueryState = {
  errorMessage: string | undefined;
  errorCode: string | undefined;
  isInputVisible: boolean;
  aiPromptText: string;
  status: AIQueryStatus;
  aiQueryRequestId: string | null; // Maps to the AbortController of the current fetch (or null).
  lastAIQueryRequestId: string | null; // We store the last request id so we can pass it when a user provides feedback.
};

export const initialState: AIQueryState = {
  status: 'ready',
  aiPromptText: '',
  errorMessage: undefined,
  errorCode: undefined,
  isInputVisible: false,
  aiQueryRequestId: null,
  lastAIQueryRequestId: null,
};

export const enum AIQueryActionTypes {
  AIQueryStarted = 'compass-query-bar/ai-query/AIQueryStarted',
  AIQueryCancelled = 'compass-query-bar/ai-query/AIQueryCancelled',
  AIQueryFailed = 'compass-query-bar/ai-query/AIQueryFailed',
  AIQuerySucceeded = 'compass-query-bar/ai-query/AIQuerySucceeded',
  CancelAIQuery = 'compass-query-bar/ai-query/CancelAIQuery',
  ShowInput = 'compass-query-bar/ai-query/ShowInput',
  HideInput = 'compass-query-bar/ai-query/HideInput',
  ChangeAIPromptText = 'compass-query-bar/ai-query/ChangeAIPromptText',
}

const NUM_DOCUMENTS_TO_SAMPLE = 4;

const AIQueryAbortControllerMap = new Map<string, AbortController>();

function getAbortSignal() {
  const id = new UUID().toString();
  const controller = new AbortController();
  AIQueryAbortControllerMap.set(id, controller);
  return { id, signal: controller.signal };
}

function abort(id: string) {
  const controller = AIQueryAbortControllerMap.get(id);
  controller?.abort();
  return AIQueryAbortControllerMap.delete(id);
}

function cleanupAbortSignal(id: string) {
  return AIQueryAbortControllerMap.delete(id);
}

type ShowInputAction = {
  type: AIQueryActionTypes.ShowInput;
};

type HideInputAction = {
  type: AIQueryActionTypes.HideInput;
};

type ChangeAIPromptTextAction = {
  type: AIQueryActionTypes.ChangeAIPromptText;
  text: string;
};

export const changeAIPromptText = (text: string): ChangeAIPromptTextAction => ({
  type: AIQueryActionTypes.ChangeAIPromptText,
  text,
});

type AIQueryStartedAction = {
  type: AIQueryActionTypes.AIQueryStarted;
  requestId: string;
};

type AIQueryFailedAction = {
  type: AIQueryActionTypes.AIQueryFailed;
  errorMessage: string;
  statusCode?: number;
  errorCode?: string;
};

export type AIQuerySucceededAction = {
  type: AIQueryActionTypes.AIQuerySucceeded;
  fields: QueryFormFields;
  requestId: string;
};

type FailedResponseTrackMessage = {
  statusCode?: number;
  errorCode?: string;
  errorName: string;
  errorMessage: string;
  log: LoggerAndTelemetry['log'];
  track: LoggerAndTelemetry['track'];
  requestId: string;
};

function trackAndLogFailed({
  statusCode,
  errorCode,
  errorName,
  errorMessage,
  log,
  track,
  requestId,
}: FailedResponseTrackMessage) {
  log.warn(mongoLogId(1_001_000_198), 'AIQuery', 'AI query request failed', {
    statusCode,
    errorMessage,
    errorName,
    errorCode,
    requestId,
  });
  track('AI Response Failed', () => ({
    editor_view_type: 'find',
    error_name: errorName,
    status_code: statusCode,
    error_code: errorCode ?? '',
    request_id: requestId,
  }));
}

export const runAIQuery = (
  userInput: string
): QueryBarThunkAction<
  Promise<void>,
  AIQueryStartedAction | AIQueryFailedAction | AIQuerySucceededAction
> => {
  return async (
    dispatch,
    getState,
    {
      dataService,
      localAppRegistry,
      preferences,
      atlasAiService,
      logger: { log, track },
    }
  ) => {
<<<<<<< HEAD
    const provideSampleDocuments =
      preferences.getPreferences().enableGenAISampleDocumentPassing;
=======
    const abortController = new AbortController();
    const { id: requestId, signal } = getAbortSignal();
>>>>>>> e9e49426

    track('AI Prompt Submitted', () => ({
      editor_view_type: 'find',
      user_input_length: userInput.length,
<<<<<<< HEAD
      has_sample_documents: provideSampleDocuments,
=======
      request_id: requestId,
>>>>>>> e9e49426
    }));

    const {
      aiQuery: { aiQueryRequestId: existingRequestId },
      queryBar: { namespace },
    } = getState();

    if (existingRequestId !== null) {
      // Cancel the active request as this one will override.
      abort(existingRequestId);
    }

    dispatch({
      type: AIQueryActionTypes.AIQueryStarted,
      requestId,
    });

    let jsonResponse;
    try {
      const sampleDocuments = await dataService.sample(
        namespace,
        {
          query: {},
          size: NUM_DOCUMENTS_TO_SAMPLE,
        },
        {
          maxTimeMS: preferences.getPreferences().maxTimeMS,
          promoteValues: false,
        },
        {
          abortSignal: signal,
        }
      );
      const schema = await getSimplifiedSchema(sampleDocuments);

      const { collection: collectionName, database: databaseName } =
        toNS(namespace);
      jsonResponse = await atlasAiService.getQueryFromUserInput({
        signal: abortController.signal,
        userInput,
        collectionName,
        databaseName,
        schema,
<<<<<<< HEAD
        // Provide sample documents when the user has opted in in their settings.
        ...(provideSampleDocuments
          ? {
              sampleDocuments,
            }
          : undefined),
=======
        requestId,
        // sampleDocuments, // For now we are not passing sample documents to the ai.
>>>>>>> e9e49426
      });
    } catch (err: any) {
      if (signal.aborted) {
        // If we already aborted so we ignore the error.
        return;
      }
      trackAndLogFailed({
        errorName: 'request_error',
        statusCode: (err as AtlasServiceError).statusCode || err?.code,
        errorCode: (err as AtlasServiceError).errorCode || err?.name,
        errorMessage: (err as AtlasServiceError).message,
        log,
        track,
        requestId,
      });
      // We're going to reset input state with this error, show the error in the
      // toast instead
      if ((err as AtlasServiceError).statusCode === 401) {
        openToast('ai-unauthorized', {
          variant: 'important',
          title: 'Network Error',
          description: 'Unauthorized',
          timeout: 5000,
        });
      }
      dispatch({
        type: AIQueryActionTypes.AIQueryFailed,
        errorMessage: (err as AtlasServiceError).message,
        statusCode: (err as AtlasServiceError).statusCode ?? -1,
        errorCode: (err as AtlasServiceError).errorCode,
      });
      return;
    } finally {
      // Remove the AbortController from the Map as we either finished
      // waiting for the fetch or cancelled at this point.
      cleanupAbortSignal(requestId);
    }

    if (signal.aborted) {
      log.info(
        mongoLogId(1_001_000_197),
        'AIQuery',
        'Cancelled ai query request',
        {
          requestId,
        }
      );
      return;
    }

    let query;
    let generatedFields: QueryFormFields;
    try {
      query = jsonResponse?.content?.query;
      generatedFields = parseQueryAttributesToFormFields(
        query,
        preferences.getPreferences()
      );
    } catch (err: any) {
      trackAndLogFailed({
        errorName: 'could_not_parse_fields',
        statusCode: (err as AtlasServiceError).statusCode,
        errorMessage: err?.message,
        log,
        track,
        requestId,
      });
      dispatch({
        type: AIQueryActionTypes.AIQueryFailed,
        errorMessage: err?.message,
      });
      return;
    }

    // Error when the response is empty or there is nothing to map.
    if (!generatedFields || Object.keys(generatedFields).length === 0) {
      const aggregation = jsonResponse?.content?.aggregation;

      // The query endpoint may return the aggregation property in addition to filter, project, etc..
      // It happens when the AI model couldn't generate a query and tried to fulfill a task with the aggregation.
      if (aggregation) {
        localAppRegistry?.emit('generate-aggregation-from-query', {
          userInput,
          aggregation,
          requestId,
        });
        const msg =
          'Query requires stages from aggregation framework therefore an aggregation was generated.';
        trackAndLogFailed({
          errorName: 'ai_generated_aggregation_instead_of_query',
          errorMessage: msg,
          log,
          track,
          requestId,
        });
        return;
      }

      const msg =
        'No query was returned from the ai. Consider re-wording your prompt.';
      trackAndLogFailed({
        errorName: 'no_usable_query_from_ai',
        errorMessage: msg,
        log,
        track,
        requestId,
      });
      dispatch({
        type: AIQueryActionTypes.AIQueryFailed,
        errorMessage: msg,
      });
      return;
    }

    const queryFields = {
      ...mapQueryToFormFields(
        preferences.getPreferences(),
        DEFAULT_FIELD_VALUES
      ),
      ...generatedFields,
    };

    log.info(
      mongoLogId(1_001_000_199),
      'AIQuery',
      'AI query request succeeded',
      {
        requestId,
        shape: Object.keys(generatedFields),
      }
    );
    track('AI Response Generated', () => ({
      editor_view_type: 'find',
      query_shape: Object.keys(generatedFields),
      request_id: requestId,
    }));

    dispatch({
      type: AIQueryActionTypes.AIQuerySucceeded,
      fields: queryFields,
      requestId,
    });
  };
};

type CancelAIQueryAction = {
  type: AIQueryActionTypes.CancelAIQuery;
};

export const cancelAIQuery = (): QueryBarThunkAction<
  void,
  CancelAIQueryAction
> => {
  return (dispatch, getState) => {
    // Abort any ongoing op.
    const existingRequestId = getState().aiQuery.aiQueryRequestId;
    if (existingRequestId !== null) {
      abort(existingRequestId);
    }

    dispatch({
      type: AIQueryActionTypes.CancelAIQuery,
    });
  };
};

export const showInput = (): QueryBarThunkAction<Promise<void>> => {
  return async (dispatch, _getState, { atlasAuthService }) => {
    try {
      if (process.env.COMPASS_E2E_SKIP_ATLAS_SIGNIN !== 'true') {
        await atlasAuthService.signIn({ promptType: 'ai-promo-modal' });
      }
      dispatch({ type: AIQueryActionTypes.ShowInput });
    } catch {
      // if sign in failed / user canceled we just don't show the input
    }
  };
};

export const hideInput = (): QueryBarThunkAction<void, HideInputAction> => {
  return (dispatch) => {
    // Cancel any ongoing op when we hide.
    dispatch(cancelAIQuery());
    dispatch({ type: AIQueryActionTypes.HideInput });
  };
};

const aiQueryReducer: Reducer<AIQueryState> = (
  state = initialState,
  action
) => {
  if (
    isAction<AIQueryStartedAction>(action, AIQueryActionTypes.AIQueryStarted)
  ) {
    return {
      ...state,
      status: 'fetching',
      errorMessage: undefined,
      aiQueryRequestId: action.requestId,
    };
  }

  if (isAction<AIQueryFailedAction>(action, AIQueryActionTypes.AIQueryFailed)) {
    // If fetching query failed due to authentication error, reset the state to
    // hide the input and show the "Generate query" button again: this should start
    // the sign in flow for the user when clicked
    if (action.statusCode === 401) {
      return { ...initialState };
    }

    return {
      ...state,
      status: 'ready',
      aiQueryRequestId: null,
      errorMessage: action.errorMessage,
      errorCode: action.errorCode,
    };
  }

  if (
    isAction<AIQuerySucceededAction>(
      action,
      AIQueryActionTypes.AIQuerySucceeded
    )
  ) {
    return {
      ...state,
      status: 'success',
      aiQueryRequestId: null,
      lastAIQueryRequestId: action.requestId,
    };
  }

  if (isAction<CancelAIQueryAction>(action, AIQueryActionTypes.CancelAIQuery)) {
    return {
      ...state,
      status: 'ready',
      aiQueryRequestId: null,
    };
  }

  if (isAction<ShowInputAction>(action, AIQueryActionTypes.ShowInput)) {
    return {
      ...state,
      isInputVisible: true,
    };
  }

  if (isAction<HideInputAction>(action, AIQueryActionTypes.HideInput)) {
    return {
      ...state,
      isInputVisible: false,
    };
  }

  if (
    isAction<ChangeAIPromptTextAction>(
      action,
      AIQueryActionTypes.ChangeAIPromptText
    )
  ) {
    return {
      ...state,
      // Reset the status after a successful run when the user change's the text.
      status: state.status === 'success' ? 'ready' : state.status,
      aiPromptText: action.text,
    };
  }

  return state;
};

export { aiQueryReducer };<|MERGE_RESOLUTION|>--- conflicted
+++ resolved
@@ -158,22 +158,16 @@
       logger: { log, track },
     }
   ) => {
-<<<<<<< HEAD
     const provideSampleDocuments =
       preferences.getPreferences().enableGenAISampleDocumentPassing;
-=======
     const abortController = new AbortController();
     const { id: requestId, signal } = getAbortSignal();
->>>>>>> e9e49426
 
     track('AI Prompt Submitted', () => ({
       editor_view_type: 'find',
       user_input_length: userInput.length,
-<<<<<<< HEAD
       has_sample_documents: provideSampleDocuments,
-=======
       request_id: requestId,
->>>>>>> e9e49426
     }));
 
     const {
@@ -217,17 +211,13 @@
         collectionName,
         databaseName,
         schema,
-<<<<<<< HEAD
         // Provide sample documents when the user has opted in in their settings.
         ...(provideSampleDocuments
           ? {
               sampleDocuments,
             }
           : undefined),
-=======
         requestId,
-        // sampleDocuments, // For now we are not passing sample documents to the ai.
->>>>>>> e9e49426
       });
     } catch (err: any) {
       if (signal.aborted) {
