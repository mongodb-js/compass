import React from 'react';
import type { ComponentProps } from 'react';
import { cleanup, render, screen } from '@testing-library/react';
import userEvent from '@testing-library/user-event';
import { expect } from 'chai';
import sinon from 'sinon';
import type { SinonSpy } from 'sinon';
import QueryBar from './query-bar';
import { Provider } from '../stores/context';
import { configureStore } from '../stores/query-bar-store';
import type { QueryBarExtraArgs, RootState } from '../stores/query-bar-store';
import { toggleQueryOptions } from '../stores/query-bar-reducer';
import type { PreferencesAccess } from 'compass-preferences-model';
import { createSandboxFromDefaultPreferences } from 'compass-preferences-model';
import { mapQueryToFormFields } from '../utils/query';
import { DEFAULT_FIELD_VALUES } from '../constants/query-bar-store';
import { PreferencesProvider } from 'compass-preferences-model/provider';
import { createNoopLoggerAndTelemetry } from '@mongodb-js/compass-logging/provider';

const noop = () => {
  /* no op */
};

const exportToLanguageButtonId = 'query-bar-open-export-to-language-button';
const queryHistoryButtonId = 'query-history-button';
const queryHistoryComponentTestId = 'query-history';

describe('QueryBar Component', function () {
  let preferences: PreferencesAccess;
  let onApplySpy: SinonSpy;
  let onResetSpy: SinonSpy;

  const renderQueryBar = (
    {
      expanded = false,
      ...props
    }: Partial<ComponentProps<typeof QueryBar>> & { expanded?: boolean } = {},
    storeOptions: Partial<RootState['queryBar']> = {}
  ) => {
    const store = configureStore(storeOptions, {
      preferences,
      logger: createNoopLoggerAndTelemetry(),
    } as QueryBarExtraArgs);
    store.dispatch(toggleQueryOptions(expanded));

    render(
      <PreferencesProvider value={preferences}>
        <Provider store={store}>
          <QueryBar
            buttonLabel="Apply"
            onApply={noop}
            onReset={noop}
            showExportToLanguageButton
            resultId="123"
            {...props}
          />
        </Provider>
      </PreferencesProvider>
    );
  };

  beforeEach(async function () {
    preferences = await createSandboxFromDefaultPreferences();
    onApplySpy = sinon.spy();
    onResetSpy = sinon.spy();
  });

  afterEach(cleanup);

  describe('when rendered', function () {
    beforeEach(function () {
      renderQueryBar({
        onApply: onApplySpy,
        onReset: onResetSpy,
        showExportToLanguageButton: true,
      });
    });

    it('renders the filter input', function () {
      const filterInput = screen.getByTestId('query-bar-option-filter-input');
      expect(filterInput).to.exist;
      expect(filterInput).to.have.attribute(
        'id',
        'query-bar-option-input-filter'
      );

      const queryInputs = screen.getAllByRole('textbox');
      expect(queryInputs.length).to.equal(1);
    });

    it('renders the query history button', function () {
      const queryHistoryButton = screen.queryByTestId(queryHistoryButtonId);
      expect(queryHistoryButton).to.be.visible;
    });

    it('does not render the query history popover', function () {
      const queryHistory = screen.queryByTestId(queryHistoryComponentTestId);
      expect(queryHistory).to.not.exist;
    });
  });

  describe('when expanded', function () {
    beforeEach(function () {
      renderQueryBar({
        expanded: true,
        onApply: onApplySpy,
        onReset: onResetSpy,
      });
    });

    it('renders the expanded inputs', function () {
      const queryInputs = screen.getAllByRole('textbox');
      expect(queryInputs.length).to.equal(7);
    });
  });

  describe('with one query option', function () {
    beforeEach(function () {
      renderQueryBar({
        queryOptionsLayout: ['project'],
        expanded: true,
        onApply: onApplySpy,
        onReset: onResetSpy,
      });
    });

    it('renders the expanded inputs', function () {
      const queryInputs = screen.getAllByRole('textbox');
      expect(queryInputs.length).to.equal(2);
    });
  });

  describe('with ai enabled', function () {
<<<<<<< HEAD
    let sandbox: sinon.SinonSandbox;

    beforeEach(function () {
      sandbox = sinon.createSandbox();
      sandbox.stub(preferencesAccess, 'getPreferences').returns({
=======
    beforeEach(async function () {
      await preferences.savePreferences({
        enableGenAIExperience: true,
>>>>>>> 3798e1fa
        enableGenAIFeatures: true,
        cloudFeatureRolloutAccess: {
          GEN_AI_COMPASS: true,
        },
      });
    });

    describe('with filter content supplied', function () {
      beforeEach(function () {
        renderQueryBar(
          {
            queryOptionsLayout: ['filter'],
          },
          {
            fields: mapQueryToFormFields(
              {},
              {
                ...DEFAULT_FIELD_VALUES,
                filter: { a: 2 },
              }
            ),
          }
        );
      });

      it('renders the ai entry button', function () {
        expect(screen.getByText('Generate query')).to.exist;
        expect(screen.getByTestId('ai-experience-query-entry-button')).to.exist;
      });
    });

    describe('without filter content supplied', function () {
      beforeEach(function () {
        renderQueryBar({
          queryOptionsLayout: ['filter'],
        });
      });

      it('does not render the ai entry button, but renders the placeholder', function () {
        expect(screen.getByText('Generate query')).to.exist;
        expect(screen.queryByTestId('ai-experience-query-entry-button')).to.not
          .exist;
      });
    });
  });

<<<<<<< HEAD
  describe('with enableGenAIFeatures ai disabled', function () {
    let sandbox: sinon.SinonSandbox;

    beforeEach(function () {
      sandbox = sinon.createSandbox();
      sandbox.stub(preferencesAccess, 'getPreferences').returns({
=======
  describe('with enableGenAIExperience ai disabled', function () {
    beforeEach(async function () {
      await preferences.savePreferences({
        enableGenAIExperience: false,
        enableGenAIFeatures: true,
        cloudFeatureRolloutAccess: {
          GEN_AI_COMPASS: true,
        },
      });
      renderQueryBar({
        queryOptionsLayout: ['filter'],
      });
    });

    it('does not render the ask ai button', function () {
      expect(screen.queryByText('Ask AI')).to.not.exist;
    });
  });

  describe('with enableGenAIFeatures ai disabled', function () {
    beforeEach(async function () {
      await preferences.savePreferences({
        enableGenAIExperience: true,
>>>>>>> 3798e1fa
        enableGenAIFeatures: false,
        cloudFeatureRolloutAccess: {
          GEN_AI_COMPASS: true,
        },
      });
      renderQueryBar({
        queryOptionsLayout: ['filter'],
      });
    });

    it('does not render the ask ai button', function () {
      expect(screen.queryByText('Ask AI')).to.not.exist;
    });
  });

  describe('with two query options', function () {
    beforeEach(function () {
      renderQueryBar({
        queryOptionsLayout: ['project', 'sort'],
        expanded: true,
        onApply: onApplySpy,
        onReset: onResetSpy,
      });
    });

    it('renders the expanded inputs', function () {
      const queryInputs = screen.getAllByRole('textbox');
      expect(queryInputs.length).to.equal(3);
    });
  });

  describe('when showExportToLanguageButton is false', function () {
    beforeEach(function () {
      renderQueryBar({
        showExportToLanguageButton: false,
      });
    });

    it('does not render the exportToLanguage button', function () {
      const exportToLanguageButton = screen.queryByTestId(
        exportToLanguageButtonId
      );
      expect(exportToLanguageButton).to.not.exist;
    });
  });

  describe('with three query options', function () {
    beforeEach(function () {
      renderQueryBar({
        queryOptionsLayout: ['project', 'sort', 'collation'],
        expanded: true,
        onApply: onApplySpy,
        onReset: onResetSpy,
      });
    });

    it('renders the expanded inputs', function () {
      const queryInputs = screen.getAllByRole('textbox');
      expect(queryInputs.length).to.equal(4);
    });
  });

  describe('with four query options', function () {
    beforeEach(function () {
      renderQueryBar({
        queryOptionsLayout: ['project', 'sort', ['collation', 'limit']],
        expanded: true,
        onApply: onApplySpy,
        onReset: onResetSpy,
      });
    });

    it('renders the expanded inputs', function () {
      const queryInputs = screen.getAllByRole('textbox');
      expect(queryInputs.length).to.equal(5);
    });
  });

  describe('when the query history button is clicked', function () {
    beforeEach(function () {
      renderQueryBar();

      const button = screen.getByTestId(queryHistoryButtonId);
      button.click();
    });

    it('renders the query history popover', function () {
      const queryHistory = screen.getByTestId(queryHistoryComponentTestId);
      expect(queryHistory).to.be.visible;
    });
  });

  describe('tab navigation', function () {
    beforeEach(function () {
      renderQueryBar();
    });

    it('should not allow tabbing through the input to the apply button', function () {
      const queryHistoryButton = screen.getByTestId(queryHistoryButtonId);
      const applyButton = screen.getByTestId('query-bar-apply-filter-button');

      queryHistoryButton.focus();
      userEvent.tab();
      userEvent.tab();
      userEvent.tab();

      expect(
        applyButton.ownerDocument.activeElement === screen.getByRole('textbox')
      ).to.equal(true);
    });
  });
});<|MERGE_RESOLUTION|>--- conflicted
+++ resolved
@@ -131,17 +131,9 @@
   });
 
   describe('with ai enabled', function () {
-<<<<<<< HEAD
-    let sandbox: sinon.SinonSandbox;
-
-    beforeEach(function () {
-      sandbox = sinon.createSandbox();
-      sandbox.stub(preferencesAccess, 'getPreferences').returns({
-=======
     beforeEach(async function () {
       await preferences.savePreferences({
         enableGenAIExperience: true,
->>>>>>> 3798e1fa
         enableGenAIFeatures: true,
         cloudFeatureRolloutAccess: {
           GEN_AI_COMPASS: true,
@@ -188,53 +180,6 @@
     });
   });
 
-<<<<<<< HEAD
-  describe('with enableGenAIFeatures ai disabled', function () {
-    let sandbox: sinon.SinonSandbox;
-
-    beforeEach(function () {
-      sandbox = sinon.createSandbox();
-      sandbox.stub(preferencesAccess, 'getPreferences').returns({
-=======
-  describe('with enableGenAIExperience ai disabled', function () {
-    beforeEach(async function () {
-      await preferences.savePreferences({
-        enableGenAIExperience: false,
-        enableGenAIFeatures: true,
-        cloudFeatureRolloutAccess: {
-          GEN_AI_COMPASS: true,
-        },
-      });
-      renderQueryBar({
-        queryOptionsLayout: ['filter'],
-      });
-    });
-
-    it('does not render the ask ai button', function () {
-      expect(screen.queryByText('Ask AI')).to.not.exist;
-    });
-  });
-
-  describe('with enableGenAIFeatures ai disabled', function () {
-    beforeEach(async function () {
-      await preferences.savePreferences({
-        enableGenAIExperience: true,
->>>>>>> 3798e1fa
-        enableGenAIFeatures: false,
-        cloudFeatureRolloutAccess: {
-          GEN_AI_COMPASS: true,
-        },
-      });
-      renderQueryBar({
-        queryOptionsLayout: ['filter'],
-      });
-    });
-
-    it('does not render the ask ai button', function () {
-      expect(screen.queryByText('Ask AI')).to.not.exist;
-    });
-  });
-
   describe('with two query options', function () {
     beforeEach(function () {
       renderQueryBar({
