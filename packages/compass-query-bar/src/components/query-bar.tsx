import React, { useCallback, useMemo, useState } from 'react';
import {
  Button,
  Icon,
  MoreOptionsToggle,
  css,
  cx,
  spacing,
  palette,
  useDarkMode,
  Label,
  Link,
  GuideCue,
} from '@mongodb-js/compass-components';
import { connect } from 'react-redux';
import { usePreference } from 'compass-preferences-model';
import type { Signal } from '@mongodb-js/compass-components';

import { type QueryOption } from '../constants/query-option-definition';
import QueryOptionComponent, {
  documentEditorLabelContainerStyles,
} from './query-option';
import QueryHistoryButtonPopover from './query-history-button-popover';
import { QueryBarRow } from './query-bar-row';
<<<<<<< HEAD
import { isEqualDefaultQuery } from '../stores/query-bar-reducer';
import { isQueryValid } from '../stores/query-bar-reducer';
=======
import type {
  QueryBarState,
  QueryBarThunkDispatch,
} from '../stores/query-bar-reducer';
>>>>>>> b33ea73c
import {
  applyQuery,
  openExportToLanguage,
  resetQuery,
  explainQuery,
} from '../stores/query-bar-reducer';
import { toggleQueryOptions } from '../stores/query-bar-reducer';
import { isEqualDefaultQuery, isQueryValid } from '../utils/query';
import type { QueryProperty } from '../constants/query-properties';
import { AITextInput } from './generative-ai/ai-text-input';
import type {
  QueryBarThunkDispatch,
  RootState,
} from '../stores/query-bar-store';
import { createAIPlaceholderHTMLPlaceholder } from './generative-ai/ai-experience-entry';

const queryBarFormStyles = css({
  display: 'flex',
  flexDirection: 'column',
  flexGrow: 1,
  background: palette.white,
  border: `1px solid ${palette.gray.light2}`,
  borderRadius: '6px',
  padding: spacing[2],
});

const queryBarFormDarkStyles = css({
  background: palette.black,
  borderColor: palette.gray.dark2,
});

const queryBarFirstRowStyles = css({
  display: 'flex',
  // NOTE: To keep the elements in the query bar from re-positioning
  // vertically when the filter input is multi-line we use
  // `flex-start` here. It is more brittle as it does require the other elements
  // to account for their height individually.
  alignItems: 'flex-start',
  gap: spacing[2],
  paddingLeft: spacing[2],
});

const moreOptionsContainerStyles = css({
  // We explicitly offset this element so we can use
  // `alignItems: 'flex-start'` on the first row of the query bar.
  paddingTop: 2,
  paddingBottom: 2,
});

const filterContainerStyles = css({
  position: 'relative',
  flexGrow: 1,

  // Override codemirror styles to make the `Ask AI` button clickable.
  '& .cm-placeholder': {
    pointerEvents: 'auto !important' as any, // Cast to any as !important errors ts.
  },
});

const filterLabelStyles = css({
  padding: 0,
});

const queryOptionsContainerStyles = css({
  display: 'flex',
  flexDirection: 'column',
  marginTop: spacing[2],
  padding: `0 ${spacing[2]}px`,
  gap: spacing[2],
});

const queryBarDocumentationLink =
  'https://docs.mongodb.com/compass/current/query/filter/';

const QueryMoreOptionsToggle = connect(
  (state: RootState) => {
    return {
      isExpanded: state.queryBar.expanded,
      label() {
        return 'Options';
      },
      'aria-label'(expanded: boolean) {
        return expanded ? 'Fewer Options' : 'More Options';
      },
    };
  },
  { onToggleOptions: toggleQueryOptions }
)(MoreOptionsToggle);

type QueryBarProps = {
  buttonLabel?: string;
  onApply: () => void;
  onReset: () => void;
  onOpenExportToLanguage: () => void;
  queryOptionsLayout?: (QueryOption | QueryOption[])[];
  queryChanged: boolean;
  resultId?: string | number;
  /**
   * For testing purposes only, allows to track whether or not apply button was
   * clicked or not
   */
  applyId: number;
  showExplainButton?: boolean;
  showExportToLanguageButton?: boolean;
  showQueryHistoryButton?: boolean;
  valid: boolean;
  expanded: boolean;
  placeholders?: Record<QueryProperty, string>;
  onExplain?: () => void;
  insights?: Signal | Signal[];
};

export const QueryBar: React.FunctionComponent<QueryBarProps> = ({
  buttonLabel = 'Apply',
  onApply,
  onReset,
  onOpenExportToLanguage,
  // Used to specify which query options to show and where they are positioned.
  queryOptionsLayout = [
    'project',
    ['sort', 'maxTimeMS'],
    ['collation', 'skip', 'limit'],
  ],
  queryChanged,
  resultId,
  applyId,
  showExplainButton = false,
  showExportToLanguageButton = true,
  showQueryHistoryButton = true,
  valid: isQueryValid,
  expanded: isQueryOptionsExpanded,
  placeholders,
  onExplain,
  insights,
}) => {
  const darkMode = useDarkMode();
  const newExplainPlan = usePreference('newExplainPlan', React);
  const enableAIQuery = usePreference('enableAIExperience', React);

  const [showAIQuery, setShowAIQuery] = useState(false);

  const onFormSubmit = useCallback(
    (evt: React.FormEvent) => {
      evt.preventDefault();
      onApply();
    },
    [onApply]
  );

  const filterQueryOptionId = 'query-bar-option-input-filter';

  const filterPlaceholder = useMemo(() => {
    return enableAIQuery && !showAIQuery
      ? createAIPlaceholderHTMLPlaceholder({
          onClickAI: () => setShowAIQuery(true),
          darkMode,
        })
      : placeholders?.filter;
  }, [darkMode, showAIQuery, enableAIQuery, placeholders?.filter]);

  return (
    <form
      className={cx(queryBarFormStyles, darkMode && queryBarFormDarkStyles)}
      data-testid="query-bar"
      onSubmit={onFormSubmit}
      noValidate
      data-result-id={resultId}
      data-apply-id={applyId}
    >
      <div className={queryBarFirstRowStyles}>
        <div className={documentEditorLabelContainerStyles}>
          <Label
            htmlFor={filterQueryOptionId}
            id="query-bar-option-input-filter-label"
            className={filterLabelStyles}
          >
            <Link href={queryBarDocumentationLink} target="_blank">
              Filter
            </Link>
          </Label>
          {showQueryHistoryButton && <QueryHistoryButtonPopover />}
        </div>
        <div className={filterContainerStyles}>
          <QueryOptionComponent
            name="filter"
            id={filterQueryOptionId}
            onApply={onApply}
            placeholder={filterPlaceholder}
            insights={insights}
          />
        </div>
        {showExplainButton && newExplainPlan && (
          <GuideCue
            cueId="query-bar-explain-plan"
            title="“Explain Plan” has changed"
            description={
              'To view a query’s execution plan, click “Explain” as you would on an aggregation pipeline.'
            }
            trigger={({ ref }) => (
              <Button
                ref={ref}
                aria-label="Reset query"
                data-testid="query-bar-explain-button"
                onClick={onExplain}
                disabled={!isQueryValid}
                size="small"
                type="button"
              >
                Explain
              </Button>
            )}
          />
        )}
        <Button
          aria-label="Reset query"
          data-testid="query-bar-reset-filter-button"
          onClick={onReset}
          disabled={!queryChanged}
          size="small"
          type="button"
        >
          Reset
        </Button>
        <Button
          data-testid="query-bar-apply-filter-button"
          disabled={!isQueryValid}
          variant="primary"
          size="small"
          type="submit"
          onClick={onFormSubmit}
        >
          {buttonLabel}
        </Button>
        {showExportToLanguageButton && (
          <Button
            onClick={onOpenExportToLanguage}
            title="Open export to language"
            aria-label="Open export to language"
            data-testid="query-bar-open-export-to-language-button"
            type="button"
            size="small"
          >
            <Icon glyph="Code" />
          </Button>
        )}

        {queryOptionsLayout && queryOptionsLayout.length > 0 && (
          <div className={moreOptionsContainerStyles}>
            <QueryMoreOptionsToggle
              aria-controls="additional-query-options-container"
              data-testid="query-bar-options-toggle"
            />
          </div>
        )}
      </div>
      {isQueryOptionsExpanded &&
        queryOptionsLayout &&
        queryOptionsLayout.length > 0 && (
          <div
            className={queryOptionsContainerStyles}
            id="additional-query-options-container"
          >
            {queryOptionsLayout.map((queryOptionRowLayout, rowIndex) => (
              <QueryBarRow
                queryOptionsLayout={queryOptionRowLayout}
                key={`query-bar-row-${rowIndex}`}
                onApply={onApply}
                placeholders={placeholders}
              />
            ))}
          </div>
        )}
      {enableAIQuery && (
        <AITextInput onClose={() => setShowAIQuery(false)} show={showAIQuery} />
      )}
    </form>
  );
};

export default connect(
<<<<<<< HEAD
  (state: RootState) => {
    return {
      expanded: state.queryBar.expanded,
      queryChanged: !isEqualDefaultQuery(state.queryBar),
      valid: isQueryValid(state.queryBar),
      applyId: state.queryBar.applyId,
=======
  ({ expanded, fields, applyId }: QueryBarState) => {
    return {
      expanded: expanded,
      queryChanged: !isEqualDefaultQuery(fields),
      valid: isQueryValid(fields),
      applyId: applyId,
>>>>>>> b33ea73c
    };
  },
  (
    dispatch: QueryBarThunkDispatch,
    ownProps: { onApply?(query: unknown): void; onReset?(query: unknown): void }
  ) => {
    return {
      onExplain: () => {
        dispatch(explainQuery());
      },
      onOpenExportToLanguage: () => {
        dispatch(openExportToLanguage());
      },
      onApply: () => {
        const applied = dispatch(applyQuery());
        if (applied === false) {
          return;
        }
        ownProps.onApply?.(applied);
      },
      onReset: () => {
        const reset = dispatch(resetQuery());
        if (reset === false) {
          return;
        }
        ownProps.onReset?.(reset);
      },
    };
  }
)(QueryBar);<|MERGE_RESOLUTION|>--- conflicted
+++ resolved
@@ -22,15 +22,6 @@
 } from './query-option';
 import QueryHistoryButtonPopover from './query-history-button-popover';
 import { QueryBarRow } from './query-bar-row';
-<<<<<<< HEAD
-import { isEqualDefaultQuery } from '../stores/query-bar-reducer';
-import { isQueryValid } from '../stores/query-bar-reducer';
-=======
-import type {
-  QueryBarState,
-  QueryBarThunkDispatch,
-} from '../stores/query-bar-reducer';
->>>>>>> b33ea73c
 import {
   applyQuery,
   openExportToLanguage,
@@ -311,21 +302,12 @@
 };
 
 export default connect(
-<<<<<<< HEAD
-  (state: RootState) => {
-    return {
-      expanded: state.queryBar.expanded,
-      queryChanged: !isEqualDefaultQuery(state.queryBar),
-      valid: isQueryValid(state.queryBar),
-      applyId: state.queryBar.applyId,
-=======
-  ({ expanded, fields, applyId }: QueryBarState) => {
+  ({ queryBar: { expanded, fields, applyId } }: RootState) => {
     return {
       expanded: expanded,
       queryChanged: !isEqualDefaultQuery(fields),
       valid: isQueryValid(fields),
       applyId: applyId,
->>>>>>> b33ea73c
     };
   },
   (
