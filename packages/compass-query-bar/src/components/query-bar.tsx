import React, { useCallback, useRef, useState } from 'react';
import {
  Button,
  Icon,
  IconButton,
  MoreOptionsToggle,
  Popover,
  css,
  cx,
  focusRingStyles,
  focusRingVisibleStyles,
  spacing,
  uiColors,
  useOnClickOutside,
} from '@mongodb-js/compass-components';
import type { Listenable } from 'reflux';
import { createLoggerAndTelemetry } from '@mongodb-js/compass-logging';
import type AppRegistry from 'hadron-app-registry';

import type {
  QueryOption,
  QueryBarOptionProps,
} from '../constants/query-option-definition';
import { OPTION_DEFINITION } from '../constants/query-option-definition';
import { QueryOption as QueryOptionComponent } from './query-option';
import { QueryOptionsGrid } from './query-options-grid';

const { track } = createLoggerAndTelemetry('COMPASS-QUERY-BAR-UI');

const queryBarFormStyles = css({
  display: 'flex',
  flexDirection: 'column',
  flexGrow: 1,
  border: `1px solid ${uiColors.gray.light2}`,
  borderRadius: '6px',
  padding: spacing[2],
<<<<<<< HEAD
=======
  background: uiColors.white,
>>>>>>> 368d659e
});

const queryBarFirstRowStyles = css({
  display: 'flex',
  alignItems: 'flex-start',
  gap: spacing[2],
});

const filterContainerStyles = css({
  flexGrow: 1,
});

const openQueryHistoryStyles = cx(
  css({
    border: 'none',
    backgroundColor: 'transparent',
    display: 'inline-flex',
    alignItems: 'center',
    padding: spacing[2] - 2, // -2px for border.
    '&:hover': {
      cursor: 'pointer',
    },
    '&:focus': focusRingVisibleStyles,
  }),
  focusRingStyles
);

const queryHistoryContainerStyles = css({
  display: 'flex',
  height: '100%',
});

const queryHistoryPopoverStyles = css({
  maxHeight: 'calc(100vh - 270px)',
  display: 'flex',
  marginLeft: -spacing[4], // Align to the left of the query bar.
});

type QueryBarProps = {
  buttonLabel?: string;
  expanded: boolean;
  globalAppRegistry: AppRegistry;
  localAppRegistry: AppRegistry;
  onApply: () => void;
  onChangeQueryOption: (queryOption: QueryOption, value: string) => void;
  onOpenExportToLanguage: () => void;
  onReset: () => void;
  queryOptions?: (
    | 'project'
    | 'sort'
    | 'collation'
    | 'skip'
    | 'limit'
    | 'maxTimeMS'
  )[];
  queryState: 'apply' | 'reset';
  refreshEditorAction: Listenable;
  schemaFields: string[];
  serverVersion: string;
  showExportToLanguageButton?: boolean;
  showQueryHistoryButton?: boolean;
  toggleExpandQueryOptions: () => void;
  valid: boolean;
} & QueryBarOptionProps;

export const QueryBar: React.FunctionComponent<QueryBarProps> = ({
  buttonLabel = 'Apply',
  expanded: isQueryOptionsExpanded = false,
  globalAppRegistry,
  localAppRegistry,
  onApply: _onApply,
  onChangeQueryOption,
  onOpenExportToLanguage,
  onReset,
  queryOptions = ['project', 'sort', 'collation', 'skip', 'limit', 'maxTimeMS'],
  queryState,
  refreshEditorAction,
  schemaFields,
  serverVersion,
  showExportToLanguageButton = true,
  showQueryHistoryButton = true,
  toggleExpandQueryOptions,
  valid: isQueryValid,
  ...queryOptionProps
}) => {
  const queryHistoryRef = useRef<{
    component: React.ComponentType<any>;
    store: any; // Query history store is not currently typed.
    actions: any; // Query history actions are not typed.
  } | null>(
    showQueryHistoryButton
      ? {
          component:
            globalAppRegistry.getRole('Query.QueryHistory')![0].component,
          store: localAppRegistry.getStore('Query.History'),
          actions: localAppRegistry.getAction('Query.History.Actions'),
        }
      : null
  );
  const queryHistoryButtonRef = useRef<HTMLButtonElement>(null);
  const queryHistoryContainerRef = useRef<HTMLDivElement>(null);

  const [showQueryHistory, setShowQueryHistory] = useState(false);

  const onClickQueryHistory = useCallback(() => {
    if (!showQueryHistory) {
      track('Query History Opened');
    }

    setShowQueryHistory(!showQueryHistory);
  }, [showQueryHistory, setShowQueryHistory]);

  const onClickOutsideQueryHistory = useCallback(
    (event) => {
      // Ignore clicks on the query history button as it has its own handler.
      if (
        !queryHistoryButtonRef.current ||
        queryHistoryButtonRef.current.contains(event.target as Node)
      ) {
        return;
      }
      setShowQueryHistory(false);
    },
    [queryHistoryButtonRef, setShowQueryHistory]
  );

  useOnClickOutside(
    queryHistoryContainerRef,
    showQueryHistory,
    onClickOutsideQueryHistory
  );

  const onHideQueryHistory = useCallback(() => {
    setShowQueryHistory(false);
  }, [setShowQueryHistory]);

  const onApply = useCallback(() => {
    if (isQueryValid) {
      _onApply();
    }
  }, [_onApply, isQueryValid]);

  const onFormSubmit = useCallback(
    (evt: React.FormEvent) => {
      evt.preventDefault();

      onApply();
    },
    [onApply]
  );

  const QueryHistoryComponent = queryHistoryRef.current?.component;

  return (
    <form className={queryBarFormStyles} onSubmit={onFormSubmit} noValidate>
      <div className={queryBarFirstRowStyles}>
        {showQueryHistoryButton && (
          <>
            <button
              data-testid="query-history-button"
              onClick={onClickQueryHistory}
              className={openQueryHistoryStyles}
              id="open-query-history"
              aria-label="Open query history"
              type="button"
              ref={queryHistoryButtonRef}
            >
              <Icon glyph="Clock" />
              <Icon glyph="CaretDown" />
            </button>
            <Popover
              align="bottom"
              justify="start"
              active={showQueryHistory}
              usePortal
              adjustOnMutation
              spacing={0}
              popoverZIndex={99999}
              className={queryHistoryPopoverStyles}
              refEl={queryHistoryButtonRef}
            >
              <div
                className={queryHistoryContainerStyles}
                ref={queryHistoryContainerRef}
              >
                {QueryHistoryComponent && (
                  <QueryHistoryComponent
                    onClose={onHideQueryHistory}
                    store={queryHistoryRef.current?.store}
                    actions={queryHistoryRef.current?.actions}
                  />
                )}
              </div>
            </Popover>
          </>
        )}
        <div className={filterContainerStyles}>
          <QueryOptionComponent
            hasError={!queryOptionProps.filterValid}
            queryOption="filter"
            onChange={(value: string) => onChangeQueryOption('filter', value)}
            onApply={onApply}
            placeholder={
              queryOptionProps.filterPlaceholder ||
              OPTION_DEFINITION.filter.placeholder
            }
            refreshEditorAction={refreshEditorAction}
            schemaFields={schemaFields}
            serverVersion={serverVersion}
            value={queryOptionProps.filterString}
          />
        </div>
        <Button
          aria-label="Reset query"
          data-testid="query-bar-reset-filter-button"
          onClick={onReset}
          disabled={queryState !== 'apply'}
          size="small"
          type="button"
        >
          Reset
        </Button>
        <Button
          data-testid="query-bar-apply-filter-button"
          disabled={!isQueryValid}
          variant="primary"
          size="small"
          type="submit"
        >
          {buttonLabel}
        </Button>
        {showExportToLanguageButton && (
          <IconButton
            onClick={onOpenExportToLanguage}
            title="Open export to language"
            aria-label="Open export to language"
            data-testid="query-bar-open-export-to-language-button"
            type="button"
          >
            <Icon glyph="Export" />
          </IconButton>
        )}

        {queryOptions && queryOptions.length > 0 && (
          <MoreOptionsToggle
            aria-controls="additional-query-options-container"
            data-testid="query-bar-options-toggle"
            isExpanded={isQueryOptionsExpanded}
            onToggleOptions={toggleExpandQueryOptions}
          />
        )}
      </div>
      {queryOptions && queryOptions.length > 0 && (
        <div id="additional-query-options-container">
          {isQueryOptionsExpanded && (
            <QueryOptionsGrid
              queryOptions={queryOptions}
              queryOptionProps={queryOptionProps}
              onChangeQueryOption={onChangeQueryOption}
              onApply={onApply}
              refreshEditorAction={refreshEditorAction}
              schemaFields={schemaFields}
              serverVersion={serverVersion}
            />
          )}
        </div>
      )}
    </form>
  );
};<|MERGE_RESOLUTION|>--- conflicted
+++ resolved
@@ -1,20 +1,14 @@
-import React, { useCallback, useRef, useState } from 'react';
+import React, { useCallback } from 'react';
 import {
   Button,
   Icon,
   IconButton,
   MoreOptionsToggle,
-  Popover,
   css,
-  cx,
-  focusRingStyles,
-  focusRingVisibleStyles,
   spacing,
   uiColors,
-  useOnClickOutside,
 } from '@mongodb-js/compass-components';
 import type { Listenable } from 'reflux';
-import { createLoggerAndTelemetry } from '@mongodb-js/compass-logging';
 import type AppRegistry from 'hadron-app-registry';
 
 import type {
@@ -24,8 +18,7 @@
 import { OPTION_DEFINITION } from '../constants/query-option-definition';
 import { QueryOption as QueryOptionComponent } from './query-option';
 import { QueryOptionsGrid } from './query-options-grid';
-
-const { track } = createLoggerAndTelemetry('COMPASS-QUERY-BAR-UI');
+import { QueryHistoryButtonPopover } from './query-history-button-popover';
 
 const queryBarFormStyles = css({
   display: 'flex',
@@ -34,10 +27,6 @@
   border: `1px solid ${uiColors.gray.light2}`,
   borderRadius: '6px',
   padding: spacing[2],
-<<<<<<< HEAD
-=======
-  background: uiColors.white,
->>>>>>> 368d659e
 });
 
 const queryBarFirstRowStyles = css({
@@ -48,32 +37,6 @@
 
 const filterContainerStyles = css({
   flexGrow: 1,
-});
-
-const openQueryHistoryStyles = cx(
-  css({
-    border: 'none',
-    backgroundColor: 'transparent',
-    display: 'inline-flex',
-    alignItems: 'center',
-    padding: spacing[2] - 2, // -2px for border.
-    '&:hover': {
-      cursor: 'pointer',
-    },
-    '&:focus': focusRingVisibleStyles,
-  }),
-  focusRingStyles
-);
-
-const queryHistoryContainerStyles = css({
-  display: 'flex',
-  height: '100%',
-});
-
-const queryHistoryPopoverStyles = css({
-  maxHeight: 'calc(100vh - 270px)',
-  display: 'flex',
-  marginLeft: -spacing[4], // Align to the left of the query bar.
 });
 
 type QueryBarProps = {
@@ -123,57 +86,6 @@
   valid: isQueryValid,
   ...queryOptionProps
 }) => {
-  const queryHistoryRef = useRef<{
-    component: React.ComponentType<any>;
-    store: any; // Query history store is not currently typed.
-    actions: any; // Query history actions are not typed.
-  } | null>(
-    showQueryHistoryButton
-      ? {
-          component:
-            globalAppRegistry.getRole('Query.QueryHistory')![0].component,
-          store: localAppRegistry.getStore('Query.History'),
-          actions: localAppRegistry.getAction('Query.History.Actions'),
-        }
-      : null
-  );
-  const queryHistoryButtonRef = useRef<HTMLButtonElement>(null);
-  const queryHistoryContainerRef = useRef<HTMLDivElement>(null);
-
-  const [showQueryHistory, setShowQueryHistory] = useState(false);
-
-  const onClickQueryHistory = useCallback(() => {
-    if (!showQueryHistory) {
-      track('Query History Opened');
-    }
-
-    setShowQueryHistory(!showQueryHistory);
-  }, [showQueryHistory, setShowQueryHistory]);
-
-  const onClickOutsideQueryHistory = useCallback(
-    (event) => {
-      // Ignore clicks on the query history button as it has its own handler.
-      if (
-        !queryHistoryButtonRef.current ||
-        queryHistoryButtonRef.current.contains(event.target as Node)
-      ) {
-        return;
-      }
-      setShowQueryHistory(false);
-    },
-    [queryHistoryButtonRef, setShowQueryHistory]
-  );
-
-  useOnClickOutside(
-    queryHistoryContainerRef,
-    showQueryHistory,
-    onClickOutsideQueryHistory
-  );
-
-  const onHideQueryHistory = useCallback(() => {
-    setShowQueryHistory(false);
-  }, [setShowQueryHistory]);
-
   const onApply = useCallback(() => {
     if (isQueryValid) {
       _onApply();
@@ -189,50 +101,14 @@
     [onApply]
   );
 
-  const QueryHistoryComponent = queryHistoryRef.current?.component;
-
   return (
     <form className={queryBarFormStyles} onSubmit={onFormSubmit} noValidate>
       <div className={queryBarFirstRowStyles}>
         {showQueryHistoryButton && (
-          <>
-            <button
-              data-testid="query-history-button"
-              onClick={onClickQueryHistory}
-              className={openQueryHistoryStyles}
-              id="open-query-history"
-              aria-label="Open query history"
-              type="button"
-              ref={queryHistoryButtonRef}
-            >
-              <Icon glyph="Clock" />
-              <Icon glyph="CaretDown" />
-            </button>
-            <Popover
-              align="bottom"
-              justify="start"
-              active={showQueryHistory}
-              usePortal
-              adjustOnMutation
-              spacing={0}
-              popoverZIndex={99999}
-              className={queryHistoryPopoverStyles}
-              refEl={queryHistoryButtonRef}
-            >
-              <div
-                className={queryHistoryContainerStyles}
-                ref={queryHistoryContainerRef}
-              >
-                {QueryHistoryComponent && (
-                  <QueryHistoryComponent
-                    onClose={onHideQueryHistory}
-                    store={queryHistoryRef.current?.store}
-                    actions={queryHistoryRef.current?.actions}
-                  />
-                )}
-              </div>
-            </Popover>
-          </>
+          <QueryHistoryButtonPopover
+            localAppRegistry={localAppRegistry}
+            globalAppRegistry={globalAppRegistry}
+          />
         )}
         <div className={filterContainerStyles}>
           <QueryOptionComponent
