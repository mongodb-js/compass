import React, { useCallback } from 'react';
import {
  Button,
  Icon,
  IconButton,
  MoreOptionsToggle,
  css,
  cx,
  focusRingStyles,
  focusRingVisibleStyles,
  spacing,
  uiColors,
} from '@mongodb-js/compass-components';
import type { Listenable } from 'reflux';

import type {
  QueryOption,
  QueryBarOptionProps,
} from '../constants/query-option-definition';
import { OPTION_DEFINITION } from '../constants/query-option-definition';
import { QueryOption as QueryOptionComponent } from './query-option';
import { QueryOptionsGrid } from './query-options-grid';

const queryBarFormStyles = css({
  display: 'flex',
  flexDirection: 'column',
  flexGrow: 1,
  border: `1px solid ${uiColors.gray.light2}`,
  borderRadius: '6px',
<<<<<<< HEAD
  padding: spacing[1],
=======
  padding: spacing[2],

  // TODO: This margin and background will go away when the query bar is
  // wrapped in the Toolbar component in each of the plugins. COMPASS-5484
  margin: spacing[3],
>>>>>>> 96de4dea
  background: uiColors.white,
});

const queryBarFirstRowStyles = css({
  display: 'flex',
  alignItems: 'flex-start',
  gap: spacing[2],
});

const filterContainerStyles = css({
  flexGrow: 1,
});

const openQueryHistoryStyles = cx(
  css({
    border: 'none',
    backgroundColor: 'transparent',
    display: 'inline-flex',
    alignItems: 'center',
    padding: spacing[2] - 2, // -2px for border.
    '&:hover': {
      cursor: 'pointer',
    },
    '&:focus': focusRingVisibleStyles,
  }),
  focusRingStyles
);

type QueryBarProps = {
  buttonLabel?: string;
  expanded: boolean;
  queryOptions?: (
    | 'project'
    | 'sort'
    | 'collation'
    | 'skip'
    | 'limit'
    | 'maxTimeMS'
  )[];
  onApply: () => void;
  onChangeQueryOption: (queryOption: QueryOption, value: string) => void;
  onOpenExportToLanguage: () => void;
  onReset: () => void;
  queryState: 'apply' | 'reset';
  refreshEditorAction: Listenable;
  schemaFields: string[];
  serverVersion: string;
  showExportToLanguageButton?: boolean;
  showQueryHistoryButton?: boolean;
  toggleExpandQueryOptions: () => void;
  toggleQueryHistory: () => void;
  valid: boolean;
} & QueryBarOptionProps;

export const QueryBar: React.FunctionComponent<QueryBarProps> = ({
  buttonLabel = 'Apply',
  expanded: isQueryOptionsExpanded = false,
  queryOptions = ['project', 'sort', 'collation', 'skip', 'limit', 'maxTimeMS'],
  onApply: _onApply,
  onChangeQueryOption,
  onOpenExportToLanguage,
  onReset,
  queryState,
  refreshEditorAction,
  schemaFields,
  serverVersion,
  showExportToLanguageButton = true,
  showQueryHistoryButton = true,
  toggleExpandQueryOptions,
  toggleQueryHistory,
  valid: isQueryValid,
  ...queryOptionProps
}) => {
  const onApply = useCallback(() => {
    if (isQueryValid) {
      _onApply();
    }
  }, [_onApply, isQueryValid]);

  const onFormSubmit = useCallback(
    (evt: React.FormEvent) => {
      evt.preventDefault();

      onApply();
    },
    [onApply]
  );

  return (
    <form className={queryBarFormStyles} onSubmit={onFormSubmit} noValidate>
      <div className={queryBarFirstRowStyles}>
        {showQueryHistoryButton && (
          <button
            data-testid="query-history-button"
            onClick={toggleQueryHistory}
            className={openQueryHistoryStyles}
            id="open-query-history"
            aria-label="Open query history"
            type="button"
          >
            <Icon glyph="Clock" />
            <Icon glyph="CaretDown" />
          </button>
        )}
        <div className={filterContainerStyles}>
          <QueryOptionComponent
            hasError={!queryOptionProps.filterValid}
            queryOption="filter"
            onChange={(value: string) => onChangeQueryOption('filter', value)}
            onApply={onApply}
            placeholder={
              queryOptionProps.filterPlaceholder ||
              OPTION_DEFINITION.filter.placeholder
            }
            refreshEditorAction={refreshEditorAction}
            schemaFields={schemaFields}
            serverVersion={serverVersion}
            value={queryOptionProps.filterString}
          />
        </div>
        <Button
          aria-label="Reset query"
          data-testid="query-bar-reset-filter-button"
          onClick={onReset}
          disabled={queryState !== 'apply'}
          size="small"
          type="button"
        >
          Reset
        </Button>
        <Button
          data-testid="query-bar-apply-filter-button"
          disabled={!isQueryValid}
          variant="primary"
          size="small"
          type="submit"
        >
          {buttonLabel}
        </Button>
        {showExportToLanguageButton && (
          <IconButton
            onClick={onOpenExportToLanguage}
            title="Open export to language"
            aria-label="Open export to language"
            data-testid="query-bar-open-export-to-language-button"
            type="button"
          >
            <Icon glyph="Export" />
          </IconButton>
        )}

        {queryOptions && queryOptions.length > 0 && (
          <MoreOptionsToggle
            aria-controls="additional-query-options-container"
            data-testid="query-bar-options-toggle"
            isExpanded={isQueryOptionsExpanded}
            onToggleOptions={toggleExpandQueryOptions}
          />
        )}
      </div>
      {queryOptions && queryOptions.length > 0 && (
        <div id="additional-query-options-container">
          {isQueryOptionsExpanded && (
            <QueryOptionsGrid
              queryOptions={queryOptions}
              queryOptionProps={queryOptionProps}
              onChangeQueryOption={onChangeQueryOption}
              onApply={onApply}
              refreshEditorAction={refreshEditorAction}
              schemaFields={schemaFields}
              serverVersion={serverVersion}
            />
          )}
        </div>
      )}
    </form>
  );
};<|MERGE_RESOLUTION|>--- conflicted
+++ resolved
@@ -27,15 +27,7 @@
   flexGrow: 1,
   border: `1px solid ${uiColors.gray.light2}`,
   borderRadius: '6px',
-<<<<<<< HEAD
-  padding: spacing[1],
-=======
   padding: spacing[2],
-
-  // TODO: This margin and background will go away when the query bar is
-  // wrapped in the Toolbar component in each of the plugins. COMPASS-5484
-  margin: spacing[3],
->>>>>>> 96de4dea
   background: uiColors.white,
 });
 
