--- conflicted
+++ resolved
@@ -228,7 +228,6 @@
 
   return (
     <div className={containerStyles}>
-<<<<<<< HEAD
       <div className={inputBarContainerStyles}>
         <div className={inputContainerStyles}>
           <TextInput
@@ -236,43 +235,10 @@
             ref={promptTextInputRef}
             sizeVariant="small"
             aria-label="Enter a plain text query that the AI will translate into MongoDB query language."
-            placeholder="Tell Compass what documents to find (e.g. how many users signed up last month)"
+            placeholder="Tell Compass what documents to find (e.g. which movies were released in 2000)"
             value={aiPromptText}
             onChange={(evt: React.ChangeEvent<HTMLInputElement>) =>
               onChangeAIPromptText(evt.currentTarget.value)
-=======
-      <div className={inputContainerStyles}>
-        <TextInput
-          className={textInputStyles}
-          ref={promptTextInputRef}
-          sizeVariant="small"
-          aria-label="Enter a plain text query that the AI will translate into MongoDB query language."
-          placeholder="Tell Compass what documents to find (e.g. which movies were released in 2000)"
-          value={aiPromptText}
-          onChange={(evt: React.ChangeEvent<HTMLInputElement>) =>
-            onChangeAIPromptText(evt.currentTarget.value)
-          }
-          onKeyDown={onTextInputKeyDown}
-        />
-        <div className={floatingButtonsContainerStyles}>
-          {aiPromptText && (
-            <IconButton
-              aria-label="Clear query prompt"
-              onClick={() => onChangeAIPromptText('')}
-              data-testid="ai-text-clear-prompt"
-            >
-              <Icon glyph="X" />
-            </IconButton>
-          )}
-          <Button
-            size="small"
-            className={cx(
-              generateButtonStyles,
-              !darkMode && generateButtonLightModeStyles
-            )}
-            onClick={() =>
-              isFetching ? onCancelAIQuery() : onSubmitText(aiPromptText)
->>>>>>> 46806adc
             }
             onKeyDown={onTextInputKeyDown}
           />
