import React, { useCallback } from 'react';
import {
  Icon,
  InteractivePopover,
  css,
  focusRing,
  spacing,
} from '@mongodb-js/compass-components';
<<<<<<< HEAD
import { createLoggerAndTelemetry } from '@mongodb-js/compass-logging';
import { connect } from 'react-redux';

import { renderQueryHistoryComponent } from '../stores/query-bar-reducer';

const { track } = createLoggerAndTelemetry('COMPASS-QUERY-BAR-UI');
=======
import { useTrackOnChange } from '@mongodb-js/compass-logging';
import QueryHistory from './query-history';
import { connect } from 'react-redux';
import { fetchSavedQueries } from '../stores/query-bar-reducer';
>>>>>>> b33ea73c

const openQueryHistoryButtonStyles = css(
  {
    border: 'none',
    backgroundColor: 'transparent',
    display: 'inline-flex',
    alignItems: 'center',
    padding: spacing[2] - 2, // -2px for border.
    marginLeft: spacing[1],
    '&:hover': {
      cursor: 'pointer',
    },
  },
  focusRing
);

const queryHistoryPopoverStyles = css({
  // We want the popover to open almost to the shell at the bottom of Compass.
  maxHeight: 'calc(100vh - 270px)',
  marginTop: spacing[1],
  display: 'flex',
});

const QueryHistoryButtonPopover = ({
  onOpenPopover,
}: {
  onOpenPopover: () => void;
}) => {
  const [isOpen, setIsOpen] = React.useState(false);

  useTrackOnChange(
    'COMPASS-QUERY-BAR-UI',
    (track) => {
      if (isOpen) {
        track('Query History Opened');
      } else {
        track('Query History Closed');
      }
    },
    [isOpen],
    undefined,
    React
  );

  const setOpen = useCallback(
    (newValue: boolean) => {
      if (newValue) {
        onOpenPopover();
      }
      setIsOpen(newValue);
    },
    [onOpenPopover]
  );

  return (
    <InteractivePopover
      className={queryHistoryPopoverStyles}
      trigger={({ onClick, ref, children }) => (
        <>
          <button
            data-testid="query-history-button"
            onClick={onClick}
            className={openQueryHistoryButtonStyles}
            aria-label="Open query history"
            aria-haspopup="true"
            title="Query History"
            tabIndex={0}
            aria-expanded={isOpen ? true : undefined}
            type="button"
            ref={ref}
          >
            <Icon glyph="Clock" />
            <Icon glyph="CaretDown" />
          </button>
          {children}
        </>
      )}
      open={isOpen}
      setOpen={setOpen}
    >
      <QueryHistory />
    </InteractivePopover>
  );
};

export default connect(null, {
  onOpenPopover: fetchSavedQueries,
})(QueryHistoryButtonPopover);<|MERGE_RESOLUTION|>--- conflicted
+++ resolved
@@ -1,4 +1,5 @@
 import React, { useCallback } from 'react';
+import { connect } from 'react-redux';
 import {
   Icon,
   InteractivePopover,
@@ -6,19 +7,10 @@
   focusRing,
   spacing,
 } from '@mongodb-js/compass-components';
-<<<<<<< HEAD
-import { createLoggerAndTelemetry } from '@mongodb-js/compass-logging';
-import { connect } from 'react-redux';
+import { useTrackOnChange } from '@mongodb-js/compass-logging';
 
-import { renderQueryHistoryComponent } from '../stores/query-bar-reducer';
-
-const { track } = createLoggerAndTelemetry('COMPASS-QUERY-BAR-UI');
-=======
-import { useTrackOnChange } from '@mongodb-js/compass-logging';
 import QueryHistory from './query-history';
-import { connect } from 'react-redux';
 import { fetchSavedQueries } from '../stores/query-bar-reducer';
->>>>>>> b33ea73c
 
 const openQueryHistoryButtonStyles = css(
   {
