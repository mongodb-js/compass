--- conflicted
+++ resolved
@@ -4,7 +4,6 @@
 import type { DataServiceLocator } from 'mongodb-data-service/provider';
 import { dataServiceLocator } from 'mongodb-data-service/provider';
 import { mongoDBInstanceLocator } from '@mongodb-js/compass-app-stores/provider';
-<<<<<<< HEAD
 import {
   QueryBarComponentProvider,
   useQueryBarComponent,
@@ -12,13 +11,7 @@
   useQueryBarQuery,
 } from './components/hooks';
 import QueryBarComponent from './components/query-bar';
-=======
-import { useSelector, useStore } from './stores/context';
-import { mapFormFieldsToQuery } from './utils/query';
-import { applyFilterChange } from './stores/query-bar-reducer';
-import type { ChangeFilterEvent } from './modules/change-filter';
 import { preferencesLocator } from 'compass-preferences-model/provider';
->>>>>>> 033fb0fe
 
 const QueryBarPlugin = registerHadronPlugin(
   {
