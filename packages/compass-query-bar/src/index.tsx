import React from 'react';
import { registerHadronPlugin } from 'hadron-app-registry';
import { activatePlugin } from './stores/query-bar-store';
import type { DataServiceLocator } from 'mongodb-data-service/provider';
import { dataServiceLocator } from 'mongodb-data-service/provider';
import { mongoDBInstanceLocator } from '@mongodb-js/compass-app-stores/provider';
import {
  QueryBarComponentProvider,
  useQueryBarComponent,
  useChangeQueryBarQuery,
  useQueryBarQuery,
} from './components/hooks';
import QueryBarComponent from './components/query-bar';
import { preferencesLocator } from 'compass-preferences-model/provider';
import { createLoggerAndTelemetryLocator } from '@mongodb-js/compass-logging/provider';
<<<<<<< HEAD
import { atlasAuthServiceLocator } from '@mongodb-js/atlas-service/provider';
import { atlasAiServiceLocator } from '@mongodb-js/compass-generative-ai/provider';
=======
import {
  favoriteQueryStorageAccessLocator,
  recentQueryStorageAccessLocator,
} from '@mongodb-js/my-queries-storage/provider';
>>>>>>> bdedd77e

const QueryBarPlugin = registerHadronPlugin(
  {
    name: 'QueryBar',
    // Query bar is a special case where we render nothing for the purposes of
    // having a store set up. Connected QueryBar component is exported
    // separately and only renders if store is set up. This allows us to render
    // query bar as an actual component inside collection subtabs and share the
    // state between them
    component: function QueryBarStoreProvider({ children }) {
      return (
        <QueryBarComponentProvider value={QueryBarComponent}>
          {children}
        </QueryBarComponentProvider>
      );
    },
    activate: activatePlugin,
  },
  {
    dataService: dataServiceLocator as DataServiceLocator<
      'sample' | 'getConnectionString'
    >,
    instance: mongoDBInstanceLocator,
    preferences: preferencesLocator,
    logger: createLoggerAndTelemetryLocator('COMPASS-QUERY-BAR-UI'),
<<<<<<< HEAD
    atlasAiService: atlasAiServiceLocator,
    atlasAuthService: atlasAuthServiceLocator,
=======
    favoriteQueryStorageAccess: favoriteQueryStorageAccessLocator,
    recentQueryStorageAccess: recentQueryStorageAccessLocator,
>>>>>>> bdedd77e
  }
);

export type ChangeQueryBar = typeof useChangeQueryBarQuery;

// Rendering query bar only makes sense if query bar store is in the rendering
// tree. If it's not, `useQueryBarComponent` will return a `null` component
export const QueryBar: React.FunctionComponent<
  React.ComponentProps<typeof QueryBarComponent>
> = (props) => {
  const Component = useQueryBarComponent();
  return <Component {...props}></Component>;
};

export default QueryBarPlugin;
export { useChangeQueryBarQuery, useQueryBarQuery };<|MERGE_RESOLUTION|>--- conflicted
+++ resolved
@@ -13,15 +13,12 @@
 import QueryBarComponent from './components/query-bar';
 import { preferencesLocator } from 'compass-preferences-model/provider';
 import { createLoggerAndTelemetryLocator } from '@mongodb-js/compass-logging/provider';
-<<<<<<< HEAD
 import { atlasAuthServiceLocator } from '@mongodb-js/atlas-service/provider';
 import { atlasAiServiceLocator } from '@mongodb-js/compass-generative-ai/provider';
-=======
 import {
   favoriteQueryStorageAccessLocator,
   recentQueryStorageAccessLocator,
 } from '@mongodb-js/my-queries-storage/provider';
->>>>>>> bdedd77e
 
 const QueryBarPlugin = registerHadronPlugin(
   {
@@ -47,13 +44,10 @@
     instance: mongoDBInstanceLocator,
     preferences: preferencesLocator,
     logger: createLoggerAndTelemetryLocator('COMPASS-QUERY-BAR-UI'),
-<<<<<<< HEAD
     atlasAiService: atlasAiServiceLocator,
     atlasAuthService: atlasAuthServiceLocator,
-=======
     favoriteQueryStorageAccess: favoriteQueryStorageAccessLocator,
     recentQueryStorageAccess: recentQueryStorageAccessLocator,
->>>>>>> bdedd77e
   }
 );
 
