import React, { useCallback } from 'react';
import PropTypes from 'prop-types';
import { StoreConnector } from 'hadron-react-components';
import { isFunction } from 'lodash';

import LegacyQueryBar from './components/legacy-query-bar';
<<<<<<< HEAD
import { QueryBar } from './components/query-bar/query-bar';

class Plugin extends Component {
  static displayName = 'QueryBarPlugin';
  static propTypes = {
    store: PropTypes.object.isRequired,
    actions: PropTypes.object.isRequired,
  };

  /**
   * Connect the Plugin to the store and render.
   *
   * @returns {React.Component} The rendered component.
   */
  render() {
    const useNewQueryBar = process?.env?.COMPASS_SHOW_NEW_TOOLBARS === 'true';

    return (
      <StoreConnector store={this.props.store}>
        {useNewQueryBar ? (
          <QueryBar
            toggleExpandQueryOptions={this.props.actions.toggleQueryOptions}
            toggleQueryHistory={this.props.actions.toggleQueryHistory}
            {...this.props}
          />
        ) : (
          <LegacyQueryBar actions={this.props.actions} {...this.props} />
        )}
      </StoreConnector>
    );
  }
=======
import { QueryBar } from './components/query-bar';

function Plugin({
  actions,
  onApply: _onApply,
  onReset: _onReset,
  store,
  ...props
}) {
  const useNewQueryBar = process?.env?.COMPASS_SHOW_NEW_TOOLBARS === 'true';

  const onApply = useCallback(() => {
    actions.apply();

    if (isFunction(_onApply)) {
      _onApply();
    }
  }, [_onApply, actions]);

  const onReset = useCallback(() => {
    actions.reset();

    if (isFunction(_onReset)) {
      _onReset();
    }
  }, [_onReset, actions]);

  return (
    <StoreConnector store={store}>
      {useNewQueryBar ? (
        <QueryBar
          onApply={onApply}
          onReset={onReset}
          onChangeQueryOption={actions.typeQueryString}
          onOpenExportToLanguage={actions.exportToLanguage}
          refreshEditorAction={actions.refreshEditor}
          toggleExpandQueryOptions={actions.toggleQueryOptions}
          toggleQueryHistory={actions.toggleQueryHistory}
          {...props}
        />
      ) : (
        <LegacyQueryBar
          actions={actions}
          onApply={onApply}
          onReset={onReset}
          {...props}
        />
      )}
    </StoreConnector>
  );
>>>>>>> c5f87d01
}

Plugin.displayName = 'QueryBarPlugin';
Plugin.propTypes = {
  actions: PropTypes.object.isRequired,
  onApply: PropTypes.func,
  onReset: PropTypes.func,
  showExportToLanguageButton: PropTypes.bool,
  showQueryHistoryButton: PropTypes.bool,
  store: PropTypes.object.isRequired,
};

export default Plugin;
export { Plugin };<|MERGE_RESOLUTION|>--- conflicted
+++ resolved
@@ -4,39 +4,6 @@
 import { isFunction } from 'lodash';
 
 import LegacyQueryBar from './components/legacy-query-bar';
-<<<<<<< HEAD
-import { QueryBar } from './components/query-bar/query-bar';
-
-class Plugin extends Component {
-  static displayName = 'QueryBarPlugin';
-  static propTypes = {
-    store: PropTypes.object.isRequired,
-    actions: PropTypes.object.isRequired,
-  };
-
-  /**
-   * Connect the Plugin to the store and render.
-   *
-   * @returns {React.Component} The rendered component.
-   */
-  render() {
-    const useNewQueryBar = process?.env?.COMPASS_SHOW_NEW_TOOLBARS === 'true';
-
-    return (
-      <StoreConnector store={this.props.store}>
-        {useNewQueryBar ? (
-          <QueryBar
-            toggleExpandQueryOptions={this.props.actions.toggleQueryOptions}
-            toggleQueryHistory={this.props.actions.toggleQueryHistory}
-            {...this.props}
-          />
-        ) : (
-          <LegacyQueryBar actions={this.props.actions} {...this.props} />
-        )}
-      </StoreConnector>
-    );
-  }
-=======
 import { QueryBar } from './components/query-bar';
 
 function Plugin({
@@ -74,7 +41,8 @@
           onOpenExportToLanguage={actions.exportToLanguage}
           refreshEditorAction={actions.refreshEditor}
           toggleExpandQueryOptions={actions.toggleQueryOptions}
-          toggleQueryHistory={actions.toggleQueryHistory}
+          globalAppRegistry={store.globalAppRegistry}
+          localAppRegistry={store.localAppRegistry}
           {...props}
         />
       ) : (
@@ -87,7 +55,6 @@
       )}
     </StoreConnector>
   );
->>>>>>> c5f87d01
 }
 
 Plugin.displayName = 'QueryBarPlugin';
