--- conflicted
+++ resolved
@@ -1,13 +1,8 @@
 {
   "name": "@mongodb-js/compass-query-bar",
   "productName": "Query Bar plugin",
-<<<<<<< HEAD
-  "version": "8.3.0",
+  "version": "8.4.0",
   "description": "Renders a component for executing MongoDB queries through a GUI",
-=======
-  "version": "8.4.0",
-  "description": "Renders a component for executing MongoDB queries through a GUI.",
->>>>>>> a31fa635
   "homepage": "https://github.com/mongodb-js/compass",
   "license": "SSPL",
   "author": {
