{
  "name": "@mongodb-js/compass-query-bar",
  "description": "Renders a component for executing MongoDB queries through a GUI",
  "author": {
    "name": "MongoDB Inc",
    "email": "compass@mongodb.com"
  },
  "private": true,
  "version": "8.37.0",
  "homepage": "https://github.com/mongodb-js/compass",
  "license": "SSPL",
  "bugs": {
    "url": "https://jira.mongodb.org/projects/COMPASS/issues",
    "email": "compass@mongodb.com"
  },
  "repository": {
    "type": "git",
    "url": "https://github.com/mongodb-js/compass.git"
  },
  "files": [
    "dist"
  ],
  "main": "dist/index.js",
  "compass:main": "src/index.tsx",
  "types": "dist/index.d.ts",
  "exports": {
    ".": "./dist/index.js"
  },
  "compass:exports": {
    ".": "./src/index.tsx"
  },
  "scripts": {
    "bootstrap": "npm run compile",
    "compile": "tsc -p tsconfig.json",
    "typecheck": "tsc -p tsconfig-lint.json --noEmit",
    "eslint": "eslint",
    "prettier": "prettier",
    "lint": "npm run eslint . && npm run prettier -- --check .",
    "depcheck": "compass-scripts check-peer-deps && depcheck",
    "check": "npm run typecheck && npm run lint && npm run depcheck",
    "check-ci": "npm run check",
    "test": "mocha",
    "test-electron": "xvfb-maybe electron-mocha --no-sandbox",
    "test-cov": "nyc --compact=false --produce-source-map=false -x \"**/*.spec.*\" --reporter=lcov --reporter=text --reporter=html npm run test",
    "test-watch": "npm run test -- --watch",
    "test-ci": "npm run test-cov",
    "test-ci-electron": "npm run test-electron",
    "reformat": "npm run eslint . -- --fix && npm run prettier -- --write ."
  },
  "devDependencies": {
    "@mongodb-js/eslint-config-compass": "^1.1.3",
    "@mongodb-js/mocha-config-compass": "^1.3.9",
    "@mongodb-js/prettier-config-compass": "^1.0.2",
    "@mongodb-js/tsconfig-compass": "^1.0.4",
    "@testing-library/react": "^12.1.5",
    "@testing-library/react-hooks": "^7.0.2",
    "@testing-library/user-event": "^13.5.0",
    "chai": "^4.2.0",
    "depcheck": "^1.4.1",
    "electron": "^29.4.3",
    "electron-mocha": "^12.2.0",
    "eslint": "^7.25.0",
    "mocha": "^10.2.0",
    "nyc": "^15.1.0",
    "react-dom": "^17.0.2",
    "sinon": "^9.2.3",
    "typescript": "^5.0.4",
    "xvfb-maybe": "^0.2.1"
  },
  "dependencies": {
    "@mongodb-js/atlas-service": "^0.25.0",
    "@mongodb-js/compass-app-stores": "^7.22.0",
    "@mongodb-js/compass-collection": "^4.35.0",
    "@mongodb-js/compass-components": "^1.28.0",
    "@mongodb-js/compass-connections": "^1.36.0",
    "@mongodb-js/compass-editor": "^0.27.0",
    "@mongodb-js/compass-field-store": "^9.11.0",
    "@mongodb-js/compass-generative-ai": "^0.19.0",
    "@mongodb-js/compass-logging": "^1.4.1",
    "@mongodb-js/compass-telemetry": "^1.1.1",
    "@mongodb-js/mongodb-constants": "^0.10.0",
    "@mongodb-js/my-queries-storage": "^0.13.0",
    "bson": "^6.7.0",
    "compass-preferences-model": "^2.25.0",
    "hadron-app-registry": "^9.2.1",
    "lodash": "^4.17.21",
    "mongodb": "^6.7.0",
    "mongodb-instance-model": "^12.23.1",
    "mongodb-ns": "^2.4.2",
<<<<<<< HEAD
    "mongodb-query-parser": "^4.2.0",
    "mongodb-query-util": "^2.2.3",
=======
    "mongodb-query-parser": "^4.1.2",
    "mongodb-query-util": "^2.2.4",
>>>>>>> 359db84b
    "mongodb-schema": "^12.2.0",
    "react": "^17.0.2",
    "react-redux": "^8.1.3",
    "redux": "^4.2.1",
    "redux-thunk": "^2.4.2"
  },
  "is_compass_plugin": true
}<|MERGE_RESOLUTION|>--- conflicted
+++ resolved
@@ -87,13 +87,8 @@
     "mongodb": "^6.7.0",
     "mongodb-instance-model": "^12.23.1",
     "mongodb-ns": "^2.4.2",
-<<<<<<< HEAD
     "mongodb-query-parser": "^4.2.0",
-    "mongodb-query-util": "^2.2.3",
-=======
-    "mongodb-query-parser": "^4.1.2",
     "mongodb-query-util": "^2.2.4",
->>>>>>> 359db84b
     "mongodb-schema": "^12.2.0",
     "react": "^17.0.2",
     "react-redux": "^8.1.3",
