{
  "name": "@mongodb-js/compass-query-bar",
  "productName": "Query Bar plugin",
  "version": "8.15.1",
  "description": "Renders a component for executing MongoDB queries through a GUI",
  "homepage": "https://github.com/mongodb-js/compass",
  "license": "SSPL",
  "author": {
    "name": "MongoDB Inc",
    "email": "compass@mongodb.com"
  },
  "bugs": {
    "url": "https://jira.mongodb.org/projects/COMPASS/issues",
    "email": "compass@mongodb.com"
  },
  "publishConfig": {
    "access": "public"
  },
  "repository": {
    "type": "git",
    "url": "https://github.com/mongodb-js/compass.git"
  },
  "files": [
    "dist"
  ],
  "main": "dist/index.js",
  "compass:main": "src/index.ts",
  "types": "dist/src/index.d.ts",
  "exports": {
    "browser": "./dist/browser.js",
    "require": "./dist/index.js"
  },
  "compass:exports": {
    ".": "./src/index.ts"
  },
  "scripts": {
    "bootstrap": "npm run postcompile",
    "prepublishOnly": "npm run compile && compass-scripts check-exports-exist",
    "compile": "npm run webpack -- --mode production",
    "webpack": "webpack-compass",
    "postcompile": "tsc --emitDeclarationOnly",
    "analyze": "npm run webpack -- --mode production --analyze",
    "typecheck": "tsc -p tsconfig-lint.json --noEmit",
    "eslint": "eslint",
    "prettier": "prettier",
    "lint": "npm run eslint . && npm run prettier -- --check .",
    "depcheck": "compass-scripts check-peer-deps && depcheck",
    "check": "npm run typecheck && npm run lint && npm run depcheck",
    "check-ci": "npm run check",
    "test": "mocha",
    "test-electron": "xvfb-maybe electron-mocha --no-sandbox",
    "test-cov": "nyc --compact=false --produce-source-map=false -x \"**/*.spec.*\" --reporter=lcov --reporter=text --reporter=html npm run test",
    "test-watch": "npm run test -- --watch",
    "test-ci": "npm run test-cov",
    "test-ci-electron": "npm run test-electron",
    "reformat": "npm run prettier -- --write . && npm run eslint . --fix"
  },
  "peerDependencies": {
    "@mongodb-js/atlas-service": "^0.6.1",
    "@mongodb-js/compass-components": "^1.15.0",
<<<<<<< HEAD
    "@mongodb-js/compass-editor": "^0.14.0",
    "@mongodb-js/compass-generative-ai": "^0.1.0",
    "@mongodb-js/compass-logging": "^1.2.1",
    "@mongodb-js/compass-user-data": "^0.1.3",
=======
    "@mongodb-js/compass-editor": "^0.14.1",
    "@mongodb-js/compass-logging": "^1.2.2",
    "@mongodb-js/compass-user-data": "^0.1.4",
>>>>>>> 66099aca
    "@mongodb-js/mongodb-constants": "^0.8.5",
    "bson": "^6.0.0",
    "compass-preferences-model": "^2.15.1",
    "mongodb-query-util": "^2.1.0",
    "react": "^17.0.2"
  },
  "devDependencies": {
    "@mongodb-js/eslint-config-compass": "^1.0.9",
    "@mongodb-js/mocha-config-compass": "^1.3.1",
    "@mongodb-js/prettier-config-compass": "^1.0.1",
    "@mongodb-js/tsconfig-compass": "^1.0.3",
    "@mongodb-js/webpack-config-compass": "^1.2.2",
    "@testing-library/react": "^12.1.4",
    "@testing-library/user-event": "^13.5.0",
    "chai": "^4.2.0",
    "depcheck": "^1.4.1",
    "electron": "^25.8.4",
    "eslint": "^7.25.0",
    "hadron-app-registry": "^9.0.11",
    "lodash": "^4.17.21",
    "mocha": "^10.2.0",
    "mongodb": "^6.0.0",
    "mongodb-data-service": "^22.12.1",
    "mongodb-ns": "^2.4.0",
    "mongodb-query-parser": "^3.1.3",
    "mongodb-schema": "^11.2.1",
    "nyc": "^15.1.0",
    "react": "^17.0.2",
    "react-dom": "^17.0.2",
    "react-redux": "^8.0.5",
    "redux": "^4.2.1",
    "redux-thunk": "^2.4.1",
    "sinon": "^9.2.3",
    "xvfb-maybe": "^0.2.1"
  },
  "dependencies": {
    "@mongodb-js/atlas-service": "^0.6.1",
    "@mongodb-js/compass-components": "^1.15.0",
<<<<<<< HEAD
    "@mongodb-js/compass-editor": "^0.14.0",
    "@mongodb-js/compass-generative-ai": "^0.1.0",
    "@mongodb-js/compass-logging": "^1.2.1",
    "@mongodb-js/compass-user-data": "^0.1.3",
=======
    "@mongodb-js/compass-editor": "^0.14.1",
    "@mongodb-js/compass-logging": "^1.2.2",
    "@mongodb-js/compass-user-data": "^0.1.4",
>>>>>>> 66099aca
    "@mongodb-js/mongodb-constants": "^0.8.5",
    "bson": "^6.0.0",
    "compass-preferences-model": "^2.15.1",
    "mongodb-query-util": "^2.1.0"
  }
}<|MERGE_RESOLUTION|>--- conflicted
+++ resolved
@@ -58,16 +58,10 @@
   "peerDependencies": {
     "@mongodb-js/atlas-service": "^0.6.1",
     "@mongodb-js/compass-components": "^1.15.0",
-<<<<<<< HEAD
-    "@mongodb-js/compass-editor": "^0.14.0",
+    "@mongodb-js/compass-editor": "^0.14.1",
     "@mongodb-js/compass-generative-ai": "^0.1.0",
-    "@mongodb-js/compass-logging": "^1.2.1",
-    "@mongodb-js/compass-user-data": "^0.1.3",
-=======
-    "@mongodb-js/compass-editor": "^0.14.1",
     "@mongodb-js/compass-logging": "^1.2.2",
     "@mongodb-js/compass-user-data": "^0.1.4",
->>>>>>> 66099aca
     "@mongodb-js/mongodb-constants": "^0.8.5",
     "bson": "^6.0.0",
     "compass-preferences-model": "^2.15.1",
@@ -106,16 +100,10 @@
   "dependencies": {
     "@mongodb-js/atlas-service": "^0.6.1",
     "@mongodb-js/compass-components": "^1.15.0",
-<<<<<<< HEAD
-    "@mongodb-js/compass-editor": "^0.14.0",
+    "@mongodb-js/compass-editor": "^0.14.1",
     "@mongodb-js/compass-generative-ai": "^0.1.0",
-    "@mongodb-js/compass-logging": "^1.2.1",
-    "@mongodb-js/compass-user-data": "^0.1.3",
-=======
-    "@mongodb-js/compass-editor": "^0.14.1",
     "@mongodb-js/compass-logging": "^1.2.2",
     "@mongodb-js/compass-user-data": "^0.1.4",
->>>>>>> 66099aca
     "@mongodb-js/mongodb-constants": "^0.8.5",
     "bson": "^6.0.0",
     "compass-preferences-model": "^2.15.1",
