--- conflicted
+++ resolved
@@ -56,17 +56,7 @@
     "reformat": "npm run prettier -- --write . && npm run eslint . --fix"
   },
   "peerDependencies": {
-<<<<<<< HEAD
-    "@mongodb-js/atlas-service": "^0.2.1",
-    "@mongodb-js/compass-components": "^1.11.0",
-    "@mongodb-js/compass-editor": "^0.10.0",
-    "@mongodb-js/compass-logging": "^1.1.7",
     "@mongodb-js/compass-user-data": "^0.1.0",
-    "@mongodb-js/mongodb-constants": "^0.6.0",
-    "bson": "^5.3.0",
-    "compass-preferences-model": "^2.11.1",
-    "mongodb-query-util": "^2.0.1",
-=======
     "@mongodb-js/atlas-service": "^0.3.0",
     "@mongodb-js/compass-components": "^1.12.0",
     "@mongodb-js/compass-editor": "^0.11.0",
@@ -76,7 +66,6 @@
     "bson": "^5.3.0",
     "mongodb-query-util": "^2.0.2",
     "compass-preferences-model": "^2.12.0",
->>>>>>> 4cb90ccb
     "react": "^17.0.2"
   },
   "devDependencies": {
@@ -109,17 +98,7 @@
     "xvfb-maybe": "^0.2.1"
   },
   "dependencies": {
-<<<<<<< HEAD
-    "@mongodb-js/atlas-service": "^0.2.1",
-    "@mongodb-js/compass-components": "^1.11.0",
-    "@mongodb-js/compass-editor": "^0.10.0",
-    "@mongodb-js/compass-logging": "^1.1.7",
     "@mongodb-js/compass-user-data": "^0.1.0",
-    "@mongodb-js/mongodb-constants": "^0.6.0",
-    "bson": "^5.3.0",
-    "compass-preferences-model": "^2.11.1",
-    "mongodb-query-util": "^2.0.1"
-=======
     "@mongodb-js/atlas-service": "^0.3.0",
     "@mongodb-js/compass-components": "^1.12.0",
     "mongodb-query-util": "^2.0.2",
@@ -129,6 +108,5 @@
     "@mongodb-js/mongodb-constants": "^0.6.0",
     "bson": "^5.3.0",
     "compass-preferences-model": "^2.12.0"
->>>>>>> 4cb90ccb
   }
 }