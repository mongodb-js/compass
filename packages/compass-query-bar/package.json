{
  "name": "@mongodb-js/compass-query-bar",
  "productName": "Query Bar plugin",
  "version": "8.11.1",
  "description": "Renders a component for executing MongoDB queries through a GUI",
  "homepage": "https://github.com/mongodb-js/compass",
  "license": "SSPL",
  "author": {
    "name": "MongoDB Inc",
    "email": "compass@mongodb.com"
  },
  "bugs": {
    "url": "https://jira.mongodb.org/projects/COMPASS/issues",
    "email": "compass@mongodb.com"
  },
  "publishConfig": {
    "access": "public"
  },
  "repository": {
    "type": "git",
    "url": "https://github.com/mongodb-js/compass.git"
  },
  "files": [
    "dist"
  ],
  "main": "dist/index.js",
  "compass:main": "src/index.ts",
  "types": "dist/src/index.d.ts",
  "exports": {
    "browser": "./dist/browser.js",
    "require": "./dist/index.js"
  },
  "compass:exports": {
    ".": "./src/index.ts"
  },
  "scripts": {
    "bootstrap": "npm run postcompile",
    "prepublishOnly": "npm run compile && compass-scripts check-exports-exist",
    "compile": "npm run webpack -- --mode production",
    "webpack": "webpack-compass",
    "postcompile": "tsc --emitDeclarationOnly",
    "analyze": "npm run webpack -- --mode production --analyze",
    "typecheck": "tsc -p tsconfig-lint.json --noEmit",
    "eslint": "eslint",
    "prettier": "prettier",
    "lint": "npm run eslint . && npm run prettier -- --check .",
    "depcheck": "compass-scripts check-peer-deps && depcheck",
    "check": "npm run typecheck && npm run lint && npm run depcheck",
    "check-ci": "npm run check",
    "test": "mocha",
    "test-electron": "xvfb-maybe electron-mocha --no-sandbox",
    "test-cov": "nyc --compact=false --produce-source-map=false -x \"**/*.spec.*\" --reporter=lcov --reporter=text --reporter=html npm run test",
    "test-watch": "npm run test -- --watch",
    "test-ci": "npm run test-cov",
    "test-ci-electron": "npm run test-electron",
    "reformat": "npm run prettier -- --write . && npm run eslint . --fix"
  },
  "peerDependencies": {
    "@mongodb-js/atlas-service": "^0.2.1",
    "@mongodb-js/compass-components": "^1.11.0",
    "@mongodb-js/compass-editor": "^0.10.0",
    "@mongodb-js/compass-logging": "^1.1.7",
    "@mongodb-js/compass-utils": "^0.3.3",
    "@mongodb-js/mongodb-constants": "^0.6.0",
    "bson": "^5.3.0",
    "mongodb-query-util": "^2.0.1",
    "compass-preferences-model": "^2.11.1",
    "react": "^17.0.2"
  },
  "devDependencies": {
    "@mongodb-js/eslint-config-compass": "^1.0.7",
    "@mongodb-js/mocha-config-compass": "^1.2.1",
    "@mongodb-js/prettier-config-compass": "^1.0.1",
    "@mongodb-js/tsconfig-compass": "^1.0.3",
    "@mongodb-js/webpack-config-compass": "^1.1.1",
    "@testing-library/react": "^12.1.4",
    "@testing-library/user-event": "^13.5.0",
    "chai": "^4.2.0",
    "depcheck": "^1.4.1",
    "electron": "^23.3.12",
    "eslint": "^7.25.0",
    "hadron-app-registry": "^9.0.8",
    "lodash": "^4.17.21",
    "mocha": "^10.2.0",
    "mongodb": "^5.6.0",
    "mongodb-data-service": "^22.9.1",
    "mongodb-ns": "^2.4.0",
<<<<<<< HEAD
    "mongodb-query-parser": "^3.1.2",
    "mongodb-query-util": "^0.2.1",
=======
    "mongodb-query-parser": "^2.5.0",
>>>>>>> 29348c7f
    "mongodb-schema": "^11.2.1",
    "nyc": "^15.1.0",
    "react": "^17.0.2",
    "react-dom": "^17.0.2",
    "react-redux": "^8.0.5",
    "redux": "^4.2.1",
    "redux-thunk": "^2.4.1",
    "sinon": "^9.2.3",
    "xvfb-maybe": "^0.2.1"
  },
  "dependencies": {
    "@mongodb-js/atlas-service": "^0.2.1",
    "@mongodb-js/compass-components": "^1.11.0",
    "mongodb-query-util": "^2.0.1",
    "@mongodb-js/compass-editor": "^0.10.0",
    "@mongodb-js/compass-logging": "^1.1.7",
    "@mongodb-js/compass-utils": "^0.3.3",
    "@mongodb-js/mongodb-constants": "^0.6.0",
    "bson": "^5.3.0",
    "compass-preferences-model": "^2.11.1"
  }
}<|MERGE_RESOLUTION|>--- conflicted
+++ resolved
@@ -85,12 +85,7 @@
     "mongodb": "^5.6.0",
     "mongodb-data-service": "^22.9.1",
     "mongodb-ns": "^2.4.0",
-<<<<<<< HEAD
     "mongodb-query-parser": "^3.1.2",
-    "mongodb-query-util": "^0.2.1",
-=======
-    "mongodb-query-parser": "^2.5.0",
->>>>>>> 29348c7f
     "mongodb-schema": "^11.2.1",
     "nyc": "^15.1.0",
     "react": "^17.0.2",
