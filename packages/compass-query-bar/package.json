{
  "name": "@mongodb-js/compass-query-bar",
  "productName": "Query Bar plugin",
  "version": "7.23.0",
  "description": "Renders a component for executing MongoDB queries through a GUI.",
  "homepage": "https://github.com/mongodb-js/compass",
  "license": "SSPL",
  "author": {
    "name": "MongoDB Inc",
    "email": "compass@mongodb.com"
  },
  "bugs": {
    "url": "https://jira.mongodb.org/projects/COMPASS/issues",
    "email": "compass@mongodb.com"
  },
  "publishConfig": {
    "access": "public"
  },
  "repository": {
    "type": "git",
    "url": "https://github.com/mongodb-js/compass.git"
  },
  "files": [
    "dist"
  ],
  "main": "dist/index.js",
  "compass:main": "src/index.ts",
  "exports": {
    "require": "./dist/index.js",
    "browser": "./dist/browser.js"
  },
  "compass:exports": {
    ".": "./src/index.ts"
  },
  "scripts": {
    "prepublishOnly": "npm run compile && compass-scripts check-exports-exist",
    "compile": "npm run webpack -- --mode production",
    "prewebpack": "rimraf ./dist",
    "webpack": "webpack-compass",
    "start": "npm run webpack serve -- --mode development",
    "analyze": "npm run webpack -- --mode production --analyze",
    "typecheck": "tsc --noEmit",
    "eslint": "eslint",
    "prettier": "prettier",
    "lint": "npm run eslint . && npm run prettier -- --check .",
    "depcheck": "depcheck",
    "check": "npm run typecheck && npm run lint && npm run depcheck",
    "check-ci": "npm run check",
    "test": "mocha",
    "test-electron": "xvfb-maybe electron-mocha --no-sandbox",
    "test-cov": "nyc -x \"**/*.spec.*\" --reporter=lcov --reporter=text --reporter=html npm run test",
    "test-watch": "npm run test -- --watch",
    "test-ci": "npm run test-cov",
    "test-ci-electron": "npm run test-electron",
    "reformat": "npm run prettier -- --write ."
  },
  "peerDependencies": {
    "@mongodb-js/compass-components": "^0.16.0",
    "debug": "*",
    "hadron-react-components": "^5.16.0",
    "mongodb-query-parser": "^2.4.6",
    "prop-types": "^15.7.2",
    "react": "^16.14.0",
    "react-bootstrap": "^0.32.1",
    "react-dom": "^16.14.0",
    "react-fontawesome": "^1.6.1",
    "reflux": "^0.4.1",
    "reflux-state-mixin": "github:mongodb-js/reflux-state-mixin"
  },
  "devDependencies": {
    "@mongodb-js/compass-components": "^0.16.0",
    "@mongodb-js/eslint-config-compass": "^0.10.0",
    "@mongodb-js/mocha-config-compass": "^0.11.0",
    "@mongodb-js/prettier-config-compass": "^0.5.0",
    "@mongodb-js/tsconfig-compass": "^0.6.0",
<<<<<<< HEAD
    "@mongodb-js/webpack-config-compass": "^0.9.0",
    "ace-builds": "^1.4.3",
=======
    "@mongodb-js/webpack-config-compass": "^0.10.0",
>>>>>>> 3bac742f
    "chai": "^4.2.0",
    "classnames": "^2.2.6",
    "debug": "4.3.0",
    "depcheck": "^1.4.1",
    "electron": "^13.5.1",
    "enzyme": "^3.11.0",
    "eslint": "^7.25.0",
    "hadron-app-registry": "^8.13.0",
    "hadron-react-components": "^5.16.0",
    "mocha": "^7.0.1",
    "mongodb-ace-autocompleter": "^1.1.1",
    "mongodb-query-parser": "^2.4.6",
    "ms": "^2.1.2",
    "nyc": "^15.1.0",
    "object-diff": "0.0.4",
    "prop-types": "^15.7.2",
    "react": "^16.14.0",
    "react-bootstrap": "^0.32.1",
    "react-dom": "^16.14.0",
    "react-fontawesome": "^1.6.1",
    "reflux": "^0.4.1",
    "reflux-state-mixin": "github:mongodb-js/reflux-state-mixin",
    "rimraf": "^3.0.1",
    "sinon": "^9.2.3",
    "xvfb-maybe": "^0.2.1"
  },
  "dependencies": {
    "@mongodb-js/compass-logging": "^0.13.0",
    "lodash": "^4.17.15",
    "mongodb-query-util": "^0.2.1"
  }
}<|MERGE_RESOLUTION|>--- conflicted
+++ resolved
@@ -73,12 +73,8 @@
     "@mongodb-js/mocha-config-compass": "^0.11.0",
     "@mongodb-js/prettier-config-compass": "^0.5.0",
     "@mongodb-js/tsconfig-compass": "^0.6.0",
-<<<<<<< HEAD
-    "@mongodb-js/webpack-config-compass": "^0.9.0",
+    "@mongodb-js/webpack-config-compass": "^0.10.0",
     "ace-builds": "^1.4.3",
-=======
-    "@mongodb-js/webpack-config-compass": "^0.10.0",
->>>>>>> 3bac742f
     "chai": "^4.2.0",
     "classnames": "^2.2.6",
     "debug": "4.3.0",
