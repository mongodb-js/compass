--- conflicted
+++ resolved
@@ -61,13 +61,8 @@
     "@mongodb-js/compass-editor": "^0.11.0",
     "@mongodb-js/compass-logging": "^1.1.8",
     "@mongodb-js/compass-user-data": "^0.1.0",
-<<<<<<< HEAD
-    "@mongodb-js/mongodb-constants": "^0.6.0",
+    "@mongodb-js/mongodb-constants": "^0.6.11",
     "bson": "^6.0.0",
-=======
-    "@mongodb-js/mongodb-constants": "^0.6.11",
-    "bson": "^5.3.0",
->>>>>>> c2bd0197
     "compass-preferences-model": "^2.12.0",
     "mongodb-query-util": "^2.0.2",
     "react": "^17.0.2"
@@ -108,13 +103,8 @@
     "@mongodb-js/compass-editor": "^0.11.0",
     "@mongodb-js/compass-logging": "^1.1.8",
     "@mongodb-js/compass-user-data": "^0.1.0",
-<<<<<<< HEAD
-    "@mongodb-js/mongodb-constants": "^0.6.0",
+    "@mongodb-js/mongodb-constants": "^0.6.11",
     "bson": "^6.0.0",
-=======
-    "@mongodb-js/mongodb-constants": "^0.6.11",
-    "bson": "^5.3.0",
->>>>>>> c2bd0197
     "compass-preferences-model": "^2.12.0",
     "mongodb-query-util": "^2.0.2"
   }
