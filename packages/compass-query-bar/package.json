{
  "name": "@mongodb-js/compass-query-bar",
  "description": "Renders a component for executing MongoDB queries through a GUI",
  "author": {
    "name": "MongoDB Inc",
    "email": "compass@mongodb.com"
  },
  "private": true,
  "version": "8.33.0",
  "homepage": "https://github.com/mongodb-js/compass",
  "license": "SSPL",
  "bugs": {
    "url": "https://jira.mongodb.org/projects/COMPASS/issues",
    "email": "compass@mongodb.com"
  },
  "repository": {
    "type": "git",
    "url": "https://github.com/mongodb-js/compass.git"
  },
  "files": [
    "dist"
  ],
  "main": "dist/index.js",
  "compass:main": "src/index.tsx",
  "types": "dist/index.d.ts",
  "exports": {
    ".": "./dist/index.js"
  },
  "compass:exports": {
    ".": "./src/index.tsx"
  },
  "scripts": {
    "bootstrap": "npm run compile",
    "compile": "tsc -p tsconfig.json",
    "typecheck": "tsc -p tsconfig-lint.json --noEmit",
    "eslint": "eslint",
    "prettier": "prettier",
    "lint": "npm run eslint . && npm run prettier -- --check .",
    "depcheck": "compass-scripts check-peer-deps && depcheck",
    "check": "npm run typecheck && npm run lint && npm run depcheck",
    "check-ci": "npm run check",
    "test": "mocha",
    "test-electron": "xvfb-maybe electron-mocha --no-sandbox",
    "test-cov": "nyc --compact=false --produce-source-map=false -x \"**/*.spec.*\" --reporter=lcov --reporter=text --reporter=html npm run test",
    "test-watch": "npm run test -- --watch",
    "test-ci": "npm run test-cov",
    "test-ci-electron": "npm run test-electron",
    "reformat": "npm run eslint . -- --fix && npm run prettier -- --write ."
  },
  "devDependencies": {
    "@mongodb-js/eslint-config-compass": "^1.1.1",
    "@mongodb-js/mocha-config-compass": "^1.3.9",
    "@mongodb-js/prettier-config-compass": "^1.0.2",
    "@mongodb-js/tsconfig-compass": "^1.0.4",
    "@testing-library/react": "^12.1.5",
    "@testing-library/react-hooks": "^7.0.2",
    "@testing-library/user-event": "^13.5.0",
    "chai": "^4.2.0",
    "depcheck": "^1.4.1",
    "electron": "^29.4.2",
    "electron-mocha": "^12.2.0",
    "eslint": "^7.25.0",
    "mocha": "^10.2.0",
    "nyc": "^15.1.0",
    "react-dom": "^17.0.2",
    "sinon": "^9.2.3",
    "typescript": "^5.0.4",
    "xvfb-maybe": "^0.2.1"
  },
  "dependencies": {
    "@mongodb-js/atlas-service": "^0.21.0",
    "@mongodb-js/compass-app-stores": "^7.18.0",
    "@mongodb-js/compass-collection": "^4.31.0",
    "@mongodb-js/compass-components": "^1.25.1",
    "@mongodb-js/compass-connections": "^1.32.0",
    "@mongodb-js/compass-editor": "^0.24.1",
<<<<<<< HEAD
    "@mongodb-js/compass-field-store": "^9.6.0",
    "@mongodb-js/compass-generative-ai": "^0.14.0",
    "@mongodb-js/compass-logging": "^1.2.18",
    "@mongodb-js/compass-telemetry": "^1.0.0",
=======
    "@mongodb-js/compass-field-store": "^9.7.0",
    "@mongodb-js/compass-generative-ai": "^0.15.0",
    "@mongodb-js/compass-logging": "^1.3.0",
>>>>>>> d9383fe8
    "@mongodb-js/mongodb-constants": "^0.10.0",
    "@mongodb-js/my-queries-storage": "^0.9.0",
    "bson": "^6.7.0",
    "compass-preferences-model": "^2.23.0",
    "hadron-app-registry": "^9.1.11",
    "lodash": "^4.17.21",
    "mongodb": "^6.6.2",
    "mongodb-instance-model": "^12.22.0",
    "mongodb-ns": "^2.4.2",
    "mongodb-query-parser": "^4.1.2",
    "mongodb-query-util": "^2.2.2",
    "mongodb-schema": "^12.2.0",
    "react": "^17.0.2",
    "react-redux": "^8.1.3",
    "redux": "^4.2.1",
    "redux-thunk": "^2.4.2"
  },
  "is_compass_plugin": true
}<|MERGE_RESOLUTION|>--- conflicted
+++ resolved
@@ -74,16 +74,10 @@
     "@mongodb-js/compass-components": "^1.25.1",
     "@mongodb-js/compass-connections": "^1.32.0",
     "@mongodb-js/compass-editor": "^0.24.1",
-<<<<<<< HEAD
-    "@mongodb-js/compass-field-store": "^9.6.0",
-    "@mongodb-js/compass-generative-ai": "^0.14.0",
-    "@mongodb-js/compass-logging": "^1.2.18",
-    "@mongodb-js/compass-telemetry": "^1.0.0",
-=======
     "@mongodb-js/compass-field-store": "^9.7.0",
     "@mongodb-js/compass-generative-ai": "^0.15.0",
     "@mongodb-js/compass-logging": "^1.3.0",
->>>>>>> d9383fe8
+    "@mongodb-js/compass-telemetry": "^1.0.0",
     "@mongodb-js/mongodb-constants": "^0.10.0",
     "@mongodb-js/my-queries-storage": "^0.9.0",
     "bson": "^6.7.0",
