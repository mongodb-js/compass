--- conflicted
+++ resolved
@@ -82,13 +82,8 @@
     "compass-preferences-model": "^2.33.4",
     "hadron-app-registry": "^9.4.4",
     "lodash": "^4.17.21",
-<<<<<<< HEAD
     "mongodb": "^6.14.1",
-    "mongodb-instance-model": "^12.26.3",
-=======
-    "mongodb": "^6.13.1",
     "mongodb-instance-model": "^12.26.4",
->>>>>>> 681e9187
     "mongodb-ns": "^2.4.2",
     "mongodb-query-parser": "^4.3.0",
     "mongodb-query-util": "^2.4.4",
