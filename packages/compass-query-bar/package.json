--- conflicted
+++ resolved
@@ -82,13 +82,9 @@
     "lodash": "^4.17.21",
     "mocha": "^10.2.0",
     "mongodb": "^5.6.0",
-<<<<<<< HEAD
-    "mongodb-query-parser": "^3.1.2",
-=======
     "mongodb-data-service": "^22.8.0",
     "mongodb-ns": "^2.4.0",
-    "mongodb-query-parser": "^2.5.0",
->>>>>>> 3813e843
+    "mongodb-query-parser": "^3.1.2",
     "mongodb-query-util": "^0.2.1",
     "mongodb-schema": "^11.2.1",
     "node-fetch": "^2.6.7",
