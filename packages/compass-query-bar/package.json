{
  "name": "@mongodb-js/compass-query-bar",
  "productName": "Query Bar plugin",
  "version": "8.14.0",
  "description": "Renders a component for executing MongoDB queries through a GUI",
  "homepage": "https://github.com/mongodb-js/compass",
  "license": "SSPL",
  "author": {
    "name": "MongoDB Inc",
    "email": "compass@mongodb.com"
  },
  "bugs": {
    "url": "https://jira.mongodb.org/projects/COMPASS/issues",
    "email": "compass@mongodb.com"
  },
  "publishConfig": {
    "access": "public"
  },
  "repository": {
    "type": "git",
    "url": "https://github.com/mongodb-js/compass.git"
  },
  "files": [
    "dist"
  ],
  "main": "dist/index.js",
  "compass:main": "src/index.ts",
  "types": "dist/src/index.d.ts",
  "exports": {
    "browser": "./dist/browser.js",
    "require": "./dist/index.js"
  },
  "compass:exports": {
    ".": "./src/index.ts"
  },
  "scripts": {
    "bootstrap": "npm run postcompile",
    "prepublishOnly": "npm run compile && compass-scripts check-exports-exist",
    "compile": "npm run webpack -- --mode production",
    "webpack": "webpack-compass",
    "postcompile": "tsc --emitDeclarationOnly",
    "analyze": "npm run webpack -- --mode production --analyze",
    "typecheck": "tsc -p tsconfig-lint.json --noEmit",
    "eslint": "eslint",
    "prettier": "prettier",
    "lint": "npm run eslint . && npm run prettier -- --check .",
    "depcheck": "compass-scripts check-peer-deps && depcheck",
    "check": "npm run typecheck && npm run lint && npm run depcheck",
    "check-ci": "npm run check",
    "test": "mocha",
    "test-electron": "xvfb-maybe electron-mocha --no-sandbox",
    "test-cov": "nyc --compact=false --produce-source-map=false -x \"**/*.spec.*\" --reporter=lcov --reporter=text --reporter=html npm run test",
    "test-watch": "npm run test -- --watch",
    "test-ci": "npm run test-cov",
    "test-ci-electron": "npm run test-electron",
    "reformat": "npm run prettier -- --write . && npm run eslint . --fix"
  },
  "peerDependencies": {
<<<<<<< HEAD
    "@mongodb-js/atlas-service": "^0.4.0",
    "@mongodb-js/compass-components": "^1.13.0",
    "@mongodb-js/compass-editor": "^0.12.0",
    "@mongodb-js/compass-logging": "^1.1.9",
    "@mongodb-js/compass-user-data": "^0.1.1",
    "@mongodb-js/mongodb-constants": "^0.7.1",
=======
    "@mongodb-js/atlas-service": "^0.5.0",
    "@mongodb-js/compass-components": "^1.14.0",
    "@mongodb-js/compass-editor": "^0.13.0",
    "@mongodb-js/compass-logging": "^1.2.0",
    "@mongodb-js/compass-user-data": "^0.1.2",
    "@mongodb-js/mongodb-constants": "^0.6.11",
>>>>>>> a31253f4
    "bson": "^6.0.0",
    "compass-preferences-model": "^2.14.0",
    "mongodb-query-util": "^2.1.0",
    "react": "^17.0.2"
  },
  "devDependencies": {
    "@mongodb-js/eslint-config-compass": "^1.0.9",
    "@mongodb-js/mocha-config-compass": "^1.3.1",
    "@mongodb-js/prettier-config-compass": "^1.0.1",
    "@mongodb-js/tsconfig-compass": "^1.0.3",
    "@mongodb-js/webpack-config-compass": "^1.2.0",
    "@testing-library/react": "^12.1.4",
    "@testing-library/user-event": "^13.5.0",
    "chai": "^4.2.0",
    "depcheck": "^1.4.1",
    "electron": "^26.2.1",
    "eslint": "^7.25.0",
    "hadron-app-registry": "^9.0.10",
    "lodash": "^4.17.21",
    "mocha": "^10.2.0",
    "mongodb": "^6.0.0",
    "mongodb-data-service": "^22.11.0",
    "mongodb-ns": "^2.4.0",
    "mongodb-query-parser": "^3.1.3",
    "mongodb-schema": "^11.2.1",
    "nyc": "^15.1.0",
    "react": "^17.0.2",
    "react-dom": "^17.0.2",
    "react-redux": "^8.0.5",
    "redux": "^4.2.1",
    "redux-thunk": "^2.4.1",
    "sinon": "^9.2.3",
    "xvfb-maybe": "^0.2.1"
  },
  "dependencies": {
<<<<<<< HEAD
    "@mongodb-js/atlas-service": "^0.4.0",
    "@mongodb-js/compass-components": "^1.13.0",
    "@mongodb-js/compass-editor": "^0.12.0",
    "@mongodb-js/compass-logging": "^1.1.9",
    "@mongodb-js/compass-user-data": "^0.1.1",
    "@mongodb-js/mongodb-constants": "^0.7.1",
=======
    "@mongodb-js/atlas-service": "^0.5.0",
    "@mongodb-js/compass-components": "^1.14.0",
    "@mongodb-js/compass-editor": "^0.13.0",
    "@mongodb-js/compass-logging": "^1.2.0",
    "@mongodb-js/compass-user-data": "^0.1.2",
    "@mongodb-js/mongodb-constants": "^0.6.11",
>>>>>>> a31253f4
    "bson": "^6.0.0",
    "compass-preferences-model": "^2.14.0",
    "mongodb-query-util": "^2.1.0"
  }
}<|MERGE_RESOLUTION|>--- conflicted
+++ resolved
@@ -56,21 +56,12 @@
     "reformat": "npm run prettier -- --write . && npm run eslint . --fix"
   },
   "peerDependencies": {
-<<<<<<< HEAD
-    "@mongodb-js/atlas-service": "^0.4.0",
-    "@mongodb-js/compass-components": "^1.13.0",
-    "@mongodb-js/compass-editor": "^0.12.0",
-    "@mongodb-js/compass-logging": "^1.1.9",
-    "@mongodb-js/compass-user-data": "^0.1.1",
-    "@mongodb-js/mongodb-constants": "^0.7.1",
-=======
     "@mongodb-js/atlas-service": "^0.5.0",
     "@mongodb-js/compass-components": "^1.14.0",
     "@mongodb-js/compass-editor": "^0.13.0",
     "@mongodb-js/compass-logging": "^1.2.0",
     "@mongodb-js/compass-user-data": "^0.1.2",
-    "@mongodb-js/mongodb-constants": "^0.6.11",
->>>>>>> a31253f4
+    "@mongodb-js/mongodb-constants": "^0.7.1",
     "bson": "^6.0.0",
     "compass-preferences-model": "^2.14.0",
     "mongodb-query-util": "^2.1.0",
@@ -106,21 +97,12 @@
     "xvfb-maybe": "^0.2.1"
   },
   "dependencies": {
-<<<<<<< HEAD
-    "@mongodb-js/atlas-service": "^0.4.0",
-    "@mongodb-js/compass-components": "^1.13.0",
-    "@mongodb-js/compass-editor": "^0.12.0",
-    "@mongodb-js/compass-logging": "^1.1.9",
-    "@mongodb-js/compass-user-data": "^0.1.1",
-    "@mongodb-js/mongodb-constants": "^0.7.1",
-=======
     "@mongodb-js/atlas-service": "^0.5.0",
     "@mongodb-js/compass-components": "^1.14.0",
     "@mongodb-js/compass-editor": "^0.13.0",
     "@mongodb-js/compass-logging": "^1.2.0",
     "@mongodb-js/compass-user-data": "^0.1.2",
-    "@mongodb-js/mongodb-constants": "^0.6.11",
->>>>>>> a31253f4
+    "@mongodb-js/mongodb-constants": "^0.7.1",
     "bson": "^6.0.0",
     "compass-preferences-model": "^2.14.0",
     "mongodb-query-util": "^2.1.0"
