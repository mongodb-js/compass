--- conflicted
+++ resolved
@@ -47,18 +47,11 @@
     "reformat": "npm run eslint . -- --fix && npm run prettier -- --write ."
   },
   "dependencies": {
-<<<<<<< HEAD
-    "@mongodb-js/compass-components": "^1.23.0",
-    "@mongodb-js/connection-info": "^0.2.0",
-    "@mongodb-js/connection-form": "^1.24.0",
-    "@mongodb-js/compass-workspaces": "^0.6.0",
-    "compass-preferences-model": "^2.19.0",
-=======
     "@mongodb-js/compass-components": "^1.24.0",
     "@mongodb-js/connection-info": "^0.2.1",
+    "@mongodb-js/connection-form": "^1.24.0",
     "@mongodb-js/compass-workspaces": "^0.7.0",
     "compass-preferences-model": "^2.20.0",
->>>>>>> f5388d45
     "react": "^17.0.2",
     "react-virtualized-auto-sizer": "^1.0.6",
     "react-window": "^1.8.6"
