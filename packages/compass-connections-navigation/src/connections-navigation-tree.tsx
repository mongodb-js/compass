--- conflicted
+++ resolved
@@ -22,11 +22,8 @@
 import { TopPlaceholder } from './top-placeholder';
 import { ConnectionItem } from './connection-item';
 import { type ConnectionInfo } from '@mongodb-js/connection-info';
-<<<<<<< HEAD
 import StyledNavigationItem from './styled-navigation-item';
-=======
 import { usePreference } from 'compass-preferences-model/provider';
->>>>>>> f2ab2585
 
 type Collection = {
   _id: string;
@@ -182,22 +179,6 @@
 
   return ([connectionTI] as TreeItem[]).concat(
     areDatabasesReady
-<<<<<<< HEAD
-      ? databases
-          .map((database, databaseIndex) => {
-            const dbExpanded = expanded?.[connectionInfo.id] || {};
-            return databaseToItems({
-              database,
-              connectionIndex,
-              databaseIndex,
-              databasesLength: databases.length,
-              expanded: dbExpanded,
-              level: 2,
-              colorCode,
-            });
-          })
-          .flat()
-=======
       ? databases.flatMap((database, databaseIndex) => {
           const dbExpanded = expanded?.[connectionInfo.id] || {};
           return databaseToItems({
@@ -208,9 +189,9 @@
             databasesLength: databases.length,
             expanded: dbExpanded,
             level: 2,
+            colorCode,
           });
         })
->>>>>>> f2ab2585
       : Array.from({ length: placeholdersLength }, (_, index) => ({
           key: `${connectionIndex}-${index}`,
           level: 2,
