--- conflicted
+++ resolved
@@ -109,13 +109,8 @@
 type ListItemData = {
   items: TreeItem[];
   isReadOnly: boolean;
-<<<<<<< HEAD
-  isSingleConnection: boolean;
-  activeNamespace?: string;
-=======
   isSingleConnection?: boolean;
   activeWorkspace?: WorkspaceTab;
->>>>>>> b8fe4f81
   currentTabbable?: string;
   onConnectionExpand(this: void, id: string, isExpanded: boolean): void;
   onConnectionSelect(this: void, id: string): void;
@@ -360,7 +355,11 @@
                 <CollectionItem
                   isReadOnly={isReadOnly}
                   isSingleConnection={isSingleConnection}
-                  isActive={itemData.id === activeNamespace}
+                  isActive={
+                    activeWorkspace?.type === 'Collection' &&
+                    activeWorkspace.connectionId === itemData.connectionId &&
+                    activeWorkspace.namespace === itemData.id
+                  }
                   isTabbable={itemData.id === currentTabbable}
                   onNamespaceAction={onNamespaceAction}
                   {...itemData}
@@ -380,46 +379,12 @@
   }
 
   return (
-<<<<<<< HEAD
     <StyledNavigationItem
-      isSingleConnection={isSingleConnection}
+      isSingleConnection={isSingleConnection ?? false}
       colorCode={itemData.colorCode}
     >
       {Item}
     </StyledNavigationItem>
-=======
-    <div className={collectionItemContainer}>
-      <FadeInPlaceholder
-        isContentReady={itemData.type !== 'placeholder'}
-        contentContainerProps={{ style }}
-        fallbackContainerProps={{ style }}
-        content={() => {
-          return (
-            itemData.type !== 'placeholder' && (
-              <CollectionItem
-                isReadOnly={isReadOnly}
-                isSingleConnection={isSingleConnection}
-                isActive={
-                  activeWorkspace?.type === 'Collection' &&
-                  activeWorkspace.connectionId === itemData.connectionId &&
-                  activeWorkspace.namespace === itemData.id
-                }
-                isTabbable={itemData.id === currentTabbable}
-                onNamespaceAction={onNamespaceAction}
-                {...itemData}
-              ></CollectionItem>
-            )
-          );
-        }}
-        fallback={() => (
-          <PlaceholderItem
-            level={itemData.level}
-            isSingleConnection={isSingleConnection}
-          ></PlaceholderItem>
-        )}
-      ></FadeInPlaceholder>
-    </div>
->>>>>>> b8fe4f81
   );
 }, areEqual);
 
