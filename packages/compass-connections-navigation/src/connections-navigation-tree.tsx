import React, { useCallback, useMemo } from 'react';
import AutoSizer from 'react-virtualized-auto-sizer';
import { getVirtualTreeItems, type Connection } from './tree-data';
import { ROW_HEIGHT } from './constants';
import type { Actions } from './constants';
import { VirtualTree } from './virtual-list/virtual-list';
import type {
  OnDefaultAction,
  OnExpandedChange,
} from './virtual-list/virtual-list';
import { NavigationItem } from './navigation-item';
import type { SidebarTreeItem, SidebarActionableItem } from './tree-data';
import {
  FadeInPlaceholder,
  VisuallyHidden,
  css,
  spacing,
  useId,
} from '@mongodb-js/compass-components';
import type { WorkspaceTab } from '@mongodb-js/compass-workspaces';
import { usePreference } from 'compass-preferences-model/provider';
<<<<<<< HEAD
import { type WorkspaceTab } from '@mongodb-js/compass-workspaces';

type Collection = {
  _id: string;
  name: string;
  type: 'view' | 'collection' | 'timeseries';
  sourceName: string | null;
  pipeline: unknown[];
};

type Status = 'initial' | 'fetching' | 'refreshing' | 'ready' | 'error';

type Database = {
  _id: string;
  name: string;
  collectionsStatus: Status;
  collectionsLength: number;
  collections: Collection[];
};

export type Connection = {
  connectionInfo: ConnectionInfo;
  name: string;
  databasesStatus: Status;
  databasesLength: number;
  databases: Database[];
  isReady: boolean;
  isDataLake: boolean;
  isWritable: boolean;
  isPerformanceTabSupported: boolean;
};

type PlaceholderTreeItem = {
  key: string;
  type: 'placeholder';
  level: number;
  id?: string;
  colorCode?: string;
};

type ConnectionTreeItem = {
  key: string;
  type: 'connection';
  level: number;
  id: string;
  name: string;
  isExpanded: boolean;
  setSize: number;
  posInSet: number;
  colorCode?: string;
  connectionInfo: ConnectionInfo;
  isPerformanceTabSupported: boolean;
};

type DatabaseTreeItem = {
  connectionId: string;
  key: string;
  type: 'database';
  level: number;
  id: string;
  name: string;
  isExpanded: boolean;
  setSize: number;
  posInSet: number;
  colorCode?: string;
};

type CollectionTreeItem = {
  connectionId: string;
  key: string;
  type: 'collection' | 'view' | 'timeseries';
  level: number;
  id: string;
  name: string;
  setSize: number;
  posInSet: number;
  colorCode?: string;
};

export type TreeItem =
  | PlaceholderTreeItem
  | ConnectionTreeItem
  | DatabaseTreeItem
  | CollectionTreeItem;

type ListItemData = {
  items: TreeItem[];
  isReadOnly: boolean;
  isSingleConnection?: boolean;
  activeWorkspace?: WorkspaceTab;
  currentTabbable?: string;
  onConnectionExpand(this: void, id: string, isExpanded: boolean): void;
  onConnectionSelect(this: void, id: string): void;
  onDatabaseExpand(
    this: void,
    connectionId: string,
    id: string,
    isExpanded: boolean
  ): void;
  onNamespaceAction(
    this: void,
    connectionId: string,
    namespace: string,
    action: Actions
  ): void;
};

const collectionItemContainer = css({
  position: 'relative',
});

const connectionToItems = ({
  connection: {
    connectionInfo,
    name,
    databases,
    databasesStatus,
    databasesLength,
    isPerformanceTabSupported,
  },
  connectionIndex,
  connectionsLength,
  expanded,
}: {
  connection: Connection;
  connectionIndex: number;
  connectionsLength: number;
  expanded?: Record<string, false | Record<string, boolean>>;
}): TreeItem[] => {
  const isExpanded = !!(expanded && expanded[connectionInfo.id]);

  const areDatabasesReady = ['ready', 'refreshing', 'error'].includes(
    databasesStatus
  );

  const placeholdersLength = Math.max(
    Math.min(databasesLength, MAX_DATABASE_PLACEHOLDER_ITEMS),
    // we are connecting and we don't have metadata on how many databases are in this cluster
    MIN_DATABASE_PLACEHOLDER_ITEMS
  );

  const colorCode = connectionInfo.favorite?.color;

  const connectionTI: ConnectionTreeItem = {
    key: String(connectionIndex),
    level: 1,
    id: connectionInfo.id,
    name,
    type: 'connection' as const,
    isExpanded,
    setSize: connectionsLength,
    posInSet: connectionIndex + 1,
    connectionInfo,
    colorCode,
    isPerformanceTabSupported,
  };

  if (!isExpanded) {
    return [connectionTI];
  }

  return ([connectionTI] as TreeItem[]).concat(
    areDatabasesReady
      ? databases.flatMap((database, databaseIndex) => {
          const dbExpanded = expanded?.[connectionInfo.id] || {};
          return databaseToItems({
            connectionId: connectionInfo.id,
            database,
            connectionIndex,
            databaseIndex,
            databasesLength: databases.length,
            expanded: dbExpanded,
            level: 2,
            colorCode,
          });
        })
      : Array.from({ length: placeholdersLength }, (_, index) => ({
          key: `${connectionIndex}-${index}`,
          level: 2,
          type: 'placeholder' as const,
          colorCode,
        }))
  );
};

const databaseToItems = ({
  database: {
    _id: id,
    name,
    collections,
    collectionsLength,
    collectionsStatus,
  },
  connectionId,
  connectionIndex,
  databaseIndex,
  databasesLength,
  expanded,
  level,
  colorCode,
}: {
  database: Database;
  connectionId: string;
  connectionIndex?: number;
  databaseIndex: number;
  databasesLength: number;
  expanded?: Record<string, boolean>;
  level: number;
  colorCode?: string;
}): TreeItem[] => {
  const isExpanded = expanded ? expanded[id] : false;
  const isInConnection = typeof connectionIndex !== undefined;

  const databaseTI: DatabaseTreeItem = {
    connectionId,
    key: isInConnection
      ? `${connectionIndex as number}-${databaseIndex}`
      : `${databaseIndex}`,
    level,
    id,
    name,
    type: 'database' as const,
    isExpanded,
    setSize: databasesLength,
    posInSet: databaseIndex + 1,
    colorCode,
  };

  if (!isExpanded) {
    return [databaseTI];
  }

  const areCollectionsReady = ['ready', 'refreshing', 'error'].includes(
    collectionsStatus
  );

  const placeholdersLength = Math.min(
    collectionsLength,
    MAX_COLLECTION_PLACEHOLDER_ITEMS
  );

  return ([databaseTI] as TreeItem[]).concat(
    areCollectionsReady
      ? collections.map(({ _id: id, name, type }, index) => ({
          connectionId,
          key: isInConnection
            ? `${connectionIndex as number}-${databaseIndex}-${index}`
            : `${databaseIndex}-${index}`,
          level: level + 1,
          id,
          name,
          type,
          setSize: collections.length,
          posInSet: index + 1,
          colorCode,
        }))
      : Array.from({ length: placeholdersLength }, (_, index) => ({
          key: isInConnection
            ? `${connectionIndex as number}-${databaseIndex}-${index}`
            : `${databaseIndex}-${index}`,
          level: level + 1,
          type: 'placeholder' as const,
          colorCode,
        }))
  );
};

const NavigationItem = memo<{
  index: number;
  style: React.CSSProperties;
  data: ListItemData;
}>(function NavigationItem({ index, style, data }) {
  const {
    items,
    isSingleConnection,
    isReadOnly,
    activeWorkspace,
    currentTabbable,
    onConnectionExpand,
    onConnectionSelect,
    onDatabaseExpand,
    onNamespaceAction,
  } = data;

  const itemData = items[index];

  let Item: React.ReactElement;

  if (itemData.type === 'connection') {
    Item = (
      <ConnectionItem
        connectionId={itemData.connectionInfo.id}
        style={style}
        isReadOnly={isReadOnly}
        isSingleConnection={isSingleConnection}
        isActive={
          activeWorkspace?.type === 'Databases' &&
          activeWorkspace.connectionId === itemData.connectionInfo.id
        }
        isTabbable={itemData.id === currentTabbable}
        onNamespaceAction={onNamespaceAction}
        onConnectionExpand={onConnectionExpand}
        onConnectionSelect={onConnectionSelect}
        {...itemData}
      ></ConnectionItem>
    );
  } else if (itemData.type === 'database') {
    Item = (
      <DatabaseItem
        style={style}
        isReadOnly={isReadOnly}
        isSingleConnection={isSingleConnection}
        isActive={
          activeWorkspace?.type === 'Collections' &&
          activeWorkspace.connectionId === itemData.connectionId &&
          activeWorkspace.namespace === itemData.id
        }
        isTabbable={itemData.id === currentTabbable}
        onNamespaceAction={onNamespaceAction}
        onDatabaseExpand={onDatabaseExpand}
        {...itemData}
      ></DatabaseItem>
    );
  } else {
    Item = (
      <div className={collectionItemContainer}>
        <FadeInPlaceholder
          isContentReady={itemData.type !== 'placeholder'}
          contentContainerProps={{ style }}
          fallbackContainerProps={{ style }}
          content={() => {
            return (
              itemData.type !== 'placeholder' && (
                <CollectionItem
                  isReadOnly={isReadOnly}
                  isSingleConnection={isSingleConnection}
                  isActive={
                    activeWorkspace?.type === 'Collection' &&
                    activeWorkspace.connectionId === itemData.connectionId &&
                    activeWorkspace.namespace === itemData.id
                  }
                  isTabbable={itemData.id === currentTabbable}
                  onNamespaceAction={onNamespaceAction}
                  {...itemData}
                ></CollectionItem>
              )
            );
          }}
          fallback={() => (
            <PlaceholderItem
              level={itemData.level}
              isSingleConnection={isSingleConnection}
            ></PlaceholderItem>
          )}
        ></FadeInPlaceholder>
      </div>
    );
  }

  return (
    <StyledNavigationItem
      isSingleConnection={isSingleConnection ?? false}
      colorCode={itemData.colorCode}
    >
      {Item}
    </StyledNavigationItem>
  );
}, areEqual);

const navigationTree = css({
  flex: '1 0 auto',
});
=======
import { TopPlaceholder } from './placeholder';
import {
  collectionItemActions,
  connectionItemActions,
  databaseItemActions,
} from './item-actions';
>>>>>>> af2d500f

interface ConnectionsNavigationTreeProps {
  connections: Connection[];
  expanded?: Record<string, false | Record<string, boolean>>;
  onConnectionExpand?(id: string, isExpanded: boolean): void;
  onConnectionSelect?(id: string): void;
  onDatabaseExpand(connectionId: string, id: string, isExpanded: boolean): void;
  onNamespaceAction(
    connectionId: string,
    namespace: string,
    action: Actions
  ): void;
  activeWorkspace?: WorkspaceTab;
  isReadOnly?: boolean;
}

const ConnectionsNavigationTree: React.FunctionComponent<
  ConnectionsNavigationTreeProps
> = ({
  connections,
  expanded,
  isReadOnly = false,
  activeWorkspace,
  onDatabaseExpand,
  onNamespaceAction,
  // onConnectionExpand and onConnectionSelect only has a default to support single-connection usage
  // eslint-disable-next-line @typescript-eslint/no-empty-function
  onConnectionExpand = () => {},
  // eslint-disable-next-line @typescript-eslint/no-empty-function
  onConnectionSelect = () => {},
}) => {
  const isSingleConnection = !usePreference(
    'enableNewMultipleConnectionSystem'
  );
  const isRenameCollectionEnabled = usePreference(
    'enableRenameCollectionModal'
  );
  const id = useId();

  const treeData = useMemo(() => {
    return getVirtualTreeItems(connections, isSingleConnection, expanded);
  }, [connections, isSingleConnection, expanded]);

  const onDefaultAction: OnDefaultAction<SidebarActionableItem> = useCallback(
    (item, evt) => {
      if (item.type === 'connection') {
        onConnectionSelect(item.connectionInfo.id);
      } else if (item.type === 'database') {
        onNamespaceAction(item.connectionId, item.dbName, 'select-database');
      } else {
        onNamespaceAction(
          item.connectionId,
          item.namespace,
          evt.metaKey || evt.ctrlKey ? 'open-in-new-tab' : 'select-collection'
        );
      }
    },
    [onNamespaceAction, onConnectionSelect]
  );

  const onItemExpand: OnExpandedChange<SidebarActionableItem> = useCallback(
    (item, expanded) => {
      if (item.type === 'connection') {
        onConnectionExpand(item.connectionInfo.id, expanded);
      } else if (item.type === 'database') {
        onDatabaseExpand(item.connectionId, item.dbName, expanded);
      }
    },
    [onConnectionExpand, onDatabaseExpand]
  );

  const onItemAction = useCallback(
    (item: SidebarActionableItem, action: Actions) => {
      const args =
        item.type === 'connection'
          ? ([item.connectionInfo.id, item.connectionInfo.id, action] as const)
          : item.type === 'database'
          ? ([item.connectionId, item.dbName, action] as const)
          : ([item.connectionId, item.namespace, action] as const);
      onNamespaceAction(...args);
    },
    [onNamespaceAction]
  );

  const activeItemId = useMemo(() => {
    if (activeWorkspace) {
      // Collection or Collections List (of a database)
      if (
        activeWorkspace.type === 'Collection' ||
        activeWorkspace.type === 'Collections'
      ) {
        return `${activeWorkspace.connectionId}.${activeWorkspace.namespace}`;
      }
      // Database List (of a connection)
      if (activeWorkspace.type === 'Databases') {
        return activeWorkspace.connectionId;
      }
    }
  }, [activeWorkspace]);

  const getItemActions = useCallback(
    (item: SidebarTreeItem) => {
      switch (item.type) {
        case 'placeholder':
          return [];
        case 'connection': {
          const isFavorite =
            item.connectionInfo?.savedConnectionType === 'favorite';
          return connectionItemActions({
            isReadOnly,
            isFavorite,
            isPerformanceTabSupported: item.isPerformanceTabSupported,
          });
        }
        case 'database':
          return databaseItemActions({ isReadOnly });
        default:
          return collectionItemActions({
            isReadOnly,
            type: item.type,
            isRenameCollectionEnabled,
          });
      }
    },
    [isReadOnly, isRenameCollectionEnabled]
  );

  const isTestEnv = process.env.NODE_ENV === 'test';

  return (
    <>
      <VisuallyHidden id={id}>Databases and Collections</VisuallyHidden>
      <AutoSizer disableWidth={isTestEnv} disableHeight={isTestEnv}>
        {({ width = isTestEnv ? 1024 : '', height = isTestEnv ? 768 : '' }) => (
          <VirtualTree<SidebarTreeItem>
            dataTestId="sidebar-navigation-tree"
            activeItemId={activeItemId}
            items={treeData}
            width={width}
            height={height}
            itemHeight={ROW_HEIGHT}
            onDefaultAction={onDefaultAction}
            onExpandedChange={onItemExpand}
            getItemKey={(item) => item.id}
            renderItem={({ item }) => (
              <NavigationItem
                item={item}
                activeItemId={activeItemId}
                getItemActions={getItemActions}
                onItemExpand={onItemExpand}
                onItemAction={onItemAction}
              />
            )}
          />
        )}
      </AutoSizer>
    </>
  );
};

const MCContainer = css({
  display: 'flex',
  flex: '1 0 auto',
  height: `calc(100% - ${spacing[1600]}px - ${spacing[200]}px)`,
});

const SCContainer = css({
  display: 'flex',
  flex: '1 0 auto',
  height: 0,
});

const contentContainer = css({
  display: 'flex',
  flex: '1 0 auto',
});

const NavigationWithPlaceholder: React.FunctionComponent<
  { isReady: boolean } & React.ComponentProps<typeof ConnectionsNavigationTree>
> = ({ isReady, ...props }) => {
  const isSingleConnection = !usePreference(
    'enableNewMultipleConnectionSystem'
  );

  return (
    <FadeInPlaceholder
      className={isSingleConnection ? SCContainer : MCContainer}
      contentContainerProps={{ className: contentContainer }}
      isContentReady={isReady}
      content={() => {
        return (
          <ConnectionsNavigationTree {...props}></ConnectionsNavigationTree>
        );
      }}
      fallback={() => {
        return <TopPlaceholder />;
      }}
    ></FadeInPlaceholder>
  );
};

export { NavigationWithPlaceholder, ConnectionsNavigationTree };<|MERGE_RESOLUTION|>--- conflicted
+++ resolved
@@ -19,387 +19,12 @@
 } from '@mongodb-js/compass-components';
 import type { WorkspaceTab } from '@mongodb-js/compass-workspaces';
 import { usePreference } from 'compass-preferences-model/provider';
-<<<<<<< HEAD
-import { type WorkspaceTab } from '@mongodb-js/compass-workspaces';
-
-type Collection = {
-  _id: string;
-  name: string;
-  type: 'view' | 'collection' | 'timeseries';
-  sourceName: string | null;
-  pipeline: unknown[];
-};
-
-type Status = 'initial' | 'fetching' | 'refreshing' | 'ready' | 'error';
-
-type Database = {
-  _id: string;
-  name: string;
-  collectionsStatus: Status;
-  collectionsLength: number;
-  collections: Collection[];
-};
-
-export type Connection = {
-  connectionInfo: ConnectionInfo;
-  name: string;
-  databasesStatus: Status;
-  databasesLength: number;
-  databases: Database[];
-  isReady: boolean;
-  isDataLake: boolean;
-  isWritable: boolean;
-  isPerformanceTabSupported: boolean;
-};
-
-type PlaceholderTreeItem = {
-  key: string;
-  type: 'placeholder';
-  level: number;
-  id?: string;
-  colorCode?: string;
-};
-
-type ConnectionTreeItem = {
-  key: string;
-  type: 'connection';
-  level: number;
-  id: string;
-  name: string;
-  isExpanded: boolean;
-  setSize: number;
-  posInSet: number;
-  colorCode?: string;
-  connectionInfo: ConnectionInfo;
-  isPerformanceTabSupported: boolean;
-};
-
-type DatabaseTreeItem = {
-  connectionId: string;
-  key: string;
-  type: 'database';
-  level: number;
-  id: string;
-  name: string;
-  isExpanded: boolean;
-  setSize: number;
-  posInSet: number;
-  colorCode?: string;
-};
-
-type CollectionTreeItem = {
-  connectionId: string;
-  key: string;
-  type: 'collection' | 'view' | 'timeseries';
-  level: number;
-  id: string;
-  name: string;
-  setSize: number;
-  posInSet: number;
-  colorCode?: string;
-};
-
-export type TreeItem =
-  | PlaceholderTreeItem
-  | ConnectionTreeItem
-  | DatabaseTreeItem
-  | CollectionTreeItem;
-
-type ListItemData = {
-  items: TreeItem[];
-  isReadOnly: boolean;
-  isSingleConnection?: boolean;
-  activeWorkspace?: WorkspaceTab;
-  currentTabbable?: string;
-  onConnectionExpand(this: void, id: string, isExpanded: boolean): void;
-  onConnectionSelect(this: void, id: string): void;
-  onDatabaseExpand(
-    this: void,
-    connectionId: string,
-    id: string,
-    isExpanded: boolean
-  ): void;
-  onNamespaceAction(
-    this: void,
-    connectionId: string,
-    namespace: string,
-    action: Actions
-  ): void;
-};
-
-const collectionItemContainer = css({
-  position: 'relative',
-});
-
-const connectionToItems = ({
-  connection: {
-    connectionInfo,
-    name,
-    databases,
-    databasesStatus,
-    databasesLength,
-    isPerformanceTabSupported,
-  },
-  connectionIndex,
-  connectionsLength,
-  expanded,
-}: {
-  connection: Connection;
-  connectionIndex: number;
-  connectionsLength: number;
-  expanded?: Record<string, false | Record<string, boolean>>;
-}): TreeItem[] => {
-  const isExpanded = !!(expanded && expanded[connectionInfo.id]);
-
-  const areDatabasesReady = ['ready', 'refreshing', 'error'].includes(
-    databasesStatus
-  );
-
-  const placeholdersLength = Math.max(
-    Math.min(databasesLength, MAX_DATABASE_PLACEHOLDER_ITEMS),
-    // we are connecting and we don't have metadata on how many databases are in this cluster
-    MIN_DATABASE_PLACEHOLDER_ITEMS
-  );
-
-  const colorCode = connectionInfo.favorite?.color;
-
-  const connectionTI: ConnectionTreeItem = {
-    key: String(connectionIndex),
-    level: 1,
-    id: connectionInfo.id,
-    name,
-    type: 'connection' as const,
-    isExpanded,
-    setSize: connectionsLength,
-    posInSet: connectionIndex + 1,
-    connectionInfo,
-    colorCode,
-    isPerformanceTabSupported,
-  };
-
-  if (!isExpanded) {
-    return [connectionTI];
-  }
-
-  return ([connectionTI] as TreeItem[]).concat(
-    areDatabasesReady
-      ? databases.flatMap((database, databaseIndex) => {
-          const dbExpanded = expanded?.[connectionInfo.id] || {};
-          return databaseToItems({
-            connectionId: connectionInfo.id,
-            database,
-            connectionIndex,
-            databaseIndex,
-            databasesLength: databases.length,
-            expanded: dbExpanded,
-            level: 2,
-            colorCode,
-          });
-        })
-      : Array.from({ length: placeholdersLength }, (_, index) => ({
-          key: `${connectionIndex}-${index}`,
-          level: 2,
-          type: 'placeholder' as const,
-          colorCode,
-        }))
-  );
-};
-
-const databaseToItems = ({
-  database: {
-    _id: id,
-    name,
-    collections,
-    collectionsLength,
-    collectionsStatus,
-  },
-  connectionId,
-  connectionIndex,
-  databaseIndex,
-  databasesLength,
-  expanded,
-  level,
-  colorCode,
-}: {
-  database: Database;
-  connectionId: string;
-  connectionIndex?: number;
-  databaseIndex: number;
-  databasesLength: number;
-  expanded?: Record<string, boolean>;
-  level: number;
-  colorCode?: string;
-}): TreeItem[] => {
-  const isExpanded = expanded ? expanded[id] : false;
-  const isInConnection = typeof connectionIndex !== undefined;
-
-  const databaseTI: DatabaseTreeItem = {
-    connectionId,
-    key: isInConnection
-      ? `${connectionIndex as number}-${databaseIndex}`
-      : `${databaseIndex}`,
-    level,
-    id,
-    name,
-    type: 'database' as const,
-    isExpanded,
-    setSize: databasesLength,
-    posInSet: databaseIndex + 1,
-    colorCode,
-  };
-
-  if (!isExpanded) {
-    return [databaseTI];
-  }
-
-  const areCollectionsReady = ['ready', 'refreshing', 'error'].includes(
-    collectionsStatus
-  );
-
-  const placeholdersLength = Math.min(
-    collectionsLength,
-    MAX_COLLECTION_PLACEHOLDER_ITEMS
-  );
-
-  return ([databaseTI] as TreeItem[]).concat(
-    areCollectionsReady
-      ? collections.map(({ _id: id, name, type }, index) => ({
-          connectionId,
-          key: isInConnection
-            ? `${connectionIndex as number}-${databaseIndex}-${index}`
-            : `${databaseIndex}-${index}`,
-          level: level + 1,
-          id,
-          name,
-          type,
-          setSize: collections.length,
-          posInSet: index + 1,
-          colorCode,
-        }))
-      : Array.from({ length: placeholdersLength }, (_, index) => ({
-          key: isInConnection
-            ? `${connectionIndex as number}-${databaseIndex}-${index}`
-            : `${databaseIndex}-${index}`,
-          level: level + 1,
-          type: 'placeholder' as const,
-          colorCode,
-        }))
-  );
-};
-
-const NavigationItem = memo<{
-  index: number;
-  style: React.CSSProperties;
-  data: ListItemData;
-}>(function NavigationItem({ index, style, data }) {
-  const {
-    items,
-    isSingleConnection,
-    isReadOnly,
-    activeWorkspace,
-    currentTabbable,
-    onConnectionExpand,
-    onConnectionSelect,
-    onDatabaseExpand,
-    onNamespaceAction,
-  } = data;
-
-  const itemData = items[index];
-
-  let Item: React.ReactElement;
-
-  if (itemData.type === 'connection') {
-    Item = (
-      <ConnectionItem
-        connectionId={itemData.connectionInfo.id}
-        style={style}
-        isReadOnly={isReadOnly}
-        isSingleConnection={isSingleConnection}
-        isActive={
-          activeWorkspace?.type === 'Databases' &&
-          activeWorkspace.connectionId === itemData.connectionInfo.id
-        }
-        isTabbable={itemData.id === currentTabbable}
-        onNamespaceAction={onNamespaceAction}
-        onConnectionExpand={onConnectionExpand}
-        onConnectionSelect={onConnectionSelect}
-        {...itemData}
-      ></ConnectionItem>
-    );
-  } else if (itemData.type === 'database') {
-    Item = (
-      <DatabaseItem
-        style={style}
-        isReadOnly={isReadOnly}
-        isSingleConnection={isSingleConnection}
-        isActive={
-          activeWorkspace?.type === 'Collections' &&
-          activeWorkspace.connectionId === itemData.connectionId &&
-          activeWorkspace.namespace === itemData.id
-        }
-        isTabbable={itemData.id === currentTabbable}
-        onNamespaceAction={onNamespaceAction}
-        onDatabaseExpand={onDatabaseExpand}
-        {...itemData}
-      ></DatabaseItem>
-    );
-  } else {
-    Item = (
-      <div className={collectionItemContainer}>
-        <FadeInPlaceholder
-          isContentReady={itemData.type !== 'placeholder'}
-          contentContainerProps={{ style }}
-          fallbackContainerProps={{ style }}
-          content={() => {
-            return (
-              itemData.type !== 'placeholder' && (
-                <CollectionItem
-                  isReadOnly={isReadOnly}
-                  isSingleConnection={isSingleConnection}
-                  isActive={
-                    activeWorkspace?.type === 'Collection' &&
-                    activeWorkspace.connectionId === itemData.connectionId &&
-                    activeWorkspace.namespace === itemData.id
-                  }
-                  isTabbable={itemData.id === currentTabbable}
-                  onNamespaceAction={onNamespaceAction}
-                  {...itemData}
-                ></CollectionItem>
-              )
-            );
-          }}
-          fallback={() => (
-            <PlaceholderItem
-              level={itemData.level}
-              isSingleConnection={isSingleConnection}
-            ></PlaceholderItem>
-          )}
-        ></FadeInPlaceholder>
-      </div>
-    );
-  }
-
-  return (
-    <StyledNavigationItem
-      isSingleConnection={isSingleConnection ?? false}
-      colorCode={itemData.colorCode}
-    >
-      {Item}
-    </StyledNavigationItem>
-  );
-}, areEqual);
-
-const navigationTree = css({
-  flex: '1 0 auto',
-});
-=======
 import { TopPlaceholder } from './placeholder';
 import {
   collectionItemActions,
   connectionItemActions,
   databaseItemActions,
 } from './item-actions';
->>>>>>> af2d500f
 
 interface ConnectionsNavigationTreeProps {
   connections: Connection[];
@@ -563,7 +188,7 @@
 const MCContainer = css({
   display: 'flex',
   flex: '1 0 auto',
-  height: `calc(100% - ${spacing[1600]}px - ${spacing[200]}px)`,
+  height: `calc(100% - ${spacing[3]}px)`,
 });
 
 const SCContainer = css({
