--- conflicted
+++ resolved
@@ -511,14 +511,9 @@
 
     this.assets = [
       {
-<<<<<<< HEAD
-        name: `${this.id}-${this.version}-${this.platform}-${this.arch}.dmg`,
+        name: this.osx_dmg_label,
         path: this.dest(this.osx_dmg_label),
-        downloadCenter: true
-=======
-        name: this.osx_dmg_label,
-        path: this.dest(this.osx_dmg_label)
->>>>>>> aeb9d72b
+        downloadCenter: true,
       },
       {
         name: this.osx_zip_label,
