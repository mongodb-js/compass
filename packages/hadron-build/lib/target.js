// eslint-disable-next-line strict
'use strict';
const chalk = require('chalk');
const childProcess = require('child_process');
const download = require('download');
const fs = require('fs');
const _ = require('lodash');
const semver = require('semver');
const path = require('path');
const { promisify } = require('util');
const normalizePkg = require('normalize-package-data');
const parseGitHubRepoURL = require('parse-github-repo-url');
const ffmpegAfterExtract = require('electron-packager-plugin-non-proprietary-codecs-ffmpeg').default;
const windowsInstallerVersion = require('./windows-installer-version');
const debug = require('debug')('hadron-build:target');
const execFile = promisify(childProcess.execFile);
const which = require('which');
const plist = require('plist');
<<<<<<< HEAD
const { sign, getSignedFilename } = require('./signtool');
const tarGz = require('./tar-gz');

=======
const { signtool } = require('./signtool');
const { sign: garasign } = require('@mongodb-js/signing-utils');
const tarGz = require('./tar-gz');

async function signLocallyWithGpg(src) {
  debug('Signing locally with gpg ... %s', src);
  await garasign(src, {
    client: 'local',
    signingMethod: 'gpg',
  });
  debug('Successfully signed %s', src);
}

async function signRpmPackage(src) {
  debug('Signing rpm .. %s', src);
  await mongodbNotaryServiceClient(src);
  debug('Successfully signed %s', src);
}

async function signWindowsPackage(src) {
  debug('Signing ... %s', src);
  await signtool(src);
  debug('Successfully signed %s', src);
}

>>>>>>> 52a5795d
function _canBuildInstaller(ext) {
  var bin = null;
  var help = null;

  if (ext === 'rpm') {
    bin = 'rpmbuild';
    help = 'https://git.io/v1iz7';
  } else if (ext === 'deb') {
    bin = 'fakeroot';
    help = 'https://git.io/v1iRV';
  } else {
    return Promise.resolve(true);
  }

  return new Promise((resolve) => {
    which(bin, (err, res) => {
      if (err) {
        debug(`which ${bin} error`, err);
        /* eslint no-console: 0 */
        console.warn(
          `Skipping ${ext} build. Please see ${help} for required setup.`
        );
        return resolve(false);
      }
      debug(`which ${bin}? ${res}`);
      resolve(true);
    });
  });
}

function ifEnvironmentCanBuild(ext, fn) {
  debug('checking if environment can build installer for %s', ext);
  return _canBuildInstaller(ext).then(function(can) {
    debug('can build installer for %s?', ext, true);
    if (!can) return false;
    return fn();
  });
}

function getPkg(directory) {
  const _path = path.join(directory, 'package.json');
  /* eslint no-sync: 0 */
  const pkg = JSON.parse(fs.readFileSync(_path));
  pkg._path = _path;
  normalizePkg(pkg);

  if (pkg.repository) {
    const g = parseGitHubRepoURL(pkg.repository.url);
    pkg.github_owner = g[0];
    pkg.github_repo = g[1];
  }

  _.defaults(pkg, {
    productName: pkg.name,
    author: pkg.authors,
    electronVersion: require('electron/package.json').version
  });

  return pkg;
}

const supportedPlatforms = [
  { platform: 'darwin', arch: 'x64' },
  { platform: 'darwin', arch: 'arm64' },
  { platform: 'linux', arch: 'x64' },
  { platform: 'win32', arch: 'x64' }
];

const supportedDistributions = [
  'compass',
  'compass-readonly',
  'compass-isolated'
];

class Target {
  // eslint-disable-next-line complexity
  constructor(dir, opts = {}) {
    this.dir = dir || process.cwd();
    this.out = path.join(this.dir, 'dist');

    const pkg = getPkg(dir);
    this.pkg = pkg;

    const distributions = pkg.config.hadron.distributions;

    _.defaults(opts, { version: process.env.HADRON_APP_VERSION }, pkg, {
      platform: process.platform,
      arch: process.arch,
      sign: true,
      distribution: process.env.HADRON_DISTRIBUTION || distributions.default
    });

    this.distribution = opts.distribution;

    const distOpts = _.defaults(
      {
        name: process.env.HADRON_PRODUCT,
        productName: process.env.HADRON_PRODUCT_NAME,
        readonly:
          typeof process.env.HADRON_READONLY !== 'undefined'
            ? ['1', 'true'].includes(process.env.HADRON_READONLY)
            : undefined,
        isolated:
          typeof process.env.HADRON_ISOLATED !== 'undefined'
            ? ['1', 'true'].includes(process.env.HADRON_ISOLATED)
            : undefined
      },
      distributions[this.distribution]
    );

    this.id = distOpts.name;
    this.name = distOpts.name;
    this.readonly = !!distOpts.readonly;
    this.isolated = !!distOpts.isolated;
    this.productName = distOpts.productName;
    this.bundleId = distOpts.bundleId;
    this.upgradeCode = distOpts.upgradeCode;

    this.version = opts.version;
    this.installerVersion = opts.installerVersion;
    this.platform = opts.platform;
    this.arch = opts.arch;
    this.description = opts.description;
    this.author = _.get(opts, 'author.name', opts.author);
    this.shortcutFolderName = opts.shortcutFolderName;
    this.programFilesFolderName = opts.programFilesFolderName;

    this.slug = this.name;
    this.semver = new semver.SemVer(this.version);
    this.channel = Target.getChannelFromVersion(this.version);
    if (this.channel !== 'stable') {
      this.slug += `-${this.channel}`;
    }

    this.autoUpdateBaseUrl = _.get(pkg, 'config.hadron.endpoint', null);

    this.asar = { unpack: [], ...pkg.config.hadron.asar };
    this.rebuild = { ...pkg.config.hadron.rebuild };
    this.macosEntitlements = this.src(pkg.config.hadron.macosEntitlements);

    if (this.channel === 'dev' && process.env.ALPHA) {
      this.version = [
        this.semver.major,
        this.semver.minor,
        this.semver.patch
      ].join('.');

      const moment = require('moment');
      this.version += `-alpha.${moment().format('YYYYMMDDHHmm')}`;

      pkg.version = this.version;
      this.semver = new semver.SemVer(this.version);
      this.channel = 'alpha';

      this.slug = [this.name, this.channel].join('-');
    }

    /**
     * Add `channel` suffix to product name, e.g. "Atom Beta".
     */
    if (this.channel !== 'stable') {
      this.productName += ' ' + _.capitalize(this.channel);
    }

    this.packagerOptions = {
      dir: this.dir,
      out: this.out,
      overwrite: true,
      appCopyright: `${new Date().getFullYear()} ${this.author}`,
      buildVersion: this.version,
      appVersion: this.version,
      // We are not packaging node_modules with electron-package, so there is no
      // need to `prune`. This options also breaks when used in combination with
      // lerna hoisting / npm workpaces as some application dependencies can't
      // be resolved in app node_modules
      prune: false,
      ignore: 'node_modules/|.cache/|dist/|test/|.user-data|.deps/',
      platform: this.platform,
      arch: this.arch,
      electronVersion: this.electronVersion,
      sign: null,
      afterExtract: [ffmpegAfterExtract]
    };

    if (this.platform === 'win32') {
      this.configureForWin32();
    } else if (this.platform === 'darwin') {
      this.configureForDarwin();
    } else {
      this.configureForLinux();
    }

    this.setArchiveName();

    this.resourcesAppDir = path.join(this.resources, 'app');

    debug(
      'target ready',
      _.pick(this, [
        'name',
        'productName',
        'version',
        'platform',
        'arch',
        'channel',
        'assets',
        'packagerOptions',
        'installerOptions'
      ])
    );
  }

  setArchiveName() {
    this.app_archive_name =
      this.osx_zip_filename ||
      this.windows_zip_filename ||
      (process.env.EVERGREEN_BUILD_VARIANT === 'rhel'
        ? this.rhel_tar_filename
        : this.linux_tar_filename);
  }

  /**
   * Get an absolute path to a source file.
   * @return {String}
   */
  src(...args) {
    if (args[0] === undefined) return undefined;
    return path.join(this.dir, ...args);
  }

  /**
   * Get an absolute path to a file in the output directory.
   * @return {String}
   */
  dest(...args) {
    if (args[0] === undefined) return undefined;
    return path.join(this.out, ...args);
  }

  distRoot() {
    if (this.platform === 'darwin') {
      return path.join(this.appPath, '..');
    }

    return path.join(this.appPath);
  }

  async write(filename, contents) {
    let dest = '';
    if (this.platform === 'darwin') {
      dest = path.join(this.appPath, '..', filename);
    } else {
      dest = path.join(this.appPath, filename);
    }
    debug(`Writing ${contents.length} bytes to ${dest}`);
    await fs.promises.writeFile(dest, contents);

    return dest; // this is used by the caller
  }

  /**
   * Apply Windows specific configuration.
   */
  configureForWin32() {
    const platformSettings = _.get(this.pkg, 'config.hadron.build.win32', {});

    /**
     * TODO (imlucas) Delta support for Windows auto-update.
     *
     * Will produce another asset: `${nugget.name}-${nugget.name}-delta.nupkg`
     *
     * To enable, set the options below for installerOptions:
     * remoteReleases: _.get(pkg, 'config.hadron.endpoint'),
     * remoteToken: this.githubToken,
     */
    Object.assign(this.packagerOptions, {
      name: this.productName.replace(/ /g, ''),
      icon: this.src(platformSettings.icon),
      'version-string': {
        CompanyName: this.author,
        FileDescription: this.description,
        ProductName: this.productName,
        InternalName: this.name
      }
    });

    this.appPath = this.dest(
      `${this.packagerOptions.name}-${this.platform}-${this.arch}`
    );
    this.resources = this.dest(
      `${this.packagerOptions.name}-${this.platform}-${this.arch}`,
      'resources'
    );
    /**
     * Remove `.` from version tags for NUGET version
     */
    const nuggetVersion = this.version.replace(
      new RegExp(`-${this.channel}\\.(\\d+)`),
      `-${this.channel}$1`
    );

    this.windows_setup_label =
      this.windows_setup_filename = `${this.id}-${this.version}-${this.platform}-${this.arch}.exe`;
    this.windows_msi_label =
      this.windows_msi_filename = `${this.id}-${this.version}-${this.platform}-${this.arch}.msi`;
    this.windows_zip_label =
      this.windows_zip_filename = `${this.id}-${this.version}-${this.platform}-${this.arch}.zip`;
    this.windows_releases_label =
      this.windows_releases_filename = `${this.slug}-RELEASES`;
    this.windows_nupkg_full_label =
      this.windows_nupkg_full_filename = `${this.packagerOptions.name}-${nuggetVersion}-full.nupkg`;

    this.windows_zip_sign_label =
      this.windows_zip_sign_filename = getSignedFilename(this.windows_zip_filename);
    this.windows_nupkg_full_sign_label =
      this.windows_nupkg_full_sign_filename = getSignedFilename(this.windows_nupkg_full_filename);

    this.assets = [
      {
        name: this.windows_setup_label,
        path: this.dest(this.windows_setup_label),
        downloadCenter: true
      },
      {
        name: this.windows_msi_label,
        path: this.dest(this.windows_msi_label),
        downloadCenter: true
      },
      {
        name: this.windows_zip_label,
        path: this.dest(this.windows_zip_label),
        downloadCenter: true
      },
      {
        name: this.windows_zip_sign_label,
        path: this.dest(this.windows_zip_sign_label),
      },
      {
        name: this.windows_releases_label,
        path: this.dest(this.windows_releases_label)
      },
      {
        name: this.windows_nupkg_full_label,
        path: this.dest(this.windows_nupkg_full_label)
      },
      {
        name: this.windows_nupkg_full_sign_label,
        path: this.dest(this.windows_nupkg_full_sign_label)
      }
    ];

    this.installerOptions = {
      loadingGif: this.src(platformSettings.loading_gif),
      iconUrl: platformSettings.favicon_url,
      appDirectory: this.appPath,
      outputDirectory: this.packagerOptions.out,
      authors: this.author,
      version: this.version,
      exe: `${this.packagerOptions.name}.exe`,
      setupExe: this.windows_setup_filename,

      // This setting will prompt winstaller to try to sign files
      // for the installer with signtool.exe
      //
      // The intended use is to pass custom flags for the signtool.exe bundled
      // inside winstaller.
      //
      // We replace signtool.exe with an "emulated version" that is signing files
      // via notary service in the postinstall script.
      //
      // Here we just set any parameter so that signtool.exe is invoked.
      //
      // @see https://jira/mongodb.org/browse/BUILD-920
      signWithParams: 'sign',
      title: this.productName,
      productName: this.productName,
      description: this.description,
      name: this.packagerOptions.name,
      noMsi: true
    };

    /**
     * @see https://jira/mongodb.org/browse/BUILD-920
     */

    /**
     * The ICO file to use as the icon for the generated Setup.exe.
     */
    if (platformSettings.setup_icon) {
      this.installerOptions.setupIcon = this.src(platformSettings.setup_icon);
    }

    this.createInstaller = async() => {
      // sign the main application .exe
      await sign(path.join(this.installerOptions.appDirectory, this.installerOptions.exe));

      const electronWinstaller = require('electron-winstaller');
      await electronWinstaller.createWindowsInstaller(this.installerOptions);

      await fs.promises.rename(
        this.dest('RELEASES'),
        this.dest(this.windows_releases_label),
      );

      const { MSICreator } = require('@mongodb-js/electron-wix-msi');

      const msiCreator = new MSICreator({
        appDirectory: this.appPath,
        outputDirectory: this.packagerOptions.out,
        exe: this.packagerOptions.name,
        name: this.productName,
        description: this.description,
        manufacturer: this.author,
        version: windowsInstallerVersion(this.installerVersion || this.version),
        shortcutFolderName: this.shortcutFolderName || this.author,
        programFilesFolderName: this.programFilesFolderName || this.productName,
        appUserModelId: this.bundleId,
        upgradeCode: this.upgradeCode,
        arch: 'x64',
        extensions: ['WixUtilExtension'],
        ui: {
          chooseDirectory: true,
          images: {
            background: this.src(platformSettings.background),
            banner: this.src(platformSettings.banner)
          }
        }
      });

      await msiCreator.create();
      await msiCreator.compile();

      // sign the MSI
      await sign(this.dest(this.packagerOptions.name + '.msi'));

      await fs.promises.rename(
        this.dest(this.packagerOptions.name + '.msi'),
        this.dest(this.windows_msi_label),
      );

      // sign the nupkg
      await sign(this.dest(this.windows_nupkg_full_filename));
    };
  }

  /**
   * Apply macOS specific configuration.
   */
  configureForDarwin() {
    this.truncatedProductName = this.productName.substring(0, 25);
    const platformSettings = _.get(this.pkg, 'config.hadron.build.darwin', {
      app_category_type: 'public.app-category.productivity',
      icon: `${this.id}.icns`
    });

    const destDir = `${this.productName}-${this.platform}-${this.arch}`;

    // this.resources = OSX_RESOURCES;
    this.appPath = this.dest(destDir, `${this.productName}.app`);
    this.resources = this.dest(
      destDir,
      `${this.productName}.app`,
      'Contents',
      'Resources'
    );

    Object.assign(this.packagerOptions, {
      name: this.productName,
      icon: this.src(platformSettings.icon),
      appBundleId: this.bundleId,
      appCategoryType: platformSettings.app_category_type,
      protocols: _.get(this, 'config.hadron.protocols', [])
    });

    if (this.channel !== 'stable') {
      this.packagerOptions.appBundleId += `.${this.channel}`;
    }

    this.osx_dmg_label =
      this.osx_dmg_filename = `${this.id}-${this.version}-${this.platform}-${this.arch}.dmg`;
    this.osx_zip_label =
      this.osx_zip_filename = `${this.id}-${this.version}-${this.platform}-${this.arch}.zip`;
    this.osx_zip_sign_label =
      this.osx_zip_sign_filename = getSignedFilename(this.osx_zip_filename);

    this.assets = [
      {
        name: this.osx_dmg_label,
        path: this.dest(this.osx_dmg_label),
        downloadCenter: true,
      },
      {
        name: this.osx_zip_label,
        path: this.dest(this.osx_zip_label)
      },
      {
        name: this.osx_zip_sign_label,
        path: this.dest(this.osx_zip_sign_label)
      }
    ];

    this.installerOptions = {
      dmgPath: this.dest(this.osx_dmg_filename),
      title: this.truncatedProductName, // actually names the dmg
      overwrite: true,
      out: this.out,
      icon: this.packagerOptions.icon,
      identity_display: platformSettings.codesign_identity,
      identity: platformSettings.codesign_sha1,
      appPath: this.appPath,
      /**
       * Background image for `.dmg`.
       * @see http://npm.im/electron-installer-dmg
       */
      background: this.src(platformSettings.dmg_background || 'background.png'),
      /**
       * Layout for `.dmg`.
       * The following only modifies "x","y" values from defaults.
       * @see http://npm.im/electron-installer-dmg
       */
      contents: [
        /**
         * Show a shortcut on the right to `Applications` folder.
         */
        {
          x: 322,
          y: 243,
          type: 'link',
          path: '/Applications'
        },
        /**
         * Show a shortcut on the left for the application icon.
         */
        {
          x: 93,
          y: 243,
          type: 'file',
          path: this.appPath
        }
      ]
    };

    this.createInstaller = async() => {
      const appDirectoryName = `${this.productName}.app`;
      const appPath = this.appPath;

      {
        const plistFilePath = path.join(appPath, 'Contents', 'Info.plist');
        const plistContents = plist.parse(await fs.promises.readFile(plistFilePath, 'utf8'));

        plistContents.CFBundleURLTypes =
        _.get(this.pkg, 'config.hadron.protocols', [])
          .map(protocol => ({
            CFBundleTypeRole: 'Editor',
            CFBundleURLIconFile: platformSettings.icon,
            CFBundleURLName: protocol.name,
            CFBundleURLSchemes: protocol.schemes
          }));
        await fs.promises.writeFile(plistFilePath, plist.build(plistContents));
      }

      if (process.env.MACOS_NOTARY_KEY &&
          process.env.MACOS_NOTARY_SECRET &&
          process.env.MACOS_NOTARY_CLIENT_URL &&
          process.env.MACOS_NOTARY_API_URL) {
        debug(`Signing and notarizing "${appPath}"`);
        // https://wiki.corp.mongodb.com/display/BUILD/How+to+use+MacOS+notary+service
        debug(`Downloading the notary client from ${process.env.MACOS_NOTARY_CLIENT_URL} to ${path.resolve('macnotary')}`);
        await download(process.env.MACOS_NOTARY_CLIENT_URL, 'macnotary', {
          extract: true,
          strip: 1 // remove leading platform + arch directory
        });
        await fs.promises.chmod('macnotary/macnotary', 0o755); // ensure +x is set

        debug(`running "zip -y -r '${appDirectoryName}.zip' '${appDirectoryName}'"`);
        await execFile('zip', ['-y', '-r', `${appDirectoryName}.zip`, appDirectoryName], {
          cwd: path.dirname(appPath)
        });
        debug(`sending file to notary service (bundle id = ${this.bundleId})`);
        const macnotaryResult = await execFile(path.resolve('macnotary/macnotary'), [
          '-t', 'app',
          '-m', 'notarizeAndSign',
          '-u', process.env.MACOS_NOTARY_API_URL,
          '-b', this.bundleId,
          '-f', `${appDirectoryName}.zip`,
          '-o', `${appDirectoryName}.signed.zip`,
          '--verify',
          ...(this.macosEntitlements ? ['-e', this.macosEntitlements] : [])
        ], {
          cwd: path.dirname(appPath),
          encoding: 'utf8'
        });
        debug('macnotary result:', macnotaryResult.stdout, macnotaryResult.stderr);
        debug('ls', (await execFile('ls', ['-lh'], { cwd: path.dirname(appPath), encoding: 'utf8' })).stdout);
        debug('removing existing directory contents');
        await execFile('rm', ['-r', appDirectoryName], {
          cwd: path.dirname(appPath)
        });
        debug(`unzipping with "unzip -u '${appDirectoryName}.signed.zip'"`);
        await execFile('unzip', ['-u', `${appDirectoryName}.signed.zip`], {
          cwd: path.dirname(appPath),
          encoding: 'utf8'
        });
        debug('ls', (await execFile('ls', ['-lh'], { cwd: path.dirname(appPath), encoding: 'utf8' })).stdout);
        debug(`removing '${appDirectoryName}.signed.zip' and '${appDirectoryName}.zip'`);
        await fs.promises.unlink(`${appPath}.signed.zip`);
        await fs.promises.unlink(`${appPath}.zip`);
      } else {
        console.error(chalk.yellow.bold(
          'WARNING: macos notary service credentials not set -- skipping signing and notarization!'));
      }
      const createDMG = require('electron-installer-dmg');
      await createDMG(this.installerOptions);
    };
  }

  /**
   * Apply Linux specific configuration.
   */
  configureForLinux() {
    const platformSettings = _.get(this.pkg, 'config.hadron.build.linux', {});

    this.appPath = this.dest(
      `${this.productName}-${this.platform}-${this.arch}`
    );
    this.resources = path.join(this.appPath, 'resources');

    Object.assign(this.packagerOptions, {
      name: this.productName
    });

    const debianVersion = this.version;
    const debianArch = this.arch === 'x64' ? 'amd64' : 'i386';
    const debianSection = _.get(platformSettings, 'deb_section');
    this.linux_deb_filename = `${this.slug}_${debianVersion}_${debianArch}.deb`;
<<<<<<< HEAD
    this.linux_tar_filename = `${this.slug}-${this.version}-${this.platform}-${this.arch}.tar.gz`;
    this.linux_deb_sign_filename = getSignedFilename(this.linux_deb_filename);
    this.linux_tar_sign_filename = getSignedFilename(this.linux_tar_filename);
=======
    this.linux_deb_sign_filename = `${this.linux_deb_filename}.sig`;
    this.linux_tar_filename = `${this.slug}-${this.version}-${this.platform}-${this.arch}.tar.gz`;
    this.linux_tar_sign_filename = `${this.linux_tar_filename}.sig`;
>>>>>>> 52a5795d

    const rhelVersion = [
      this.semver.major,
      this.semver.minor,
      this.semver.patch
    ].join('.');
    const rhelRevision = this.semver.prerelease.join('.') || '1';
    const rhelArch = this.arch === 'x64' ? 'x86_64' : 'i386';
    const rhelCategories = _.get(platformSettings, 'rpm_categories');
    this.linux_rpm_filename = `${this.slug}-${this.version}.${rhelArch}.rpm`;
    this.rhel_tar_filename = `${this.slug}-${this.version}-rhel-${this.arch}.tar.gz`;

    this.linux_rpm_sign_filename = getSignedFilename(this.linux_rpm_filename);
    this.rhel_tar_sign_filename = getSignedFilename(this.rhel_tar_filename);

    this.assets = [
      {
        name: this.linux_deb_filename,
        path: this.dest(this.linux_deb_filename),
        downloadCenter: true
      },
      {
        name: this.linux_deb_sign_filename,
        path: this.dest(this.linux_deb_sign_filename),
      },
      {
        name: this.linux_rpm_filename,
        path: this.dest(this.linux_rpm_filename),
        downloadCenter: true
      },
      {
        name: this.linux_rpm_sign_filename,
        path: this.dest(this.linux_rpm_sign_filename),
      },
      {
        name: this.linux_tar_filename,
        path: this.dest(this.linux_tar_filename)
      },
      {
        name: this.linux_tar_sign_filename,
        path: this.dest(this.linux_tar_sign_filename)
      },
      {
        name: this.rhel_tar_filename,
        path: this.dest(this.rhel_tar_filename)
      },
      {
        name: this.rhel_tar_sign_filename,
        path: this.dest(this.rhel_tar_sign_filename)
      }
    ];

    var license = this.pkg.license;
    if (license === 'UNLICENSED') {
      license = `Copyright © ${new Date().getFullYear()} ${
        this.author
      }. All Rights Reserved.`;
    }

    const mimeType =
      _.get(this.pkg, 'config.hadron.protocols', [])
        .flatMap(protocol => protocol.schemes)
        .map(scheme => `x-scheme-handler/${scheme}`);
    this.installerOptions = {
      deb: {
        src: this.appPath,
        dest: this.out,
        arch: debianArch,
        icon: this.src(platformSettings.icon),
        name: this.slug,
        version: debianVersion,
        bin: this.productName,
        section: debianSection,
        depends: ['libsecret-1-0', 'gnome-keyring'],
        mimeType
      },
      rpm: {
        src: this.appPath,
        dest: this.out,
        arch: rhelArch,
        icon: this.src(platformSettings.icon),
        name: this.slug,
        version: rhelVersion,
        revision: rhelRevision,
        rename: (dest) => {
          return path.join(dest, this.linux_rpm_filename);
        },
        bin: this.productName,
        requires: [
          'gnome-keyring',
          'libsecret',
        ],
        categories: rhelCategories,
        license: license,
        mimeType
      }
    };

    const createRpmInstaller = () => {
      return ifEnvironmentCanBuild('rpm', () => {
        const createRpm = require('electron-installer-redhat');
        debug('creating rpm...', this.installerOptions.rpm);
        return createRpm(this.installerOptions.rpm).then(() => {
<<<<<<< HEAD
          return sign(this.dest(this.linux_rpm_filename));
=======
          return signRpmPackage(this.dest(this.linux_rpm_filename));
>>>>>>> 52a5795d
        });
      });
    };

    const createDebInstaller = () => {
      return ifEnvironmentCanBuild('deb', () => {
        const createDeb = require('electron-installer-debian');
        debug('creating deb...', this.installerOptions.deb);
        return createDeb(this.installerOptions.deb).then(() => {
<<<<<<< HEAD
          return sign(this.dest(this.linux_deb_filename));
=======
          return signLocallyWithGpg(this.dest(this.linux_deb_filename));
>>>>>>> 52a5795d
        });
      });
    };

    const createTarball = () => {
      debug(
        'creating tarball %s -> %s',
        this.appPath,
        this.dest(this.app_archive_name)
      );

      return tarGz(this.appPath, this.dest(this.app_archive_name)).then(() => {
        if (process.env.EVERGREEN_BUILD_VARIANT === 'rhel') {
          return;
        }
        return signLocallyWithGpg(this.dest(this.app_archive_name));
      });
    };

    this.createInstaller = () => {
      return Promise.all([
        createRpmInstaller(),
        createDebInstaller(),
        createTarball()
      ]);
    };
  }

  /**
   * Get an asset from the manifest by file extension.
   * @param {String} extname
   * @return {null|Asset}
   * @example
   * target.getAssetWithExtension('.zip')
   * >>> {name: 'hadron-app-darwin-x64.zip', path:...}
   * target.getAssetWithExtension('.k7z')
   * >>> null
   */
  getAssetWithExtension(extname) {
    const res = this.assets.filter(function(asset) {
      return path.extname(asset.path) === extname;
    });
    debug('%s -> ', extname, res);

    return res[0];
  }

  static getAssetsForVersion(dir, version) {
    const configs = supportedDistributions.flatMap((distribution) => {
      return supportedPlatforms.map((platformConfig) => {
        return { ...platformConfig, distribution };
      });
    });

    const assets = configs.flatMap((config) => {
      const target = new Target(dir, { ...config, version });
      return {
        config: { ...config, version: target.version, channel: target.channel },
        assets: target.assets
      };
    });

    return assets;
  }

  static getChannelFromVersion(version) {
    // extract channel from version string, e.g. `beta` for `1.3.5-beta.1`
    const match = version.match(/-([a-z]+)(\.\d+)?$/);
    if (match) {
      return match[1].toLowerCase();
    }
    return 'stable';
  }

  static getDownloadLinkForAsset(version, asset) {
    const channel = Target.getChannelFromVersion(version);
    const prefix =
      channel && channel !== 'stable' ? `compass/${channel}` : 'compass';
    return `https://downloads.mongodb.com/${prefix}/${asset.name}`;
  }
}

Target.supportedPlatforms = supportedPlatforms;

Target.supportedDistributions = supportedDistributions;

module.exports = Target;<|MERGE_RESOLUTION|>--- conflicted
+++ resolved
@@ -16,37 +16,9 @@
 const execFile = promisify(childProcess.execFile);
 const which = require('which');
 const plist = require('plist');
-<<<<<<< HEAD
 const { sign, getSignedFilename } = require('./signtool');
 const tarGz = require('./tar-gz');
 
-=======
-const { signtool } = require('./signtool');
-const { sign: garasign } = require('@mongodb-js/signing-utils');
-const tarGz = require('./tar-gz');
-
-async function signLocallyWithGpg(src) {
-  debug('Signing locally with gpg ... %s', src);
-  await garasign(src, {
-    client: 'local',
-    signingMethod: 'gpg',
-  });
-  debug('Successfully signed %s', src);
-}
-
-async function signRpmPackage(src) {
-  debug('Signing rpm .. %s', src);
-  await mongodbNotaryServiceClient(src);
-  debug('Successfully signed %s', src);
-}
-
-async function signWindowsPackage(src) {
-  debug('Signing ... %s', src);
-  await signtool(src);
-  debug('Successfully signed %s', src);
-}
-
->>>>>>> 52a5795d
 function _canBuildInstaller(ext) {
   var bin = null;
   var help = null;
@@ -682,15 +654,9 @@
     const debianArch = this.arch === 'x64' ? 'amd64' : 'i386';
     const debianSection = _.get(platformSettings, 'deb_section');
     this.linux_deb_filename = `${this.slug}_${debianVersion}_${debianArch}.deb`;
-<<<<<<< HEAD
     this.linux_tar_filename = `${this.slug}-${this.version}-${this.platform}-${this.arch}.tar.gz`;
     this.linux_deb_sign_filename = getSignedFilename(this.linux_deb_filename);
     this.linux_tar_sign_filename = getSignedFilename(this.linux_tar_filename);
-=======
-    this.linux_deb_sign_filename = `${this.linux_deb_filename}.sig`;
-    this.linux_tar_filename = `${this.slug}-${this.version}-${this.platform}-${this.arch}.tar.gz`;
-    this.linux_tar_sign_filename = `${this.linux_tar_filename}.sig`;
->>>>>>> 52a5795d
 
     const rhelVersion = [
       this.semver.major,
@@ -794,11 +760,7 @@
         const createRpm = require('electron-installer-redhat');
         debug('creating rpm...', this.installerOptions.rpm);
         return createRpm(this.installerOptions.rpm).then(() => {
-<<<<<<< HEAD
           return sign(this.dest(this.linux_rpm_filename));
-=======
-          return signRpmPackage(this.dest(this.linux_rpm_filename));
->>>>>>> 52a5795d
         });
       });
     };
@@ -808,11 +770,7 @@
         const createDeb = require('electron-installer-debian');
         debug('creating deb...', this.installerOptions.deb);
         return createDeb(this.installerOptions.deb).then(() => {
-<<<<<<< HEAD
           return sign(this.dest(this.linux_deb_filename));
-=======
-          return signLocallyWithGpg(this.dest(this.linux_deb_filename));
->>>>>>> 52a5795d
         });
       });
     };
