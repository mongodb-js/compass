/* eslint-disable no-shadow */

/* eslint no-sync: 0 */
/**
 * @see [Atom's publish-build-task.coffee](https://git.io/vaYu3)
 * - https://github.com/atom/electron/blob/main/script/create-dist.py
 */

/**
 * TODO (imlucas) If darwin, dump symbols for breakpad
 * and include in assets.
 * @see [Atom's dump-symbols-task.coffee](https://git.io/va3fG)
 */
const execa = require('execa');

const Target = require('../lib/target');
const verifyDistro = require('../lib/distro');
const cli = require('mongodb-js-cli')('hadron-build:release');
const util = require('util');
const startLocalRegistry = require('../lib/local-registry');
const generatePackageLock = require('../lib/generate-package-lock');
const lerna = require('../lib/lerna');
const format = util.format;
const glob = require('glob');
const path = require('path');
const del = require('del');
const fs = require('fs-extra');
const _ = require('lodash');
const async = require('async');
const asar = require('asar');
const packager = require('electron-packager');
const createApplicationZip = require('../lib/zip');
const license = require('electron-license');
const ModuleCache = require('hadron-module-cache');
const CompileCache = require('hadron-compile-cache');
const StyleManager = require('hadron-style-manager');
const rebuild = require('electron-rebuild').rebuild;
const pkgUp = require('pkg-up');

const ui = require('./ui');
const verify = require('./verify');

exports.command = 'release';

exports.describe = ':shipit:';

const COMPILE_CACHE = '.compiled-sources';
const COMPILE_CACHE_MAPPINGS = '.compile-cache-mappings.json';
const CACHE_PATTERN = '**/*.{jade,jsx,md}';

/**
 * Clean out the existing development compile cache.
 *
 * @param {Object} CONFIG
 * @param {Function} done
 * @api public
 */
const cleanCompileCache = exports.cleanCompileCache = (CONFIG, done) => {
  cli.debug('cleaning out development compile cache');
  fs.remove(path.resolve(CONFIG.dir, COMPILE_CACHE), function() {
    done();
  });
};

/**
 * Create a precompiled cache of .jade and .jsx sources.
 *
 * @param {Object} CONFIG
 * @param {Function} done
 * @api public
 */
const createCompileCache = exports.createCompileCache = (CONFIG, done) => {
  cli.debug('creating compile cache');
  var appDir = CONFIG.resourcesAppDir;
  CompileCache.setHomeDirectory(appDir);
  glob(`src/${CACHE_PATTERN}`, function(error, files) {
    cli.abortIfError(error);
    _.each(files, function(file) {
      var compiler = CompileCache.COMPILERS[path.extname(file)];
      CompileCache.compileFileAtPath(compiler, file);
    });
    const mappings = JSON.stringify(CompileCache.digestMappings, null, 2);
    const mappingsPath = path.join(
      CONFIG.resourcesAppDir,
      COMPILE_CACHE_MAPPINGS
    );
    fs.writeFile(mappingsPath, mappings, done);
  });
};

/**
 * Use the style manager to build the css and inject into the index.html
 * and help.html.
 *
 * @param {any} CONFIG Target configuration
 * @param {Function} done Callback
 */
const createPackagedStyles = exports.createPackagedStyles = (CONFIG, done) => {
  const appDir = CONFIG.resourcesAppDir;
  const appSrcDir = path.join(appDir, 'src', 'app');
  const metadata = CONFIG.pkg;
  const dist = metadata.config.hadron.distributions[CONFIG.distribution];

  cli.debug(`Creating styles for distribution: ${CONFIG.distribution}`);

  const tasks = [];
  const manager = new StyleManager(path.join(appSrcDir, '.compiled-less'), appSrcDir);

  const styles = dist.styles;
  for (let file of styles) {
    tasks.push((done) => {
      manager.build(path.join(appSrcDir, `${file}.html`), path.join(appSrcDir, `${file}.less`), done);
    });
  }

  const plugins = dist.plugins;
  for (let dir of plugins) {
    let pluginPath;
    try {
      pluginPath = path.dirname(
        pkgUp.sync({ cwd: require.resolve(dir, { paths: [appDir] }) })
      );
    } catch (e) {
      pluginPath = path.join(appDir, dir);
    }
    const fullDir = path.join(pluginPath, 'styles', 'index.less');
    tasks.push((done) => {
      manager.build(path.join(appSrcDir, `${styles[0]}.html`), fullDir, done);
    });
  }

  async.series(tasks, done);
};

/**
 * Run `electron-packager`
 *
 * @see https://npm.im/electron-packager
 * @param {Object} CONFIG
 * @param {Function} done
 * @api public
 */
const createBrandedApplication = (CONFIG, done) => {
  cli.debug('running electron-packager');
  packager(CONFIG.packagerOptions).then((res) => {
    cli.debug('Packager result is: ' + JSON.stringify(res, null, 2));

    if (CONFIG.platform !== 'darwin') {
      return done(null, true);
    }

    /**
     * @see https://jira.mongodb.org/browse/INT-1836
     */
    const atomIcns = path.join(CONFIG.resources, 'atom.icns');
    const electronIcns = path.join(CONFIG.resources, 'electron.icns');
    fs.exists(atomIcns, function(exists) {
      if (!exists) {
        return done(null, true);
      }
      fs.remove(electronIcns, function(_err) {
        if (_err) {
          return done(_err);
        }
        fs.move(atomIcns, electronIcns, done);
      });
    });
  }).catch((err) => {
    return done(err);
  });
};

/**
 * Symlinks the Electron executable to the product name.
 *
 * @param {Object} CONFIG
 * @param {Function} done
 * @api public
 */
const symlinkExecutable = (CONFIG, done) => {
  if (CONFIG.platform === 'darwin') {
    cli.debug('Ensuring `Contents/MacOS/Electron` is symlinked');
    const cwd = process.cwd();
    cli.debug('chdir', CONFIG.dest(`${CONFIG.productName}-darwin-x64`, 'Contents', 'MacOS'));
    process.chdir(CONFIG.dest(`${CONFIG.productName}-darwin-x64`, `${CONFIG.productName}.app`, 'Contents', 'MacOS'));

    fs.ensureSymlink(CONFIG.productName, 'Electron', function(_err) {
      process.chdir(cwd);
      if (_err) {
        return done(_err);
      }
      done();
    });
  } else {
    done();
  }
};

/**
 * For some platforms, there will be extraneous (to us) folders generated
 * we can remove to make the generated branded app less cluttered and easier
 * to debug.
 *
 * @param {Object} CONFIG
 * @param {Function} done
 * @api public
 */
const cleanupBrandedApplicationScaffold = (CONFIG, done) => {
  var globsToDelete = [];
  if (CONFIG.platform === 'win32') {
    globsToDelete.push(path.join(CONFIG.resources, '*.pak'));
  } else {
    globsToDelete.push(path.join(CONFIG.resources, '*.lproj'));
  }

  cli.debug('cleaning up extraneous files from template');
  del(globsToDelete, {
    force: true
  }).then(function(paths) {
    cli.debug(format('%d extraneous files removed', paths.length));
    done(null, true);
  }, done);
};

/**
 * Replace the LICENSE file `electron-packager` creates w/ a LICENSE
 * file specific to the project.
 *
 * @see [Atom's generate-license-task.coffee](https://git.io/vaZI7)
 * @param {Object} CONFIG
 * @param {Function} [done] Optional callback
 * @returns {Promise}
 * @api public
 */
const writeLicenseFile = (CONFIG, done) => {
  var opts = {
    dir: CONFIG.resourcesAppDir,
    production: false,
    excludeOrg: 'mongodb-js,10gen,christkv'
  };
  /**
   * TODO (imlucas) If no license file at `opts.dir`, use `CONFIG`
   * to generate one and write it there before calling `license.build()`
   * or else this fails miserably.
   */
  return license.list(opts).then((deps) => {
    return license.render(deps, opts.dir)
      .then(contents => CONFIG.write('LICENSE', contents))
      /**
       * TODO (imlucas) Write `deps` to an Atlas instance so we can analyze it.
       */
      // .then(() => CONFIG.write('LICENSE.json', JSON.stringify(licenseData, null, 2)))
      .then(dest => {
        cli.debug(format('LICENSE written to `%s`', dest));
        if (done) {
          done(null, true);
        }
      });
  }).catch(err => {
    if (done) {
      return done(err);
    }
    throw err;
  });
};

/**
 * Replace the version file `electron-packager` creates w/ a version
 * file specific to the project.
 *
 * @see [Atom's set-version-task.coffee](https://git.io/vaZkN)
 * @param {Object} CONFIG
 * @param {Function} [done] Optional callback
 * @return {Promise}
 * @api public
 */
const writeVersionFile = (CONFIG, done) => {
  return CONFIG.write('version', CONFIG.version)
    .then(dest => {
      cli.debug(format('version written to `%s`', dest));
      if (done) {
        done(null, true);
      }
    })
    .catch(err => {
      if (done) {
        return done(err);
      }
      throw err;
    });
};

/**
 * Update the project's `./package.json` (like npm does when it
 * installs a package) for inclusion in the application
 * `electron-packager` creates.
 *
 * @param {Object} CONFIG
 * @param {Function} done
 * @api public
 */
const transformPackageJson = (CONFIG, done) => {
  const PACKAGE_JSON_DEST = path.join(CONFIG.resourcesAppDir, 'package.json');
  const packageKeysToRemove = [
    'devDependencies',
    'dependency-check',
    'repository',
    'check',
    'config.hadron.build'
  ];

  let contents = _.omit(CONFIG.pkg, packageKeysToRemove);

  _.assign(contents, {
    channel: CONFIG.channel,
    version: CONFIG.version,
    distribution: CONFIG.distribution
  });

  /**
   * This section of code strips packages from the package.json
   * that are not part of the distribution.
   */
  const distributions = contents.config.hadron.distributions;
  _.assign(contents, {
    productName: CONFIG.productName
  });
  distributions[contents.distribution].productName = CONFIG.productName;

  // Set via evergreen
  distributions[contents.distribution].metrics_bugsnag_key = process.env.HADRON_METRICS_BUGSNAG_KEY;
  distributions[contents.distribution].metrics_intercom_app_id = process.env.HADRON_METRICS_INTERCOM_APP_ID;
  distributions[contents.distribution].metrics_stitch_app_id = process.env.HADRON_METRICS_STITCH_APP_ID;

  fs.writeFile(PACKAGE_JSON_DEST, JSON.stringify(contents, null, 2), done);

  cli.debug(JSON.stringify(contents, null, 2));
};

/**
 * TODO (imlucas) Switch to using http://npm.im/yarn instead of npm.
 *
 * @see [Atom's fingerprint-task.js](https://git.io/vaZLq)
 * @see [Atom's fingerprint.js](https://git.io/vaZLZ)
 * @see [Atom's generate-module-cache-task.coffee](https://git.io/vaY0O)
 * @see [Atom's native-compile-cache](https://git.io/vaY0a)
 * @see [Atom's module-cache.coffee](https://git.io/vaY0K)
 *
 * @param {Object} CONFIG
 * @param {Function} done
 * @api public
 */
<<<<<<< HEAD
const installDependencies = (CONFIG, done) => {
  const appPackagePath = CONFIG.resourcesAppDir;

=======
const installDependencies = util.callbackify(async(CONFIG) => {
>>>>>>> 5d552f69
  cli.debug('Installing dependencies');

  const localRegistry = !!process.env.HADRON_LOCAL_PUBLISH
    ? await startLocalRegistry()
    : { address: process.env.npm_config_registry };

  try {
    if (!!process.env.HADRON_LOCAL_PUBLISH) {
      // publishes all the packages to the local registry first
      await lerna.publish(localRegistry.address);
    }

    const appPackagePath = path.join(CONFIG.resources, 'app');
    const packageLockContent = await generatePackageLock(
      'mongodb-compass',
      localRegistry.address
    );

    await fs.writeFile(
      path.join(appPackagePath, 'package-lock.json'),
      JSON.stringify(packageLockContent, null, 2)
    );

    const opts = {
      env: process.env,
      cwd: appPackagePath,
      stdio: 'inherit'
    };

    const registryArgs = !!localRegistry.address
      ? ['--registry', localRegistry.address]
      : [];

    await execa('npm', [...registryArgs, 'ci'], opts);
    cli.debug('Dependencies installed');

    await execa('npm', [...registryArgs, 'prune', '--production'], opts);
    cli.debug('Dev-only dependencies removed');

    await rebuild({
      ...CONFIG.rebuild,
      electronVersion: CONFIG.packagerOptions.electronVersion,
      buildPath: appPackagePath,
      // `projectRootPath` is undocumented, but changes modules resolution quite
      // a bit and required for the electron-rebuild to be able to pick up
      // dependencies inside project root, but outside of their dependants (e.g.
      // a transitive dependency that was hoisted by npm installation process)
      projectRootPath: appPackagePath,
      force: true
    });

    cli.debug('Native modules rebuilt against Electron.');
  } finally {
    if (localRegistry.stop) {
      await localRegistry.stop();
    }
  }
});

/**
 * Before creating installers for distribution to
 * customers, there are thousands of files
 * they don't need in order to run the application.
 *
 * TODO (imlucas) even more we can remove!  see
 * `EXCLUDE_FROM_RELEASE` in INT-1225.
 *
 * @see https://jira.mongodb.org/browse/INT-1225
 * @param {Object} CONFIG
 * @param {Function} done
 * @api public
 */
const removeDevelopmentFiles = (CONFIG, done) => {
  if (CONFIG.platform !== 'darwin') {
    done();
    return;
  }
  var DOT_FILES = [
    '.DS_Store',
    '.eslint*',
    '.evergreen*',
    '.travis*',
    '.npm*',
    '.jsfmt*',
    '.git*',
    'report*',
    '*.less'
  ];

  var globsToDelete = [
    path.join(CONFIG.resourcesAppDir, 'test'),
    path.join(CONFIG.resourcesAppDir, 'scripts')
  ];

  if (CONFIG.platform === 'darwin') {
    globsToDelete.push(
      path.join(CONFIG.resourcesAppDir, '{' + DOT_FILES.join(',') + '}')
    );
  }

  cli.debug('Checking for extraneous files to remove:\n' +
    JSON.stringify(globsToDelete, null, 2));

  del(globsToDelete).then(function(paths) {
    if (paths.length === 0) {
      cli.debug('No extraneous files to remove');
    } else {
      cli.debug(format('%s extraneous files removed', paths.length));
    }
    done(null, true);
  }, done);
};

/**
 * Package the application as a single `asar` file.
 *
 * @see [Atom's generate-asar-task.coffee](https://git.io/vaY4O)
 * @see https://gist.github.com/imlucas/7a8956cf153595168109
 * @see https://jira.mongodb.org/browse/INT-1225
 * @param {Object} CONFIG
 * @param {Function} done
 */
const createApplicationAsar = (CONFIG, done) => {
  var opts = {
    /**
     * TODO (imlucas) Find a good way to automate generating
     * the hints file using `ELECTRON_LOG_ASAR_READS=1`.
     *
     *  ordering: path.join(process.cwd(),
     *   'resources', 'asar-ordering-hint.txt'),
     */
    ...CONFIG.asar,
    unpack: `{${['*.node', '**/vendor/**']
      .concat(CONFIG.asar.unpack)
      .join(',')}}`
  };

  var src = CONFIG.resourcesAppDir;
  var dest = `${CONFIG.resourcesAppDir}.asar`;

  asar.createPackageWithOptions(src, dest, opts).then(() => {
    del(src, { force: true }).then(() => {
      done();
    }, done);
  }).catch((err) => {
    if (err) {
      console.error(err);
    }
    done();
  });
};

/**
 * Create the application installer.
 *
 * @param {Object} CONFIG
 * @param {Function} done
 * @api public
 */
const createBrandedInstaller = (CONFIG, done) => {
  cli.debug('Creating installer');
  CONFIG.createInstaller().then(() => done()).catch(done);
};

const createModuleCache = (CONFIG, done) => {
  const appDir = CONFIG.resourcesAppDir;
  ModuleCache.create(appDir);

  const PACKAGE_JSON_DEST = path.join(CONFIG.resourcesAppDir, 'package.json');
  let metadata = require(PACKAGE_JSON_DEST);

  for (let folder in _.get(metadata, '_compassModuleCache.folders')) {
    if (_.includes(folder.paths, '')) {
      folder.paths = ['', 'test', 'src', 'src/app'];
    }
  }
  fs.writeFile(PACKAGE_JSON_DEST, JSON.stringify(metadata, null, 2), done);
};

const writeConfigToJson = (CONFIG, done) => {
  fs.writeFile(
    path.join(CONFIG.out, 'target.json'),
    JSON.stringify(CONFIG, null, 2),
    done
  );
};

exports.builder = {
  dir: {
    description: 'Project root directory',
    default: process.cwd()
  },
  skip_installer: {
    description: 'Skip installer generation',
    default: false
  },
  no_asar: {
    description: 'Do not package application source to .asar bundle',
    default: false
  }
};

_.assign(exports.builder, ui.builder, verify.builder);

/**
 * @param {any} argv Parsed command arguments
 * @param {Function} done Callback
 * @returns {any}
 */
exports.run = (argv, done) => {
  cli.argv = argv;

  verifyDistro(argv);

  const target = new Target(argv.dir);

  cli.debug(`Building distribution: ${target.distribution}`);

  const task = (name, fn) => {
    return function(cb) {
      cli.debug(`start: ${name}`);
      fn(target, function(err) {
        if (err) {
          cli.error(err);
          return cb(err);
        }
        cli.debug(`completed: ${name}`);
        cb();
      });
    };
  };

  const skipInstaller =
    process.env.HADRON_SKIP_INSTALLER === 'true' || argv.skip_installer;

  const noAsar = process.env.NO_ASAR === 'true' || argv.no_asar;

  const tasks = _.flatten([
    function(cb) {
      verify.tasks(argv)
        .then(() => cb())
        .catch(cb);
    },
    task('clean compile cache', cleanCompileCache),
    task('create branded application', createBrandedApplication),
    task('create executable symlink', symlinkExecutable),
    task('cleanup branded application scaffold', cleanupBrandedApplicationScaffold),
    task('write version file', writeVersionFile),
    task('transform package.json', transformPackageJson),
    task('install dependencies', installDependencies),
    task('write license file', writeLicenseFile),
    task('create compile cache', createCompileCache),
    task('create module cache', createModuleCache),
    task('create packaged styles', createPackagedStyles),
    task('remove development files', removeDevelopmentFiles),
    !noAsar && task('create application asar', createApplicationAsar),
    !skipInstaller && task('create branded installer', createBrandedInstaller),
    task('create application zip', createApplicationZip),
    task('store build configuration as json', writeConfigToJson)
  ].filter(Boolean));

  return async.series(tasks, (_err) => {
    if (_err) {
      return done(_err);
    }
    done(null, target);
  });
};

exports.handler = (argv) => {
  exports.run(argv, (_err, CONFIG) => {
    cli.abortIfError(_err);
    cli.ok(`${CONFIG.assets.length} assets successfully built`);
    CONFIG.assets.map(function(asset) {
      cli.info(asset.path);
    });
  });
};<|MERGE_RESOLUTION|>--- conflicted
+++ resolved
@@ -350,13 +350,9 @@
  * @param {Function} done
  * @api public
  */
-<<<<<<< HEAD
-const installDependencies = (CONFIG, done) => {
+const installDependencies = util.callbackify(async(CONFIG) => {
   const appPackagePath = CONFIG.resourcesAppDir;
 
-=======
-const installDependencies = util.callbackify(async(CONFIG) => {
->>>>>>> 5d552f69
   cli.debug('Installing dependencies');
 
   const localRegistry = !!process.env.HADRON_LOCAL_PUBLISH
@@ -369,7 +365,6 @@
       await lerna.publish(localRegistry.address);
     }
 
-    const appPackagePath = path.join(CONFIG.resources, 'app');
     const packageLockContent = await generatePackageLock(
       'mongodb-compass',
       localRegistry.address
