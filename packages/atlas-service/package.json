--- conflicted
+++ resolved
@@ -79,16 +79,10 @@
     "@mongodb-js/compass-utils": "^0.6.0",
     "@mongodb-js/devtools-connect": "^2.4.2",
     "@mongodb-js/oidc-plugin": "^0.3.1",
-<<<<<<< HEAD
-    "compass-preferences-model": "^2.17.4",
-    "electron": "^28.2.1",
     "hadron-app-registry": "^9.1.6",
-    "hadron-ipc": "^3.2.10",
-=======
     "compass-preferences-model": "^2.18.0",
     "electron": "^28.2.5",
     "hadron-ipc": "^3.2.11",
->>>>>>> f5f51045
     "lodash": "^4.17.21",
     "node-fetch": "^2.7.0",
     "react": "^17.0.2",
