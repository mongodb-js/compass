{
  "name": "@mongodb-js/atlas-service",
  "description": "Service to handle Atlas sign in and API requests",
  "author": {
    "name": "MongoDB Inc",
    "email": "compass@mongodb.com"
  },
  "publishConfig": {
    "access": "public"
  },
  "bugs": {
    "url": "https://jira.mongodb.org/projects/COMPASS/issues",
    "email": "compass@mongodb.com"
  },
  "homepage": "https://github.com/mongodb-js/compass",
  "version": "0.11.0",
  "repository": {
    "type": "git",
    "url": "https://github.com/mongodb-js/compass.git"
  },
  "files": [
    "dist",
    "main.js",
    "main.d.ts",
    "renderer.js",
    "renderer.d.ts"
  ],
  "license": "SSPL",
  "exports": {
    "./main": "./main.js",
    "./renderer": "./renderer.js"
  },
  "compass:exports": {
    "./main": "./src/main.ts",
    "./renderer": "./src/renderer.ts"
  },
  "scripts": {
    "bootstrap": "npm run compile",
    "prepublishOnly": "npm run compile && compass-scripts check-exports-exist",
    "compile": "tsc -p tsconfig.json",
    "typecheck": "tsc -p tsconfig-lint.json --noEmit",
    "eslint": "eslint",
    "prettier": "prettier",
    "lint": "npm run eslint . && npm run prettier -- --check .",
    "depcheck": "depcheck",
    "check": "npm run typecheck && npm run lint && npm run depcheck",
    "check-ci": "npm run check",
    "test": "mocha",
    "test-cov": "nyc --compact=false --produce-source-map=false -x \"**/*.spec.*\" --reporter=lcov --reporter=text --reporter=html npm run test",
    "test-watch": "npm run test -- --watch",
    "test-ci": "npm run test-cov",
    "reformat": "npm run eslint . -- --fix && npm run prettier -- --write ."
  },
  "devDependencies": {
    "@mongodb-js/eslint-config-compass": "^1.0.12",
    "@mongodb-js/mocha-config-compass": "^1.3.3",
    "@mongodb-js/prettier-config-compass": "^1.0.1",
    "@mongodb-js/tsconfig-compass": "^1.0.3",
    "@testing-library/react": "^12.1.4",
    "@testing-library/user-event": "^13.5.0",
    "@types/chai": "^4.2.21",
    "@types/mocha": "^9.0.0",
    "@types/sinon-chai": "^3.2.5",
    "chai": "^4.3.6",
    "depcheck": "^1.4.1",
    "eslint": "^7.25.0",
    "mocha": "^10.2.0",
    "mongodb": "^6.3.0",
    "mongodb-schema": "^12.1.0",
    "nyc": "^15.1.0",
    "prettier": "^2.7.1",
    "sinon": "^9.2.3",
    "typescript": "^5.0.4"
  },
  "dependencies": {
    "@mongodb-js/compass-user-data": "^0.1.10",
    "@mongodb-js/compass-components": "^1.20.0",
    "@mongodb-js/compass-logging": "^1.2.7",
    "@mongodb-js/compass-utils": "^0.5.6",
    "@mongodb-js/devtools-connect": "^2.4.2",
    "@mongodb-js/oidc-plugin": "^0.3.0",
    "compass-preferences-model": "^2.16.0",
    "electron": "^25.9.7",
    "hadron-ipc": "^3.2.5",
<<<<<<< HEAD
    "keytar": "^7.9.0",
    "node-fetch": "^2.7.0",
=======
    "node-fetch": "^2.6.7",
>>>>>>> 027f8a3b
    "react": "^17.0.2",
    "react-redux": "^8.1.3",
    "redux": "^4.2.1",
    "redux-thunk": "^2.4.2"
  }
}<|MERGE_RESOLUTION|>--- conflicted
+++ resolved
@@ -82,12 +82,7 @@
     "compass-preferences-model": "^2.16.0",
     "electron": "^25.9.7",
     "hadron-ipc": "^3.2.5",
-<<<<<<< HEAD
-    "keytar": "^7.9.0",
     "node-fetch": "^2.7.0",
-=======
-    "node-fetch": "^2.6.7",
->>>>>>> 027f8a3b
     "react": "^17.0.2",
     "react-redux": "^8.1.3",
     "redux": "^4.2.1",
