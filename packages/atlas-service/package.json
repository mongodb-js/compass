{
  "name": "@mongodb-js/atlas-service",
  "description": "Service to handle Atlas sign in and API requests",
  "author": {
    "name": "MongoDB Inc",
    "email": "compass@mongodb.com"
  },
  "publishConfig": {
    "access": "public"
  },
  "bugs": {
    "url": "https://jira.mongodb.org/projects/COMPASS/issues",
    "email": "compass@mongodb.com"
  },
  "homepage": "https://github.com/mongodb-js/compass",
  "version": "0.1.0",
  "repository": {
    "type": "git",
    "url": "https://github.com/mongodb-js/compass.git"
  },
  "files": [
    "dist"
  ],
  "license": "SSPL",
  "exports": {
    "./main": "./main.js",
    "./renderer": "./renderer.js"
  },
  "compass:exports": {
    "./main": "./src/main.ts",
    "./renderer": "./src/renderer.ts"
  },
  "scripts": {
    "bootstrap": "npm run compile",
    "prepublishOnly": "npm run compile",
    "compile": "tsc -p tsconfig.json",
    "typecheck": "tsc -p tsconfig-lint.json --noEmit",
    "eslint": "eslint",
    "prettier": "prettier",
    "lint": "npm run eslint . && npm run prettier -- --check .",
    "depcheck": "depcheck",
    "check": "npm run typecheck && npm run lint && npm run depcheck",
    "check-ci": "npm run check",
    "test": "mocha",
    "test-cov": "nyc --compact=false --produce-source-map=false -x \"**/*.spec.*\" --reporter=lcov --reporter=text --reporter=html npm run test",
    "test-watch": "npm run test -- --watch",
    "test-ci": "npm run test-cov",
    "reformat": "npm run prettier -- --write . && npm run eslint . --fix"
  },
  "devDependencies": {
    "@mongodb-js/eslint-config-compass": "^1.0.6",
    "@mongodb-js/mocha-config-compass": "^1.2.0",
    "@mongodb-js/prettier-config-compass": "^1.0.0",
    "@mongodb-js/tsconfig-compass": "^1.0.2",
    "@types/chai": "^4.2.21",
    "@types/mocha": "^9.0.0",
    "@types/sinon-chai": "^3.2.5",
    "chai": "^4.3.6",
    "depcheck": "^1.4.1",
    "eslint": "^7.25.0",
    "mocha": "^10.2.0",
    "mongodb": "^5.7.0",
    "mongodb-schema": "^11.2.1",
    "nyc": "^15.1.0",
    "prettier": "^2.7.1",
    "sinon": "^9.2.3",
    "typescript": "^5.0.4"
  },
  "dependencies": {
    "@mongodb-js/compass-components": "^1.10.0",
<<<<<<< HEAD
    "@mongodb-js/compass-utils": "^0.3.1",
=======
    "@mongodb-js/compass-logging": "^1.1.6",
>>>>>>> 6a64ee5a
    "@mongodb-js/devtools-connect": "^2.4.0",
    "@mongodb-js/oidc-plugin": "^0.3.0",
    "electron": "^23.3.10",
    "node-fetch": "^2.6.7",
    "react": "^17.0.2",
    "react-redux": "^8.0.5",
    "redux": "^4.2.1",
    "redux-thunk": "^2.4.1"
  }
}<|MERGE_RESOLUTION|>--- conflicted
+++ resolved
@@ -68,11 +68,8 @@
   },
   "dependencies": {
     "@mongodb-js/compass-components": "^1.10.0",
-<<<<<<< HEAD
     "@mongodb-js/compass-utils": "^0.3.1",
-=======
     "@mongodb-js/compass-logging": "^1.1.6",
->>>>>>> 6a64ee5a
     "@mongodb-js/devtools-connect": "^2.4.0",
     "@mongodb-js/oidc-plugin": "^0.3.0",
     "electron": "^23.3.10",
