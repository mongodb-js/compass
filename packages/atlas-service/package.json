{
  "name": "@mongodb-js/atlas-service",
  "description": "Service to handle Atlas sign in and API requests",
  "author": {
    "name": "MongoDB Inc",
    "email": "compass@mongodb.com"
  },
  "publishConfig": {
    "access": "public"
  },
  "bugs": {
    "url": "https://jira.mongodb.org/projects/COMPASS/issues",
    "email": "compass@mongodb.com"
  },
  "homepage": "https://github.com/mongodb-js/compass",
  "version": "0.28.2",
  "repository": {
    "type": "git",
    "url": "https://github.com/mongodb-js/compass.git"
  },
  "files": [
    "dist",
    "main.js",
    "main.d.ts",
    "renderer.js",
    "renderer.d.ts",
    "provider.js"
  ],
  "license": "SSPL",
  "exports": {
    "./main": "./main.js",
    "./renderer": "./renderer.js",
    "./provider": "./dist/provider.js"
  },
  "compass:exports": {
    "./main": "./src/main.ts",
    "./renderer": "./src/renderer.ts",
    "./provider": "./src/provider.tsx"
  },
  "scripts": {
    "bootstrap": "npm run compile",
    "prepublishOnly": "npm run compile && compass-scripts check-exports-exist",
    "compile": "tsc -p tsconfig.json",
    "typecheck": "tsc -p tsconfig-lint.json --noEmit",
    "eslint": "eslint",
    "prettier": "prettier",
    "lint": "npm run eslint . && npm run prettier -- --check .",
    "depcheck": "compass-scripts check-peer-deps && depcheck",
    "check": "npm run typecheck && npm run lint && npm run depcheck",
    "check-ci": "npm run check",
    "test": "mocha",
    "test-cov": "nyc --compact=false --produce-source-map=false -x \"**/*.spec.*\" --reporter=lcov --reporter=text --reporter=html npm run test",
    "test-watch": "npm run test -- --watch",
    "test-ci": "npm run test-cov",
    "reformat": "npm run eslint . -- --fix && npm run prettier -- --write ."
  },
  "devDependencies": {
    "@mongodb-js/eslint-config-compass": "^1.1.6",
    "@mongodb-js/mocha-config-compass": "^1.4.1",
    "@mongodb-js/prettier-config-compass": "^1.0.2",
    "@mongodb-js/testing-library-compass": "^1.0.0",
    "@mongodb-js/tsconfig-compass": "^1.0.4",
    "@types/chai": "^4.2.21",
    "@types/mocha": "^9.0.0",
    "@types/sinon-chai": "^3.2.5",
    "chai": "^4.3.6",
    "depcheck": "^1.4.1",
    "eslint": "^7.25.0",
    "mocha": "^10.2.0",
    "nyc": "^15.1.0",
    "prettier": "^2.7.1",
    "sinon": "^9.2.3",
    "typescript": "^5.0.4"
  },
  "dependencies": {
    "@mongodb-js/compass-components": "^1.29.3",
    "@mongodb-js/compass-logging": "^1.4.6",
    "@mongodb-js/compass-telemetry": "^1.1.6",
    "@mongodb-js/compass-user-data": "^0.3.6",
    "@mongodb-js/compass-utils": "^0.6.11",
    "@mongodb-js/connection-info": "^0.7.0",
    "@mongodb-js/devtools-connect": "^3.2.10",
    "@mongodb-js/devtools-proxy-support": "^0.3.9",
    "@mongodb-js/oidc-plugin": "^1.1.1",
    "compass-preferences-model": "^2.28.2",
<<<<<<< HEAD
    "electron": "^30.5.0",
    "hadron-app-registry": "^9.2.5",
=======
    "electron": "^30.5.1",
>>>>>>> dc1b9e69
    "hadron-ipc": "^3.2.22",
    "lodash": "^4.17.21",
    "react": "^17.0.2",
    "react-redux": "^8.1.3",
    "redux": "^4.2.1",
    "redux-thunk": "^2.4.2"
  }
}<|MERGE_RESOLUTION|>--- conflicted
+++ resolved
@@ -83,12 +83,8 @@
     "@mongodb-js/devtools-proxy-support": "^0.3.9",
     "@mongodb-js/oidc-plugin": "^1.1.1",
     "compass-preferences-model": "^2.28.2",
-<<<<<<< HEAD
-    "electron": "^30.5.0",
+    "electron": "^30.5.1",
     "hadron-app-registry": "^9.2.5",
-=======
-    "electron": "^30.5.1",
->>>>>>> dc1b9e69
     "hadron-ipc": "^3.2.22",
     "lodash": "^4.17.21",
     "react": "^17.0.2",
