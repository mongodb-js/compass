{
  "name": "@mongodb-js/atlas-service",
  "description": "Service to handle Atlas sign in and API requests",
  "author": {
    "name": "MongoDB Inc",
    "email": "compass@mongodb.com"
  },
  "publishConfig": {
    "access": "public"
  },
  "bugs": {
    "url": "https://jira.mongodb.org/projects/COMPASS/issues",
    "email": "compass@mongodb.com"
  },
  "homepage": "https://github.com/mongodb-js/compass",
  "version": "0.26.0",
  "repository": {
    "type": "git",
    "url": "https://github.com/mongodb-js/compass.git"
  },
  "files": [
    "dist",
    "main.js",
    "main.d.ts",
    "renderer.js",
    "renderer.d.ts",
    "provider.js"
  ],
  "license": "SSPL",
  "exports": {
    "./main": "./main.js",
    "./renderer": "./renderer.js",
    "./provider": "./dist/provider.js"
  },
  "compass:exports": {
    "./main": "./src/main.ts",
    "./renderer": "./src/renderer.ts",
    "./provider": "./src/provider.tsx"
  },
  "scripts": {
    "bootstrap": "npm run compile",
    "prepublishOnly": "npm run compile && compass-scripts check-exports-exist",
    "compile": "tsc -p tsconfig.json",
    "typecheck": "tsc -p tsconfig-lint.json --noEmit",
    "eslint": "eslint",
    "prettier": "prettier",
    "lint": "npm run eslint . && npm run prettier -- --check .",
    "depcheck": "compass-scripts check-peer-deps && depcheck",
    "check": "npm run typecheck && npm run lint && npm run depcheck",
    "check-ci": "npm run check",
    "test": "mocha",
    "test-cov": "nyc --compact=false --produce-source-map=false -x \"**/*.spec.*\" --reporter=lcov --reporter=text --reporter=html npm run test",
    "test-watch": "npm run test -- --watch",
    "test-ci": "npm run test-cov",
    "reformat": "npm run eslint . -- --fix && npm run prettier -- --write ."
  },
  "devDependencies": {
    "@mongodb-js/eslint-config-compass": "^1.1.4",
    "@mongodb-js/mocha-config-compass": "^1.3.10",
    "@mongodb-js/prettier-config-compass": "^1.0.2",
    "@mongodb-js/tsconfig-compass": "^1.0.4",
    "@testing-library/react": "^12.1.5",
    "@types/chai": "^4.2.21",
    "@types/mocha": "^9.0.0",
    "@types/sinon-chai": "^3.2.5",
    "chai": "^4.3.6",
    "depcheck": "^1.4.1",
    "eslint": "^7.25.0",
    "mocha": "^10.2.0",
    "nyc": "^15.1.0",
    "prettier": "^2.7.1",
    "sinon": "^9.2.3",
    "typescript": "^5.0.4"
  },
  "dependencies": {
<<<<<<< HEAD
    "@mongodb-js/compass-components": "^1.28.1",
    "@mongodb-js/compass-logging": "^1.4.2",
    "@mongodb-js/compass-telemetry": "^1.1.2",
    "@mongodb-js/compass-user-data": "^0.3.2",
    "@mongodb-js/compass-utils": "^0.6.8",
    "@mongodb-js/devtools-connect": "^3.2.2",
=======
    "@mongodb-js/compass-components": "^1.29.0",
    "@mongodb-js/compass-logging": "^1.4.3",
    "@mongodb-js/compass-telemetry": "^1.1.3",
    "@mongodb-js/compass-user-data": "^0.3.3",
    "@mongodb-js/compass-utils": "^0.6.9",
    "@mongodb-js/devtools-connect": "^3.0.1",
>>>>>>> b1639352
    "@mongodb-js/oidc-plugin": "^1.0.0",
    "hadron-app-registry": "^9.2.2",
    "compass-preferences-model": "^2.26.0",
    "electron": "^29.4.5",
    "hadron-ipc": "^3.2.20",
    "lodash": "^4.17.21",
    "node-fetch": "^2.7.0",
    "react": "^17.0.2",
    "react-redux": "^8.1.3",
    "redux": "^4.2.1",
    "redux-thunk": "^2.4.2",
    "system-ca": "^2.0.0"
  }
}<|MERGE_RESOLUTION|>--- conflicted
+++ resolved
@@ -73,21 +73,12 @@
     "typescript": "^5.0.4"
   },
   "dependencies": {
-<<<<<<< HEAD
-    "@mongodb-js/compass-components": "^1.28.1",
-    "@mongodb-js/compass-logging": "^1.4.2",
-    "@mongodb-js/compass-telemetry": "^1.1.2",
-    "@mongodb-js/compass-user-data": "^0.3.2",
-    "@mongodb-js/compass-utils": "^0.6.8",
-    "@mongodb-js/devtools-connect": "^3.2.2",
-=======
     "@mongodb-js/compass-components": "^1.29.0",
     "@mongodb-js/compass-logging": "^1.4.3",
     "@mongodb-js/compass-telemetry": "^1.1.3",
     "@mongodb-js/compass-user-data": "^0.3.3",
     "@mongodb-js/compass-utils": "^0.6.9",
-    "@mongodb-js/devtools-connect": "^3.0.1",
->>>>>>> b1639352
+    "@mongodb-js/devtools-connect": "^3.2.5",
     "@mongodb-js/oidc-plugin": "^1.0.0",
     "hadron-app-registry": "^9.2.2",
     "compass-preferences-model": "^2.26.0",
