{
  "name": "@mongodb-js/atlas-service",
  "description": "Service to handle Atlas sign in and API requests",
  "author": {
    "name": "MongoDB Inc",
    "email": "compass@mongodb.com"
  },
  "publishConfig": {
    "access": "public"
  },
  "bugs": {
    "url": "https://jira.mongodb.org/projects/COMPASS/issues",
    "email": "compass@mongodb.com"
  },
  "homepage": "https://github.com/mongodb-js/compass",
  "version": "0.2.0",
  "repository": {
    "type": "git",
    "url": "https://github.com/mongodb-js/compass.git"
  },
  "files": [
    "dist"
  ],
  "license": "SSPL",
  "exports": {
    "./main": "./main.js",
    "./renderer": "./renderer.js"
  },
  "compass:exports": {
    "./main": "./src/main.ts",
    "./renderer": "./src/renderer.ts"
  },
  "scripts": {
    "bootstrap": "npm run compile",
    "prepublishOnly": "npm run compile",
    "compile": "tsc -p tsconfig.json",
    "typecheck": "tsc -p tsconfig-lint.json --noEmit",
    "eslint": "eslint",
    "prettier": "prettier",
    "lint": "npm run eslint . && npm run prettier -- --check .",
    "depcheck": "depcheck",
    "check": "npm run typecheck && npm run lint && npm run depcheck",
    "check-ci": "npm run check",
    "test": "mocha",
    "test-cov": "nyc --compact=false --produce-source-map=false -x \"**/*.spec.*\" --reporter=lcov --reporter=text --reporter=html npm run test",
    "test-watch": "npm run test -- --watch",
    "test-ci": "npm run test-cov",
    "reformat": "npm run prettier -- --write . && npm run eslint . --fix"
  },
  "devDependencies": {
    "@mongodb-js/eslint-config-compass": "^1.0.7",
    "@mongodb-js/mocha-config-compass": "^1.2.1",
    "@mongodb-js/prettier-config-compass": "^1.0.1",
    "@mongodb-js/tsconfig-compass": "^1.0.3",
    "@types/chai": "^4.2.21",
    "@types/mocha": "^9.0.0",
    "@types/sinon-chai": "^3.2.5",
    "chai": "^4.3.6",
    "depcheck": "^1.4.1",
    "eslint": "^7.25.0",
    "mocha": "^10.2.0",
    "mongodb": "^5.7.0",
    "mongodb-schema": "^11.2.1",
    "nyc": "^15.1.0",
    "prettier": "^2.7.1",
    "sinon": "^9.2.3",
    "typescript": "^5.0.4"
  },
  "dependencies": {
<<<<<<< HEAD
    "@mongodb-js/compass-components": "^1.10.0",
    "@mongodb-js/compass-logging": "^1.1.6",
    "@mongodb-js/compass-utils": "^0.3.1",
=======
    "@mongodb-js/compass-components": "^1.11.0",
    "@mongodb-js/compass-logging": "^1.1.7",
>>>>>>> b4a1b5ac
    "@mongodb-js/devtools-connect": "^2.4.0",
    "@mongodb-js/oidc-plugin": "^0.3.0",
    "electron": "^23.3.12",
    "node-fetch": "^2.6.7",
    "react": "^17.0.2",
    "react-redux": "^8.0.5",
    "redux": "^4.2.1",
    "redux-thunk": "^2.4.1"
  }
}<|MERGE_RESOLUTION|>--- conflicted
+++ resolved
@@ -67,14 +67,9 @@
     "typescript": "^5.0.4"
   },
   "dependencies": {
-<<<<<<< HEAD
-    "@mongodb-js/compass-components": "^1.10.0",
-    "@mongodb-js/compass-logging": "^1.1.6",
-    "@mongodb-js/compass-utils": "^0.3.1",
-=======
     "@mongodb-js/compass-components": "^1.11.0",
     "@mongodb-js/compass-logging": "^1.1.7",
->>>>>>> b4a1b5ac
+    "@mongodb-js/compass-utils": "^0.3.1",
     "@mongodb-js/devtools-connect": "^2.4.0",
     "@mongodb-js/oidc-plugin": "^0.3.0",
     "electron": "^23.3.12",
