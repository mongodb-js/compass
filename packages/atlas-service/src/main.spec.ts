import Sinon from 'sinon';
import { expect } from 'chai';
<<<<<<< HEAD
import { AtlasService, getTrackingUserInfo, throwIfNotOk } from './main';
import { promisify } from 'util';
=======
import { AtlasService, throwIfNotOk } from './main';
>>>>>>> 15131260
import { EventEmitter } from 'events';
import preferencesAccess from 'compass-preferences-model';
import type { AtlasUserConfigStore } from './user-config-store';
import type { AtlasUserInfo } from './util';

function getListenerCount(emitter: EventEmitter) {
  return emitter.eventNames().reduce((acc, name) => {
    return acc + emitter.listenerCount(name);
  }, 0);
}

describe('AtlasServiceMain', function () {
  const sandbox = Sinon.createSandbox();

  const mockFetch = sandbox.stub().callsFake((url: string) => {
    return {
      'http://example.com/v1/userinfo': {
        ok: true,
        json() {
          return { sub: '1234' };
        },
      },
    }[url];
  });

  const mockUserConfigStore = {
    getUserConfig: sandbox.stub().resolves({}),
    updateUserConfig: sandbox.stub().resolves(),
  };

  const mockOidcPlugin = {
    mongoClientOptions: {
      authMechanismProperties: {
        REQUEST_TOKEN_CALLBACK: sandbox
          .stub()
          .resolves({ accessToken: '1234' }),
        REFRESH_TOKEN_CALLBACK: sandbox
          .stub()
          .resolves({ accessToken: '4321' }),
      },
    },
    logger: AtlasService['oidcPluginLogger'],
    serialize: sandbox.stub(),
    destroy: sandbox.stub(),
  };

  const fetch = AtlasService['fetch'];
  const ipcMain = AtlasService['ipcMain'];
  const createPlugin = AtlasService['createMongoDBOIDCPlugin'];
  const userStore = AtlasService['atlasUserConfigStore'];
  const apiBaseUrl = process.env.COMPASS_ATLAS_SERVICE_BASE_URL;
  const issuer = process.env.COMPASS_OIDC_ISSUER;
  const clientId = process.env.COMPASS_CLIENT_ID;

  beforeEach(function () {
    AtlasService['ipcMain'] = { handle: sandbox.stub() };
    AtlasService['fetch'] = mockFetch as any;
    AtlasService['createMongoDBOIDCPlugin'] = () => mockOidcPlugin;
    AtlasService['atlasUserConfigStore'] =
      mockUserConfigStore as unknown as AtlasUserConfigStore;

    process.env.COMPASS_ATLAS_SERVICE_BASE_URL = 'http://example.com';
    process.env.COMPASS_OIDC_ISSUER = 'http://example.com';
    process.env.COMPASS_CLIENT_ID = '1234abcd';

    AtlasService['setupPlugin']();
    AtlasService['attachOidcPluginLoggerEvents']();
  });

  afterEach(function () {
    process.env.COMPASS_ATLAS_SERVICE_BASE_URL = apiBaseUrl;
    process.env.COMPASS_OIDC_ISSUER = issuer;
    process.env.COMPASS_CLIENT_ID = clientId;

    AtlasService['fetch'] = fetch;
    AtlasService['atlasUserConfigStore'] = userStore;
    AtlasService['ipcMain'] = ipcMain;
    AtlasService['initPromise'] = null;
    AtlasService['createMongoDBOIDCPlugin'] = createPlugin;
    AtlasService['oidcPluginLogger'].removeAllListeners();
    AtlasService['signInPromise'] = null;
    AtlasService['currentUser'] = null;

    sandbox.resetHistory();
  });

  describe('signIn', function () {
    it('should sign in using oidc plugin', async function () {
      const userInfo = await AtlasService.signIn();
      expect(
        mockOidcPlugin.mongoClientOptions.authMechanismProperties
          .REQUEST_TOKEN_CALLBACK
      ).to.have.been.calledOnce;
      expect(userInfo).to.have.property('sub', '1234');
    });

    it('should debounce inflight sign in requests', async function () {
      void AtlasService.signIn();
      void AtlasService.signIn();
      void AtlasService.signIn();
      void AtlasService.signIn();

      await AtlasService.signIn();

      expect(
        mockOidcPlugin.mongoClientOptions.authMechanismProperties
          .REQUEST_TOKEN_CALLBACK
      ).to.have.been.calledOnce;
    });

    it('should throw if COMPASS_OIDC_ISSUER is not set', async function () {
      delete process.env.COMPASS_OIDC_ISSUER;

      try {
        await AtlasService.signIn();
        expect.fail('Expected AtlasService.signIn() to throw');
      } catch (err) {
        expect(err).to.have.property(
          'message',
          'COMPASS_OIDC_ISSUER is required'
        );
      }
    });

    it('should throw if COMPASS_CLIENT_ID is not set', async function () {
      delete process.env.COMPASS_CLIENT_ID;

      try {
        await AtlasService.signIn();
        expect.fail('Expected AtlasService.signIn() to throw');
      } catch (err) {
        expect(err).to.have.property(
          'message',
          'COMPASS_CLIENT_ID is required'
        );
      }
    });
  });

  describe('isAuthenticated', function () {
    it('should return true if token is active', async function () {
      AtlasService['fetch'] = sandbox.stub().resolves({
        ok: true,
        json() {
          return Promise.resolve({ active: true });
        },
      }) as any;

      expect(await AtlasService.isAuthenticated()).to.eq(true);
    });

    it('should return false if token is inactive', async function () {
      AtlasService['fetch'] = sandbox.stub().resolves({
        ok: true,
        json() {
          return Promise.resolve({ active: false });
        },
      }) as any;

      expect(await AtlasService.isAuthenticated()).to.eq(false);
    });

    it('should return false if checking token fails', async function () {
      AtlasService['fetch'] = sandbox
        .stub()
        .resolves({ ok: false, status: 500 }) as any;

      expect(await AtlasService.isAuthenticated()).to.eq(false);
    });

    it('should throw if aborted signal is passed', async function () {
      const c = new AbortController();
      c.abort(new Error('Aborted'));
      try {
        await AtlasService.isAuthenticated({ signal: c.signal });
        expect.fail('Expected isAuthenticated to throw');
      } catch (err) {
        expect(err).to.have.property('message', 'Aborted');
      }
    });
  });

  const atlasAIServiceTests = [
    {
      functionName: 'getQueryFromUserInput',
      aiEndpoint: 'mql-query',
      responses: {
        success: {
          content: { query: { filter: "{ test: 'pineapple' }" } },
        },
        invalid: [
          {},
          { countent: {} },
          { content: { qooery: {} } },
          { content: { query: { filter: { foo: 1 } } } },
        ],
      },
    },
    {
      functionName: 'getAggregationFromUserInput',
      aiEndpoint: 'mql-aggregation',
      responses: {
        success: {
          content: { aggregation: { pipeline: "[{ test: 'pineapple' }]" } },
        },
        invalid: [
          {},
          { content: { aggregation: {} } },
          { content: { aggrogation: {} } },
          { content: { aggregation: { pipeline: true } } },
        ],
      },
    },
  ] as const;

  for (const { functionName, aiEndpoint, responses } of atlasAIServiceTests) {
    describe(functionName, function () {
      it('makes a post request with the user input to the endpoint in the environment', async function () {
        AtlasService['fetch'] = sandbox.stub().resolves({
          ok: true,
          json() {
            return Promise.resolve(responses.success);
          },
        }) as any;

        const res = await AtlasService[functionName]({
          userInput: 'test',
          signal: new AbortController().signal,
          collectionName: 'jam',
          databaseName: 'peanut',
          schema: { _id: { types: [{ bsonType: 'ObjectId' }] } },
          sampleDocuments: [{ _id: 1234 }],
        });

        const { args } = (
          AtlasService['fetch'] as unknown as Sinon.SinonStub
        ).getCall(0);

        expect(AtlasService['fetch']).to.have.been.calledOnce;
        expect(args[0]).to.eq(`http://example.com/ai/api/v1/${aiEndpoint}`);
        expect(args[1].body).to.eq(
          '{"userInput":"test","collectionName":"jam","databaseName":"peanut","schema":{"_id":{"types":[{"bsonType":"ObjectId"}]}},"sampleDocuments":[{"_id":1234}]}'
        );
        expect(res).to.deep.eq(responses.success);
      });

      it('should fail when response is not matching expected schema', async function () {
        for (const res of responses.invalid) {
          AtlasService['fetch'] = sandbox.stub().resolves({
            ok: true,
            json() {
              return Promise.resolve(res);
            },
          }) as any;
          try {
            await AtlasService[functionName]({
              userInput: 'test',
              collectionName: 'test',
              databaseName: 'peanut',
            });
            expect.fail(`Expected ${functionName} to throw`);
          } catch (err) {
            expect((err as Error).message).to.match(/Unexpected.+?response/);
          }
        }
      });

      it('uses the abort signal in the fetch request', async function () {
        const c = new AbortController();
        c.abort();
        try {
          await AtlasService[functionName]({
            signal: c.signal,
            userInput: 'test',
            collectionName: 'test',
            databaseName: 'peanut',
          });
          expect.fail(`Expected ${functionName} to throw`);
        } catch (err) {
          expect(err).to.have.property('message', 'This operation was aborted');
        }
      });

      it('throws if the request would be too much for the ai', async function () {
        try {
          await AtlasService[functionName]({
            userInput: 'test',
            collectionName: 'test',
            databaseName: 'peanut',
            sampleDocuments: [{ test: '4'.repeat(60000) }],
          });
          expect.fail(`Expected ${functionName} to throw`);
        } catch (err) {
          expect(err).to.have.property(
            'message',
            'Error: too large of a request to send to the ai. Please use a smaller prompt or collection with smaller documents.'
          );
        }
      });

      it('passes fewer documents if the request would be too much for the ai with all of the documents', async function () {
        AtlasService['fetch'] = sandbox.stub().resolves({
          ok: true,
          json() {
            return Promise.resolve(responses.success);
          },
        }) as any;

        await AtlasService[functionName]({
          userInput: 'test',
          collectionName: 'test.test',
          databaseName: 'peanut',
          sampleDocuments: [
            { a: '1' },
            { a: '2' },
            { a: '3' },
            { a: '4'.repeat(50000) },
          ],
        });

        const { args } = (
          AtlasService['fetch'] as unknown as Sinon.SinonStub
        ).getCall(0);

        expect(AtlasService['fetch']).to.have.been.calledOnce;
        expect(args[1].body).to.eq(
          '{"userInput":"test","collectionName":"test.test","databaseName":"peanut","sampleDocuments":[{"a":"1"}]}'
        );
      });

      it('throws the error', async function () {
        AtlasService['fetch'] = sandbox.stub().resolves({
          ok: false,
          status: 500,
          statusText: 'Internal Server Error',
        }) as any;

        try {
          await AtlasService[functionName]({
            userInput: 'test',
            collectionName: 'test.test',
            databaseName: 'peanut',
          });
          expect.fail(`Expected ${functionName} to throw`);
        } catch (err) {
          expect(err).to.have.property('message', '500 Internal Server Error');
        }
      });

      it('should throw if COMPASS_ATLAS_SERVICE_BASE_URL is not set', async function () {
        delete process.env.COMPASS_ATLAS_SERVICE_BASE_URL;

        try {
          await AtlasService[functionName]({
            userInput: 'test',
            collectionName: 'test.test',
            databaseName: 'peanut',
          });
          expect.fail('Expected AtlasService.signIn() to throw');
        } catch (err) {
          expect(err).to.have.property(
            'message',
            'No AI Query endpoint to fetch. Please set the environment variable `COMPASS_ATLAS_SERVICE_BASE_URL`'
          );
        }
      });
    });
  }

  describe('throwIfNotOk', function () {
    it('should not throw if res is ok', async function () {
      await throwIfNotOk({
        ok: true,
        status: 200,
        statusText: 'OK',
        json() {
          return Promise.resolve({});
        },
      });
    });

    it('should throw network error if res is not ok', async function () {
      try {
        await throwIfNotOk({
          ok: false,
          status: 500,
          statusText: 'Whoops',
          json() {
            return Promise.resolve({});
          },
        });
        expect.fail('Expected throwIfNotOk to throw');
      } catch (err) {
        expect(err).to.have.property('name', 'NetworkError');
        expect(err).to.have.property('message', '500 Whoops');
      }
    });

    it('should try to parse AIError from body and throw it', async function () {
      try {
        await throwIfNotOk({
          ok: false,
          status: 500,
          statusText: 'Whoops',
          json() {
            return Promise.resolve({
              errorCode: 'ExampleCode',
              detail: 'tortillas',
            });
          },
        });
        expect.fail('Expected throwIfNotOk to throw');
      } catch (err) {
        expect(err).to.have.property('name', 'ServerError');
        expect(err).to.have.property('message', 'ExampleCode: tortillas');
      }
    });
  });

  describe('init', function () {
    it('should try to restore service state by fetching user info', async function () {
      await AtlasService.init();
      expect(
        mockOidcPlugin.mongoClientOptions.authMechanismProperties
          .REQUEST_TOKEN_CALLBACK
      ).to.have.been.calledOnce;
      expect(AtlasService['currentUser']).to.have.property('sub', '1234');
    });
  });

  describe('with networkTraffic turned off', function () {
    let networkTraffic: boolean;

    before(async function () {
      networkTraffic = preferencesAccess.getPreferences().networkTraffic;
      await preferencesAccess.savePreferences({ networkTraffic: false });
    });

    after(async function () {
      await preferencesAccess.savePreferences({ networkTraffic });
    });

    for (const methodName of [
      'requestOAuthToken',
      'signIn',
      'getUserInfo',
      'introspect',
      'revoke',
      'getAggregationFromUserInput',
      'getQueryFromUserInput',
    ]) {
      it(`${methodName} should throw`, async function () {
        try {
          await (AtlasService as any)[methodName]({});
          expect.fail(`Expected ${methodName} to throw`);
        } catch (err) {
          expect(err).to.have.property(
            'message',
            'Network traffic is not allowed'
          );
        }
      });
    }
  });

  describe('signOut', function () {
    it('should reset service state, revoke tokens, and destroy plugin', async function () {
      const logger = new EventEmitter();
      AtlasService['openExternal'] = sandbox.stub().resolves();
<<<<<<< HEAD
      AtlasService['token'] = { accessToken: '1234' };
=======
      AtlasService['createMongoDBOIDCPlugin'] = (() => {
        return plugin;
      }) as any;
>>>>>>> 15131260
      AtlasService['fetch'] = sandbox.stub().resolves({ ok: true }) as any;
      AtlasService['oidcPluginLogger'] = logger;

      await AtlasService.init();
      // We did all preparations, reset sinon history for easier assertions
      sandbox.resetHistory();

      expect(getListenerCount(logger)).to.eq(25);

      await AtlasService.signOut();
      expect(getListenerCount(logger)).to.eq(0);
      expect(logger).to.not.eq(AtlasService['oidcPluginLogger']);
      expect(mockOidcPlugin.destroy).to.have.been.calledOnce;
      expect(AtlasService['fetch']).to.have.been.calledOnceWith(
        'http://example.com/v1/revoke?client_id=1234abcd'
      );
      expect(AtlasService['openExternal']).to.have.been.calledOnce;
    });

    it('should throw when called before sign in', async function () {
      try {
        await AtlasService.signOut();
        expect.fail('Expected signOut to throw');
      } catch (err) {
        expect(err).to.have.property(
          'message',
          "Can't sign out if not signed in yet"
        );
      }
    });
  });

  describe('getTrackingUserInfo', function () {
    it('should return required tracking info from user info', function () {
      expect(
        getTrackingUserInfo({
          sub: '1234',
          primaryEmail: 'test@example.com',
        } as AtlasUserInfo)
      ).to.deep.eq({
        auid: '03ac674216f3e15c761ee1a5e255f067953623c8b388b4459e13f978d7c846f4',
        email: 'test@example.com',
      });
    });
  });
});<|MERGE_RESOLUTION|>--- conflicted
+++ resolved
@@ -1,11 +1,6 @@
 import Sinon from 'sinon';
 import { expect } from 'chai';
-<<<<<<< HEAD
 import { AtlasService, getTrackingUserInfo, throwIfNotOk } from './main';
-import { promisify } from 'util';
-=======
-import { AtlasService, throwIfNotOk } from './main';
->>>>>>> 15131260
 import { EventEmitter } from 'events';
 import preferencesAccess from 'compass-preferences-model';
 import type { AtlasUserConfigStore } from './user-config-store';
@@ -27,6 +22,9 @@
         json() {
           return { sub: '1234' };
         },
+      },
+      'http://example.com/v1/revoke?client_id=1234abcd': {
+        ok: true,
       },
     }[url];
   });
@@ -475,21 +473,11 @@
     it('should reset service state, revoke tokens, and destroy plugin', async function () {
       const logger = new EventEmitter();
       AtlasService['openExternal'] = sandbox.stub().resolves();
-<<<<<<< HEAD
-      AtlasService['token'] = { accessToken: '1234' };
-=======
-      AtlasService['createMongoDBOIDCPlugin'] = (() => {
-        return plugin;
-      }) as any;
->>>>>>> 15131260
-      AtlasService['fetch'] = sandbox.stub().resolves({ ok: true }) as any;
       AtlasService['oidcPluginLogger'] = logger;
-
       await AtlasService.init();
+      expect(getListenerCount(logger)).to.eq(25);
       // We did all preparations, reset sinon history for easier assertions
       sandbox.resetHistory();
-
-      expect(getListenerCount(logger)).to.eq(25);
 
       await AtlasService.signOut();
       expect(getListenerCount(logger)).to.eq(0);
