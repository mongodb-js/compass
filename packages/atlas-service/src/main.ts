--- conflicted
+++ resolved
@@ -25,10 +25,6 @@
 import { validateAIQueryResponse, validateAIAggregationResponse } from './util';
 import {
   broadcast,
-<<<<<<< HEAD
-  getAppName,
-=======
->>>>>>> 4cb90ccb
   ipcExpose,
   throwIfAborted,
 } from '@mongodb-js/compass-utils';
@@ -111,47 +107,6 @@
   // Encountered an error while requesting token (either on sign in or refresh)
   | 'unauthenticated';
 
-<<<<<<< HEAD
-type SecretStore = {
-  getItem(key: string): Promise<string | undefined>;
-  setItem(key: string, value: string): Promise<void>;
-};
-
-const SECRET_STORE_KEY = 'AtlasLoginOIDCPluginState';
-
-const defaultSecretStore: SecretStore = {
-  async getItem(key: string) {
-    try {
-      const appName = getAppName();
-      if (
-        process.env.COMPASS_E2E_DISABLE_KEYCHAIN_USAGE === 'true' ||
-        !appName
-      ) {
-        throw new Error('Unsupported environment');
-      }
-      return (await keytar.getPassword(appName, key)) ?? undefined;
-    } catch {
-      return undefined;
-    }
-  },
-  async setItem(key: string, value: string) {
-    try {
-      const appName = getAppName();
-      if (
-        process.env.COMPASS_E2E_DISABLE_KEYCHAIN_USAGE === 'true' ||
-        !appName
-      ) {
-        throw new Error('Unsupported environment');
-      }
-      return await keytar.setPassword(appName, key, value);
-    } catch {
-      return;
-    }
-  },
-};
-
-=======
->>>>>>> 4cb90ccb
 export class AtlasService {
   private constructor() {
     // singleton
