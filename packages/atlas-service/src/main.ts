--- conflicted
+++ resolved
@@ -94,13 +94,9 @@
 
 function throwIfAINotEnabled(atlasService: typeof AtlasService) {
   if (
-<<<<<<< HEAD
-    !preferences.getPreferences().cloudFeatureRolloutAccess?.GEN_AI_COMPASS &&
-    !preferences.getPreferences().enableAIWithoutRolloutAccess
-=======
-    !preferences.getPreferences().cloudFeatureRolloutAccess?.GEN_AI_COMPASS ||
+    (!preferences.getPreferences().cloudFeatureRolloutAccess?.GEN_AI_COMPASS &&
+      !preferences.getPreferences().enableAIWithoutRolloutAccess) ||
     !preferences.getPreferences().enableAIFeatures
->>>>>>> a48aee70
   ) {
     throw new Error(
       "Compass' AI functionality is not currently enabled. Please try again later."
