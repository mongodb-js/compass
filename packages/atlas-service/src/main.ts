--- conflicted
+++ resolved
@@ -1,10 +1,6 @@
 import { ipcMain, shell } from 'electron';
 import { URL, URLSearchParams } from 'url';
-<<<<<<< HEAD
-import { once } from 'events';
 import { createHash } from 'crypto';
-=======
->>>>>>> 15131260
 import type { AuthFlowType, MongoDBOIDCPlugin } from '@mongodb-js/oidc-plugin';
 import {
   createMongoDBOIDCPlugin,
