import { shell, app } from 'electron';
import { URL, URLSearchParams } from 'url';
import type { AuthFlowType, MongoDBOIDCPlugin } from '@mongodb-js/oidc-plugin';
<<<<<<< HEAD
import { throwIfNotOk, throwIfNetworkTrafficDisabled } from './util';
=======
import { AtlasServiceError, getTrackingUserInfo } from './util';
>>>>>>> 5ac0c48a
import {
  createMongoDBOIDCPlugin,
  hookLoggerToMongoLogWriter as oidcPluginHookLoggerToMongoLogWriter,
} from '@mongodb-js/oidc-plugin';
import { oidcServerRequestHandler } from '@mongodb-js/devtools-connect';
// TODO(https://github.com/node-fetch/node-fetch/issues/1652): Remove this when
// node-fetch types match the built in AbortSignal from node.
import type { AbortSignal as NodeFetchAbortSignal } from 'node-fetch/externals';
import type { RequestInfo, RequestInit, Response } from 'node-fetch';
import nodeFetch from 'node-fetch';
import type { IntrospectInfo, AtlasUserInfo, AtlasServiceConfig } from './util';
import type { AtlasUserConfig } from './user-config-store';
import { throwIfAborted } from '@mongodb-js/compass-utils';
import type { HadronIpcMain } from 'hadron-ipc';
import { ipcMain } from 'hadron-ipc';
import {
  createLoggerAndTelemetry,
  mongoLogId,
} from '@mongodb-js/compass-logging';
import type { PreferencesAccess } from 'compass-preferences-model';
import { SecretStore } from './secret-store';
import { AtlasUserConfigStore } from './user-config-store';
import { OidcPluginLogger } from './oidc-plugin-logger';
import { spawn } from 'child_process';
import { getAtlasConfig } from './util';

const { log, track } = createLoggerAndTelemetry('COMPASS-ATLAS-SERVICE');

const redirectRequestHandler = oidcServerRequestHandler.bind(null, {
  productName: 'Compass',
  productDocsLink: 'https://www.mongodb.com/docs/compass',
});

const TOKEN_TYPE_TO_HINT = {
  accessToken: 'access_token',
  refreshToken: 'refresh_token',
} as const;

<<<<<<< HEAD
export function getTrackingUserInfo(userInfo: AtlasUserInfo) {
  return {
    // AUID is shared Cloud user identificator that can be tracked through
    // various MongoDB properties
    auid: createHash('sha256').update(userInfo.sub, 'utf8').digest('hex'),
  };
}

export class CompassAuthService {
=======
export type AtlasServiceConfig = {
  atlasApiBaseUrl: string;
  atlasApiUnauthBaseUrl: string;
  atlasLogin: {
    clientId: string;
    issuer: string;
  };
  authPortalUrl: string;
};

export class AtlasService {
>>>>>>> 5ac0c48a
  private constructor() {
    // singleton
  }

  private static initPromise: Promise<void> | null = null;

  private static oidcPluginLogger = new OidcPluginLogger();

  private static plugin: MongoDBOIDCPlugin | null = null;

  private static currentUser: AtlasUserInfo | null = null;

  private static signInPromise: Promise<AtlasUserInfo> | null = null;

  private static fetch = async (
    url: RequestInfo,
    init: RequestInit = {}
  ): Promise<Response> => {
    await this.initPromise;
    this.throwIfNetworkTrafficDisabled();
    throwIfAborted(init.signal as AbortSignal);
    log.info(
      mongoLogId(1_001_000_299),
      'AtlasService',
      'Making an unauthenticated fetch',
      { url }
    );
    try {
      const res = await nodeFetch(url, {
        ...init,
        headers: {
          ...init.headers,
          'User-Agent': `${app.getName()}/${app.getVersion()}`,
        },
      });
      await throwIfNotOk(res);
      return res;
    } catch (err) {
      log.info(mongoLogId(1_001_000_301), 'AtlasService', 'Fetch errored', {
        url,
        err,
      });
      throw err;
    }
  };

  private static secretStore = new SecretStore();

  private static atlasUserConfigStore = new AtlasUserConfigStore();

  private static ipcMain:
    | Pick<HadronIpcMain, 'createHandle' | 'handle' | 'broadcast'>
    | undefined = ipcMain;

  private static preferences: PreferencesAccess;
  private static config: AtlasServiceConfig;

  private static openExternal(url: string) {
    const { browserCommandForOIDCAuth } = this.preferences.getPreferences();
    if (browserCommandForOIDCAuth) {
      // NB: While it's possible to pass `openBrowser.command` option directly
      // to oidc-plugin properties, it's not possible to do dynamically. To
      // avoid recreating oidc-plugin every time user changes
      // `browserCommandForOIDCAuth` preference (which will cause loosing
      // internal plugin auth state), we copy oidc-plugin `openBrowser.command`
      // option handling to our openExternal method
      const child = spawn(browserCommandForOIDCAuth, [url], {
        shell: true,
        stdio: 'ignore',
        detached: true,
      });
      child.unref();
      return child;
    }
    return shell.openExternal(url);
  }

  private static getAllowedAuthFlows(): AuthFlowType[] {
    if (!this.signInPromise) {
      throw new Error(
        'Auth flows are not allowed when sign in is not triggered by user'
      );
    }
    return ['auth-code'];
  }

  private static createMongoDBOIDCPlugin = createMongoDBOIDCPlugin;

  private static setupPlugin(serializedState?: string) {
    this.plugin = this.createMongoDBOIDCPlugin({
      redirectServerRequestHandler: (data) => {
        if (data.result === 'redirecting') {
          const { res, status, location } = data;
          res.statusCode = status;
          const redirectUrl = new URL(this.config.authPortalUrl);
          redirectUrl.searchParams.set('fromURI', location);
          res.setHeader('Location', redirectUrl.toString());
          res.end();
          return;
        }

        redirectRequestHandler(data);
      },
      openBrowser: async ({ url }) => {
        await this.openExternal(url);
      },
      allowedFlows: this.getAllowedAuthFlows.bind(this),
      logger: this.oidcPluginLogger,
      serializedState,
    });
    oidcPluginHookLoggerToMongoLogWriter(
      this.oidcPluginLogger,
      log.unbound,
      'AtlasService'
    );
  }

  static init(preferences: PreferencesAccess): Promise<void> {
    this.preferences = preferences;
    this.config = getAtlasConfig(preferences);
    return (this.initPromise ??= (async () => {
      if (this.ipcMain) {
        this.ipcMain.createHandle('AtlasService', this, [
          'getUserInfo',
          'introspect',
          'isAuthenticated',
          'signIn',
          'signOut',
          'updateAtlasUserConfig',
          'maybeGetToken',
        ]);
      }
      this.attachOidcPluginLoggerEvents();
      log.info(
        mongoLogId(1_001_000_210),
        'AtlasService',
        'Atlas service initialized',
        { config: this.config }
      );
      const serializedState = await this.secretStore.getState();
      this.setupPlugin(serializedState);
    })());
  }

  private static throwIfNetworkTrafficDisabled() {
    throwIfNetworkTrafficDisabled(this.preferences);
  }

  private static async requestOAuthToken({
    signal,
  }: { signal?: AbortSignal } = {}) {
    throwIfAborted(signal);
    this.throwIfNetworkTrafficDisabled();

    if (!this.plugin) {
      throw new Error(
        'Trying to use the oidc-plugin before service is initialised'
      );
    }

    return this.plugin.mongoClientOptions.authMechanismProperties.REQUEST_TOKEN_CALLBACK(
      {
        clientId: this.config.atlasLogin.clientId,
        issuer: this.config.atlasLogin.issuer,
      },
      {
        // Required driver specific stuff
        version: 0,
        // While called timeoutContext, this is actually an abort signal that
        // plugin will listen to, not a timeout
        timeoutContext: signal,
      }
    );
  }

  private static attachOidcPluginLoggerEvents() {
    this.oidcPluginLogger.on('mongodb-oidc-plugin:refresh-failed', () => {
      this.currentUser = null;
      this.oidcPluginLogger.emit('atlas-service-token-refresh-failed');
      this.ipcMain?.broadcast('atlas-service-token-refresh-failed');
    });
    this.oidcPluginLogger.on('mongodb-oidc-plugin:refresh-succeeded', () => {
      this.oidcPluginLogger.emit('atlas-service-token-refreshed');
      this.ipcMain?.broadcast('atlas-service-token-refreshed');
    });
    this.oidcPluginLogger.on('atlas-service-signed-out', () => {
      this.ipcMain?.broadcast('atlas-service-signed-out');
    });
    this.oidcPluginLogger.on(
      'atlas-service-user-config-changed',
      (newConfig) => {
        this.ipcMain?.broadcast('atlas-service-user-config-changed', newConfig);
      }
    );
  }

  static async isAuthenticated({
    signal,
  }: { signal?: AbortSignal } = {}): Promise<boolean> {
    throwIfAborted(signal);
    try {
      return (await this.introspect({ signal })).active;
    } catch (err) {
      return false;
    }
  }

  static async signIn({
    signal,
  }: { signal?: AbortSignal } = {}): Promise<AtlasUserInfo> {
    if (this.signInPromise) {
      return this.signInPromise;
    }
    try {
      this.signInPromise = (async () => {
        throwIfAborted(signal);
        this.throwIfNetworkTrafficDisabled();

        log.info(mongoLogId(1_001_000_218), 'AtlasService', 'Starting sign in');

        try {
          // We first request oauth token just so we can get a proper auth error
          // from oidc-plugin. If we only run getUserInfo, the only thing users
          // will see is "401 unauthorized" as the reason for sign in failure
          await this.requestOAuthToken({ signal });
          const userInfo = await this.getUserInfo({ signal });
          log.info(
            mongoLogId(1_001_000_219),
            'AtlasService',
            'Signed in successfully'
          );
          const { auid } = getTrackingUserInfo(userInfo);
          track('Atlas Sign In Success', { auid });
          await this.preferences.savePreferences({
            telemetryAtlasUserId: auid,
          });
          return userInfo;
        } catch (err) {
          track('Atlas Sign In Error', {
            error: (err as Error).message,
          });
          log.error(
            mongoLogId(1_001_000_220),
            'AtlasService',
            'Failed to sign in',
            { error: (err as Error).stack }
          );
          throw err;
        }
      })();
      return await this.signInPromise;
    } finally {
      this.signInPromise = null;
    }
  }

  static async signOut(): Promise<void> {
    if (!this.currentUser) {
      throw new Error("Can't sign out if not signed in yet");
    }
    // Reset and recreate event emitter first so that we don't accidentally
    // react on any old plugin instance events
    this.oidcPluginLogger.removeAllListeners();
    this.oidcPluginLogger = new OidcPluginLogger();
    this.attachOidcPluginLoggerEvents();
    // Destroy old plugin and setup new one
    await this.plugin?.destroy();
    this.setupPlugin();
    // Revoke tokens. Revoking refresh token will also revoke associated access
    // tokens
    // https://developer.okta.com/docs/guides/revoke-tokens/main/#revoke-an-access-token-or-a-refresh-token
    try {
      await this.revoke({ tokenType: 'refreshToken' });
    } catch (err) {
      if (!(err as any).statusCode) {
        throw err;
      }
      // Not much we can do if revoking failed with a network error, practically
      // this is not a failed state for the app, we already cleaned up token
      // from everywhere, so we just ignore this
    }
    // Keep a copy of current user info for tracking
    const userInfo = this.currentUser;
    // Reset service state
    this.currentUser = null;
    this.oidcPluginLogger.emit('atlas-service-signed-out');
    // Open Atlas sign out page to end the browser session created for sign in
    const signOutUrl = new URL(this.config.authPortalUrl);
    signOutUrl.searchParams.set('signedOut', 'true');
    void this.openExternal(signOutUrl.toString());
    track('Atlas Sign Out', getTrackingUserInfo(userInfo));
  }

  // For every case where we request token, if requesting token fails we still
  // want to send request to the backend to get a properly formatted backend
  // error instead of oidc-plugin errors
  static async maybeGetToken({
    tokenType,
    signal,
  }: {
    tokenType?: 'accessToken' | 'refreshToken';
    signal?: AbortSignal;
  }): Promise<string | undefined> {
    try {
      tokenType ??= 'accessToken';
      const token = await this.requestOAuthToken({ signal });
      return token[tokenType];
    } catch {
      // noop, just return undefined
    }
  }

  static async getUserInfo({
    signal,
  }: { signal?: AbortSignal } = {}): Promise<AtlasUserInfo> {
    throwIfAborted(signal);
    this.throwIfNetworkTrafficDisabled();

    this.currentUser ??= await (async () => {
      const token = await this.maybeGetToken({ signal });

      const res = await this.fetch(
        `${this.config.atlasLogin.issuer}/v1/userinfo`,
        {
          headers: {
            Authorization: `Bearer ${token ?? ''}`,
            Accept: 'application/json',
          },
          signal: signal as NodeFetchAbortSignal | undefined,
        }
      );

      await throwIfNotOk(res);

      const userInfo = (await res.json()) as AtlasUserInfo;

      const userConfig = await this.atlasUserConfigStore.getUserConfig(
        userInfo.sub
      );

      return { ...userInfo, ...userConfig };
    })();
    return this.currentUser;
  }

  static async updateAtlasUserConfig({
    config,
  }: {
    config: Partial<AtlasUserConfig>;
  }) {
    if (!this.currentUser) {
      throw new Error("Can't update user config when not logged in");
    }
    const newConfig = await this.atlasUserConfigStore.updateUserConfig(
      this.currentUser.sub,
      config
    );
    this.currentUser = {
      ...this.currentUser,
      ...newConfig,
    };
    this.oidcPluginLogger.emit('atlas-service-user-config-changed', newConfig);
  }

  static async introspect({
    signal,
    tokenType,
  }: {
    signal?: AbortSignal;
    tokenType?: 'accessToken' | 'refreshToken';
  } = {}) {
    throwIfAborted(signal);
    this.throwIfNetworkTrafficDisabled();

    const url = new URL(`${this.config.atlasLogin.issuer}/v1/introspect`);
    url.searchParams.set('client_id', this.config.atlasLogin.clientId);

    tokenType ??= 'accessToken';

    const token = await this.maybeGetToken({ signal, tokenType });

    const res = await this.fetch(url.toString(), {
      method: 'POST',
      body: new URLSearchParams([
        ['token', token ?? ''],
        ['token_type_hint', TOKEN_TYPE_TO_HINT[tokenType]],
      ]),
      headers: {
        Accept: 'application/json',
        'Content-Type': 'application/x-www-form-urlencoded',
      },
      signal: signal as NodeFetchAbortSignal | undefined,
    });

    await throwIfNotOk(res);

    return res.json() as Promise<IntrospectInfo>;
  }

  static async revoke({
    signal,
    tokenType,
  }: {
    signal?: AbortSignal;
    tokenType?: 'accessToken' | 'refreshToken';
  } = {}): Promise<void> {
    throwIfAborted(signal);
    this.throwIfNetworkTrafficDisabled();

    const url = new URL(`${this.config.atlasLogin.issuer}/v1/revoke`);
    url.searchParams.set('client_id', this.config.atlasLogin.clientId);

    tokenType ??= 'accessToken';

    const token = await this.maybeGetToken({ signal, tokenType });

    const res = await this.fetch(url.toString(), {
      method: 'POST',
      body: new URLSearchParams([
        ['token', token ?? ''],
        ['token_type_hint', TOKEN_TYPE_TO_HINT[tokenType]],
      ]),
      headers: {
        Accept: 'application/json',
        'Content-Type': 'application/x-www-form-urlencoded',
      },
      signal: signal as NodeFetchAbortSignal | undefined,
    });

    await throwIfNotOk(res);
  }

  static async onExit() {
    // Haven't even created the oidc-plugin yet, nothing to store
    if (!this.plugin) {
      return;
    }
    try {
      await this.secretStore.setState(await this.plugin.serialize());
    } catch (err) {
      log.warn(
        mongoLogId(1_001_000_221),
        'AtlasService',
        'Failed to save auth state',
        { erroe: (err as Error).stack }
      );
    }
  }
}<|MERGE_RESOLUTION|>--- conflicted
+++ resolved
@@ -1,11 +1,11 @@
 import { shell, app } from 'electron';
 import { URL, URLSearchParams } from 'url';
 import type { AuthFlowType, MongoDBOIDCPlugin } from '@mongodb-js/oidc-plugin';
-<<<<<<< HEAD
-import { throwIfNotOk, throwIfNetworkTrafficDisabled } from './util';
-=======
-import { AtlasServiceError, getTrackingUserInfo } from './util';
->>>>>>> 5ac0c48a
+import {
+  throwIfNotOk,
+  throwIfNetworkTrafficDisabled,
+  getTrackingUserInfo,
+} from './util';
 import {
   createMongoDBOIDCPlugin,
   hookLoggerToMongoLogWriter as oidcPluginHookLoggerToMongoLogWriter,
@@ -44,29 +44,7 @@
   refreshToken: 'refresh_token',
 } as const;
 
-<<<<<<< HEAD
-export function getTrackingUserInfo(userInfo: AtlasUserInfo) {
-  return {
-    // AUID is shared Cloud user identificator that can be tracked through
-    // various MongoDB properties
-    auid: createHash('sha256').update(userInfo.sub, 'utf8').digest('hex'),
-  };
-}
-
 export class CompassAuthService {
-=======
-export type AtlasServiceConfig = {
-  atlasApiBaseUrl: string;
-  atlasApiUnauthBaseUrl: string;
-  atlasLogin: {
-    clientId: string;
-    issuer: string;
-  };
-  authPortalUrl: string;
-};
-
-export class AtlasService {
->>>>>>> 5ac0c48a
   private constructor() {
     // singleton
   }
