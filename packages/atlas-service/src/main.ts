import { ipcMain, shell } from 'electron';
import { URL, URLSearchParams } from 'url';
import { EventEmitter, once } from 'events';
import keytar from 'keytar';
import type {
  AuthFlowType,
  MongoDBOIDCPlugin,
  MongoDBOIDCPluginOptions,
} from '@mongodb-js/oidc-plugin';
import {
  createMongoDBOIDCPlugin,
  hookLoggerToMongoLogWriter as oidcPluginHookLoggerToMongoLogWriter,
} from '@mongodb-js/oidc-plugin';
import { oidcServerRequestHandler } from '@mongodb-js/devtools-connect';
// TODO(https://github.com/node-fetch/node-fetch/issues/1652): Remove this when
// node-fetch types match the built in AbortSignal from node.
import type { AbortSignal as NodeFetchAbortSignal } from 'node-fetch/externals';
import type { Response } from 'node-fetch';
import fetch from 'node-fetch';
import type { SimplifiedSchema } from 'mongodb-schema';
import type { Document } from 'mongodb';
import type {
  AIAggregation,
  AIQuery,
  IntrospectInfo,
  Token,
  UserInfo,
} from './util';
import {
  broadcast,
  getStoragePaths,
  ipcExpose,
  throwIfAborted,
} from '@mongodb-js/compass-utils';
import {
  createLoggerAndTelemetry,
  mongoLogId,
} from '@mongodb-js/compass-logging';

const { log } = createLoggerAndTelemetry('COMPASS-ATLAS-SERVICE');

const redirectRequestHandler = oidcServerRequestHandler.bind(null, {
  productName: 'Compass',
  productDocsLink: 'https://www.mongodb.com/docs/compass',
});

/**
 * https://www.mongodb.com/docs/atlas/api/atlas-admin-api-ref/#errors
 */
function isServerError(err: any): err is { errorCode: string; detail: string } {
  return Boolean(err.errorCode && err.detail);
}

export async function throwIfNotOk(
  res: Pick<Response, 'ok' | 'status' | 'statusText' | 'json'>
) {
  if (res.ok) {
    return;
  }

  let serverErrorName = 'NetworkError';
  let serverErrorMessage = `${res.status} ${res.statusText}`;
  // We try to parse the response to see if the server returned any information
  // we can show a user.
  try {
    const messageJSON = await res.json();
    if (isServerError(messageJSON)) {
      serverErrorName = 'ServerError';
      serverErrorMessage = `${messageJSON.errorCode}: ${messageJSON.detail}`;
    }
  } catch (err) {
    // no-op, use the default status and statusText in the message.
  }
  const err = new Error(serverErrorMessage);
  err.name = serverErrorName;
  (err as any).statusCode = res.status;
  throw err;
}

const AI_MAX_REQUEST_SIZE = 10000;

const AI_MIN_SAMPLE_DOCUMENTS = 1;

type MongoDBOIDCPluginLogger = Required<MongoDBOIDCPluginOptions>['logger'];

type AtlasServiceAuthState =
  // Instance was just created
  | 'initial'
  // Trying to restore state if it was persisted before
  | 'restoring'
  // Successfully got token from oidc-plugin
  | 'authenticated'
  // Token expired (and being refreshed at the moment)
  | 'expired'
  // Encountered an error while requesting token (either on sign in or refresh)
  | 'unauthenticated';

type SecretStore = {
  getItem(key: string): Promise<string | undefined>;
  setItem(key: string, value: string): Promise<void>;
};

const SECRET_STORE_KEY = 'AtlasLoginOIDCPluginState';

const defaultSecretStore: SecretStore = {
  async getItem(key: string) {
    try {
      const { appName } = getStoragePaths() ?? {};
      if (
        process.env.COMPASS_E2E_DISABLE_KEYCHAIN_USAGE === 'true' ||
        !appName
      ) {
        throw new Error('Unsupported environment');
      }
      return (await keytar.getPassword(appName, key)) ?? undefined;
    } catch {
      return undefined;
    }
  },
  async setItem(key: string, value: string) {
    try {
      const { appName } = getStoragePaths() ?? {};
      if (
        process.env.COMPASS_E2E_DISABLE_KEYCHAIN_USAGE === 'true' ||
        !appName
      ) {
        throw new Error('Unsupported environment');
      }
      return await keytar.setPassword(appName, key, value);
    } catch {
      return;
    }
  },
};

export class AtlasService {
  private constructor() {
    // singleton
  }

  private static initPromise: Promise<void> | null = null;

  /**
   * oidc-plugin logger event flow for plugin creation and token request / refresh:
   *
   *        createPlugin
   *             ↓
   * serialized state provided? → no → no event
   *             ↓
   *            yes → failed to deserialize? → no → `plugin:state-updated`
   *                             ↓
   *                            yes → `plugin:deserialization-failed`
   *
   *
   *              requestToken
   *                   ↓
   *             token expired?
   *                   │
   *              no ←─┴─→ yes ───┐
   *              │               ↓  `tryRefresh` flow can also trigger separately on timeout
   *              │  ┌────────────────────────────────────────┐
   *              │  │        tryRefresh                      │
   *              │  │            ↓                           │
   *              │  │ `plugin:refresh-started`               │
   *              │  │            ↓                           │
   *              │  │  got token from issuer? → no ─┐        │
   *              │  │            ↓                  │        │
   *              │  │           yes                 │        │
   *              │  │            ↓                  │        │
   *              │  │`plugin:refresh-succeeded`     │        │
   *              │  │            ↓                  │        │
   *              │  │    start state update         │        │
   *              │  │            ↓                  │        │
   *              │  │    state update failed → yes ─┤        │
   *              │  │            ↓                  ↓        │
   *              │  │            no  `plugin:refresh-failed` │─┐            ┌────────────────────────────────────────────┐
   *              │  │            ↓                           │ │            │ `plugin:auth-attempt-started`              │
   *              │  │  `plugin:state-updated`                │ │            │        ↓                                   │
   *              │  └────────────────────────────────────────┘ │            │ is attempt successfull? → no               │
   *              ↓               │                             ↓            │        ↓                  ↓                │
   * `plugin:skip-auth-attempt` ←─┘            for flow in getAllowedFlows → │       yes     `plugin:auth-attempt-failed` │
   *              ↓                                                          │        ↓                                   │
   *    `plugin:auth-succeeded` ← yes ← do we have new token set in state? ← │ `plugin:state-updated`                     │
   *                                                 ↓                       │        ↓                                   │
   *                                                 no                      │ `plugin:auth-attempt-succeeded`            │
   *                                                 ↓                       └────────────────────────────────────────────┘
   *                                         `plugin:auth-failed`
   */
  private static oidcPluginLogger: MongoDBOIDCPluginLogger & {
    on(evt: 'atlas-service-token-refreshed', fn: () => void): void;
    on(evt: 'atlas-service-token-refresh-failed', fn: () => void): void;
    on(evt: 'atlas-service-signed-out', fn: () => void): void;
    once(evt: 'atlas-service-token-refreshed', fn: () => void): void;
    once(evt: 'atlas-service-token-refresh-failed', fn: () => void): void;
    once(evt: 'atlas-service-signed-out', fn: () => void): void;
    emit(evt: 'atlas-service-token-refreshed'): void;
    emit(evt: 'atlas-service-token-refresh-failed'): void;
    emit(evt: 'atlas-service-signed-out'): void;
  } & Pick<EventEmitter, 'removeAllListeners'> = new EventEmitter();

  private static oidcPluginSyncedFromLoggerState: AtlasServiceAuthState =
    'initial';

  private static plugin: MongoDBOIDCPlugin | null = null;

  private static token: Token | null = null;

  private static signInPromise: Promise<Token> | null = null;

  private static fetch: typeof fetch = fetch;

  private static secretStore: SecretStore = defaultSecretStore;

  private static ipcMain: Pick<typeof ipcMain, 'handle'> = ipcMain;

  private static get clientId() {
    const clientId =
      process.env.COMPASS_CLIENT_ID_OVERRIDE || process.env.COMPASS_CLIENT_ID;
    if (!clientId) {
      throw new Error('COMPASS_CLIENT_ID is required');
    }
    return clientId;
  }

  private static get issuer() {
    const issuer =
      process.env.COMPASS_OIDC_ISSUER_OVERRIDE ||
      process.env.COMPASS_OIDC_ISSUER;
    if (!issuer) {
      throw new Error('COMPASS_OIDC_ISSUER is required');
    }
    return issuer;
  }

  private static get apiBaseUrl() {
    const apiBaseUrl =
      process.env.COMPASS_ATLAS_SERVICE_BASE_URL_OVERRIDE ||
      process.env.COMPASS_ATLAS_SERVICE_BASE_URL;
    if (!apiBaseUrl) {
      throw new Error(
        'No AI Query endpoint to fetch. Please set the environment variable `COMPASS_ATLAS_SERVICE_BASE_URL`'
      );
    }
    return apiBaseUrl;
  }

  // We use `allowedFlows` plugin option to control whether or not plugin is
  // allowed to start sign in flow or just try refresh and fail if refresh is
  // not possible.
  //  - If we are authenticated, token expired, or we are restoring state, we
  //    only allow token refresh
  //  - Any other state: initial or error, will allow sign in using auth-code
  //    flow in addition to token refresh
  private static getAllowedAuthFlows(): AuthFlowType[] {
    return ['restoring', 'authenticated', 'expired'].includes(
      this.oidcPluginSyncedFromLoggerState
    )
      ? []
      : ['auth-code'];
  }

  private static createMongoDBOIDCPlugin = createMongoDBOIDCPlugin;

  private static setupPlugin(serializedState?: string) {
    this.plugin = this.createMongoDBOIDCPlugin({
      redirectServerRequestHandler(data) {
        if (data.result === 'redirecting') {
          const { res, status, location } = data;
          res.statusCode = status;
          const redirectUrl = new URL(
            'https://account.mongodb.com/account/login'
          );
          redirectUrl.searchParams.set('fromURI', location);
          res.setHeader('Location', redirectUrl.toString());
          res.end();
          return;
        }

        redirectRequestHandler(data);
      },
      async openBrowser({ url }) {
        await shell.openExternal(url);
      },
      allowedFlows: this.getAllowedAuthFlows.bind(this),
      logger: this.oidcPluginLogger,
      serializedState,
    });
    oidcPluginHookLoggerToMongoLogWriter(
      this.oidcPluginLogger,
      log.unbound,
      'AtlasService'
    );
  }

  static init(): Promise<void> {
    return (this.initPromise ??= (async () => {
      ipcExpose(
        'AtlasService',
        this,
        [
          'getUserInfo',
          'introspect',
          'isAuthenticated',
          'signIn',
<<<<<<< HEAD
          'signOut',
=======
          'getAggregationFromUserInput',
>>>>>>> 460a436b
          'getQueryFromUserInput',
        ],
        this.ipcMain
      );
      this.attachOidcPluginLoggerEvents();
      log.info(
        mongoLogId(1_001_000_210),
        'AtlasService',
        'Atlas service initialized'
      );
      this.oidcPluginSyncedFromLoggerState = 'restoring';
      const serializedState = await this.secretStore.getItem(SECRET_STORE_KEY);
      this.setupPlugin(serializedState);
      // Whether or not we got the state, try refreshing the token. If there was
      // no serialized state returned, this will just put the service in
      // `unauthenticated` state quickly. If there was some state, we need to
      // refresh the token and get the value back from the oidc-plugin to make
      // sure the state between atlas-service and oidc-plugin is in sync
      try {
        log.info(
          mongoLogId(1_001_000_227),
          'AtlasService',
          'Starting token restore attempt'
        );
        this.token = await this.requestOAuthToken();
        log.info(mongoLogId(1_001_000_226), 'AtlasService', 'Token restored');
        this.oidcPluginSyncedFromLoggerState = 'authenticated';
      } catch (err) {
        log.error(
          mongoLogId(1_001_000_225),
          'AtlasService',
          'Failed to restore token',
          { error: (err as Error).stack }
        );
        this.oidcPluginSyncedFromLoggerState = 'unauthenticated';
      }
    })());
  }

  private static async requestOAuthToken({
    signal,
  }: { signal?: AbortSignal } = {}) {
    if (!this.plugin) {
      throw new Error(
        'Trying to use the oidc-plugin before service is initialised'
      );
    }

    return this.plugin.mongoClientOptions.authMechanismProperties.REQUEST_TOKEN_CALLBACK(
      { clientId: this.clientId, issuer: this.issuer },
      {
        // Required driver specific stuff
        version: 0,
        // While called timeoutContext, this is actually an abort signal that
        // plugin will listen to, not a timeout
        timeoutContext: signal,
      }
    );
  }

  private static attachOidcPluginLoggerEvents() {
    // NB: oidc-plugin will emit these log events for all auth states that it
    // keeps and it doesn't provide any information for us to distinguish
    // between them. This is okay to ignore for our case for now as we know that
    // only one auth state is being part of oidc-plugin state
    this.oidcPluginLogger.on('mongodb-oidc-plugin:refresh-started', () => {
      log.info(
        mongoLogId(1_001_000_211),
        'AtlasService',
        'Token refresh started by oidc-plugin'
      );
      void this.refreshToken();
    });
    this.oidcPluginLogger.on('atlas-service-token-refresh-failed', () => {
      broadcast('atlas-service-token-refresh-failed');
    });
    this.oidcPluginLogger.on('atlas-service-token-refreshed', () => {
      broadcast('atlas-service-token-refreshed');
    });
    this.oidcPluginLogger.on('atlas-service-signed-out', () => {
      broadcast('atlas-service-signed-out');
    });
  }

  private static async refreshToken() {
    // In case our call to requestToken started another token refresh instead of
    // just returning token from the plugin state, we short circuit if plugin
    // logged a refresh-started event and this listener got triggered. Only one
    // refresh is allowed to run at a time, and it's either we are refreshing
    // manually, or this method is running
    if (
      ['expired', 'restoring'].includes(this.oidcPluginSyncedFromLoggerState)
    ) {
      return;
    }
    this.oidcPluginSyncedFromLoggerState = 'expired';
    const onRefreshFailed = () => {
      this.token = null;
      this.oidcPluginSyncedFromLoggerState = 'unauthenticated';
      this.oidcPluginLogger.emit('atlas-service-token-refresh-failed');
    };
    log.info(
      mongoLogId(1_001_000_214),
      'AtlasService',
      'Start atlas service token refresh'
    );
    try {
      // We expect only one promise below to resolve, to clean up listeners
      // that never fired we are setting up an abort controller
      const listenerController = new AbortController();
      try {
        // When oidc-plugin starts internal token refresh with the tryRefresh
        // flow, we wait for a certain event sequence before we can safely
        // request new token from the plugin
        await Promise.race([
          // The events we are waiting for are emitted synchronously, so we are
          // subscribing to both at once, even though we can't check the order
          // that way, at least we can guarantee that both expected events
          // happened before we proceed
          Promise.all([
            once(
              this.oidcPluginLogger,
              'mongodb-oidc-plugin:refresh-succeeded',
              { signal: listenerController.signal }
            ),
            once(this.oidcPluginLogger, 'mongodb-oidc-plugin:state-updated', {
              signal: listenerController.signal,
            }),
          ]),
          once(this.oidcPluginLogger, 'mongodb-oidc-plugin:refresh-failed', {
            signal: listenerController.signal,
          }).then(() => {
            throw new Error('Token refresh failed');
          }),
        ]);
      } finally {
        listenerController.abort();
      }
      try {
        log.info(
          mongoLogId(1_001_000_215),
          'AtlasService',
          'Request token refresh from oidc-plugin'
        );
        // Request and refresh token are the same methods in oidc-plugin, what
        // actually controls whether or not sign in flow is allowed is
        // `allowedFlows` property passed to the plugin
        const token = await this.requestOAuthToken();
        log.info(
          mongoLogId(1_001_000_216),
          'AtlasService',
          'Oidc-plugin successfully returned new token'
        );
        this.token = token;
        this.oidcPluginSyncedFromLoggerState = 'authenticated';
        this.oidcPluginLogger.emit('atlas-service-token-refreshed');
      } catch (err) {
        log.error(
          mongoLogId(1_001_000_217),
          'AtlasService',
          'Oidc-plugin failed to return refreshed token',
          { error: (err as Error).stack }
        );
        onRefreshFailed();
      }
    } catch (err) {
      log.error(
        mongoLogId(1_001_000_222),
        'AtlasService',
        'Oidc-plugin failed to refresh token',
        { error: (err as Error).stack }
      );
      onRefreshFailed();
    }
  }

  private static async maybeWaitForToken({
    signal,
  }: { signal?: AbortSignal } = {}) {
    if (signal?.aborted) {
      return;
    }
    // There are two cases where it makes sense to wait for token refresh before
    // proceeding with running atlas service commands:
    //  - In case where we ended up in `expired` state, we know that oidc-plugin
    //    is trying to refresh the token automatically at the moment
    //  - In case of `restoring` saved auth state, we will try to refresh the
    //    token right after restore happened
    if (
      ['expired', 'restoring'].includes(this.oidcPluginSyncedFromLoggerState)
    ) {
      // We expect only one promise below to resolve, to clean up listeners that
      // never fired we are setting up an abort controller
      const listenerController = new AbortController();
      try {
        await Promise.race([
          // We are using our own events here and not oidc-plugin ones because
          // after plugin logged that token was refreshed, we still need to do
          // some additional work to get token from the oidc-plugin
          once(this.oidcPluginLogger, 'atlas-service-token-refreshed', {
            signal: listenerController.signal,
          }),
          once(this.oidcPluginLogger, 'atlas-service-token-refresh-failed', {
            signal: listenerController.signal,
          }),
          signal
            ? once(signal, 'abort', { signal: listenerController.signal })
            : new Promise(() => {
                // This should just never resolve if no signal was passed to
                // this method
              }),
        ]);
      } finally {
        listenerController.abort();
      }
    }
  }

  static async isAuthenticated({
    signal,
  }: { signal?: AbortSignal } = {}): Promise<boolean> {
    throwIfAborted(signal);
    if (!this.token) {
      return false;
    }
    try {
      return (await this.introspect({ signal })).active;
    } catch (err) {
      return false;
    }
  }

  static async signIn({
    signal,
  }: { signal?: AbortSignal } = {}): Promise<Token> {
    if (this.signInPromise) {
      return this.signInPromise;
    }
    try {
      throwIfAborted(signal);

      this.signInPromise = (async () => {
        log.info(mongoLogId(1_001_000_218), 'AtlasService', 'Starting sign in');

        // We might be refreshing token or restoring state at the moment
        await this.maybeWaitForToken({ signal });

        try {
          this.token = await this.requestOAuthToken({ signal });
          this.oidcPluginSyncedFromLoggerState = 'authenticated';
          log.info(
            mongoLogId(1_001_000_219),
            'AtlasService',
            'Signed in successfully'
          );
          return this.token;
        } catch (err) {
          log.error(
            mongoLogId(1_001_000_220),
            'AtlasService',
            'Failed to sign in',
            { error: (err as Error).stack }
          );
          this.oidcPluginSyncedFromLoggerState = 'unauthenticated';
          throw err;
        }
      })();
      return await this.signInPromise;
    } finally {
      this.signInPromise = null;
    }
  }

  static async signOut(): Promise<void> {
    // Reset and recreate event emitter first so that we don't accidentally
    // react on any old plugin instance events
    this.oidcPluginLogger.removeAllListeners();
    this.oidcPluginLogger = new EventEmitter();
    this.attachOidcPluginLoggerEvents();
    // Destroy old plugin and setup new one
    await this.plugin?.destroy();
    this.setupPlugin();
    // Revoke tokens. Revoking refresh token will also revoke associated access
    // tokens
    // https://developer.okta.com/docs/guides/revoke-tokens/main/#revoke-an-access-token-or-a-refresh-token
    await this.revoke({ tokenType: 'refresh_token' });
    // Reset service state
    this.token = null;
    this.oidcPluginSyncedFromLoggerState = 'unauthenticated';
    this.oidcPluginLogger.emit('atlas-service-signed-out');
    // Open Atlas sign out page to end the browser session created for sign in
    void shell.openExternal(
      'https://account.mongodb.com/account/login?signedOut=true'
    );
  }

  static async getUserInfo({
    signal,
  }: { signal?: AbortSignal } = {}): Promise<UserInfo> {
    throwIfAborted(signal);

    await this.maybeWaitForToken({ signal });

    const res = await this.fetch(`${this.issuer}/v1/userinfo`, {
      headers: {
        Authorization: `Bearer ${this.token?.accessToken ?? ''}`,
        Accept: 'application/json',
      },
      signal: signal as NodeFetchAbortSignal | undefined,
    });

    await throwIfNotOk(res);

    return res.json();
  }

  static async introspect({
    signal,
    tokenType,
  }: {
    signal?: AbortSignal;
    tokenType?: 'access_token' | 'refresh_token';
  } = {}) {
    throwIfAborted(signal);

    const url = new URL(`${this.issuer}/v1/introspect`);
    url.searchParams.set('client_id', this.clientId);

    await this.maybeWaitForToken({ signal });

    tokenType ??= 'access_token';

    const res = await this.fetch(url.toString(), {
      method: 'POST',
      body: new URLSearchParams([
        [
          'token',
          (tokenType === 'access_token'
            ? this.token?.accessToken
            : this.token?.refreshToken) ?? '',
        ],
        ['token_type_hint', tokenType],
      ]),
      headers: {
        Accept: 'application/json',
      },
      signal: signal as NodeFetchAbortSignal | undefined,
    });

    await throwIfNotOk(res);

    return res.json() as Promise<IntrospectInfo>;
  }

<<<<<<< HEAD
  static async revoke({
    signal,
    tokenType,
  }: {
    signal?: AbortSignal;
    tokenType?: 'access_token' | 'refresh_token';
  } = {}): Promise<void> {
    throwIfAborted(signal);

    const url = new URL(`${this.issuer}/v1/revoke`);
    url.searchParams.set('client_id', this.clientId);

    await this.maybeWaitForToken({ signal });

    tokenType ??= 'access_token';

    const body = new URLSearchParams([
      [
        'token',
        (tokenType === 'access_token'
          ? this.token?.accessToken
          : this.token?.refreshToken) ?? '',
      ],
      ['token_type_hint', tokenType],
    ]);

    const res = await this.fetch(url.toString(), {
      method: 'POST',
      body,
      headers: {
        Accept: 'application/json',
      },
      signal: signal as NodeFetchAbortSignal | undefined,
    });

    await throwIfNotOk(res);
=======
  static async getAggregationFromUserInput({
    signal,
    userInput,
    collectionName,
    databaseName,
    schema,
    sampleDocuments,
  }: {
    userInput: string;
    collectionName: string;
    databaseName: string;
    schema?: SimplifiedSchema;
    sampleDocuments?: Document[];
    signal?: AbortSignal;
  }) {
    throwIfAborted(signal);

    let msgBody = JSON.stringify({
      userInput,
      collectionName,
      databaseName,
      schema,
      sampleDocuments,
    });
    if (msgBody.length > AI_MAX_REQUEST_SIZE) {
      // When the message body is over the max size, we try
      // to see if with fewer sample documents we can still perform the request.
      // If that fails we throw an error indicating this collection's
      // documents are too large to send to the ai.
      msgBody = JSON.stringify({
        userInput,
        collectionName,
        databaseName,
        schema,
        sampleDocuments: sampleDocuments?.slice(0, AI_MIN_SAMPLE_DOCUMENTS),
      });
      if (msgBody.length > AI_MAX_REQUEST_SIZE) {
        throw new Error(
          'Error: too large of a request to send to the ai. Please use a smaller prompt or collection with smaller documents.'
        );
      }
    }

    await this.maybeWaitForToken({ signal });

    const res = await this.fetch(
      `${this.apiBaseUrl}/ai/api/v1/mql-aggregation`,
      {
        signal: signal as NodeFetchAbortSignal | undefined,
        method: 'POST',
        headers: {
          Authorization: `Bearer ${this.token?.accessToken ?? ''}`,
          'Content-Type': 'application/json',
        },
        body: msgBody,
      }
    );

    await throwIfNotOk(res);

    return res.json() as Promise<AIAggregation>;
>>>>>>> 460a436b
  }

  static async getQueryFromUserInput({
    signal,
    userInput,
    collectionName,
    databaseName,
    schema,
    sampleDocuments,
  }: {
    userInput: string;
    collectionName: string;
    databaseName: string;
    schema?: SimplifiedSchema;
    sampleDocuments?: Document[];
    signal?: AbortSignal;
  }) {
    throwIfAborted(signal);

    let msgBody = JSON.stringify({
      userInput,
      collectionName,
      databaseName,
      schema,
      sampleDocuments,
    });
    if (msgBody.length > AI_MAX_REQUEST_SIZE) {
      // When the message body is over the max size, we try
      // to see if with fewer sample documents we can still perform the request.
      // If that fails we throw an error indicating this collection's
      // documents are too large to send to the ai.
      msgBody = JSON.stringify({
        userInput,
        collectionName,
        databaseName,
        schema,
        sampleDocuments: sampleDocuments?.slice(0, AI_MIN_SAMPLE_DOCUMENTS),
      });
      if (msgBody.length > AI_MAX_REQUEST_SIZE) {
        throw new Error(
          'Error: too large of a request to send to the ai. Please use a smaller prompt or collection with smaller documents.'
        );
      }
    }

    await this.maybeWaitForToken({ signal });

    const res = await this.fetch(`${this.apiBaseUrl}/ai/api/v1/mql-query`, {
      signal: signal as NodeFetchAbortSignal | undefined,
      method: 'POST',
      headers: {
        Authorization: `Bearer ${this.token?.accessToken ?? ''}`,
        'Content-Type': 'application/json',
      },
      body: msgBody,
    });

    await throwIfNotOk(res);

    return res.json() as Promise<AIQuery>;
  }

  static async onExit() {
    // Haven't even created the oidc-plugin yet, nothing to store
    if (!this.plugin) {
      return;
    }
    try {
      await this.secretStore.setItem(
        SECRET_STORE_KEY,
        await this.plugin.serialize()
      );
    } catch (err) {
      log.warn(
        mongoLogId(1_001_000_221),
        'AtlasService',
        'Failed to save auth state',
        { erroe: (err as Error).stack }
      );
    }
  }
}<|MERGE_RESOLUTION|>--- conflicted
+++ resolved
@@ -302,11 +302,8 @@
           'introspect',
           'isAuthenticated',
           'signIn',
-<<<<<<< HEAD
           'signOut',
-=======
           'getAggregationFromUserInput',
->>>>>>> 460a436b
           'getQueryFromUserInput',
         ],
         this.ipcMain
@@ -661,7 +658,6 @@
     return res.json() as Promise<IntrospectInfo>;
   }
 
-<<<<<<< HEAD
   static async revoke({
     signal,
     tokenType,
@@ -698,7 +694,8 @@
     });
 
     await throwIfNotOk(res);
-=======
+  }
+
   static async getAggregationFromUserInput({
     signal,
     userInput,
@@ -760,7 +757,6 @@
     await throwIfNotOk(res);
 
     return res.json() as Promise<AIAggregation>;
->>>>>>> 460a436b
   }
 
   static async getQueryFromUserInput({
