import { EventEmitter } from 'events';
import { ipcRenderer } from 'electron';
import { ipcInvoke } from '@mongodb-js/compass-utils';
import type { AtlasService as AtlasServiceMain } from './main';
import {
  signInWithModalPrompt,
  signInWithoutPrompt,
  signedOut,
  tokenRefreshFailed,
} from './store/atlas-signin-reducer';
import { dispatch } from './store/atlas-signin-store';

let atlasServiceInstanceSingleton: AtlasService;

type AtlasServiceEvents = 'signed-in' | 'signed-out' | 'token-refresh-failed';

interface AtlasServiceEmitter {
  emit(evt: AtlasServiceEvents): boolean;
  on(evt: AtlasServiceEvents, listener: () => void): this;
  once(evt: AtlasServiceEvents, listener: () => void): this;
  off(evt: AtlasServiceEvents, listener: () => void): this;
}

export class AtlasService implements AtlasServiceEmitter {
  private emitter = new EventEmitter();

  private ipc = ipcInvoke<
    typeof AtlasServiceMain,
    | 'getUserInfo'
    | 'introspect'
    | 'isAuthenticated'
    | 'signIn'
<<<<<<< HEAD
    | 'signOut'
=======
    | 'getAggregationFromUserInput'
>>>>>>> 460a436b
    | 'getQueryFromUserInput'
  >('AtlasService', [
    'getUserInfo',
    'introspect',
    'isAuthenticated',
    'signIn',
<<<<<<< HEAD
    'signOut',
=======
    'getAggregationFromUserInput',
>>>>>>> 460a436b
    'getQueryFromUserInput',
  ]);

  getUserInfo = this.ipc.getUserInfo;
  introspect = this.ipc.introspect;
  isAuthenticated = this.ipc.isAuthenticated;
  getAggregationFromUserInput = this.ipc.getAggregationFromUserInput;
  getQueryFromUserInput = this.ipc.getQueryFromUserInput;
  signOut = this.ipc.signOut;

  on(evt: AtlasServiceEvents, listener: () => void) {
    this.emitter.on(evt, listener);
    return this;
  }

  once(evt: AtlasServiceEvents, listener: () => void) {
    this.emitter.once(evt, listener);
    return this;
  }

  off(evt: AtlasServiceEvents, listener: () => void) {
    this.emitter.off(evt, listener);
    return this;
  }

  emit(evt: AtlasServiceEvents) {
    return this.emitter.emit(evt);
  }

  async signIn({
    promptType,
    signal,
  }: {
    signal?: AbortSignal;
    promptType?: 'none' | 'ai-promo-modal';
  } = {}) {
    switch (promptType) {
      case 'none':
        await dispatch(signInWithoutPrompt({ signal }));
        return;
      case 'ai-promo-modal':
        await dispatch(signInWithModalPrompt({ signal }));
        return;
      default:
        await this.ipc.signIn({ signal });
        return;
    }
  }

  constructor() {
    if (atlasServiceInstanceSingleton) {
      return atlasServiceInstanceSingleton;
    }

    // We might not be in electorn environment
    ipcRenderer?.on('atlas-service-token-refresh-failed', () => {
      dispatch(tokenRefreshFailed());
    });

    ipcRenderer?.on('atlas-service-signed-out', () => {
      dispatch(signedOut());
    });

    // eslint-disable-next-line @typescript-eslint/no-this-alias
    atlasServiceInstanceSingleton = this;
  }
}

export { AtlasSignIn } from './components/atlas-signin';

export type { UserInfo, IntrospectInfo, Token } from './util';<|MERGE_RESOLUTION|>--- conflicted
+++ resolved
@@ -30,22 +30,16 @@
     | 'introspect'
     | 'isAuthenticated'
     | 'signIn'
-<<<<<<< HEAD
     | 'signOut'
-=======
     | 'getAggregationFromUserInput'
->>>>>>> 460a436b
     | 'getQueryFromUserInput'
   >('AtlasService', [
     'getUserInfo',
     'introspect',
     'isAuthenticated',
     'signIn',
-<<<<<<< HEAD
     'signOut',
-=======
     'getAggregationFromUserInput',
->>>>>>> 460a436b
     'getQueryFromUserInput',
   ]);
 
