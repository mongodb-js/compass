--- conflicted
+++ resolved
@@ -51,15 +51,9 @@
     "reformat": "npm run eslint . -- --fix && npm run prettier -- --write ."
   },
   "dependencies": {
-<<<<<<< HEAD
-    "@mongodb-js/compass-logging": "^1.4.5",
-    "@mongodb-js/compass-utils": "^0.6.10",
-    "@mongodb-js/devtools-connect": "^3.2.8",
-=======
     "@mongodb-js/compass-logging": "^1.4.6",
     "@mongodb-js/compass-utils": "^0.6.11",
-    "@mongodb-js/devtools-connect": "^3.2.5",
->>>>>>> 610f6681
+    "@mongodb-js/devtools-connect": "^3.2.8",
     "@mongodb-js/devtools-proxy-support": "^0.3.6",
     "bson": "^6.7.0",
     "lodash": "^4.17.21",
