{
  "name": "mongodb-data-service",
  "description": "MongoDB Data Service",
  "author": "Durran Jordan <durran@gmail.com>",
  "bugs": {
    "url": "https://jira.mongodb.org/projects/COMPASS/issues",
    "email": "compass@mongodb.com"
  },
  "homepage": "https://github.com/mongodb-js/compass",
  "version": "21.8.0",
  "repository": {
    "type": "git",
    "url": "https://github.com/mongodb-js/compass.git"
  },
  "engines": {
    "node": ">=12"
  },
  "license": "SSPL",
  "keywords": [
    "mongodb-js"
  ],
  "main": "lib/index.js",
  "exports": {
    "require": "./lib/index.js",
    "import": "./lib/.esm-wrapper.mjs"
  },
  "types": "./lib/index.d.ts",
  "files": [
    "lib",
    "package.json",
    "README.md"
  ],
  "scripts": {
    "bootstrap": "npm run compile",
    "prepublishOnly": "npm run compile",
    "clean": "rimraf lib",
    "precompile": "npm run clean",
    "compile": "npm run compile-ts && gen-esm-wrapper . ./lib/.esm-wrapper.mjs",
    "compile-ts": "tsc -p tsconfig.json",
    "cover": "nyc -x '**/*.spec.*' npm run test",
    "depcheck": "depcheck",
    "lint": "eslint . && prettier --check .",
    "test": "cross-env TS_NODE_FILES=true mocha --colors --timeout 15000 -r ts-node/register **/*.spec.*",
    "pretest": "npm run compile && mongodb-runner start --port=27018 && node ../../scripts/rebuild.js keytar",
    "test-connectivity": "mocha --colors --timeout 15000 -r ts-node/register test/connectivity.spec.ts",
    "posttest": "mongodb-runner stop --port=27018",
    "test-cov": "cross-env TS_NODE_FILES=true nyc -x \"**/*.spec.*\" npm run test",
    "test-watch": "npm run test -- --watch",
    "test-ci": "npm run test-cov",
    "posttest-ci": "node ../../scripts/killall-mongo.js",
    "reformat": "npm run prettier -- --write ."
  },
  "peerDependencies": {
    "mongodb": "^4.1.0",
    "mongodb-connection-model": "*"
  },
  "dependencies": {
    "@mongodb-js/ssh-tunnel": "^1.2.0",
    "async": "^3.2.0",
    "debug": "^4.2.0",
    "lodash": "^4.17.20",
    "mongodb-build-info": "^1.1.1",
<<<<<<< HEAD
    "mongodb-connection-string-url": "^1.0.1",
    "mongodb-index-model": "^3.4.0",
=======
    "mongodb-index-model": "^3.5.0",
>>>>>>> 41ba1a35
    "mongodb-js-errors": "^0.5.0",
    "mongodb-ns": "^2.2.0",
    "mongodb-security": "^1.3.0"
  },
  "devDependencies": {
<<<<<<< HEAD
    "@mongodb-js/devtools-docker-test-envs": "git://github.com/mongodb-js/devtools-docker-test-envs.git#19497dc4abdce6ea9b96a36d62940f83bc0ef3b2",
    "@mongodb-js/eslint-config-compass": "^0.1.0",
    "@mongodb-js/mocha-config-compass": "^0.1.0",
    "@mongodb-js/prettier-config-compass": "^0.1.0",
    "@mongodb-js/tsconfig-compass": "^0.1.0",
=======
    "@mongodb-js/eslint-config-compass": "^0.2.0",
    "@mongodb-js/mocha-config-compass": "^0.2.0",
    "@mongodb-js/prettier-config-compass": "^0.2.0",
    "@mongodb-js/tsconfig-compass": "^0.2.0",
>>>>>>> 41ba1a35
    "@types/async": "^3.2.7",
    "@types/debug": "^4.1.7",
    "@types/lodash": "^4.14.172",
    "@types/whatwg-url": "^8.2.1",
    "bson": "^4.4.1",
    "chai": "^4.2.0",
    "depcheck": "^1.4.1",
    "eslint": "^7.25.0",
    "mocha": "^8.4.0",
    "mock-require": "^3.0.3",
    "mongodb": "^4.1.0",
    "mongodb-connection-model": "^21.7.0",
    "mongodb-runner": "^4.8.3",
    "nyc": "^15.0.0",
    "prettier": "2.3.2",
    "rimraf": "^3.0.2",
    "sinon": "^9.2.3",
    "sinon-chai": "^3.5.0",
    "ts-node": "^10.1.0",
    "typescript": "^4.3.5"
  }
}<|MERGE_RESOLUTION|>--- conflicted
+++ resolved
@@ -60,29 +60,18 @@
     "debug": "^4.2.0",
     "lodash": "^4.17.20",
     "mongodb-build-info": "^1.1.1",
-<<<<<<< HEAD
     "mongodb-connection-string-url": "^1.0.1",
-    "mongodb-index-model": "^3.4.0",
-=======
     "mongodb-index-model": "^3.5.0",
->>>>>>> 41ba1a35
     "mongodb-js-errors": "^0.5.0",
     "mongodb-ns": "^2.2.0",
     "mongodb-security": "^1.3.0"
   },
   "devDependencies": {
-<<<<<<< HEAD
     "@mongodb-js/devtools-docker-test-envs": "git://github.com/mongodb-js/devtools-docker-test-envs.git#19497dc4abdce6ea9b96a36d62940f83bc0ef3b2",
-    "@mongodb-js/eslint-config-compass": "^0.1.0",
-    "@mongodb-js/mocha-config-compass": "^0.1.0",
-    "@mongodb-js/prettier-config-compass": "^0.1.0",
-    "@mongodb-js/tsconfig-compass": "^0.1.0",
-=======
     "@mongodb-js/eslint-config-compass": "^0.2.0",
     "@mongodb-js/mocha-config-compass": "^0.2.0",
     "@mongodb-js/prettier-config-compass": "^0.2.0",
     "@mongodb-js/tsconfig-compass": "^0.2.0",
->>>>>>> 41ba1a35
     "@types/async": "^3.2.7",
     "@types/debug": "^4.1.7",
     "@types/lodash": "^4.14.172",
