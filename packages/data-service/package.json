{
  "name": "mongodb-data-service",
  "description": "MongoDB Data Service",
  "author": "Durran Jordan <durran@gmail.com>",
  "bugs": {
    "url": "https://jira.mongodb.org/projects/COMPASS/issues",
    "email": "compass@mongodb.com"
  },
  "homepage": "https://github.com/mongodb-js/compass",
  "version": "21.8.0",
  "repository": {
    "type": "git",
    "url": "https://github.com/mongodb-js/compass.git"
  },
  "engines": {
    "node": ">=12"
  },
  "license": "SSPL",
  "keywords": [
    "mongodb-js"
  ],
  "main": "lib/index.js",
  "exports": {
    "require": "./lib/index.js",
    "import": "./lib/.esm-wrapper.mjs"
  },
  "types": "./lib/index.d.ts",
  "files": [
    "lib",
    "package.json",
    "README.md"
  ],
  "scripts": {
    "bootstrap": "npm run compile",
    "prepublishOnly": "npm run compile",
    "clean": "rimraf lib",
    "precompile": "npm run clean",
    "compile": "tsc -p tsconfig.json && gen-esm-wrapper . ./lib/.esm-wrapper.mjs",
    "depcheck": "depcheck",
    "eslint": "eslint",
    "prettier": "prettier",
    "lint": "npm run eslint . && npm run prettier -- --check .",
    "check": "npm run lint && npm run depcheck",
    "check-ci": "npm run check",
<<<<<<< HEAD
    "pretest": "npm run compile && mongodb-runner start --port=27018",
    "test": "mocha",
=======
    "test": "mocha --timeout 15000 -r ts-node/register **/*.spec.*",
    "pretest": "npm run compile && mongodb-runner start --port=27018 && node ../../scripts/rebuild.js keytar",
>>>>>>> 43c9e963
    "posttest": "mongodb-runner stop --port=27018",
    "test-cov": "nyc -x \"**/*.spec.*\" npm run test",
    "test-watch": "npm run test -- --watch",
    "test-ci": "npm run test-cov",
    "posttest-ci": "node ../../scripts/killall-mongo.js",
    "reformat": "npm run prettier -- --write ."
  },
  "peerDependencies": {
    "mongodb": "^4.1.0",
    "mongodb-connection-model": "*"
  },
  "dependencies": {
    "@mongodb-js/ssh-tunnel": "^1.2.0",
    "async": "^3.2.0",
    "debug": "^4.2.0",
    "lodash": "^4.17.20",
    "mongodb-build-info": "^1.1.1",
    "mongodb-connection-string-url": "^1.0.1",
    "mongodb-index-model": "^3.5.0",
    "mongodb-js-errors": "^0.5.0",
    "mongodb-ns": "^2.2.0",
    "mongodb-security": "^1.3.0"
  },
  "devDependencies": {
    "@mongodb-js/devtools-docker-test-envs": "^1.0.1",
    "@mongodb-js/eslint-config-compass": "^0.2.0",
    "@mongodb-js/mocha-config-compass": "^0.2.0",
    "@mongodb-js/prettier-config-compass": "^0.2.0",
    "@mongodb-js/tsconfig-compass": "^0.2.0",
    "@types/async": "^3.2.7",
    "@types/debug": "^4.1.7",
    "@types/lodash": "^4.14.172",
    "@types/whatwg-url": "^8.2.1",
    "bson": "^4.4.1",
    "chai": "^4.2.0",
    "depcheck": "^1.4.1",
    "eslint": "^7.25.0",
    "mocha": "^8.4.0",
    "mock-require": "^3.0.3",
    "mongodb": "^4.1.0",
    "mongodb-connection-model": "^21.7.0",
    "mongodb-runner": "^4.8.3",
    "nyc": "^15.0.0",
    "prettier": "2.3.2",
    "rimraf": "^3.0.2",
    "sinon": "^9.2.3",
    "sinon-chai": "^3.5.0",
    "typescript": "^4.3.5"
  }
}<|MERGE_RESOLUTION|>--- conflicted
+++ resolved
@@ -42,13 +42,8 @@
     "lint": "npm run eslint . && npm run prettier -- --check .",
     "check": "npm run lint && npm run depcheck",
     "check-ci": "npm run check",
-<<<<<<< HEAD
-    "pretest": "npm run compile && mongodb-runner start --port=27018",
+    "pretest": "npm run compile && mongodb-runner start --port=27018 && node ../../scripts/rebuild.js keytar",
     "test": "mocha",
-=======
-    "test": "mocha --timeout 15000 -r ts-node/register **/*.spec.*",
-    "pretest": "npm run compile && mongodb-runner start --port=27018 && node ../../scripts/rebuild.js keytar",
->>>>>>> 43c9e963
     "posttest": "mongodb-runner stop --port=27018",
     "test-cov": "nyc -x \"**/*.spec.*\" npm run test",
     "test-watch": "npm run test -- --watch",
