{
  "name": "mongodb-data-service",
  "description": "MongoDB Data Service",
  "author": "Durran Jordan <durran@gmail.com>",
  "bugs": {
    "url": "https://jira.mongodb.org/projects/COMPASS/issues",
    "email": "compass@mongodb.com"
  },
  "homepage": "https://github.com/mongodb-js/compass",
  "version": "22.6.0",
  "repository": {
    "type": "git",
    "url": "https://github.com/mongodb-js/compass.git"
  },
  "license": "SSPL",
  "keywords": [
    "mongodb-js"
  ],
  "main": "lib/index.js",
  "compass:main": "src/index.ts",
  "compass:exports": {
    ".": "./src/index.ts"
  },
  "types": "./lib/index.d.ts",
  "files": [
    "lib",
    "package.json",
    "README.md"
  ],
  "scripts": {
    "bootstrap": "npm run compile",
    "prepublishOnly": "npm run compile && compass-scripts check-exports-exist",
    "clean": "node -e \"fs.rmSync('lib', { recursive: true, force: true })\" || true",
    "precompile": "npm run clean",
    "compile": "tsc -p tsconfig.json",
    "depcheck": "depcheck",
    "eslint": "eslint",
    "prettier": "prettier",
    "lint": "npm run eslint . && npm run prettier -- --check .",
    "check": "npm run lint && npm run depcheck",
    "check-ci": "npm run check",
    "pretest": "mongodb-runner start --port=27018",
    "test": "mocha",
    "test-connectivity": "mocha ./src/connect.spec.ts",
    "posttest": "mongodb-runner stop --port=27018",
    "pretest-csfle": "mongodb-runner start --enterprise --mongodb-version \">=6.0.0\" --topology=replicaset --secondaries=0 --port=27018",
    "test-csfle": "mocha ./src/csfle-collection-tracker.spec.ts ./src/data-service.spec.ts",
    "posttest-csfle": "mongodb-runner stop --enterprise --mongodb-version \">=6.0.0\" --topology=replicaset --secondaries=0 --port=27018",
    "test-cov": "nyc --compact=false --produce-source-map=false -x \"**/*.spec.*\" --reporter=lcov --reporter=text --reporter=html npm run test",
    "test-watch": "npm run test -- --watch",
    "test-ci": "npm run test-cov",
    "posttest-ci": "node ../../scripts/killall-mongo.js",
    "reformat": "npm run prettier -- --write . && npm run eslint . --fix"
  },
  "peerDependencies": {
    "mongodb": "^5.3.0"
  },
  "dependencies": {
    "@mongodb-js/compass-logging": "^1.1.5",
    "@mongodb-js/compass-utils": "^0.3.0",
    "@mongodb-js/devtools-connect": "^1.4.4",
    "@mongodb-js/ssh-tunnel": "^2.0.5",
    "lodash": "^4.17.21",
    "mongodb-build-info": "^1.5.0",
    "mongodb-connection-model": "^22.3.0",
    "mongodb-connection-string-url": "^2.6.0",
    "mongodb-ns": "^2.4.0",
    "uuid": "^8.3.2"
  },
  "devDependencies": {
    "@mongodb-js/devtools-docker-test-envs": "^1.2.4",
    "@mongodb-js/eslint-config-compass": "^1.0.5",
    "@mongodb-js/mocha-config-compass": "^1.1.1",
    "@mongodb-js/prettier-config-compass": "^1.0.0",
    "@mongodb-js/tsconfig-compass": "^1.0.2",
    "@types/lodash": "^4.14.188",
    "@types/uuid": "^8.3.1",
    "@types/whatwg-url": "^8.2.1",
    "bson": "^5.2.0",
    "chai": "^4.2.0",
    "depcheck": "^1.4.1",
    "eslint": "^7.25.0",
    "kerberos": "^2.0.0",
    "mocha": "^10.2.0",
    "mongodb": "^5.3.0",
    "mongodb-runner": "^4.10.0",
    "nyc": "^15.1.0",
    "prettier": "^2.7.1",
    "sinon": "^9.2.3",
    "storage-mixin": "^5.1.4",
    "typescript": "^5.0.4"
  },
  "optionalDependencies": {
<<<<<<< HEAD
    "mongodb-client-encryption": "^2.8.0-alpha.1"
=======
    "mongodb-client-encryption": "^2.7.1"
>>>>>>> b21edcf0
  }
}<|MERGE_RESOLUTION|>--- conflicted
+++ resolved
@@ -53,7 +53,7 @@
     "reformat": "npm run prettier -- --write . && npm run eslint . --fix"
   },
   "peerDependencies": {
-    "mongodb": "^5.3.0"
+    "mongodb": "^5.5.0"
   },
   "dependencies": {
     "@mongodb-js/compass-logging": "^1.1.5",
@@ -82,7 +82,7 @@
     "eslint": "^7.25.0",
     "kerberos": "^2.0.0",
     "mocha": "^10.2.0",
-    "mongodb": "^5.3.0",
+    "mongodb": "^5.5.0",
     "mongodb-runner": "^4.10.0",
     "nyc": "^15.1.0",
     "prettier": "^2.7.1",
@@ -91,10 +91,6 @@
     "typescript": "^5.0.4"
   },
   "optionalDependencies": {
-<<<<<<< HEAD
-    "mongodb-client-encryption": "^2.8.0-alpha.1"
-=======
-    "mongodb-client-encryption": "^2.7.1"
->>>>>>> b21edcf0
+    "mongodb-client-encryption": "^2.8.0"
   }
 }