{
  "name": "mongodb-data-service",
  "description": "MongoDB Data Service",
  "author": "Durran Jordan <durran@gmail.com>",
  "bugs": {
    "url": "https://jira.mongodb.org/projects/COMPASS/issues",
    "email": "compass@mongodb.com"
  },
  "homepage": "https://github.com/mongodb-js/compass",
  "version": "22.22.3",
  "repository": {
    "type": "git",
    "url": "https://github.com/mongodb-js/compass.git"
  },
  "license": "SSPL",
  "keywords": [
    "mongodb-js"
  ],
  "main": "lib/index.js",
  "compass:main": "src/index.ts",
  "exports": {
    ".": "./lib/index.js"
  },
  "compass:exports": {
    ".": "./src/index.ts"
  },
  "types": "./lib/index.d.ts",
  "files": [
    "lib",
    "package.json",
    "README.md"
  ],
  "scripts": {
    "bootstrap": "npm run compile",
    "prepublishOnly": "npm run compile && compass-scripts check-exports-exist",
    "clean": "node -e \"fs.rmSync('lib', { recursive: true, force: true })\" || true",
    "precompile": "npm run clean",
    "compile": "tsc -p tsconfig.json",
    "depcheck": "compass-scripts check-peer-deps && depcheck",
    "eslint": "eslint",
    "prettier": "prettier",
    "lint": "npm run eslint . && npm run prettier -- --check .",
    "check": "npm run lint && npm run depcheck",
    "check-ci": "npm run check",
    "test": "mocha",
    "test-connectivity": "mocha ./src/connect.spec.ts",
    "test-csfle": "mocha ./src/csfle-collection-tracker.spec.ts ./src/data-service.spec.ts",
    "test-cov": "nyc --compact=false --produce-source-map=false -x \"**/*.spec.*\" --reporter=lcov --reporter=text --reporter=html npm run test",
    "test-watch": "npm run test -- --watch",
    "test-ci": "npm run test-cov",
    "reformat": "npm run eslint . -- --fix && npm run prettier -- --write ."
  },
  "dependencies": {
<<<<<<< HEAD
    "@mongodb-js/compass-logging": "^1.4.2",
    "@mongodb-js/compass-utils": "^0.6.8",
    "@mongodb-js/devtools-connect": "^3.2.2",
    "@mongodb-js/ssh-tunnel": "^2.3.2",
=======
    "@mongodb-js/compass-logging": "^1.4.3",
    "@mongodb-js/compass-utils": "^0.6.9",
    "@mongodb-js/devtools-connect": "^3.0.1",
    "@mongodb-js/ssh-tunnel": "^2.3.3",
>>>>>>> b1639352
    "bson": "^6.7.0",
    "lodash": "^4.17.21",
    "mongodb": "^6.8.0",
    "mongodb-build-info": "^1.7.2",
    "mongodb-connection-string-url": "^3.0.1",
    "mongodb-ns": "^2.4.2"
  },
  "devDependencies": {
    "@mongodb-js/compass-test-server": "^0.1.19",
    "@mongodb-js/devtools-docker-test-envs": "^1.3.2",
    "@mongodb-js/eslint-config-compass": "^1.1.4",
    "@mongodb-js/mocha-config-compass": "^1.3.10",
    "@mongodb-js/oidc-plugin": "^1.0.0",
    "@mongodb-js/prettier-config-compass": "^1.0.2",
    "@mongodb-js/tsconfig-compass": "^1.0.4",
    "@types/lodash": "^4.14.188",
    "@types/whatwg-url": "^8.2.1",
    "chai": "^4.2.0",
    "chai-as-promised": "^7.1.1",
    "depcheck": "^1.4.1",
    "eslint": "^7.25.0",
    "kerberos": "^2.1.1",
    "mocha": "^10.2.0",
    "nyc": "^15.1.0",
    "prettier": "^2.7.1",
    "sinon": "^9.2.3",
    "socks": "^2.7.3",
    "typescript": "^5.0.4"
  },
  "optionalDependencies": {
    "mongodb-client-encryption": "^6.0.0"
  }
}<|MERGE_RESOLUTION|>--- conflicted
+++ resolved
@@ -51,17 +51,10 @@
     "reformat": "npm run eslint . -- --fix && npm run prettier -- --write ."
   },
   "dependencies": {
-<<<<<<< HEAD
-    "@mongodb-js/compass-logging": "^1.4.2",
-    "@mongodb-js/compass-utils": "^0.6.8",
-    "@mongodb-js/devtools-connect": "^3.2.2",
-    "@mongodb-js/ssh-tunnel": "^2.3.2",
-=======
     "@mongodb-js/compass-logging": "^1.4.3",
     "@mongodb-js/compass-utils": "^0.6.9",
-    "@mongodb-js/devtools-connect": "^3.0.1",
+    "@mongodb-js/devtools-connect": "^3.2.5",
     "@mongodb-js/ssh-tunnel": "^2.3.3",
->>>>>>> b1639352
     "bson": "^6.7.0",
     "lodash": "^4.17.21",
     "mongodb": "^6.8.0",
