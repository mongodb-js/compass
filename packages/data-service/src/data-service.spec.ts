import assert from 'assert';
import { ObjectId } from 'bson';
import { expect } from 'chai';
import type { Sort } from 'mongodb';
import { MongoClient } from 'mongodb';
import sinon from 'sinon';
import { v4 as uuid } from 'uuid';
import type { DataService } from './data-service';
import { DataServiceImpl } from './data-service';
import type {
  ConnectionFleOptions,
  ConnectionOptions,
} from './connection-options';
import EventEmitter from 'events';
import type { ClientMockOptions } from '../test/helpers';
import { createMongoClientMock } from '../test/helpers';
import { AbortController } from '../test/mocks';
import { createClonedClient } from './connect-mongo-client';
import { runCommand } from './run-command';
import type { MongoCluster } from '@mongodb-js/compass-test-server';
import { startTestServer } from '@mongodb-js/compass-test-server';

const TEST_DOCS = [
  {
    1: 'a',
    a: 1,
  },
  {
    2: 'a',
    a: 2,
  },
];

describe('DataService', function () {
  context('with real client', function () {
    this.slow(10_000);
    this.timeout(120_000);

    let cluster: MongoCluster;

    let dataService: DataServiceImpl;
    let mongoClient: MongoClient;
    let sandbox: sinon.SinonSandbox;
    let connectionOptions: ConnectionOptions;
    let testCollectionName: string;
    let testDatabaseName: string;
    let testNamespace: string;

    before(async function () {
      cluster = await startTestServer();

      testDatabaseName = `compass-data-service-tests`;
      connectionOptions = {
        connectionString: cluster.connectionString,
      };

      mongoClient = new MongoClient(connectionOptions.connectionString);
      await mongoClient.connect();

      dataService = new DataServiceImpl(connectionOptions);
      await dataService.connect();
    });

    after(async function () {
<<<<<<< HEAD
      await cluster?.close();
=======
      // eslint-disable-next-line no-console
>>>>>>> c0a12d0a
      await dataService?.disconnect().catch(console.log);
      await mongoClient?.close();
    });

    beforeEach(async function () {
      sandbox = sinon.createSandbox();

      testCollectionName = `coll-${uuid()}`;
      testNamespace = `${testDatabaseName}.${testCollectionName}`;

      await mongoClient
        .db(testDatabaseName)
        .collection(testCollectionName)
        .insertMany(TEST_DOCS);
    });

    afterEach(async function () {
      sandbox.restore();

      await mongoClient
        .db(testDatabaseName)
        .collection(testCollectionName)
        .drop();
    });

    describe('#isConnected', function () {
      let dataServiceIsConnected: DataService;

      afterEach(async function () {
        await dataServiceIsConnected?.disconnect();
      });

      it('returns false when not connected initially', function () {
        dataServiceIsConnected = new DataServiceImpl(connectionOptions);
        expect(dataServiceIsConnected.isConnected()).to.equal(false);
      });

      it('returns true if client is connected', async function () {
        dataServiceIsConnected = new DataServiceImpl(connectionOptions);
        await dataServiceIsConnected.connect();
        expect(dataServiceIsConnected.isConnected()).to.equal(true);
      });

      it('returns false if client is disconnected', async function () {
        dataServiceIsConnected = new DataServiceImpl(connectionOptions);

        await dataServiceIsConnected.connect();
        await dataServiceIsConnected.disconnect();

        expect(dataServiceIsConnected.isConnected()).to.equal(false);
      });
    });

    describe('#setupListeners', function () {
      it('emits log events for MongoClient heartbeat events', function () {
        const logger = {
          debug: sinon.spy(),
          info: sinon.spy(),
          warn: sinon.spy(),
          error: sinon.spy(),
          fatal: sinon.spy(),
        };
        const dataService: any = new DataServiceImpl(null as any, logger);
        const client: Pick<MongoClient, 'on' | 'emit'> =
          new EventEmitter() as any;
        dataService['_setupListeners'](client as MongoClient);
        const connectionId = 'localhost:27017';
        client.emit('serverHeartbeatSucceeded', {
          connectionId,
          duration: 100,
        } as any);
        client.emit('serverHeartbeatSucceeded', {
          connectionId,
          duration: 200,
        } as any);
        client.emit('serverHeartbeatSucceeded', {
          connectionId,
          duration: 300,
        } as any);
        client.emit('serverHeartbeatSucceeded', {
          connectionId,
          duration: 400,
        } as any);
        client.emit('serverHeartbeatFailed', {
          connectionId,
          duration: 400,
          failure: new Error('fail'),
        });
        client.emit('serverHeartbeatFailed', {
          connectionId,
          duration: 600,
          failure: new Error('fail'),
        });
        client.emit('serverHeartbeatFailed', {
          connectionId,
          duration: 800,
          failure: new Error('fail'),
        });
        const logEntries = [
          // Picking the attrs part of the log
          ...logger.debug.args.map((args) => args[4]),
          ...logger.warn.args.map((args) => args[4]),
        ];
        expect(logEntries).to.deep.equal([
          { connectionId, duration: 100 },
          { connectionId, duration: 400 },
          { connectionId, duration: 400, failure: 'fail' },
          { connectionId, duration: 800, failure: 'fail' },
        ]);
      });
    });

    describe('#deleteOne', function () {
      it('deletes the document from the collection', async function () {
        await dataService.insertOne(testNamespace, { a: 500 });
        await dataService.deleteOne(testNamespace, { a: 500 });
        const docs = await dataService.find(testNamespace, { a: 500 });
        expect(docs.length).to.equal(0);
      });
    });

    describe('#dropCollection', function () {
      beforeEach(async function () {
        await mongoClient.db(testDatabaseName).createCollection('bar');
      });

      afterEach(async function () {
        try {
          await mongoClient.db(testDatabaseName).collection('bar').drop();
        } catch {
          /* ignore ns not found */
        }
      });

      it('drops a collection', async function () {
        await dataService.dropCollection(`${testDatabaseName}.bar`);
        const items = await dataService.listCollections(testDatabaseName);
        expect(items).to.not.include({ name: 'bar', options: {} });
      });

      it('drops a collection with fle2 options', async function () {
        const buildInfo = await runCommand(
          dataService['_database']('admin', 'META'),
          { buildInfo: 1 }
        );
        if (
          (buildInfo.versionArray?.[0] ?? 0) <= 5 ||
          dataService.getCurrentTopologyType() === 'Single'
        ) {
          return this.skip(); // FLE2 requires 6.0+ replset
        }

        await mongoClient.db(testDatabaseName).createCollection('fle2', {
          encryptedFields: {
            escCollection: 'enxcol_.fle2.esc',
            ecocCollection: 'enxcol_.fle2.ecoc',
            fields: [],
          },
        });

        let items = (
          await mongoClient
            .db(testDatabaseName)
            .listCollections({}, { nameOnly: true })
            .toArray()
        ).map(({ name }) => name);
        expect(items).to.include('fle2');
        expect(items).to.include('enxcol_.fle2.esc');
        expect(items).to.include('enxcol_.fle2.ecoc');

        await dataService.dropCollection(`${testDatabaseName}.fle2`);

        items = (
          await mongoClient
            .db(testDatabaseName)
            .listCollections({}, { nameOnly: true })
            .toArray()
        ).map(({ name }) => name);

        expect(items).to.not.include('fle2');
        expect(items).to.not.include('enxcol_.fle2.esc');
        expect(items).to.not.include('enxcol_.fle2.ecoc');
      });
    });

    describe('#dropDatabase', function () {
      let dbName: string;
      beforeEach(async function () {
        dbName = uuid();
        await mongoClient.db(dbName).createCollection('testing');
      });

      it('drops a database', async function () {
        await dataService.dropDatabase(dbName);
        const dbs = await dataService.listDatabases();
        expect(dbs).to.not.have.property('name', 'mangoDB');
      });
    });

    describe('#dropIndex', function () {
      beforeEach(async function () {
        await mongoClient
          .db(testDatabaseName)
          .collection(testCollectionName)
          .createIndex(
            {
              a: 1,
            },
            {}
          );
      });

      it('removes an index from a collection', async function () {
        const namespace = testNamespace;
        await dataService.dropIndex(namespace, 'a_1');
        const indexes = await dataService.indexes(namespace);
        const deletedIndex = indexes.find((index) => index.name === 'a_1');
        expect(deletedIndex).to.be.undefined;
      });
    });

    describe('#deleteMany', function () {
      it('deletes the document from the collection', async function () {
        await dataService.insertOne(testNamespace, { a: 500 });
        await dataService.deleteMany(testNamespace, { a: 500 });
        const docs = await dataService.find(testNamespace, { a: 500 });
        expect(docs.length).to.equal(0);
      });
    });

    describe('#aggregateCursor', function () {
      it('returns a cursor for the documents', async function () {
        let count = 0;
        await dataService
          .aggregateCursor(
            testNamespace,
            [{ $match: {} }, { $group: { _id: '$a', total: { $sum: '$a' } } }],
            { cursor: { batchSize: 10000 } }
          )
          .forEach(function () {
            count++;
          });
        expect(count).to.equal(2);
      });
    });

    describe('#aggregate', function () {
      it('returns a list of aggregated documents', async function () {
        const data = await dataService.aggregate(testNamespace, [
          { $match: {} },
          { $group: { _id: '$a', total: { $sum: '$a' } } },
          { $sort: { _id: 1 } },
        ]);
        expect(data).to.deep.equal([
          { _id: 1, total: 1 },
          { _id: 2, total: 2 },
        ]);
      });

      it('cancels the long running aggregation', async function () {
        const abortController = new AbortController();
        const abortSignal = abortController.signal;
        const pipeline = [
          {
            $addFields: {
              lazy: {
                $function: {
                  body: `function () {
                    return sleep(1000);
                  }`,
                  args: [],
                  lang: 'js',
                },
              },
            },
          },
        ];

        const promise = dataService
          .aggregate(
            testNamespace,
            pipeline,
            {},
            { abortSignal: abortSignal as unknown as AbortSignal }
          )
          .catch((err) => err);
        // cancel the operation
        abortController.abort();
        const error = await promise;

        expect(error).to.be.instanceOf(Error);
      });
    });

    describe('#find', function () {
      it('returns a list of documents', async function () {
        const docs = await dataService.find(
          testNamespace,
          {},
          {
            skip: 1,
          }
        );
        expect(docs.length).to.equal(1);
      });

      it('returns a list of documents when filter is provided', async function () {
        const docs = await dataService.find(testNamespace, { a: 1 }, {});
        expect(docs.length).to.equal(1);
      });

      it('returns a list of documents when no filter is provided', async function () {
        const docs = await dataService.find(testNamespace, {}, {});
        expect(docs.length).to.equal(2);
      });

      it('returns a list of documents when options are provided', async function () {
        const docs = await dataService.find(
          testNamespace,
          {},
          {
            skip: 1,
          }
        );
        expect(docs.length).to.equal(1);
      });

      it('returns a list of documents with correct sort order when array sort is provided', async function () {
        const sort: Sort = [
          ['2', -1],
          ['1', -1],
        ];
        const docs = await dataService.find(testNamespace, {}, { sort });
        expect(docs.length).to.equal(2);
        expect(docs[0]).to.have.nested.property('2', 'a');
        expect(docs[1]).to.have.nested.property('1', 'a');
      });

      it('cancels the long running find operation', async function () {
        const abortController = new AbortController();
        const abortSignal = abortController.signal;
        const filter = {
          query: {
            $where: `function () {
              sleep(100);
              return true;
            }`,
          },
        };

        const promise = dataService
          .find(
            testNamespace,
            filter,
            {},
            { abortSignal: abortSignal as unknown as AbortSignal }
          )
          .catch((err) => err);
        // cancel the operation
        abortController.abort();
        const error = await promise;

        expect(dataService.isCancelError(error)).to.be.true;
      });
    });

    describe('#findCursor', function () {
      it('returns a cursor for the documents', async function () {
        const cursor = dataService.findCursor(testNamespace, {}, { skip: 1 });
        const docs = await cursor.toArray();
        expect(docs.length).to.equal(1);
      });

      it('returns a cursor for the matching documents when a filter is provided', async function () {
        const cursor = dataService.findCursor(testNamespace, { a: 1 }, {});
        const docs = await cursor.toArray();
        expect(docs.length).to.equal(1);
      });

      it('returns a cursor for all documents when no filter is provided', async function () {
        const cursor = dataService.findCursor(testNamespace, {}, {});
        const docs = await cursor.toArray();
        expect(docs.length).to.equal(2);
      });

      it('returns a cursor for the documents when options are provided', async function () {
        const cursor = dataService.findCursor(testNamespace, {}, { skip: 1 });
        const docs = await cursor.toArray();
        expect(docs.length).to.equal(1);
      });
    });

    describe('#findOneAndReplace', function () {
      const id = new ObjectId();

      it('returns the updated document', async function () {
        await dataService.insertOne(testNamespace, {
          _id: id,
          a: 500,
        });
        const result = await dataService.findOneAndReplace(
          testNamespace,
          { _id: id },
          { b: 5 },
          { returnDocument: 'after' }
        );
        expect(result?._id.toString()).to.deep.equal(id.toString());
        expect(result?.b).to.equal(5);
        expect(result).to.not.haveOwnProperty('a');
      });
    });

    describe('#findOneAndUpdate', function () {
      const id = new ObjectId();

      it('returns the updated document', async function () {
        await dataService.insertOne(testNamespace, { _id: id, a: 500 });
        const result = await dataService.findOneAndUpdate(
          testNamespace,
          { _id: id },
          { $set: { b: 5 } },
          { returnDocument: 'after' }
        );
        expect(result?._id.toString()).to.deep.equal(id.toString());
        expect(result?.b).to.equal(5);
        expect(result).to.haveOwnProperty('a');
      });
    });

    describe('#collectionStats', function () {
      context('when the collection is not a system collection', function () {
        it('returns an object with the collection stats', async function () {
          const stats = await dataService.collectionStats(
            testDatabaseName,
            testCollectionName
          );
          expect(stats.name).to.equal(testCollectionName);
        });
      });
    });

    describe('#listCollections', function () {
      it('returns the collections', async function () {
        const collections = await dataService.listCollections(
          `${testDatabaseName}`,
          {}
        );
        expect(collections).to.have.lengthOf(1);
        expect(collections).to.have.nested.property(
          '[0].name',
          testCollectionName
        );
        expect(collections).to.have.nested.property('[0].type', 'collection');
      });
    });

    describe('#updateCollection', function () {
      it('returns the update result', async function () {
        const result = await dataService.updateCollection(testNamespace);
        expect(result.ok).to.equal(1);
      });
    });

    describe('#estimatedCount', function () {
      it('returns a 0 for an empty collection', async function () {
        const count = await dataService.estimatedCount(
          `${testDatabaseName}.empty`,
          {}
        );
        expect(count).to.equal(0);
      });

      it('returns the estimated count', async function () {
        const count = await dataService.estimatedCount(testNamespace, {});
        expect(count).to.equal(2);
      });

      it('cancels the long running estimated count', async function () {
        const abortController = new AbortController();
        const abortSignal = abortController.signal;

        const promise = dataService
          .estimatedCount(
            testNamespace,
            {},
            { abortSignal: abortSignal as unknown as AbortSignal }
          )
          .catch((err) => err);
        // cancel the operation
        abortController.abort();
        const error = await promise;
        expect(dataService.isCancelError(error)).to.be.true;
      });
    });

    describe('#count', function () {
      it('returns 0 for an empty collection', async function () {
        const count = await dataService.count(
          `${testDatabaseName}.empty`,
          {
            a: 1,
          },
          {}
        );
        expect(count).to.equal(0);
      });

      it('returns a count for the matching documents', async function () {
        const count = await dataService.count(
          testNamespace,
          {
            a: 1,
          },
          {}
        );
        expect(count).to.equal(1);
      });

      it('throws the error when count times out', async function () {
        const error = await dataService
          .count(
            testNamespace,
            {
              $where: 'function() { sleep(5500); return true; }',
            },
            { maxTimeMS: 500 }
          )
          .catch((e) => e);
        expect(error).to.not.equal(null);
      });

      it('cancels the long running count', async function () {
        const abortController = new AbortController();
        const abortSignal = abortController.signal;
        const filter = {
          query: {
            $where: `function () {
              sleep(100);
              return true;
            }`,
          },
        };

        const promise = dataService
          .count(
            testNamespace,
            filter,
            {},
            { abortSignal: abortSignal as unknown as AbortSignal }
          )
          .catch((err) => err);
        // cancel the operation
        abortController.abort();
        const error = await promise;

        expect(dataService.isCancelError(error)).to.be.true;
      });
    });

    describe('#listDatabases', function () {
      it('returns the databases', async function () {
        const databases = await dataService.listDatabases();
        const databaseNames = databases.map((db) => db.name);
        if (dataService.isMongos()) {
          expect(databaseNames).to.not.contain('local');
        } else {
          expect(databaseNames).to.contain('local');
        }
        expect(databaseNames).to.contain(`${testDatabaseName}`);
      });
    });

    describe('#createCollection', function () {
      afterEach(async function () {
        await mongoClient.db(testDatabaseName).dropCollection('foo');
      });

      it('creates a new collection', async function () {
        const options = {};
        await dataService.createCollection(`${testDatabaseName}.foo`, options);
        const collInfo = await dataService.collectionInfo(
          testDatabaseName,
          'foo'
        );
        expect(collInfo).to.have.property('name', 'foo');
        expect(collInfo).to.have.property('type', 'collection');
      });
    });

    describe('#createIndex', function () {
      context('when options are provided', function () {
        it('creates a new index with the provided options', async function () {
          const namespace = testNamespace;
          const spec = { a: 1 };
          const options = { unique: true };
          await dataService.createIndex(namespace, spec, options);
          const indexes = await dataService.indexes(namespace, {});
          expect(indexes.length).to.equal(2);
        });
      });

      context('when no options are provided', function () {
        it('creates a new single index', async function () {
          const namespace = testNamespace;
          const spec = { b: 1 };
          const options = {};
          await dataService.createIndex(namespace, spec, options);
          const indexes = await dataService.indexes(namespace, {});
          expect(indexes.length).to.equal(2);
        });

        it('creates a new compound index', async function () {
          const namespace = testNamespace;
          const spec = { a: -1, b: 1 };
          const options = {};
          await dataService.createIndex(namespace, spec, options);
          const indexes = await dataService.indexes(namespace, {});
          expect(indexes.length).to.equal(2);
        });
      });
    });

    describe('#instance', function () {
      it('returns the instance', async function () {
        const instance = await dataService.instance();
        expect(instance.genuineMongoDB).to.deep.equal({
          isGenuine: true,
          dbType: 'mongodb',
        });
        expect(instance.dataLake).to.deep.equal({
          isDataLake: false,
          version: null,
        });
      });
    });

    describe('#indexes', function () {
      it('returns the indexes', async function () {
        const indexes = await dataService.indexes(testNamespace);
        expect(indexes[0].name).to.equal('_id_');
        expect(indexes[0].size).to.be.a('number');
      });
    });

    describe('#insertOne', function () {
      it('inserts the document into the collection', async function () {
        await dataService.insertOne(testNamespace, { a: 500 });
        const docs = await dataService.find(testNamespace, { a: 500 });
        expect(docs.length).to.equal(1);
      });
    });

    describe('#insertMany', function () {
      it('inserts the documents into the collection', async function () {
        await dataService.insertMany(testNamespace, [{ a: 500 }, { a: 500 }]);
        const docs = await dataService.find(testNamespace, { a: 500 });
        expect(docs.length).to.equal(2);
      });
    });

    describe('#sample', function () {
      it('returns a list of sampled documents', async function () {
        const docs = await dataService.sample(testNamespace);
        expect(docs.length).to.equal(2);
      });

      it('allows to pass a query', async function () {
        const docs = await dataService.sample(testNamespace, {
          query: { a: 1 },
        });
        expect(docs.length).to.equal(1);
        expect(docs[0]).to.haveOwnProperty('_id');
        expect(docs[0].a).to.equal(1);
      });

      it('allows to pass a projection', async function () {
        const docs = await dataService.sample(testNamespace, {
          fields: {
            a: 1,
            _id: 0,
          },
        });

        expect(docs).to.deep.include.members([{ a: 1 }, { a: 2 }]);
      });

      it('allows to set a sample size', async function () {
        const docs = await dataService.sample(testNamespace, {
          size: 1,
        });

        expect(docs.length).to.equal(1);
      });

      it('always sets default sample size and allowDiskUse: true', function () {
        sandbox.spy(dataService, 'aggregate');
        void dataService.sample('db.coll');

        // eslint-disable-next-line @typescript-eslint/unbound-method
        expect(dataService.aggregate).to.have.been.calledWith(
          'db.coll',
          [{ $sample: { size: 1000 } }],
          { allowDiskUse: true }
        );
      });

      it('allows to pass down aggregation options to the driver', function () {
        sandbox.spy(dataService, 'aggregate');
        void dataService.sample(
          'db.coll',
          {},
          {
            maxTimeMS: 123,
            session: undefined,
            raw: true,
          }
        );

        // eslint-disable-next-line @typescript-eslint/unbound-method
        expect(dataService.aggregate).to.have.been.calledWith(
          'db.coll',
          [{ $sample: { size: 1000 } }],
          { allowDiskUse: true, maxTimeMS: 123, session: undefined, raw: true }
        );
      });

      it('allows to override allowDiskUse', function () {
        sandbox.spy(dataService, 'aggregate');
        void dataService.sample(
          'db.coll',
          {},
          {
            allowDiskUse: false,
          }
        );

        // eslint-disable-next-line @typescript-eslint/unbound-method
        expect(dataService.aggregate).to.have.been.calledWith(
          'db.coll',
          [{ $sample: { size: 1000 } }],
          { allowDiskUse: false }
        );
      });
    });

    describe('#getLastSeenTopology', function () {
      it("returns the server's toplogy description", function () {
        const topology = dataService.getLastSeenTopology();

        expect(topology).to.not.be.null;
        expect(topology!.servers.values().next().value.address).to.be.a(
          'string'
        );

        expect(topology).to.deep.include({
          compatible: true,
          heartbeatFrequencyMS: 10000,
          localThresholdMS: 15,
          logicalSessionTimeoutMinutes: 30,
          stale: false,
        });
      });

      it("it returns null when a topology description event hasn't yet occured", function () {
        const testService = new DataServiceImpl(connectionOptions);
        expect(testService.getLastSeenTopology()).to.equal(null);
      });
    });

    describe('#views', function () {
      beforeEach(async function () {
        await mongoClient
          .db(testDatabaseName)
          .collection('testViewSourceColl')
          .insertMany(TEST_DOCS);
      });

      afterEach(async function () {
        await mongoClient
          .db(testDatabaseName)
          .dropCollection('testViewSourceColl');
      });

      it('creates a new view', async function () {
        await dataService.createView(
          'myView',
          `${testDatabaseName}.testViewSourceColl`,
          [{ $project: { a: 0 } }]
        );
      });

      it('returns documents from the view', async function () {
        const docs = await dataService.find(
          `${testDatabaseName}.myView`,
          {},
          {}
        );

        assert.equal(docs.length, 2);
        assert.strictEqual(docs[0].a, undefined);
        assert.strictEqual(docs[1].a, undefined);
      });
    });

    describe('#currentOp', function () {
      it('returns an object with the currentOp', async function () {
        const result = await dataService.currentOp();
        expect(result.inprog).to.not.equal(undefined); // TODO: are these tests enough?
      });
    });

    describe('#serverStatus', function () {
      it('returns an object with the serverstats', async function () {
        const result = await dataService.serverStatus();
        expect(result.ok).to.equal(1);
      });
    });

    describe('#top', function () {
      it('returns an object with the results from top', async function () {
        if (dataService.isMongos()) {
          await expect(() => dataService.top()).to.be.rejectedWith(/top/);
        } else {
          expect(await dataService.top()).to.have.property('ok', 1);
        }
      });
    });

    describe('#explain', function () {
      context('when a filter is provided', function () {
        it('returns an explain object for the provided filter', async function () {
          const explanation = await dataService.explainFind(testNamespace, {
            a: 1,
          });
          expect(explanation).to.be.an('object');
        });
      });
    });

    describe('#startSession', function () {
      it('returns a new client session', function () {
        const session = dataService['_startSession']('CRUD');
        expect(session.constructor.name).to.equal('ClientSession');

        // used by killSessions, must be a bson UUID in order to work
        expect(session.id!.id._bsontype).to.equal('Binary');
        expect(session.id!.id.sub_type).to.equal(4);
      });
    });

    describe('#killSessions', function () {
      it('does not throw if kill a non existing session', async function () {
        const session = dataService['_startSession']('CRUD');
        await dataService['_killSessions'](session);
      });

      it('kills a command with a session', async function () {
        const commandSpy = sinon.spy();
        sandbox.replace(
          (dataService as any)._crudClient,
          'db',
          () =>
            ({
              command: commandSpy,
            } as any)
        );

        const session = dataService['_startSession']('CRUD');
        await dataService['_killSessions'](session);

        expect(commandSpy.args[0][0]).to.deep.equal({
          killSessions: [session.id],
        });
      });
    });

    describe('CSFLE logging', function () {
      it('picks a selected set of CSFLE options for logging', function () {
        const fleOptions: ConnectionFleOptions = {
          storeCredentials: false,
          autoEncryption: {
            keyVaultNamespace: 'abc.def',
            schemaMap: { 'a.b': {} },
            encryptedFieldsMap: { 'a.c': {} },
            kmsProviders: {
              aws: { accessKeyId: 'id', secretAccessKey: 'secret' },
              local: { key: 'secret' },
              kmip: { endpoint: '' },
            },
          },
        };
        expect(dataService['_csfleLogInformation'](fleOptions)).to.deep.equal({
          storeCredentials: false,
          keyVaultNamespace: 'abc.def',
          encryptedFieldsMapNamespaces: ['a.c', 'a.b'],
          kmsProviders: ['aws', 'local'],
        });
      });
    });

    context('with csfle options', function () {
      let csfleDataService: DataService;
      let csfleConnectionOptions: ConnectionOptions;

      before(async function () {
        csfleConnectionOptions = {
          ...connectionOptions,
          fleOptions: {
            storeCredentials: false,
            autoEncryption: {
              bypassAutoEncryption: true, // skip mongocryptd/csfle library requirement
              keyVaultNamespace: `${testDatabaseName}.keyvault`,
              kmsProviders: {
                local: { key: 'A'.repeat(128) },
              },
            },
          },
        };

        csfleDataService = new DataServiceImpl(csfleConnectionOptions);
        await csfleDataService.connect();
      });

      after(async function () {
        // eslint-disable-next-line no-console
        await csfleDataService?.disconnect().catch(console.log);
      });

      it('can create data keys', async function () {
        const uuid = await csfleDataService.createDataKey('local');
        const keyDoc = await csfleDataService
          .findCursor(`${testDatabaseName}.keyvault`, {}, {})
          .next();
        expect(uuid).to.deep.equal(keyDoc._id);
      });
    });

    describe('#explainAggregate', function () {
      it('returns an explain object', async function () {
        const explain = await dataService.explainAggregate(
          testNamespace,
          [
            {
              $match: {
                a: 1,
              },
            },
          ],
          {},
          {}
        );
        expect(explain).to.be.an('object');
      });
      it('returns an explain object - cancellable', async function () {
        const abortController = new AbortController();
        const abortSignal = abortController.signal;
        const pipeline = [
          {
            $addFields: {
              lazy: {
                $function: {
                  body: `function () {
                    return sleep(1000);
                  }`,
                  args: [],
                  lang: 'js',
                },
              },
            },
          },
        ];
        const executionOptions = {
          abortSignal,
        };

        // cancellable explain
        const promise = dataService
          .explainAggregate(
            testNamespace,
            pipeline,
            {},
            executionOptions as any
          )
          .catch((err) => err);
        // cancel the operation
        abortController.abort();
        const error = await promise;

        expect(dataService.isCancelError(error)).to.be.true;
      });
    });

    describe('#explainFind', function () {
      it('returns an explain object', async function () {
        const explain = await dataService.explainFind(testNamespace, {
          query: {
            a: 1,
          },
        });
        expect(explain).to.be.an('object');
      });
      it('returns an explain object - cancellable', async function () {
        const abortController = new AbortController();
        const abortSignal = abortController.signal;
        const filter = {
          query: {
            a: 1,
          },
        };
        const executionOptions = {
          abortSignal,
        };

        // cancellable explain
        const promise = dataService
          .explainFind(testNamespace, filter, {}, executionOptions as any)
          .catch((err) => err);
        // cancel the operation
        abortController.abort();
        const error = await promise;

        expect(dataService.isCancelError(error)).to.be.true;
      });
    });

    describe('#cancellableOperation', function () {
      it('does not call stop when signal is not set', async function () {
        const stop = sinon.spy();
        const response = await dataService['_cancellableOperation'](
          () => Promise.resolve(10),
          () => stop()
        );
        expect(response).to.equal(10);
        expect(stop.callCount).to.equal(0);
      });
      it('does not call stop when signal is set and operation succeeds', async function () {
        const abortSignal = new AbortController().signal;
        const stop = sinon.spy();
        const response = await dataService['_cancellableOperation'](
          () => Promise.resolve(10),
          () => stop(),
          abortSignal as unknown as AbortSignal
        );
        expect(response).to.equal(10);
        expect(stop.callCount).to.equal(0);
      });
      it('calls stop when operation fails', async function () {
        const abortController = new AbortController();
        const abortSignal = abortController.signal;

        const stop = sinon.stub().resolves();
        const promise = dataService['_cancellableOperation'](
          () => new Promise(() => {}),
          () => stop(),
          abortSignal as unknown as AbortSignal
        ).catch((error) => error);

        abortController.abort();
        await promise;

        expect(stop.callCount).to.equal(1);
      });
    });
  });

  context('with mocked client', function () {
    function createDataServiceWithMockedClient(
      clientConfig: Partial<ClientMockOptions>
    ) {
      const dataService = new DataServiceImpl({
        connectionString: 'mongodb://localhost:27020',
      });
      const client = createMongoClientMock(clientConfig);
      (dataService as any)._crudClient = client;
      (dataService as any)._metadataClient = client;
      return dataService;
    }

    describe('#listDatabases', function () {
      it('returns databases from listDatabases command', async function () {
        const dataService = createDataServiceWithMockedClient({
          commands: {
            listDatabases: {
              databases: [{ name: 'foo' }, { name: 'bar' }],
            },
            connectionStatus: { authInfo: { authenticatedUserPrivileges: [] } },
          },
        });
        const dbs = (await dataService.listDatabases()).map((db) => db.name);
        expect(dbs).to.deep.eq(['foo', 'bar']);
      });

      it('returns databases with `find` privilege from privileges', async function () {
        const dataService = createDataServiceWithMockedClient({
          commands: {
            connectionStatus: {
              authInfo: {
                authenticatedUserPrivileges: [
                  {
                    resource: { db: 'foo', collection: 'bar' },
                    actions: ['find'],
                  },
                  {
                    resource: { db: 'foo', collection: 'buz' },
                    actions: [],
                  },
                ],
              },
            },
          },
        });
        const dbs = (await dataService.listDatabases()).map((db) => db.name);
        expect(dbs).to.deep.eq(['foo']);
      });

      it('returns databases with `read`, `readWrite`, `dbAdmin`, `dbOwner` roles roles', async function () {
        const dataService = createDataServiceWithMockedClient({
          commands: {
            connectionStatus: {
              authInfo: {
                authenticatedUserPrivileges: [],
                authenticatedUserRoles: [
                  {
                    role: 'readWrite',
                    db: 'pineapple',
                  },
                  {
                    role: 'dbAdmin',
                    db: 'pineapple',
                  },
                  {
                    role: 'dbAdmin',
                    db: 'readerOfPineapple',
                  },
                  {
                    role: 'dbOwner',
                    db: 'pineappleBoss',
                  },
                  {
                    role: 'customRole',
                    db: 'mint',
                  },
                  {
                    role: 'read',
                    db: 'foo',
                  },
                  {
                    role: 'readWrite',
                    db: 'watermelon',
                  },
                ],
              },
            },
          },
        });
        const dbs = (await dataService.listDatabases()).map((db) => db.name);
        expect(dbs).to.deep.eq([
          'pineapple',
          'readerOfPineapple',
          'pineappleBoss',
          'foo',
          'watermelon',
        ]);
      });

      it('filters out databases with no name from privileges', async function () {
        const dataService = createDataServiceWithMockedClient({
          commands: {
            connectionStatus: {
              authInfo: {
                authenticatedUserPrivileges: [
                  {
                    resource: { db: 'bar', collection: 'bar' },
                    actions: ['find'],
                  },
                  {
                    resource: { db: '', collection: 'buz' },
                    actions: ['find'],
                  },
                ],
              },
            },
          },
        });
        const dbs = (await dataService.listDatabases()).map((db) => db.name);
        expect(dbs).to.deep.eq(['bar']);
      });

      it('merges databases from listDatabases, privileges, and roles', async function () {
        const dataService = createDataServiceWithMockedClient({
          commands: {
            listDatabases: { databases: [{ name: 'foo' }, { name: 'bar' }] },
            connectionStatus: {
              authInfo: {
                authenticatedUserPrivileges: [
                  {
                    resource: { db: 'foo', collection: 'bar' },
                    actions: ['find'],
                  },
                  {
                    resource: { db: 'buz', collection: 'bar' },
                    actions: ['find'],
                  },
                ],
                authenticatedUserRoles: [
                  {
                    role: 'readWrite',
                    db: 'pineapple',
                  },
                  {
                    role: 'dbAdmin',
                    db: 'pineapple',
                  },
                  {
                    role: 'customRole',
                    db: 'mint',
                  },
                ],
              },
            },
          },
        });
        const dbs = (await dataService.listDatabases()).map((db) => db.name);
        expect(dbs).to.deep.eq(['pineapple', 'foo', 'buz', 'bar']);
      });

      it('returns result from privileges even if listDatabases threw any error', async function () {
        const dataService = createDataServiceWithMockedClient({
          commands: {
            listDatabases: new Error('nope'),
            connectionStatus: {
              authInfo: {
                authenticatedUserPrivileges: [
                  {
                    resource: { db: 'foo', collection: 'bar' },
                    actions: ['find'],
                  },
                ],
              },
            },
          },
        });
        const dbs = (await dataService.listDatabases()).map((db) => db.name);
        expect(dbs).to.deep.eq(['foo']);
      });
    });

    describe('#listCollections', function () {
      it('returns collections for a database', async function () {
        const dataService = createDataServiceWithMockedClient({
          commands: {
            connectionStatus: { authInfo: { authenticatedUserPrivileges: [] } },
          },
          collections: {
            buz: ['foo', 'bar'],
          },
        });
        const colls = (await dataService.listCollections('buz')).map(
          (coll) => coll.name
        );
        expect(colls).to.deep.eq(['foo', 'bar']);
      });

      it('returns collections with `find` privilege from privileges', async function () {
        const dataService = createDataServiceWithMockedClient({
          commands: {
            connectionStatus: {
              authInfo: {
                authenticatedUserPrivileges: [
                  {
                    resource: { db: 'foo', collection: 'bar' },
                    actions: ['find'],
                  },
                  {
                    resource: { db: 'foo', collection: 'buz' },
                    actions: [],
                  },
                ],
              },
            },
          },
        });
        const colls = (await dataService.listCollections('foo')).map(
          (coll) => coll.name
        );
        expect(colls).to.deep.eq(['bar']);
      });

      it('filters out collections with no name from privileges', async function () {
        const dataService = createDataServiceWithMockedClient({
          commands: {
            connectionStatus: {
              authInfo: {
                authenticatedUserPrivileges: [
                  {
                    resource: { db: 'foo', collection: '' },
                    actions: ['find'],
                  },
                  {
                    resource: { db: 'foo', collection: 'buz' },
                    actions: ['find'],
                  },
                ],
              },
            },
          },
        });
        const colls = (await dataService.listCollections('foo')).map(
          (coll) => coll.name
        );
        expect(colls).to.deep.eq(['buz']);
      });

      it('merges collections from listCollections and privileges', async function () {
        const dataService = createDataServiceWithMockedClient({
          commands: {
            connectionStatus: {
              authInfo: {
                authenticatedUserPrivileges: [
                  {
                    resource: { db: 'foo', collection: 'bar' },
                    actions: ['find'],
                  },
                  {
                    resource: { db: 'foo', collection: 'buz' },
                    actions: [],
                  },
                ],
              },
            },
          },
          collections: {
            foo: ['buz', 'bla', 'meow'],
          },
        });
        const colls = (await dataService.listCollections('foo')).map(
          (coll) => coll.name
        );
        expect(colls).to.deep.eq(['bar', 'buz', 'bla', 'meow']);
      });

      it('returns result from privileges even if listCollections threw any error', async function () {
        const dataService = createDataServiceWithMockedClient({
          commands: {
            connectionStatus: {
              authInfo: {
                authenticatedUserPrivileges: [
                  {
                    resource: { db: 'foo', collection: 'bar' },
                    actions: ['find'],
                  },
                ],
              },
            },
          },
          collections: {
            foo: new Error('nope'),
          },
        });
        const colls = (await dataService.listCollections('foo')).map(
          (coll) => coll.name
        );
        expect(colls).to.deep.eq(['bar']);
      });
    });

    describe('CSFLE split clients', function () {
      it('allows disabling/enabling the split-client model for CSFLE', function () {
        const dataService: any = createDataServiceWithMockedClient({});
        const a = {};
        const b = {};
        dataService._crudClient = a;
        dataService._metadataClient = b;

        expect(dataService._initializedClient('CRUD')).to.equal(a);
        expect(dataService._initializedClient('META')).to.equal(b);

        dataService.setCSFLEEnabled(false);

        expect(dataService._initializedClient('CRUD')).to.equal(b);
        expect(dataService._initializedClient('META')).to.equal(b);

        dataService.setCSFLEEnabled(true);

        expect(dataService._initializedClient('CRUD')).to.equal(a);
        expect(dataService._initializedClient('META')).to.equal(b);
      });

      it('resets clients after updateCollection', async function () {
        const mockConfig = {
          commands: {
            collMod: { ok: 1 },
          },
          clientOptions: {
            autoEncryption: {
              kmsProviders: {
                local: { key: 'A'.repeat(128) },
              },
            },
          },
        };
        const dataService = createDataServiceWithMockedClient(mockConfig);
        // Ensure that _crudClient and _metadataClient differ
        const fakeCrudClient =
          createDataServiceWithMockedClient(mockConfig)['_crudClient'];

        dataService['_crudClient'] = fakeCrudClient;

        const fakeClonedClient =
          createDataServiceWithMockedClient(mockConfig)['_crudClient'];

        if (fakeCrudClient) {
          fakeCrudClient[createClonedClient] = sinon
            .stub()
            .resolves(fakeClonedClient);
        }

        await dataService.updateCollection('test.test', {
          validator: { $jsonSchema: {} },
        });
        expect(dataService['_crudClient']).to.equal(fakeClonedClient);
      });
    });
  });
});<|MERGE_RESOLUTION|>--- conflicted
+++ resolved
@@ -62,11 +62,8 @@
     });
 
     after(async function () {
-<<<<<<< HEAD
       await cluster?.close();
-=======
       // eslint-disable-next-line no-console
->>>>>>> c0a12d0a
       await dataService?.disconnect().catch(console.log);
       await mongoClient?.close();
     });
