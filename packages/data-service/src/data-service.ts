import SshTunnel from '@mongodb-js/ssh-tunnel';
import async from 'async';
import createLogger from '@mongodb-js/compass-logging';
import createDebug from 'debug';
import { EventEmitter } from 'events';
import { isFunction } from 'lodash';
import {
  AggregateOptions,
  AggregationCursor,
  BulkWriteOptions,
  ClientSession,
  Collection,
  CollectionInfo,
  CollStats,
  CountDocumentsOptions,
  CreateCollectionOptions,
  CreateIndexesOptions,
  Db,
  DeleteOptions,
  DeleteResult,
  Document,
  EstimatedDocumentCountOptions,
  ExplainOptions,
  Filter,
  FindCursor,
  FindOneAndReplaceOptions,
  FindOneAndUpdateOptions,
  FindOptions,
  IndexSpecification,
  InsertManyResult,
  InsertOneOptions,
  InsertOneResult,
  ListCollectionsOptions,
  MongoClient,
  MongoClientOptions,
<<<<<<< HEAD
  ServerClosedEvent,
=======
  ReadPreferenceLike,
>>>>>>> 97f785f2
  ServerDescription,
  ServerDescriptionChangedEvent,
  ServerHeartbeatFailedEvent,
  ServerHeartbeatSucceededEvent,
  ServerOpeningEvent,
  TopologyClosedEvent,
  TopologyDescription,
  TopologyDescriptionChangedEvent,
  TopologyOpeningEvent,
  UpdateFilter,
  UpdateOptions,
  UpdateResult,
} from 'mongodb';
import ConnectionStringUrl from 'mongodb-connection-string-url';
import { ConnectionOptions } from './connection-options';
import { getInstance } from './instance-detail-helper';
<<<<<<< HEAD
import connect from './legacy-connect';
import { LegacyConnectionModel } from './legacy-connection-model';
import { redactConnectionString } from './redact';
=======
import connectMongoClient from './connect-mongo-client';
>>>>>>> 97f785f2
import {
  Callback,
  CollectionDetails,
  CollectionStats,
  IndexDetails,
  Instance,
  InstanceDetails,
} from './types';

import getPort from 'get-port';

// eslint-disable-next-line @typescript-eslint/no-var-requires
const { fetch: getIndexes } = require('mongodb-index-model');
// eslint-disable-next-line @typescript-eslint/no-var-requires
const parseNamespace = require('mongodb-ns');

const debug = createDebug('mongodb-data-service:data-service');
const { log, mongoLogId } = createLogger('COMPASS-DATA-SERVICE');

let id = 0;

class DataService extends EventEmitter {
  private readonly _connectionOptions: ConnectionOptions;
  private _isConnecting = false;
  private _mongoClientConnectionOptions?: {
    url: string;
    options: MongoClientOptions;
  };

  private _client?: MongoClient;
  private _tunnel?: SshTunnel;

  /**
   * Stores the most recent topology description from the server's SDAM events:
   * https://github.com/mongodb/specifications/blob/master/source/server-discovery-and-monitoring/server-discovery-and-monitoring-monitoring.rst#events
   */
  private _lastSeenTopology: TopologyDescription | null = null;

  private _isWritable = false;
  private _isMongos = false;
  private _id: number;

  constructor(connectionOptions: ConnectionOptions) {
    super();
<<<<<<< HEAD
    this.model = model;
    this._id = id++;
=======
    this._connectionOptions = connectionOptions;
>>>>>>> 97f785f2
  }

  getMongoClientConnectionOptions():
    | { url: string; options: MongoClientOptions }
    | undefined {
    return this._mongoClientConnectionOptions;
  }

<<<<<<< HEAD
  private _logCtx(): string {
    return `Connection ${this._id}`;
=======
  getConnectionOptions(): Readonly<ConnectionOptions> {
    return this._connectionOptions;
  }

  getConnectionString(): ConnectionStringUrl {
    return new ConnectionStringUrl(this._connectionOptions.connectionString);
  }

  getReadPreference(): ReadPreferenceLike {
    return this._initializedClient.readPreference;
>>>>>>> 97f785f2
  }

  /**
   * Get the kitchen sink information about a collection.
   *
   * @param ns - The namespace.
   * @param options - The options.
   * @param callback - The callback.
   */
  collection(ns: string, options: unknown, callback: Callback<Document>): void {
    // @ts-expect-error async typings are not nice :(
    async.parallel(
      {
        stats: this.collectionStats.bind(
          this,
          this._databaseName(ns),
          this._collectionName(ns)
        ),
        indexes: this.indexes.bind(this, ns, options),
      },
      (
        error,
        coll: { stats: CollectionStats; indexes: { name: string }[] }
      ) => {
        if (error) {
          // @ts-expect-error Callback without result...
          return callback(this._translateMessage(error));
        }
        callback(null, this._buildCollectionDetail(ns, coll));
      }
    );
  }

  /**
   * Get the stats for all collections in the database.
   *
   * @param databaseName - The database name.
   * @param callback - The callback.
   */
  collections(
    databaseName: string,
    callback: Callback<CollectionStats[]>
  ): void {
    if (databaseName === 'system') {
      return callback(null, []);
    }
    this._collectionNames(databaseName, (error, names) => {
      if (error) {
        // @ts-expect-error Callback without result...
        return callback(this._translateMessage(error));
      }
      // @ts-expect-error async typings are not nice :(
      async.parallel(
        (names || []).map((name) => {
          return (done: Callback<CollectionStats>) => {
            this.collectionStats(databaseName, name, done);
          };
        }),
        callback
      );
    });
  }

  /**
   * Get the stats for a collection.
   *
   * @param databaseName - The database name.
   * @param collectionName - The collection name.
   * @param callback - The callback.
   */
  collectionStats(
    databaseName: string,
    collectionName: string,
    callback: Callback<CollectionStats>
  ): void {
    const db = this._initializedClient.db(databaseName);
    db.command({ collStats: collectionName, verbose: true }, (error, data) => {
      if (error && !error.message.includes('is a view, not a collection')) {
        // @ts-expect-error Callback without result...
        return callback(this._translateMessage(error));
      }
      callback(
        null,
        this._buildCollectionStats(databaseName, collectionName, data || {})
      );
    });
  }

  /**
   * Execute a command.
   *
   * @param databaseName - The db name.
   * @param comm - The command.
   * @param callback - The callback.
   */
  command(
    databaseName: string,
    comm: Document,
    callback: Callback<Document>
  ): void {
    const db = this._initializedClient.db(databaseName);
    db.command(comm, (error, result) => {
      if (error) {
        // @ts-expect-error Callback without result...
        return callback(this._translateMessage(error));
      }
      callback(null, result!);
    });
  }

  /**
   * Is the data service allowed to perform write operations.
   *
   * @returns If the data service is writable.
   */
  isWritable(): boolean {
    return this._isWritable;
  }

  /**
   * Is the data service connected to a mongos.
   *
   * @returns If the data service is connected to a mongos.
   */
  isMongos(): boolean {
    return this._isMongos;
  }

  /**
   * List all collections for a database.
   *
   * @param databaseName - The database name.
   * @param filter - The filter.
   * @param callback - The callback.
   */
  listCollections(
    databaseName: string,
    filter: Document,
    options: { nameOnly: boolean },
    callback: Callback<CollectionInfo[]>
  ): void;
  listCollections(
    databaseName: string,
    filter: Document,
    callback: Callback<CollectionInfo[]>
  ): void;
  listCollections(
    databaseName: string,
    filter: Document,
    options: { nameOnly?: boolean } | Callback<CollectionInfo[]>,
    callback?: Callback<CollectionInfo[]>
  ): void {
<<<<<<< HEAD
    if (typeof options === 'function') {
      callback = options;
      options = {};
    }
    const db = this.mongoClient.db(databaseName);
    db.listCollections(filter, options as ListCollectionsOptions).toArray(
      (error, data) => {
        if (error) {
          // @ts-expect-error Callback without result...
          return callback(this._translateMessage(error));
        }
        (callback as Callback<CollectionInfo[]>)(null, data!);
=======
    const db = this._initializedClient.db(databaseName);
    db.listCollections(filter, {}).toArray((error, data) => {
      if (error) {
        // @ts-expect-error Callback without result...
        return callback(this._translateMessage(error));
>>>>>>> 97f785f2
      }
    );
  }

  /**
   * List all databases on the currently connected instance.
   *
   * @param callback - The callback.
   */
  listDatabases(callback: Callback<Document>): void {
    this._initializedClient.db('admin').command(
      {
        listDatabases: 1,
      },
      {
        readPreference: this.getReadPreference(),
      },
      (error, result) => {
        if (error) {
          // @ts-expect-error Callback without result...
          return callback(this._translateMessage(error));
        }
        callback(null, result?.databases);
      }
    );
  }

  async connect(): Promise<void> {
    if (this._client) {
      debug('already connected');
      return;
    }

    if (this._isConnecting) {
      debug('connect method called more than once');
      return;
    }

    debug('connecting...');
    this._isConnecting = true;
    log.info(mongoLogId(1_001_000_014), this._logCtx(), 'Connecting', {
      url: this.model.driverUrlWithSsh,
    });

<<<<<<< HEAD
    connect(
      this.model,
      this.setupListeners.bind(this),
      (err, client, tunnel, connectionOptions) => {
        if (err) {
          this._isConnecting = false;
          // @ts-expect-error Callback without result...
          return done(this._translateMessage(err));
        }

        this._client = client;
        this._tunnel = tunnel;

        this._mongoClientConnectionOptions = connectionOptions;

        const attr = {
          isWritable: this.isWritable(),
          isMongos: this.isMongos(),
        };
        debug('connected!', attr);
        log.info(mongoLogId(1_001_000_015), this._logCtx(), 'Connected', attr);
=======
    try {
      const tunnelLocalPort = await getPort();
      const [client, tunnel, connectionOptions] = await connectMongoClient(
        this._connectionOptions,
        this.setupListeners.bind(this),
        tunnelLocalPort
      );
>>>>>>> 97f785f2

      debug('connected!', {
        isWritable: this.isWritable(),
        isMongos: this.isMongos(),
      });

      this._client = client;
      this._tunnel = tunnel;
      this._mongoClientConnectionOptions = connectionOptions;
    } finally {
      this._isConnecting = false;
    }
  }

  /**
   * Count the number of documents in the collection.
   *
   * @param ns - The namespace to search on.
   * @param options - The query options.
   * @param callback - The callback function.
   */
  estimatedCount(
    ns: string,
    options: EstimatedDocumentCountOptions,
    callback: Callback<number>
  ): void {
    this._collection(ns).estimatedDocumentCount(options, (err, result) =>
      callback(err, result!)
    );
  }

  /**
   * Count the number of documents in the collection for the provided filter
   * and options.
   *
   * @param ns - The namespace to search on.
   * @param options - The query options.
   * @param callback - The callback function.
   */
  count(
    ns: string,
    filter: Filter<Document>,
    options: CountDocumentsOptions,
    callback: Callback<number>
  ): void {
    this._collection(ns).countDocuments(filter, options, (err, result) =>
      callback(err, result!)
    );
  }

  /**
   * Creates a collection
   *
   * @param ns - The namespace.
   * @param options - The options.
   * @param callback - The callback.
   */
  createCollection(
    ns: string,
    options: CreateCollectionOptions,
    callback: Callback<Collection<Document>>
  ): void {
    const collectionName = this._collectionName(ns);
    const db = this._initializedClient.db(this._databaseName(ns));
    db.createCollection(collectionName, options, (error, result) => {
      if (error) {
        // @ts-expect-error Callback without result...
        return callback(this._translateMessage(error));
      }
      callback(null, result!);
    });
  }

  /**
   * Creates an index
   *
   * @param ns - The namespace.
   * @param spec - The index specification.
   * @param options - The options.
   * @param callback - The callback.
   */
  createIndex(
    ns: string,
    spec: IndexSpecification,
    options: CreateIndexesOptions,
    callback: Callback<string>
  ): void {
    this._collection(ns).createIndex(spec, options, (error, result) => {
      if (error) {
        // @ts-expect-error Callback without result...
        return callback(this._translateMessage(error));
      }
      callback(null, result!);
    });
  }

  /**
   * Get the kitchen sink information about a database and all its collections.
   *
   * @param name - The database name.
   * @param options - The query options.
   * @param callback - The callback.
   */
  database(name: string, options: unknown, callback: Callback<Document>): void {
    async.parallel(
      {
        stats: this._databaseStats.bind(this, name),
        collections: this.collections.bind(this, name),
      } as any,
      (error, db: any) => {
        if (error) {
          // @ts-expect-error Callback without result...
          return callback(this._translateMessage(error));
        }
        callback(null, this._buildDatabaseDetail(name, db));
      }
    );
  }

  /**
   * Delete a single document from the collection.
   *
   * @param ns - The namespace.
   * @param filter - The filter.
   * @param options - The options.
   * @param callback - The callback.
   */
  deleteOne(
    ns: string,
    filter: Filter<Document>,
    options: DeleteOptions,
    callback: Callback<DeleteResult>
  ): void {
    this._collection(ns).deleteOne(filter, options, (error, result) => {
      if (error) {
        // @ts-expect-error Callback without result...
        return callback(this._translateMessage(error));
      }
      callback(null, result!);
    });
  }

  /**
   * Deletes multiple documents from a collection.
   *
   * @param ns - The namespace.
   * @param filter - The filter.
   * @param options - The options.
   * @param callback - The callback.
   */
  deleteMany(
    ns: string,
    filter: Filter<Document>,
    options: DeleteOptions,
    callback: Callback<DeleteResult>
  ): void {
    this._collection(ns).deleteMany(filter, options, (error, result) => {
      if (error) {
        // @ts-expect-error Callback without result...
        return callback(this._translateMessage(error));
      }
      callback(null, result!);
    });
  }

  /**
   * Disconnect the service.
   * @param callback - The callback.
   */
  async disconnect(): Promise<void> {
    try {
      await this._client
        ?.close(true)
        .catch((err) => debug('failed to close MongoClient', err));

      await this._tunnel
        ?.close()
        .catch((err) => debug('failed to close tunnel', err));
    } finally {
      this._cleanup();
    }
<<<<<<< HEAD
    log.info(mongoLogId(1_001_000_016), this._logCtx(), 'Disconnecting');

    this._client.close(true, (err) => {
      if (this._tunnel) {
        debug('mongo client closed. shutting down ssh tunnel');
        this._tunnel.close().finally(() => {
          this._cleanup();
          log.info(mongoLogId(1_001_000_017), this._logCtx(), 'Fully closed');
          debug('ssh tunnel stopped');
          // @ts-expect-error Callback without result...
          callback(err);
        });
      } else {
        this._cleanup();
        // @ts-expect-error Callback without result...
        return callback(err);
      }
    });
=======
>>>>>>> 97f785f2
  }

  /**
   * Drops a collection from a database
   *
   * @param ns - The namespace.
   * @param callback - The callback.
   */
  dropCollection(ns: string, callback: Callback<boolean>): void {
    this._collection(ns).drop((error, result) => {
      if (error) {
        // @ts-expect-error Callback without result...
        return callback(this._translateMessage(error));
      }
      callback(null, result!);
    });
  }

  /**
   * Drops a database
   *
   * @param name - The database name.
   * @param callback - The callback.
   */
  dropDatabase(name: string, callback: Callback<boolean>): void {
    this._initializedClient
      .db(this._databaseName(name))
      .dropDatabase((error, result) => {
        if (error) {
          // @ts-expect-error Callback without result...
          return callback(this._translateMessage(error));
        }
        callback(null, result!);
      });
  }

  /**
   * Drops an index from a collection
   *
   * @param ns - The namespace.
   * @param name - The index name.
   * @param callback - The callback.
   */
  dropIndex(ns: string, name: string, callback: Callback<Document>): void {
    this._collection(ns).dropIndex(name, (error, result) => {
      if (error) {
        // @ts-expect-error Callback without result...
        return callback(this._translateMessage(error));
      }
      callback(null, result!);
    });
  }

  /**
   * Execute an aggregation framework pipeline with the provided options on the
   * collection.
   *
   *
   * @param ns - The namespace to search on.
   * @param pipeline - The aggregation pipeline.
   * @param options - The aggregation options.
   * @param callback - The callback function.
   */
  aggregate(
    ns: string,
    pipeline: Document[],
    options?: AggregateOptions
  ): AggregationCursor;
  aggregate(
    ns: string,
    pipeline: Document[],
    callback: Callback<AggregationCursor>
  ): void;
  aggregate(
    ns: string,
    pipeline: Document[],
    options: AggregateOptions | undefined,
    callback: Callback<AggregationCursor>
  ): void;
  aggregate(
    ns: string,
    pipeline: Document[],
    options?: AggregateOptions | Callback<AggregationCursor>,
    callback?: Callback<AggregationCursor>
  ): AggregationCursor | void {
    if (typeof options === 'function') {
      callback = options;
      options = undefined;
    }
    const cursor = this._collection(ns).aggregate(pipeline, options);
    // async when a callback is provided
    if (isFunction(callback)) {
      process.nextTick(callback, null, cursor);
      return;
    }
    // otherwise return cursor
    return cursor;
  }

  /**
   * Find documents for the provided filter and options on the collection.
   *
   * @param ns - The namespace to search on.
   * @param filter - The query filter.
   * @param options - The query options.
   * @param callback - The callback function.
   */
  find(
    ns: string,
    filter: Filter<Document>,
    options: FindOptions,
    callback: Callback<Document[]>
  ): void {
    const cursor = this._collection(ns).find(filter, options);
    cursor.toArray((error, documents) => {
      if (error) {
        // @ts-expect-error Callback without result...
        return callback(this._translateMessage(error));
      }
      callback(null, documents!);
    });
  }

  /**
   * Fetch documents for the provided filter and options on the collection.
   *
   * @param ns - The namespace to search on.
   * @param filter - The query filter.
   * @param options - The query options.
   */
  fetch(
    ns: string,
    filter: Filter<Document>,
    options: FindOptions
  ): FindCursor {
    return this._collection(ns).find(filter, options);
  }

  /**
   * Find one document and replace it with the replacement.
   *
   * @param ns - The namespace to search on.
   * @param filter - The filter.
   * @param replacement - The replacement doc.
   * @param options - The query options.
   * @param callback - The callback.
   */
  findOneAndReplace(
    ns: string,
    filter: Filter<Document>,
    replacement: Document,
    options: FindOneAndReplaceOptions,
    callback: Callback<Document>
  ): void {
    this._collection(ns).findOneAndReplace(
      filter,
      replacement,
      options,
      (error, result) => {
        if (error) {
          // @ts-expect-error Callback without result...
          return callback(this._translateMessage(error));
        }
        callback(null, result!.value!);
      }
    );
  }

  /**
   * Find one document and update it with the update operations.
   *
   * @param ns - The namespace to search on.
   * @param filter - The filter.
   * @param update - The update operations doc.
   * @param options - The query options.
   * @param callback - The callback.
   */
  findOneAndUpdate(
    ns: string,
    filter: Filter<Document>,
    update: Document,
    options: FindOneAndUpdateOptions,
    callback: Callback<Document>
  ): void {
    this._collection(ns).findOneAndUpdate(
      filter,
      update,
      options,
      (error, result) => {
        if (error) {
          // @ts-expect-error Callback without result...
          return callback(this._translateMessage(error));
        }
        callback(null, result!.value!);
      }
    );
  }

  /**
   * Returns explain plan for the provided filter and options on the collection.
   *
   * @param ns - The namespace to search on.
   * @param filter - The query filter.
   * @param options - The query options.
   * @param callback - The callback function.
   */
  explain(
    ns: string,
    filter: Filter<Document>,
    options: ExplainOptions,
    callback: Callback<Document>
  ): void {
    // @todo thomasr: driver explain() does not yet support verbosity,
    // once it does, should be passed along from the options object.
    this._collection(ns)
      .find(filter, options)
      .explain((error, explanation) => {
        if (error) {
          // @ts-expect-error Callback without result...
          return callback(this._translateMessage(error));
        }
        callback(null, explanation);
      });
  }

  /**
   * Get the indexes for the collection.
   *
   * @param ns - The collection namespace.
   * @param options - The options (unused).
   * @param callback - The callback.
   */
  indexes(ns: string, options: unknown, callback: Callback<Document>): void {
    getIndexes(
      this._initializedClient,
      ns,
      (error: Error | undefined, data: IndexDetails[]) => {
        if (error) {
          // @ts-expect-error Callback without result...
          return callback(this._translateMessage(error));
        }
        callback(null, data);
      }
    );
  }

  /**
   * Get the current instance details.
   *
   * @param options - The options.
   * @param callback - The callback function.
   */
  instance(options: unknown, callback: Callback<Instance>): void {
    getInstance(this._initializedClient, this._defaultDb, ((
      error,
      instanceData
    ) => {
      if (error) {
        // @ts-expect-error Callback without result...
        return callback(this._translateMessage(error));
      }

<<<<<<< HEAD
      log.info(
        mongoLogId(1_001_000_024),
        this._logCtx(),
        'Fetched instance information',
        {
          serverVersion: instanceData.build.version,
          genuineMongoDB: instanceData.genuineMongoDB,
          dataLake: instanceData.dataLake,
          featureCompatibilityVersion: instanceData.featureCompatibilityVersion,
        }
      );

=======
      const connectionString = new ConnectionStringUrl(
        this._connectionOptions.connectionString
      );

      const firstHost = connectionString.hosts[0] || '';

      const [hostname, port] = firstHost.split(':');
      // ---TODO: understand how is used and maybe replace with data coming
      // from connected client
>>>>>>> 97f785f2
      const instance: Instance = {
        ...instanceData,
        _id: firstHost,
        hostname: hostname,
        port: +port,
      };
      callback(null, instance);
    }) as Callback<InstanceDetails>);
  }

  /**
   * Insert a single document into the database.
   *
   * @param ns - The namespace.
   * @param doc - The document to insert.
   * @param options - The options.
   * @param callback - The callback.
   */
  insertOne(
    ns: string,
    doc: Document,
    options: InsertOneOptions,
    callback: Callback<InsertOneResult<Document>>
  ): void {
    this._collection(ns).insertOne(doc, options, (error, result) => {
      if (error) {
        // @ts-expect-error Callback without result...
        return callback(this._translateMessage(error));
      }
      callback(null, result!);
    });
  }

  /**
   * Inserts multiple documents into the collection.
   *
   * @param ns - The namespace.
   * @param docs - The documents to insert.
   * @param options - The options.
   * @param callback - The callback.
   */
  insertMany(
    ns: string,
    docs: Document[],
    options: BulkWriteOptions,
    callback: Callback<InsertManyResult<Document>>
  ): void {
    this._collection(ns).insertMany(docs, options, (error, result) => {
      if (error) {
        // @ts-expect-error Callback without result...
        return callback(this._translateMessage(error));
      }
      callback(null, result!);
    });
  }

  /**
   * Inserts multiple documents into the collection.
   *
   * @param ns - The namespace.
   * @param docs - The documents to insert.
   * @param options - The options.
   */
  putMany(
    ns: string,
    docs: Document[],
    options: BulkWriteOptions
  ): Promise<InsertManyResult<Document>> {
    return this._collection(ns).insertMany(docs, options);
  }

  /**
   * Update a collection.
   *
   * @param ns - The namespace.
   * @param flags - The flags.
   * @param callback - The callback.
   */
  updateCollection(
    ns: string,
    // Collection name to update that will be passed to the collMod command will
    // be derived from the provided namespace, this is why we are explicitly
    // prohibiting to pass collMod flag here
    flags: Document & { collMod?: never },
    callback: Callback<Document>
  ): void {
    const collectionName = this._collectionName(ns);
    const db = this._initializedClient.db(this._databaseName(ns));
    // Order of arguments is important here, collMod is a command name and it
    // should always be the first one in the object
    const command = {
      collMod: collectionName,
      ...flags,
    };
    db.command(command, (error, result) => {
      if (error) {
        // @ts-expect-error Callback without result...
        return callback(this._translateMessage(error));
      }
      callback(null, result!);
    });
  }

  /**
   * Update a single document in the collection.
   *
   * @param ns - The namespace.
   * @param filter - The filter.
   * @param update - The update.
   * @param options - The options.
   * @param callback - The callback.
   */
  updateOne(
    ns: string,
    filter: Filter<Document>,
    update: Document | UpdateFilter<Document>,
    options: UpdateOptions,
    callback: Callback<Document>
  ): void {
    this._collection(ns).updateOne(filter, update, options, (error, result) => {
      if (error) {
        // @ts-expect-error Callback without result...
        return callback(this._translateMessage(error));
      }
      callback(null, result!);
    });
  }

  /**
   * Updates multiple documents in the collection.
   *
   * @param ns - The namespace.
   * @param filter - The filter.
   * @param update - The update.
   * @param options - The options.
   * @param callback - The callback.
   */
  updateMany(
    ns: string,
    filter: Filter<Document>,
    update: UpdateFilter<Document>,
    options: UpdateOptions,
    callback: Callback<Document | UpdateResult>
  ): void {
    this._collection(ns).updateMany(
      filter,
      update,
      options,
      (error, result) => {
        if (error) {
          // @ts-expect-error Callback without result...
          return callback(this._translateMessage(error));
        }
        callback(null, result!);
      }
    );
  }

  /**
   * Returns the results of currentOp.
   *
   * @param includeAll - if true also list currently idle operations in the result.
   * @param callback - The callback.
   */
  currentOp(includeAll: boolean, callback: Callback<Document>): void {
    this._initializedClient
      .db('admin')
      .command({ currentOp: 1, $all: includeAll }, (error, result) => {
        if (error) {
          this._initializedClient
            .db('admin')
            .collection('$cmd.sys.inprog')
            .findOne({ $all: includeAll }, (error2, result2) => {
              if (error2) {
                // @ts-expect-error Callback without result...
                return callback(this._translateMessage(error2));
              }
              callback(null, result2!);
            });
          return;
        }
        callback(null, result!);
      });
  }

  /**
   * Returns the most recent topology description from the server's SDAM events.
   * https://github.com/mongodb/specifications/blob/master/source/server-discovery-and-monitoring/server-discovery-and-monitoring-monitoring.rst#events
   */
  getLastSeenTopology(): null | TopologyDescription {
    return this._lastSeenTopology;
  }

  /**
   * Returns the result of serverStats.
   */
  serverstats(callback: Callback<Document>): void {
    this._defaultDb.admin().serverStatus((error, result) => {
      if (error) {
        // @ts-expect-error Callback without result...
        return callback(this._translateMessage(error));
      }
      callback(null, result!);
    });
  }

  /**
   * Returns the result of top.
   *
   * @param callback - the callback.
   */
  top(callback: Callback<Document>): void {
    this._defaultDb.admin().command({ top: 1 }, (error, result) => {
      if (error) {
        // @ts-expect-error Callback without result...
        return callback(this._translateMessage(error));
      }
      callback(null, result!);
    });
  }

  /**
   * Create a new view.
   *
   * @param name - The collectionName for the view.
   * @param sourceNs - The source `<db>.<collectionOrViewName>` for the view.
   * @param pipeline - The agggregation pipeline for the view.
   * @param options - Options e.g. collation.
   * @param callback - The callback.
   */
  createView(
    name: string,
    sourceNs: string,
    pipeline: Document[],
    options: CreateCollectionOptions,
    callback: Callback<Collection<Document>>
  ): void {
    options.viewOn = this._collectionName(sourceNs);
    options.pipeline = pipeline;

    this._initializedClient
      .db(this._databaseName(sourceNs))
      .createCollection(name, options, (error, result) => {
        if (error) {
          // @ts-expect-error Callback without result...
          return callback(this._translateMessage(error));
        }
        callback(null, result!);
      });
  }

  /**
   * Update an existing view.
   *
   * @param name - The collectionName for the view.
   * @param sourceNs - The source `<db>.<collectionOrViewName>` for the view.
   * @param pipeline - The agggregation pipeline for the view.
   * @param options - Options e.g. collation.
   * @param callback - The callback.
   */
  updateView(
    name: string,
    sourceNs: string,
    pipeline: Document[],
    options: Document,
    callback: Callback<Document>
  ): void {
    options.viewOn = this._collectionName(sourceNs);
    options.pipeline = pipeline;

    const command = {
      collMod: name,
      ...options,
    };
    const db = this._initializedClient.db(this._databaseName(sourceNs));

    db.command(command, (error, result) => {
      if (error) {
        // @ts-expect-error Callback without result...
        return callback(this._translateMessage(error));
      }
      callback(null, result!);
    });
  }

  /**
   * Convenience for dropping a view as a passthrough to `dropCollection()`.
   *
   * @param ns - The namespace.
   * @param callback - The callback.
   */
  dropView(ns: string, callback: Callback<boolean>): void {
    this.dropCollection(ns, callback);
  }

  /**
   * Sample documents from the collection.
   *
   * @param ns  - The namespace to sample.
   * @param args - The sampling options.
   * @param options - Driver options (ie. maxTimeMs, session, batchSize ...)
   */
  sample(
    ns: string,
    {
      query,
      size,
      fields,
    }: { query?: Filter<Document>; size?: number; fields?: Document } = {},
    options: AggregateOptions = {}
  ): AggregationCursor {
    const pipeline = [];
    if (query && Object.keys(query).length > 0) {
      pipeline.push({
        $match: query,
      });
    }

    pipeline.push({
      $sample: {
        size: size === 0 ? 0 : size || 1000,
      },
    });

    // add $project stage if projection (fields) was specified
    if (fields && Object.keys(fields).length > 0) {
      pipeline.push({
        $project: fields,
      });
    }

    return this.aggregate(ns, pipeline, {
      allowDiskUse: true,
      ...options,
    });
  }

  /**
   * Create a ClientSession that can be passed to commands.
   */
  startSession(): ClientSession {
    return this._initializedClient.startSession();
  }

  /**
   * Kill a session and terminate all in progress operations.
   * @param clientSession - a ClientSession (can be created with startSession())
   */
  killSession(session: ClientSession): Promise<Document> {
    return this._initializedClient.db('admin').command({
      killSessions: [session.id],
    });
  }

  isConnected(): boolean {
    // This is better than just returning internal `_isConnecting` as this
    // actually shows when the client is available on the NativeClient instance
    // and connected
    return !!this._client;
  }

  /**
   * Subscribe to SDAM monitoring events on the mongo client.
   *
   * @param {MongoClient} client - The driver client.
   */
  private setupListeners(client: MongoClient): void {
    this._client = client;

    if (client) {
      client.on(
        'serverDescriptionChanged',
        (evt: ServerDescriptionChangedEvent) => {
          debug('serverDescriptionChanged', evt);
          log.info(
            mongoLogId(1_001_000_018),
            this._logCtx(),
            'Server description changed',
            {
              address: evt.address,
              error: evt.newDescription.error ?? null,
              previousType: evt.previousDescription.type,
              newType: evt.newDescription.type,
            }
          );
          this.emit('serverDescriptionChanged', evt);
        }
      );

      client.on('serverOpening', (evt: ServerOpeningEvent) => {
        debug('serverOpening', evt);
        log.info(mongoLogId(1_001_000_019), this._logCtx(), 'Server opening', {
          address: evt.address,
        });
        this.emit('serverOpening', evt);
      });

      client.on('serverClosed', (evt: ServerClosedEvent) => {
        debug('serverClosed', evt);
        log.info(mongoLogId(1_001_000_020), this._logCtx(), 'Server closed', {
          address: evt.address,
        });
        this.emit('serverClosed', evt);
      });

      client.on('topologyOpening', (evt: TopologyOpeningEvent) => {
        debug('topologyOpening', evt);
        this.emit('topologyOpening', evt);
      });

      client.on('topologyClosed', (evt: TopologyClosedEvent) => {
        debug('topologyClosed', evt);
        this.emit('topologyClosed', evt);
      });

<<<<<<< HEAD
      client.on(
        'topologyDescriptionChanged',
        (evt: TopologyDescriptionChangedEvent) => {
          debug('topologyDescriptionChanged', evt);
          this._isWritable = this.checkIsWritable(evt);
          this._isMongos = this.checkIsMongos(evt);
          const attr = {
            isWritable: this.isWritable(),
            isMongos: this.isMongos(),
            previousType: evt.previousDescription.type,
            newType: evt.newDescription.type,
          };
          debug('updated to', attr);
          log.info(
            mongoLogId(1_001_000_021),
            this._logCtx(),
            'Topology description changed',
            attr
          );

          this.lastSeenTopology = evt.newDescription;
=======
      client.on('topologyDescriptionChanged', (...args) => {
        debug('topologyDescriptionChanged', args);
        this._isWritable = this._checkIsWritable(args[0]);
        this._isMongos = this._checkIsMongos(args[0]);
        debug('updated to', {
          isWritable: this.isWritable(),
          isMongos: this.isMongos(),
        });

        this._lastSeenTopology = args[0].newDescription;
>>>>>>> 97f785f2

          this.emit('topologyDescriptionChanged', evt);
        }
      );

      client.on(
        'serverHeartbeatSucceeded',
        (evt: ServerHeartbeatSucceededEvent) => {
          debug('serverHeartbeatSucceeded', evt);
          log.info(
            mongoLogId(1_001_000_022),
            this._logCtx(),
            'Server heartbeat succeeded',
            {
              connectionId: evt.connectionId,
              duration: evt.duration,
            }
          );
          this.emit('serverHeartbeatSucceeded', evt);
        }
      );

      client.on('serverHeartbeatFailed', (evt: ServerHeartbeatFailedEvent) => {
        debug('serverHeartbeatFailed', evt);
        log.warn(
          mongoLogId(1_001_000_023),
          this._logCtx(),
          'Server heartbeat failed',
          {
            connectionId: evt.connectionId,
            duration: evt.duration,
            failure: evt.failure.message,
          }
        );
        this.emit('serverHeartbeatFailed', evt);
      });
    }
  }

  private get _initializedClient(): MongoClient {
    if (!this._client) {
      throw new Error('client not yet initialized');
    }
    return this._client;
  }

  private get _defaultDb(): Db {
    return this._initializedClient.db();
  }

  /**
   * Get the stats for a database.
   *
   * @param name - The database name.
   * @param callback - The callback.
   */
  private _databaseStats(name: string, callback: Callback<Document>): void {
    const db = this._initializedClient.db(name);
    db.command({ dbStats: 1 }, (error, data) => {
      if (error) {
        // @ts-expect-error Callback without result...
        return callback(this._translateMessage(error));
      }
      callback(null, this._buildDatabaseStats(data || {}));
    });
  }

  /**
   * Builds the collection detail.
   *
   * @param ns - The namespace.
   * @param data - The collection stats.
   */
  private _buildCollectionDetail(
    ns: string,
    data: { stats: CollectionStats; indexes: IndexDetails[] }
  ): CollectionDetails {
    return {
      ...data.stats,
      _id: ns,
      name: this._collectionName(ns),
      database: this._databaseName(ns),
      indexes: data.indexes,
    };
  }

  /**
   * @param databaseName - The name of the database.
   * @param collectionName - The name of the collection.
   * @param data - The result of the collStats command.
   */
  private _buildCollectionStats(
    databaseName: string,
    collectionName: string,
    data: Partial<CollStats>
  ): CollectionStats {
    return {
      ns: databaseName + '.' + collectionName,
      name: collectionName,
      database: databaseName,
      is_capped: data.capped,
      max: data.max,
      is_power_of_two: data.userFlags === 1,
      index_sizes: data.indexSizes,
      document_count: data.count,
      document_size: data.size,
      storage_size: data.storageSize,
      index_count: data.nindexes,
      index_size: data.totalIndexSize,
      padding_factor: data.paddingFactor,
      extent_count: data.numExtents,
      extent_last_size: data.lastExtentSize,
      flags_user: data.userFlags,
      max_document_size: data.maxSize,
      size: data.size,
      // eslint-disable-next-line @typescript-eslint/no-unsafe-assignment
      index_details: data.indexDetails || {},
      wired_tiger: data.wiredTiger || {},
    };
  }

  /**
   * Builds the database detail.
   *
   * @param name - The database name.
   * @param db - The database statistics.
   */
  private _buildDatabaseDetail(name: string, db: Document): Document {
    return {
      _id: name,
      name: name,
      stats: db.stats,
      collections: db.collections,
    };
  }

  /**
   * @todo: Durran: User JS style for keys, make builder.
   *
   * @param data - The result of the dbStats command.
   *
   * @return The database stats.
   */
  private _buildDatabaseStats(data: Document): Document {
    return {
      document_count: data.objects,
      document_size: data.dataSize,
      storage_size: data.storageSize,
      index_count: data.indexes,
      index_size: data.indexSize,
      extent_count: data.numExtents,
      file_size: data.fileSize,
      ns_size: data.nsSizeMB * 1024 * 1024,
    };
  }

  /**
   * Get the collection to operate on.
   *
   * @param ns - The namespace.
   */
  // TODO: this is used directly in compass-import-export/collection-stream
  _collection(ns: string): Collection {
    return this._initializedClient
      .db(this._databaseName(ns))
      .collection(this._collectionName(ns));
  }

  /**
   * Get all the collection names for a database.
   *
   * @param databaseName - The database name.
   * @param callback - The callback.
   */
  private _collectionNames(
    databaseName: string,
    callback: Callback<string[]>
  ): void {
    // Since all we are interested in are collection names, we should
    // pass nameOnly: true. This speeds things up when collections are
    // actively being used because it means that the server has to
    // acquire fewer locks on the collections:
    // https://jira.mongodb.org/browse/SERVER-34244
    this.listCollections(
      databaseName,
      {},
      { nameOnly: true },
      (error, collections) => {
        if (error) {
          // @ts-expect-error Callback without result...
          return callback(this._translateMessage(error));
        }
        const names = collections?.map((c) => c.name);
        callback(null, names);
      }
    );
  }

  /**
   * Get the collection name from a namespace.
   *
   * @param ns - The namespace in database.collection format.
   */
  private _collectionName(ns: string): string {
    return parseNamespace(ns).collection;
  }

  /**
   * Get the database name from a namespace.
   *
   * @param ns - The namespace in database.collection format.
   */
  private _databaseName(ns: string): string {
    return parseNamespace(ns).database;
  }

  /**
   * Determine if the hello response indicates a writable server.
   *
   * @param evt - The topology description changed event.
   *
   * @returns If the server is writable.
   */
  private _checkIsWritable(evt: TopologyDescriptionChangedEvent): boolean {
    return [...evt.newDescription.servers.values()].some(
      (server: ServerDescription) => server.isWritable
    );
  }

  /**
   * Determine if we are connected to a mongos
   *
   * @param evt - The topology descriptiopn changed event.
   *
   * @returns If the server is a mongos.
   */
  private _checkIsMongos(evt: TopologyDescriptionChangedEvent): boolean {
    return evt.newDescription.type === 'Sharded';
  }

  /**
   * Translates the error message to something human readable.
   *
   * @param error - The error.
   *
   * @returns The error with message translated.
   */
  private _translateMessage(error: any): Error | { message: string } {
    if (typeof error === 'string') {
      error = { message: error };
    } else {
      error.message = error.message || error.err || error.errmsg;
    }
    return error;
  }

  private _cleanup(): void {
    if (this._client) {
      this._client.removeAllListeners();
    }
    this._client = undefined;
    this._tunnel = undefined;
    this._mongoClientConnectionOptions = undefined;
    this._isWritable = false;
    this._isMongos = false;
    this._isConnecting = false;
  }
}

export = DataService;<|MERGE_RESOLUTION|>--- conflicted
+++ resolved
@@ -33,11 +33,8 @@
   ListCollectionsOptions,
   MongoClient,
   MongoClientOptions,
-<<<<<<< HEAD
   ServerClosedEvent,
-=======
   ReadPreferenceLike,
->>>>>>> 97f785f2
   ServerDescription,
   ServerDescriptionChangedEvent,
   ServerHeartbeatFailedEvent,
@@ -54,13 +51,8 @@
 import ConnectionStringUrl from 'mongodb-connection-string-url';
 import { ConnectionOptions } from './connection-options';
 import { getInstance } from './instance-detail-helper';
-<<<<<<< HEAD
-import connect from './legacy-connect';
-import { LegacyConnectionModel } from './legacy-connection-model';
 import { redactConnectionString } from './redact';
-=======
 import connectMongoClient from './connect-mongo-client';
->>>>>>> 97f785f2
 import {
   Callback,
   CollectionDetails,
@@ -105,12 +97,8 @@
 
   constructor(connectionOptions: ConnectionOptions) {
     super();
-<<<<<<< HEAD
-    this.model = model;
     this._id = id++;
-=======
     this._connectionOptions = connectionOptions;
->>>>>>> 97f785f2
   }
 
   getMongoClientConnectionOptions():
@@ -119,10 +107,10 @@
     return this._mongoClientConnectionOptions;
   }
 
-<<<<<<< HEAD
   private _logCtx(): string {
     return `Connection ${this._id}`;
-=======
+  }
+
   getConnectionOptions(): Readonly<ConnectionOptions> {
     return this._connectionOptions;
   }
@@ -133,7 +121,6 @@
 
   getReadPreference(): ReadPreferenceLike {
     return this._initializedClient.readPreference;
->>>>>>> 97f785f2
   }
 
   /**
@@ -275,23 +262,24 @@
     options: { nameOnly: boolean },
     callback: Callback<CollectionInfo[]>
   ): void;
+
   listCollections(
     databaseName: string,
     filter: Document,
     callback: Callback<CollectionInfo[]>
   ): void;
+
   listCollections(
     databaseName: string,
     filter: Document,
     options: { nameOnly?: boolean } | Callback<CollectionInfo[]>,
     callback?: Callback<CollectionInfo[]>
   ): void {
-<<<<<<< HEAD
     if (typeof options === 'function') {
       callback = options;
       options = {};
     }
-    const db = this.mongoClient.db(databaseName);
+    const db = this._initializedClient.db(databaseName);
     db.listCollections(filter, options as ListCollectionsOptions).toArray(
       (error, data) => {
         if (error) {
@@ -299,13 +287,6 @@
           return callback(this._translateMessage(error));
         }
         (callback as Callback<CollectionInfo[]>)(null, data!);
-=======
-    const db = this._initializedClient.db(databaseName);
-    db.listCollections(filter, {}).toArray((error, data) => {
-      if (error) {
-        // @ts-expect-error Callback without result...
-        return callback(this._translateMessage(error));
->>>>>>> 97f785f2
       }
     );
   }
@@ -346,33 +327,11 @@
 
     debug('connecting...');
     this._isConnecting = true;
+
     log.info(mongoLogId(1_001_000_014), this._logCtx(), 'Connecting', {
-      url: this.model.driverUrlWithSsh,
-    });
-
-<<<<<<< HEAD
-    connect(
-      this.model,
-      this.setupListeners.bind(this),
-      (err, client, tunnel, connectionOptions) => {
-        if (err) {
-          this._isConnecting = false;
-          // @ts-expect-error Callback without result...
-          return done(this._translateMessage(err));
-        }
-
-        this._client = client;
-        this._tunnel = tunnel;
-
-        this._mongoClientConnectionOptions = connectionOptions;
-
-        const attr = {
-          isWritable: this.isWritable(),
-          isMongos: this.isMongos(),
-        };
-        debug('connected!', attr);
-        log.info(mongoLogId(1_001_000_015), this._logCtx(), 'Connected', attr);
-=======
+      url: redactConnectionString(this._connectionOptions.connectionString),
+    });
+
     try {
       const tunnelLocalPort = await getPort();
       const [client, tunnel, connectionOptions] = await connectMongoClient(
@@ -380,12 +339,14 @@
         this.setupListeners.bind(this),
         tunnelLocalPort
       );
->>>>>>> 97f785f2
-
-      debug('connected!', {
+
+      const attr = {
         isWritable: this.isWritable(),
         isMongos: this.isMongos(),
-      });
+      };
+
+      log.info(mongoLogId(1_001_000_015), this._logCtx(), 'Connected', attr);
+      debug('connected!', attr);
 
       this._client = client;
       this._tunnel = tunnel;
@@ -551,6 +512,8 @@
    * @param callback - The callback.
    */
   async disconnect(): Promise<void> {
+    log.info(mongoLogId(1_001_000_016), this._logCtx(), 'Disconnecting');
+
     try {
       await this._client
         ?.close(true)
@@ -561,28 +524,8 @@
         .catch((err) => debug('failed to close tunnel', err));
     } finally {
       this._cleanup();
+      log.info(mongoLogId(1_001_000_017), this._logCtx(), 'Fully closed');
     }
-<<<<<<< HEAD
-    log.info(mongoLogId(1_001_000_016), this._logCtx(), 'Disconnecting');
-
-    this._client.close(true, (err) => {
-      if (this._tunnel) {
-        debug('mongo client closed. shutting down ssh tunnel');
-        this._tunnel.close().finally(() => {
-          this._cleanup();
-          log.info(mongoLogId(1_001_000_017), this._logCtx(), 'Fully closed');
-          debug('ssh tunnel stopped');
-          // @ts-expect-error Callback without result...
-          callback(err);
-        });
-      } else {
-        this._cleanup();
-        // @ts-expect-error Callback without result...
-        return callback(err);
-      }
-    });
-=======
->>>>>>> 97f785f2
   }
 
   /**
@@ -845,7 +788,6 @@
         return callback(this._translateMessage(error));
       }
 
-<<<<<<< HEAD
       log.info(
         mongoLogId(1_001_000_024),
         this._logCtx(),
@@ -858,7 +800,6 @@
         }
       );
 
-=======
       const connectionString = new ConnectionStringUrl(
         this._connectionOptions.connectionString
       );
@@ -868,7 +809,6 @@
       const [hostname, port] = firstHost.split(':');
       // ---TODO: understand how is used and maybe replace with data coming
       // from connected client
->>>>>>> 97f785f2
       const instance: Instance = {
         ...instanceData,
         _id: firstHost,
@@ -1284,13 +1224,12 @@
         this.emit('topologyClosed', evt);
       });
 
-<<<<<<< HEAD
       client.on(
         'topologyDescriptionChanged',
         (evt: TopologyDescriptionChangedEvent) => {
           debug('topologyDescriptionChanged', evt);
-          this._isWritable = this.checkIsWritable(evt);
-          this._isMongos = this.checkIsMongos(evt);
+          this._isWritable = this._checkIsWritable(evt);
+          this._isMongos = this._checkIsMongos(evt);
           const attr = {
             isWritable: this.isWritable(),
             isMongos: this.isMongos(),
@@ -1305,20 +1244,7 @@
             attr
           );
 
-          this.lastSeenTopology = evt.newDescription;
-=======
-      client.on('topologyDescriptionChanged', (...args) => {
-        debug('topologyDescriptionChanged', args);
-        this._isWritable = this._checkIsWritable(args[0]);
-        this._isMongos = this._checkIsMongos(args[0]);
-        debug('updated to', {
-          isWritable: this.isWritable(),
-          isMongos: this.isMongos(),
-        });
-
-        this._lastSeenTopology = args[0].newDescription;
->>>>>>> 97f785f2
-
+          this._lastSeenTopology = evt.newDescription;
           this.emit('topologyDescriptionChanged', evt);
         }
       );
