--- conflicted
+++ resolved
@@ -84,9 +84,7 @@
   IndexInfo,
 } from './index-detail-helper';
 import { createIndexDefinition } from './index-detail-helper';
-<<<<<<< HEAD
 import { coerceToJSNumber } from './coerce-to-js-number-helper';
-=======
 import type {
   BoundLogger,
   DataServiceImplLogger,
@@ -94,7 +92,6 @@
   UnboundDataServiceImplLogger,
 } from './logger';
 import { WithLogContext, debug, mongoLogId } from './logger';
->>>>>>> 27b7937b
 
 // TODO: remove try/catch and refactor encryption related types
 // when the Node bundles native binding distributions
