--- conflicted
+++ resolved
@@ -34,17 +34,11 @@
     "reformat": "npm run prettier -- --write ."
   },
   "dependencies": {
-<<<<<<< HEAD
     "@emotion/react": "11.4.1",
-    "@leafygreen-ui/confirmation-modal": "^2.2.1"
-=======
     "@leafygreen-ui/confirmation-modal": "^2.2.1",
     "@leafygreen-ui/icon": "^11.4.0"
->>>>>>> 86ccfc5a
   },
   "peerDependencies": {
-    "@leafygreen-ui/confirmation-modal": "^2.2.1",
-    "@leafygreen-ui/icon": "^11.4.0",
     "react": "^16.14.0"
   },
   "devDependencies": {
