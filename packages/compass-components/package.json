--- conflicted
+++ resolved
@@ -43,11 +43,7 @@
     "@leafygreen-ui/icon": "^11.4.0",
     "@leafygreen-ui/icon-button": "^9.1.5",
     "@leafygreen-ui/leafygreen-provider": "^2.1.2",
-<<<<<<< HEAD
-    "@leafygreen-ui/logo": "^5.0.0",
-=======
     "@leafygreen-ui/logo": "^6.1.0",
->>>>>>> f900d707
     "@leafygreen-ui/palette": "^3.2.2",
     "@leafygreen-ui/portal": "^3.1.3",
     "@leafygreen-ui/select": "^3.0.4",
