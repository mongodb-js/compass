--- conflicted
+++ resolved
@@ -61,11 +61,8 @@
   SpinLoader,
   ResizeHandle,
   ResizeDirection,
-<<<<<<< HEAD
   Toolbar,
-=======
   WorkspaceTabs,
->>>>>>> b5f066a2
 };
 export {
   useFocusState,
