--- conflicted
+++ resolved
@@ -153,9 +153,6 @@
 export { KeylineCard } from './components/keyline-card';
 export { variantColors as codePalette } from '@leafygreen-ui/code';
 export { useEffectOnChange } from './hooks/use-effect-on-change';
-<<<<<<< HEAD
 export { HorizontalRule } from './components/horizontal-rule';
 export { IndexKeysBadge } from './components/index-keys-badge';
-=======
-export { Combobox, ComboboxOption, ComboboxGroup } from './components/combobox';
->>>>>>> 1a4cfc5e
+export { Combobox, ComboboxOption, ComboboxGroup } from './components/combobox';