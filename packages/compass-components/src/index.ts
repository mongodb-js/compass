import ConfirmationModal from './components/confirmation-modal';
<<<<<<< HEAD
import { ResizeHandle, ResizeDirection } from './components/resize-handle';
=======
export {
  default as Badge,
  Variant as BadgeVariant,
} from '@leafygreen-ui/badge';
export {
  default as Banner,
  Variant as BannerVariant,
} from '@leafygreen-ui/banner';
export { default as Button, Size as ButtonSize } from '@leafygreen-ui/button';
export { default as Checkbox } from '@leafygreen-ui/checkbox';
>>>>>>> d6023851
export { default as Icon } from '@leafygreen-ui/icon';
export { default as IconButton } from '@leafygreen-ui/icon-button';
export { default as LeafyGreenProvider } from '@leafygreen-ui/leafygreen-provider';
export { AtlasLogoMark, LogoMark } from '@leafygreen-ui/logo';
export { default as Portal } from '@leafygreen-ui/portal';
export { Select, Option, Size as SelectSize } from '@leafygreen-ui/select';
export { Tabs, Tab } from '@leafygreen-ui/tabs';
export { default as TextInput } from '@leafygreen-ui/text-input';
export { default as Toggle } from '@leafygreen-ui/toggle';
export { default as Tooltip } from '@leafygreen-ui/tooltip';
export { Link } from '@leafygreen-ui/typography';

export { ConfirmationModal, ResizeHandle, ResizeDirection };<|MERGE_RESOLUTION|>--- conflicted
+++ resolved
@@ -1,7 +1,5 @@
 import ConfirmationModal from './components/confirmation-modal';
-<<<<<<< HEAD
 import { ResizeHandle, ResizeDirection } from './components/resize-handle';
-=======
 export {
   default as Badge,
   Variant as BadgeVariant,
@@ -12,7 +10,6 @@
 } from '@leafygreen-ui/banner';
 export { default as Button, Size as ButtonSize } from '@leafygreen-ui/button';
 export { default as Checkbox } from '@leafygreen-ui/checkbox';
->>>>>>> d6023851
 export { default as Icon } from '@leafygreen-ui/icon';
 export { default as IconButton } from '@leafygreen-ui/icon-button';
 export { default as LeafyGreenProvider } from '@leafygreen-ui/leafygreen-provider';
