--- conflicted
+++ resolved
@@ -3,12 +3,7 @@
 import { createLoggerAndTelemetry } from '@mongodb-js/compass-logging';
 const { track } = createLoggerAndTelemetry('COMPASS-UI');
 
-import { Modal as LeafyGreenModal } from '../leafygreen';
-<<<<<<< HEAD
-import { useScrollbars } from '../../hooks/use-scrollbars';
-=======
-import { Body } from '../leafygreen';
->>>>>>> 3d3d3074
+import { Body, Modal as LeafyGreenModal } from '../leafygreen';
 
 const contentStyles = css({
   width: '600px',
@@ -19,17 +14,11 @@
 function Modal({
   trackingId,
   contentClassName,
-<<<<<<< HEAD
-  className,
-=======
   children,
->>>>>>> 3d3d3074
   ...props
 }: React.ComponentProps<typeof LeafyGreenModal> & {
   trackingId?: string;
 }): React.ReactElement {
-  const { className: scrollbarStyles } = useScrollbars();
-
   useEffect(() => {
     if (props.open && trackingId) {
       track('Screen', { name: trackingId });
@@ -37,7 +26,6 @@
   }, [props.open, trackingId]);
   return (
     <LeafyGreenModal
-      className={cx(scrollbarStyles, className)}
       contentClassName={cx(contentStyles, contentClassName)}
       {...props}
     >
