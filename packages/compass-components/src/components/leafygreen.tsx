--- conflicted
+++ resolved
@@ -25,12 +25,9 @@
 } from '@leafygreen-ui/logo';
 import { Menu, MenuSeparator, MenuItem } from '@leafygreen-ui/menu';
 
-<<<<<<< HEAD
-=======
 // If a leafygreen Menu (and therefore MenuItems) makes its way into a <form>,
 // clicking on a menu item will submit that form. This is because it uses a button
 // tag without specifying a type and buttons by default have type="submit".
->>>>>>> 2fd9ff51
 MenuItem.defaultProps = {
   ...MenuItem.defaultProps,
   type: 'button',
