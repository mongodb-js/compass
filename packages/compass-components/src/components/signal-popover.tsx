import React, { useCallback, useLayoutEffect, useRef, useState } from 'react';
import { useHoverState } from '../hooks/use-focus-hover';
import { Button, Icon, IconButton, Link } from './leafygreen';
import { InteractivePopover } from './interactive-popover';
import { mergeProps } from '../utils/merge-props';
import { css, cx } from '@leafygreen-ui/emotion';
import { palette } from '@leafygreen-ui/palette';
import { useDarkMode } from '../hooks/use-theme';
import { spacing } from '@leafygreen-ui/tokens';

export type Signal = {
  /**
   * Unique signal id that will be used to resolve the dismissing logic.
   * If signal was dismissed before and should stay dismissed, it will
   * not be rendered when passed to the component
   */
  id: string;

  title: React.ReactNode;

  description: React.ReactNode;

  learnMoreLink: string;

  /**
   * Optional, default is "Learn more"
   */
  learnMoreLabel?: string;

  /**
   * Optional, will render a primary action button for a signal when provided
   */
  primaryActionButtonLabel?: string;

  primaryActionButtonIcon?: string;

  primaryActionButtonVariant?: 'primaryOutline' | 'dangerOutline';

  /**
   * Optional, when provided will be called with a signal id on primary action
   * button click
   */
  onPrimaryActionButtonClick?: React.MouseEventHandler;
};

type SignalPopoverProps = {
  /** List of signals to render */
  signals: Signal | Signal[];

  darkMode?: boolean;
};

const signalCardContentStyles = css({
  '--signalCardBackgroundColor': palette.white,
  width: '100%',
  display: 'grid',
  gridTemplateColumns: '1fr',
  gridTemplateRows: 'auto 1fr auto',
  paddingTop: spacing[4],
  paddingBottom: spacing[4],
  paddingLeft: spacing[4],
  paddingRight: spacing[4],
  backgroundColor: 'var(--signalCardBackgroundColor)',
});

const signalCardContentDarkModeStyles = css({
  '--signalCardBackgroundColor': palette.gray.dark4,
});

const signalCardTitleStyles = css({
  marginBottom: spacing[2],
  fontSize: spacing[3],
});

const signalCardDescriptionStyles = css({
  marginBottom: spacing[3],
});

const signalCardActionGroupStyles = css({
  display: 'flex',
  justifyContent: 'space-between',
});

const signalCardActionButtonStyles = css({
  flex: 'none',
});

const signalCardLearnMoreLinkStyles = css({
  flex: 'none',
});

<<<<<<< HEAD
const SignalCard: React.FunctionComponent<
  Signal & Pick<SignalPopoverProps, 'onPrimaryAction' | 'darkMode'>
> = ({
=======
const SignalCard: React.FunctionComponent<Signal> = ({
>>>>>>> 4539b5c0
  id,
  title,
  description,
  learnMoreLink,
  learnMoreLabel,
  primaryActionButtonLabel,
  primaryActionButtonIcon,
  primaryActionButtonVariant,
<<<<<<< HEAD
  onPrimaryAction,
  darkMode: _darkMode,
=======
  onPrimaryActionButtonClick,
>>>>>>> 4539b5c0
}) => {
  const darkMode = useDarkMode(_darkMode);

  return (
    <div
      className={cx(
        signalCardContentStyles,
        darkMode && signalCardContentDarkModeStyles
      )}
      data-testid="insight-signal-card"
      data-signal-id={id}
    >
      <strong className={signalCardTitleStyles}>{title}</strong>
      <div className={signalCardDescriptionStyles}>{description}</div>
      <div className={signalCardActionGroupStyles}>
        {primaryActionButtonLabel && (
          <Button
            data-testid="insight-signal-primary-action"
            variant={primaryActionButtonVariant ?? 'primaryOutline'}
            className={signalCardActionButtonStyles}
            leftGlyph={
              primaryActionButtonIcon ? (
                <Icon glyph={primaryActionButtonIcon}></Icon>
              ) : undefined
            }
            onClick={onPrimaryActionButtonClick}
          >
            {primaryActionButtonLabel}
          </Button>
        )}
        <Link
          data-testid="insight-signal-link"
          className={signalCardLearnMoreLinkStyles}
          href={learnMoreLink}
          target="_blank"
        >
          {learnMoreLabel ?? 'Learn more'}
        </Link>
      </div>
    </div>
  );
};

const multiSignalHeaderContainerStyles = css({
  '--multiSignalHeaderBorderColor': palette.gray.light2,
  '--multiSignalHeaderBackgroundColor': palette.gray.light3,
  display: 'flex',
  alignItems: 'center',
  paddingTop: spacing[1],
  paddingBottom: spacing[1],
  paddingLeft: spacing[2],
  paddingRight: spacing[4],
  gap: spacing[1],
  backgroundColor: 'var(--multiSignalHeaderBackgroundColor)',
  boxShadow: `inset 0 -1px 0 var(--multiSignalHeaderBorderColor)`,
  fontVariantNumeric: 'tabular-nums',
});

const multiSignalHeaderContainerDarkModeStyles = css({
  '--multiSignalHeaderBorderColor': palette.gray.dark2,
  '--multiSignalHeaderBackgroundColor': palette.gray.dark3,
});

const MultiSignalHeader: React.FunctionComponent<{
  currentIndex: number;
  total: number;
  onIndexChange(newVal: number): void;
  darkMode?: boolean;
}> = ({ currentIndex, total, onIndexChange, darkMode: _darkMode }) => {
  const darkMode = useDarkMode(_darkMode);
  return (
    <div
      className={cx(
        multiSignalHeaderContainerStyles,
        darkMode && multiSignalHeaderContainerDarkModeStyles
      )}
    >
      <IconButton
        data-testid="insight-signal-show-prev-button"
        aria-label="Show previous insight"
        title="Show previous insight"
        onClick={(e) => {
          e.stopPropagation();
          onIndexChange(currentIndex - 1);
        }}
        disabled={currentIndex === 0}
      >
        <Icon glyph="ChevronLeft"></Icon>
      </IconButton>
      <span>
        Insight <strong>{currentIndex + 1}</strong> of <strong>{total}</strong>
      </span>
      <IconButton
        data-testid="insight-signal-show-next-button"
        aria-label="Show next insight"
        title="Show next insight"
        onClick={(e) => {
          e.stopPropagation();
          onIndexChange(currentIndex + 1);
        }}
        disabled={currentIndex === total - 1}
      >
        <Icon glyph="ChevronRight"></Icon>
      </IconButton>
    </div>
  );
};

const popoverStyles = css({
  width: 315,
});

const popoverHiddenStyles = css({
  display: 'none !important',
  opacity: '0 !important',
  transition: 'none !important',
});

const popoverContentContainerStyles = css({
  display: 'block',
});

const transitionStyles = css({
  transitionProperty:
    'opacity, width, border-radius, color, box-shadow, background-color',
  transitionTimingFunction: 'linear',
  transitionDuration: '0.15s',
});

const badgeStyles = css(
  {
    // button reset first
    padding: 0,
    border: 'none',
    background: 'none',
  },
  {
    position: 'relative',
    display: 'inline-block',
    width: 18,
    height: 18,
    color: 'var(--badgeColor)',
    backgroundColor: 'var(--badgeBackgroundColor)',
    boxShadow: `inset 0 0 0 1px var(--badgeBorderColor)`,
    borderRadius: '9px',
    fontSize: '12px',
    lineHeight: '14px',
    fontWeight: 700,
    overflow: 'hidden',
    cursor: 'pointer',
  },
  transitionStyles
);

const badgeLightModeStyles = css({
  '--badgeBackgroundColor': palette.blue.light3,
  '--badgeBorderColor': palette.blue.light2,
  '--badgeColor': palette.blue.dark1,
});

const badgeDarkModeStyles = css({
  '--badgeBackgroundColor': palette.blue.dark2,
  '--badgeBorderColor': palette.blue.dark1,
  '--badgeColor': palette.blue.light2,
});

const badgeHoveredStyles = css({
  borderRadius: 5,
});

const badgeHoveredLightModeStyles = css({
  '--badgeBackgroundColor': palette.blue.light1,
  '--badgeBorderColor': palette.blue.dark1,
  '--badgeColor': palette.white,
  borderRadius: 5,
});

const badgeHoveredDarkModeStyles = css({
  '--badgeBackgroundColor': palette.blue.dark1,
  '--badgeBorderColor': palette.blue.base,
  '--badgeColor': palette.blue.light3,
});

const badgeIconStyles = css({});

const badgeIconCollapsedStyles = css(
  {
    position: 'absolute',
    top: 2,
    left: 2,
  },
  transitionStyles
);

const badgeLabelStyles = css(
  {
    position: 'absolute',
    display: 'flex',
    alignItems: 'center',
    justifyContent: 'center',
    textTransform: 'uppercase',
    top: 2,
  },
  transitionStyles
);

const singleInsightBadge = css({
  justifyContent: 'flex-start',
  paddingLeft: 2,
});

const closeButtonStyles = css({
  // No other way to correctly align this button with the content
  top: 18,
  right: 18,
});

const closeButtonMultiSignalStyles = css({
  top: 5,
  right: 5,
});

const SignalPopover: React.FunctionComponent<SignalPopoverProps> = ({
  signals: _signals,
  darkMode: _darkMode,
}) => {
  const darkMode = useDarkMode(_darkMode);
  const [triggerVisible, setTriggerVisible] = useState(true);
  const [popoverOpen, setPopoverOpen] = useState(false);
  const [hoverProps, isHovered] = useHoverState();
  const [currentSignalIndex, setCurrentSignalIndex] = useState(0);
  const signals = Array.isArray(_signals) ? _signals : [_signals];
  const currentSignal = signals[currentSignalIndex];
  const multiSignals = signals.length > 1;
  const isActive = isHovered || popoverOpen;

  const triggerRef = useRef<HTMLButtonElement>(null);

  useLayoutEffect(() => {
    if (!triggerRef.current) {
      return;
    }
    const observer = new IntersectionObserver((entries) => {
      const isVisible = entries[0].isIntersecting;
      setTriggerVisible(isVisible);
      // Close popover if trigger is not visible on the screen anymore
      if (!isVisible) {
        setPopoverOpen(false);
      }
    });
    observer.observe(triggerRef.current);
    return observer.disconnect.bind(observer);
  }, []);

  const onPopoverOpenChange = useCallback((newStatus: boolean) => {
    setPopoverOpen(newStatus);
    // Reset current signal index when popover is being opened. If we do this on
    // close instead, the popover content is weirdly changed while the closing
    // animation is happening
    if (newStatus === true) {
      setCurrentSignalIndex(0);
    }
  }, []);

  const badgeLabel = multiSignals ? (
    <>{signals.length}&nbsp;insights</>
  ) : (
    <>
      {/* It's easier to have this icon in two places to account for animations */}
      {/* even though it's the same icon in the collapsed and expanded state    */}
      <Icon glyph="Bulb" size="small"></Icon>
      &nbsp;insight
    </>
  );

  const activeBadgeWidth = multiSignals
    ? // For multiple, the active width of the container is just the width of
      // the label
      `${`${signals.length} insights`.length}ch`
    : // For single, it's icon size plus space and label
      `calc(14px + ${' insight'.length}ch)`;

  return (
    <InteractivePopover
      className={cx(
        popoverStyles,
        // If trigger is not visible, we are in this weird state where trigger
        // component is hidden by something, but the popover might still be on
        // the screen. We already started closing popover, but because
        // leafygreen provides animations that you can't disable, this means
        // that the popover dissapearance can't be correctly animated in this
        // case and so we just hide it with styles
        !triggerVisible && popoverHiddenStyles
      )}
      containerClassName={cx(popoverContentContainerStyles)}
      closeButtonClassName={
        multiSignals ? closeButtonMultiSignalStyles : closeButtonStyles
      }
      open={popoverOpen}
      setOpen={onPopoverOpenChange}
      spacing={spacing[2]}
      trigger={({ children, ...triggerProps }) => {
        const onTriggerClick = (evt: React.MouseEvent<HTMLButtonElement>) => {
          evt.stopPropagation();
          triggerProps.onClick(evt);
        };
        const props = mergeProps<HTMLButtonElement>(hoverProps, triggerProps, {
          className: cx(
            badgeStyles,
            isActive && badgeHoveredStyles,
            ...(darkMode
              ? [badgeDarkModeStyles, isActive && badgeHoveredDarkModeStyles]
              : [badgeLightModeStyles, isActive && badgeHoveredLightModeStyles])
          ),
          style: { width: isActive ? activeBadgeWidth : 18 },
          ref: triggerRef,
        });
        return (
          <>
            <button
              {...props}
              onClick={onTriggerClick}
              data-testid="insight-badge-button"
              type="button"
            >
              <Icon
                glyph="Bulb"
                size="small"
                className={cx(badgeIconStyles, badgeIconCollapsedStyles)}
                style={{ opacity: isActive ? 0 : 1 }}
              ></Icon>
              <strong
                className={cx(
                  badgeLabelStyles,
                  !multiSignals && singleInsightBadge
                )}
                style={{ width: activeBadgeWidth, opacity: isActive ? 1 : 0 }}
              >
                {badgeLabel}
              </strong>
            </button>
            {/* Popover needs to be rendered outside of the badge container so */}
            {/* that hover is not "stuck" when closing popover from  */}
            {children}
          </>
        );
      }}
    >
      {multiSignals && (
        <MultiSignalHeader
          currentIndex={currentSignalIndex}
          total={signals.length}
          onIndexChange={setCurrentSignalIndex}
          darkMode={darkMode}
        ></MultiSignalHeader>
      )}
<<<<<<< HEAD
      <SignalCard
        {...currentSignal}
        onPrimaryAction={onPrimaryAction}
        darkMode={darkMode}
      ></SignalCard>
=======
      <SignalCard {...currentSignal}></SignalCard>
>>>>>>> 4539b5c0
    </InteractivePopover>
  );
};

export { SignalPopover };<|MERGE_RESOLUTION|>--- conflicted
+++ resolved
@@ -89,13 +89,9 @@
   flex: 'none',
 });
 
-<<<<<<< HEAD
 const SignalCard: React.FunctionComponent<
-  Signal & Pick<SignalPopoverProps, 'onPrimaryAction' | 'darkMode'>
+  Signal & Pick<SignalPopoverProps, 'darkMode'>
 > = ({
-=======
-const SignalCard: React.FunctionComponent<Signal> = ({
->>>>>>> 4539b5c0
   id,
   title,
   description,
@@ -104,12 +100,8 @@
   primaryActionButtonLabel,
   primaryActionButtonIcon,
   primaryActionButtonVariant,
-<<<<<<< HEAD
-  onPrimaryAction,
   darkMode: _darkMode,
-=======
   onPrimaryActionButtonClick,
->>>>>>> 4539b5c0
 }) => {
   const darkMode = useDarkMode(_darkMode);
 
@@ -466,15 +458,7 @@
           darkMode={darkMode}
         ></MultiSignalHeader>
       )}
-<<<<<<< HEAD
-      <SignalCard
-        {...currentSignal}
-        onPrimaryAction={onPrimaryAction}
-        darkMode={darkMode}
-      ></SignalCard>
-=======
-      <SignalCard {...currentSignal}></SignalCard>
->>>>>>> 4539b5c0
+      <SignalCard {...currentSignal} darkMode={darkMode}></SignalCard>
     </InteractivePopover>
   );
 };
