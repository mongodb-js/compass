--- conflicted
+++ resolved
@@ -31,11 +31,8 @@
 };
 
 const feedbackPopoverTextAreaId = 'feedback-popover-textarea';
-<<<<<<< HEAD
+const thumbsUpId = 'ai-feedback-thumbs-up';
 const aiGuideCueDescriptionSpanId = 'ai-guide-cue-description-span';
-=======
-const thumbsUpId = 'ai-feedback-thumbs-up';
->>>>>>> 75b82d09
 
 describe('GenerativeAIInput Component', function () {
   afterEach(cleanup);
@@ -151,7 +148,7 @@
       });
 
       expect(screen.queryByTestId(aiGuideCueDescriptionSpanId)).to.exist;
-      await waitFor(() => fireEvent.click(screen.getByText('Got it')));
+      await waitFor(() => screen.getByText('Got it').click());
       expect(hideGuideCueCalled).to.equal(true);
     });
   });
