<<<<<<< HEAD
import React, { useEffect, useRef } from 'react';
=======
import React from 'react';
import { useId } from '@react-aria/utils';
>>>>>>> 29964950

if (typeof window === 'undefined' && typeof globalThis !== 'undefined') {
  // ace-builds wants to install itself on `window`, which
  // is not available when this package is loaded through
  // (non-Electron) Node.js. That's an atypical case, but it's
  // easier to account for it here than to handle all cases
  // in which this package is loaded from Node.js.
  (globalThis as any).window = {};
}

import 'ace-builds';
import type { IAceEditorProps, IAceOptions } from 'react-ace';
import AceEditor from 'react-ace';
import 'ace-builds/src-noconflict/ext-language_tools';
import 'ace-builds/src-noconflict/mode-javascript';
import 'ace-builds/src-noconflict/mode-json';
import 'ace-builds/src-noconflict/mode-csharp';
import 'ace-builds/src-noconflict/mode-python';
import 'ace-builds/src-noconflict/mode-java';
import 'ace-builds/src-noconflict/mode-ruby';
import 'ace-builds/src-noconflict/mode-rust';
import 'ace-builds/src-noconflict/mode-golang';
import 'mongodb-ace-mode';
import 'mongodb-ace-theme';
import 'mongodb-ace-theme-query';
import tools from 'ace-builds/src-noconflict/ext-language_tools';

/**
 * Options for the ACE editor.
 */
const DEFAULT_OPTIONS: IAceOptions = {
  enableLiveAutocompletion: false,
  tabSize: 2,
  fontSize: 11,
  minLines: 10,
  maxLines: Infinity,
  showGutter: true,
  useWorker: false,
};

const EditorVariant = {
  Shell: 'Shell',
  EJSON: 'EJSON',
  Generic: 'Generic',
} as const;

type EditorProps = {
  variant: keyof typeof EditorVariant;
  text?: string;
  id?: string;
  options?: Omit<IAceOptions, 'readOnly'>;
  readOnly?: boolean;
  completer?: unknown;
  'data-testid'?: string;
  onChangeText?: (text: string, event?: any) => void;
} & Omit<IAceEditorProps, 'onChange' | 'value'>;

function Editor({
  text,
  variant,
  options,
  readOnly,
  id,
  onChangeText,
  completer,
  onFocus,
  'data-testid': dataTestId,
  ...aceProps
}: EditorProps): React.ReactElement {
  const setOptions: IAceOptions = {
    ...DEFAULT_OPTIONS,
    ...options,
    ...(typeof readOnly === 'boolean' && { readOnly }),
    ...(variant === 'Shell' && { mode: 'ace/mode/mongodb' }),
    ...(!!completer && { enableLiveAutocompletion: true }),
  };

<<<<<<< HEAD
  const editorRef = useRef<AceEditor | null>(null);

  useEffect(() => {
    if (id && editorRef.current) {
      // After initial load, assign the id to the text area used by ace.
      // This is so labels can `htmlFor` the input.
      editorRef.current.editor.textInput.getElement().id = id;
    }
  }, [id]);

  return (
=======
  const editorId = useId();

  const editor = (
>>>>>>> 29964950
    <AceEditor
      ref={(ref) => (editorRef.current = ref)}
      mode={
        variant === 'Generic'
          ? undefined
          : variant === 'EJSON'
          ? 'json'
          : 'javascript' // set to 'mongodb' as part of setOptions
      }
      theme="mongodb"
      width="100%"
      value={text}
      onChange={onChangeText}
      editorProps={{ $blockScrolling: Infinity }}
      setOptions={setOptions}
      readOnly={readOnly}
      // name should be unique since it gets translated to an id
      name={aceProps.name ?? editorId}
      {...aceProps}
      onFocus={(ev: any) => {
        if (completer) {
          tools.setCompleters([completer]);
        }
        onFocus?.(ev);
      }}
    />
  );

  // NOTE: we wrap the editor in a div only to add data-testid.
  // Doing so everywhere caused the styles to break in the query bar,
  // and so we add the div conditionally based on the data-testid prop.
  return dataTestId ? <div data-testid={dataTestId}>{editor}</div> : editor;
}

/**
 * Sets the editor value, use this with RTL like this:
 *
 * ```
 * render(<Editor data-testid='my-editor' />);
 * setEditorValue(screen.getByTestId('editor-test-id'), 'my text');
 * ```
 */
function setEditorValue(element: HTMLElement, value: string): void {
  const container = element.querySelector('.ace_editor');
  if (!container) {
    throw new Error('Cannot find editor container');
  }
  (window as any).ace.edit(container.id).setValue(value);
}

const EditorTextCompleter = tools.textCompleter;
export { Editor, EditorVariant, EditorTextCompleter, setEditorValue };<|MERGE_RESOLUTION|>--- conflicted
+++ resolved
@@ -1,9 +1,5 @@
-<<<<<<< HEAD
 import React, { useEffect, useRef } from 'react';
-=======
-import React from 'react';
 import { useId } from '@react-aria/utils';
->>>>>>> 29964950
 
 if (typeof window === 'undefined' && typeof globalThis !== 'undefined') {
   // ace-builds wants to install itself on `window`, which
@@ -81,7 +77,6 @@
     ...(!!completer && { enableLiveAutocompletion: true }),
   };
 
-<<<<<<< HEAD
   const editorRef = useRef<AceEditor | null>(null);
 
   useEffect(() => {
@@ -92,12 +87,9 @@
     }
   }, [id]);
 
-  return (
-=======
   const editorId = useId();
 
   const editor = (
->>>>>>> 29964950
     <AceEditor
       ref={(ref) => (editorRef.current = ref)}
       mode={
