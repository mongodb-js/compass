/* eslint-disable react/prop-types */
import React from 'react';
import {
  render,
  screen,
  cleanup,
  waitFor,
} from '@mongodb-js/testing-library-compass';
import { expect } from 'chai';
import { ContentWithFallback } from './content-with-fallback';

describe('ContentWithFallback', function () {
  afterEach(cleanup);

  function TestContentWithFallback({
    isContentReady,
    fallbackTimeout,
    contentAfterFallbackTimeout,
  }: {
    isContentReady: boolean;
    fallbackTimeout?: number;
    contentAfterFallbackTimeout?: number;
  }) {
    return (
      <ContentWithFallback
        content={(ready, animate) =>
          ready && (
            <div data-animated={String(animate)} data-testid="ready">
              I am ready!
            </div>
          )
        }
        fallback={(notReady) =>
          notReady && <div data-testid="fallback">I am not ready yet!</div>
        }
        isContentReady={isContentReady}
        fallbackTimeout={fallbackTimeout}
        contentAfterFallbackTimeout={contentAfterFallbackTimeout}
      ></ContentWithFallback>
    );
  }

  it('should render content immediately if content is ready on the first render', function () {
    render(
      <TestContentWithFallback isContentReady={true}></TestContentWithFallback>
    );

    expect(screen.getByText('I am ready!')).to.exist;
  });

  it('should render only the context menu when content is not ready on the first render', function () {
    const container = document.createElement('div');

    render(
      <TestContentWithFallback
        isContentReady={false}
      ></TestContentWithFallback>,
      { container }
    );

    expect(container.children.length).to.equal(1);
<<<<<<< HEAD
    expect(container.children[0].getAttribute('data-testid')).to.equal(
      'context-menu'
=======
    const [contextMenuContainer] = container.children;
    expect(contextMenuContainer.getAttribute('data-testid')).to.equal(
      'context-menu-container'
>>>>>>> b7caa2e7
    );
  });

  it('should render fallback when the timeout passes', async function () {
    render(
      <TestContentWithFallback
        isContentReady={false}
        fallbackTimeout={0}
      ></TestContentWithFallback>
    );

    await waitFor(() => screen.getByText('I am not ready yet!'));
  });

  it('should render content with animation if rendered after fallback', async function () {
    const { rerender } = render(
      <TestContentWithFallback
        isContentReady={false}
        fallbackTimeout={0}
        contentAfterFallbackTimeout={0}
      ></TestContentWithFallback>
    );

    await waitFor(() => screen.getByText('I am not ready yet!'));

    rerender(
      <TestContentWithFallback
        isContentReady={true}
        fallbackTimeout={0}
        contentAfterFallbackTimeout={0}
      ></TestContentWithFallback>
    );

    await waitFor(() => screen.getByText('I am ready!'));

    expect(screen.getByText('I am ready!')).to.have.attribute(
      'data-animated',
      'true'
    );
  });
});<|MERGE_RESOLUTION|>--- conflicted
+++ resolved
@@ -59,14 +59,9 @@
     );
 
     expect(container.children.length).to.equal(1);
-<<<<<<< HEAD
-    expect(container.children[0].getAttribute('data-testid')).to.equal(
-      'context-menu'
-=======
     const [contextMenuContainer] = container.children;
     expect(contextMenuContainer.getAttribute('data-testid')).to.equal(
       'context-menu-container'
->>>>>>> b7caa2e7
     );
   });
 
