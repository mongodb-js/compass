import React, {
  useCallback,
  useEffect,
  useMemo,
  useRef,
  useState,
} from 'react';
import type HadronDocument from 'hadron-document';
import { DocumentEvents, ElementEvents } from 'hadron-document';
import type { Element } from 'hadron-document';
import { Button } from '../leafygreen';
import { css } from '@leafygreen-ui/emotion';
import { palette } from '@leafygreen-ui/palette';
import { spacing } from '@leafygreen-ui/tokens';
import { useDarkMode } from '../../hooks/use-theme';
import { showErrorDetails } from '../../hooks/use-error-details';

type Status =
  | 'Initial'
  | 'Editing'
  | 'Modified'
  | 'ContainsErrors'
  | 'UpdateStart'
  | 'UpdateBlocked'
  | 'UpdateSuccess'
  | 'UpdateError'
  | 'Deleting'
  | 'DeleteStart'
  | 'DeleteSuccess'
  | 'DeleteError';

function isDeleting(status: Status): boolean {
  return ['Deleting', 'DeleteStart', 'DeleteSuccess', 'DeleteError'].includes(
    status
  );
}

function isSuccess(status: Status): boolean {
  return ['DeleteSuccess', 'UpdateSuccess'].includes(status);
}

function isPrimaryActionDisabled(status: Status): boolean {
  return [
    'Editing',
    'ContainsErrors',
    'UpdateStart',
    'UpdateSuccess',
    'DeleteStart',
    'DeleteSuccess',
  ].includes(status);
}

function isCancelDisabled(status: Status): boolean {
  return [
    'UpdateStart',
    'UpdateSuccess',
    'DeleteStart',
    'DeleteSuccess',
  ].includes(status);
}

const StatusMessages: Record<Status, string> = {
  ['Initial']: '',
  ['Editing']: '',
  ['Deleting']: 'Document flagged for deletion.',
  ['Modified']: 'Document modified.',
  ['ContainsErrors']: 'Update not permitted while document contains errors.',
  ['UpdateStart']: 'Updating document…',
  ['UpdateError']: '',
  ['UpdateBlocked']:
    'Document was modified in the background or it no longer exists. Do you wish to continue and possibly overwrite new changes?',
  ['UpdateSuccess']: 'Document updated.',
  ['DeleteStart']: 'Removing document…',
  ['DeleteError']: '',
  ['DeleteSuccess']: 'Document deleted.',
};

function useHadronDocumentStatus(
  doc: HadronDocument,
  editing: boolean,
  deleting: boolean,
  initialError: Error | null = null
) {
  const [status, setStatus] = useState<Status>(() => {
    return editing
      ? doc.isModified()
        ? 'Modified'
        : 'Editing'
      : deleting
      ? 'Deleting'
      : 'Initial';
  });
  const [error, setError] = useState<{
    message: string;
    details?: Record<string, unknown>;
  } | null>(null);
  const invalidElementsRef = useRef(new Set());

  const updateStatus = useCallback(
    (
      newStatus: Status,
      error: Error | null = null,
      errorDetails?: Record<string, unknown>
    ) => {
      setStatus(newStatus);
      setError(
        error
          ? {
              message: error?.message,
              details: errorDetails,
            }
          : null
      );
    },
    []
  );

  useEffect(() => {
    const onUpdate = () => {
      updateStatus(
        invalidElementsRef.current.size === 0
          ? doc.isModified()
            ? 'Modified'
            : 'Editing'
          : 'ContainsErrors'
      );
    };
    const onElementValid = (el: Element) => {
      invalidElementsRef.current.delete(el);
      onUpdate();
    };
    const onElementInvalid = (el: Element) => {
      invalidElementsRef.current.add(el);
      onUpdate();
    };
    const onUpdateStart = () => {
      updateStatus('UpdateStart');
    };
    const onUpdateBlocked = () => {
      updateStatus('UpdateBlocked');
    };
    const onUpdateSuccess = () => {
      updateStatus('UpdateSuccess');
    };
    const onUpdateError = (
      err: Error,
      errorDetails?: Record<string, unknown>
    ) => {
      updateStatus('UpdateError', err, errorDetails);
    };
    const onRemoveStart = () => {
      updateStatus('DeleteStart');
    };
    const onRemoveSuccess = () => {
      updateStatus('DeleteSuccess');
    };
    const onRemoveError = (
      err: Error,
      errorDetails?: Record<string, unknown>
    ) => {
      updateStatus('DeleteError', err, errorDetails);
    };

    const onEditingFinished = () => {
      updateStatus('Initial');
    };

    doc.on(ElementEvents.Added, onUpdate);
    doc.on(ElementEvents.Edited, onUpdate);
    doc.on(ElementEvents.Removed, onUpdate);
    doc.on(ElementEvents.Reverted, onUpdate);
    doc.on(ElementEvents.Invalid, onElementInvalid);
    doc.on(ElementEvents.Valid, onElementValid);
    doc.on(DocumentEvents.UpdateStarted, onUpdateStart);
    doc.on(DocumentEvents.UpdateBlocked, onUpdateBlocked);
    doc.on(DocumentEvents.UpdateSuccess, onUpdateSuccess);
    doc.on(DocumentEvents.UpdateError, onUpdateError);
    doc.on(DocumentEvents.RemoveStarted, onRemoveStart);
    doc.on(DocumentEvents.RemoveSuccess, onRemoveSuccess);
    doc.on(DocumentEvents.RemoveError, onRemoveError);
    doc.on(DocumentEvents.EditingFinished, onEditingFinished);

    return () => {
      doc.off(ElementEvents.Added, onUpdate);
      doc.off(ElementEvents.Edited, onUpdate);
      doc.off(ElementEvents.Removed, onUpdate);
      doc.off(ElementEvents.Reverted, onUpdate);
      doc.off(ElementEvents.Invalid, onElementInvalid);
      doc.off(ElementEvents.Valid, onElementValid);
      doc.off(DocumentEvents.UpdateStarted, onUpdateStart);
      doc.off(DocumentEvents.UpdateBlocked, onUpdateBlocked);
      doc.off(DocumentEvents.UpdateSuccess, onUpdateSuccess);
      doc.off(DocumentEvents.UpdateError, onUpdateError);
      doc.off(DocumentEvents.RemoveStarted, onRemoveStart);
      doc.off(DocumentEvents.RemoveSuccess, onRemoveSuccess);
      doc.off(DocumentEvents.RemoveError, onRemoveError);
      doc.off(DocumentEvents.EditingFinished, onEditingFinished);
    };
  }, [doc, updateStatus]);

  useEffect(() => {
    if (isSuccess(status)) {
      const timeoutId = setTimeout(() => {
        updateStatus('Initial');
      }, 2000);
      return () => {
        clearTimeout(timeoutId);
      };
    }
  }, [status, updateStatus]);

<<<<<<< HEAD
  useEffect(() => {
    setError(() => {
      if (initialError) {
        return {
          message: initialError.message,
        };
      }
      return null;
    });
  }, [initialError]);

  return { status, updateStatus, error };
=======
  const derivedStatus = useMemo(() => {
    if (status !== 'Initial') {
      return status;
    }
    if (editing) {
      return 'Editing';
    }
    if (deleting) {
      return 'Deleting';
    }
    return status;
  }, [status, editing, deleting]);

  return { status: derivedStatus, updateStatus, error };
>>>>>>> 1e4c46bb
}

const container = css({
  display: 'flex',
  paddingTop: spacing[200],
  paddingRight: spacing[200],
  paddingBottom: spacing[200],
  paddingLeft: spacing[400],
  alignItems: 'center',
  gap: spacing[200],
  borderBottomLeftRadius: 'inherit',
  borderBottomRightRadius: 'inherit',
});

const message = css({
  overflow: 'scroll',
});

const buttonGroup = css({
  display: 'flex',
  marginLeft: 'auto',
  gap: spacing[200],
  flexShrink: 0,
});

const button = css({
  flex: 'none',
});

function getColorStyles(
  status: Status,
  darkMode?: boolean
): React.CSSProperties {
  switch (status) {
    case 'Editing':
      return {
        backgroundColor: darkMode ? palette.black : palette.gray.light2,
      };
    case 'ContainsErrors':
    case 'UpdateError':
    case 'UpdateBlocked':
    case 'Deleting':
    case 'DeleteError':
    case 'DeleteStart':
      return {
        backgroundColor: darkMode ? palette.red.dark3 : palette.red.light2,
        color: darkMode ? palette.red.light2 : palette.red.dark3,
      };
    case 'UpdateStart':
      return {
        backgroundColor: palette.blue.light2,
        color: palette.blue.dark3,
      };
    case 'DeleteSuccess':
    case 'UpdateSuccess':
      return {
        backgroundColor: palette.green.light2,
        color: palette.green.dark3,
      };
    default:
      return {
        backgroundColor: palette.yellow.light2,
        color: palette.yellow.dark3,
      };
  }
}

const EditActionsFooter: React.FunctionComponent<{
  doc: HadronDocument;
  editing: boolean;
  deleting: boolean;
  modified?: boolean;
  validationError?: Error | null;
  alwaysForceUpdate?: boolean;
  onUpdate(force: boolean): void;
  onDelete(): void;
  onCancel?: () => void;
}> = ({
  doc,
  editing,
  deleting,
  modified = false,
  validationError: initialError = null,
  alwaysForceUpdate = false,
  onUpdate,
  onDelete,
  onCancel,
}) => {
  const {
    status: _status,
    updateStatus,
    error,
  } = useHadronDocumentStatus(doc, editing, deleting, initialError);
  const darkMode = useDarkMode();

  // Allow props to override event based status of the document (helpful for
  // JSON editor where changing the document text doesn't really generate any
  // changes of the HadronDocument)
  const status = initialError
    ? 'ContainsErrors'
    : modified
    ? 'Modified'
    : _status;

  const statusMessage = StatusMessages[status];

  if (status === 'Initial') {
    return null;
  }

  return (
    <div
      className={container}
      style={getColorStyles(status, darkMode)}
      data-testid="document-footer"
      data-status={status}
    >
      <div className={message} data-testid="document-footer-message">
        {error?.message ?? statusMessage}
      </div>
      {!isSuccess(status) && (
        <div className={buttonGroup}>
          {error?.details && (
            <Button
              className={button}
              size="xsmall"
              onClick={() =>
                showErrorDetails({
                  details: error.details!,
                  closeAction: 'close',
                })
              }
              data-testid="edit-actions-footer-error-details-button"
            >
              VIEW ERROR DETAILS
            </Button>
          )}
          <Button
            type="button"
            size="xsmall"
            className={button}
            data-testid="cancel-button"
            onClick={() => {
              doc.cancel();
              onCancel?.();
              updateStatus('Initial');
            }}
            disabled={isCancelDisabled(status)}
          >
            Cancel
          </Button>
          <Button
            type="button"
            size="xsmall"
            className={button}
            data-testid={isDeleting(status) ? 'delete-button' : 'update-button'}
            onClick={() => {
              if (isDeleting(status)) {
                onDelete();
              } else {
                onUpdate(alwaysForceUpdate || status === 'UpdateBlocked');
              }
            }}
            disabled={isPrimaryActionDisabled(status)}
          >
            {isDeleting(status)
              ? 'Delete'
              : alwaysForceUpdate || status === 'UpdateBlocked'
              ? 'Replace'
              : 'Update'}
          </Button>
        </div>
      )}
    </div>
  );
};

export default EditActionsFooter;<|MERGE_RESOLUTION|>--- conflicted
+++ resolved
@@ -209,7 +209,6 @@
     }
   }, [status, updateStatus]);
 
-<<<<<<< HEAD
   useEffect(() => {
     setError(() => {
       if (initialError) {
@@ -221,8 +220,6 @@
     });
   }, [initialError]);
 
-  return { status, updateStatus, error };
-=======
   const derivedStatus = useMemo(() => {
     if (status !== 'Initial') {
       return status;
@@ -237,7 +234,6 @@
   }, [status, editing, deleting]);
 
   return { status: derivedStatus, updateStatus, error };
->>>>>>> 1e4c46bb
 }
 
 const container = css({
