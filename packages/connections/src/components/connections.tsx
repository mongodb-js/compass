--- conflicted
+++ resolved
@@ -60,7 +60,6 @@
   connectionStorage?: ConnectionStore;
   connectFn?: (connectionOptions: ConnectionOptions) => Promise<DataService>;
 }): React.ReactElement {
-<<<<<<< HEAD
   const {
     state,
     cancelConnectionAttempt,
@@ -69,6 +68,7 @@
     hideStoreConnectionError,
     saveConnection,
     setActiveConnectionById,
+    removeAllRecentsConnections,
   } = useConnections(onConnected, connectionStorage, connectFn);
   const {
     activeConnectionId,
@@ -79,27 +79,6 @@
     isConnected,
     storeConnectionError,
   } = state;
-=======
-  const [
-    {
-      activeConnectionId,
-      activeConnectionInfo,
-      connectingStatusText,
-      connectionAttempt,
-      connections,
-      isConnected,
-      storeConnectionError,
-    },
-    {
-      cancelConnectionAttempt,
-      connect,
-      createNewConnection,
-      hideStoreConnectionError,
-      setActiveConnectionById,
-      removeAllRecentsConnections,
-    },
-  ] = useConnections(onConnected, connectionStorage, connectFn);
->>>>>>> 57d9db1c
 
   return (
     <div
