import React from 'react';
import {
  Banner,
  BannerVariant,
  compassUIColors,
  spacing,
  css,
} from '@mongodb-js/compass-components';
import ConnectForm from '@mongodb-js/connect-form';
import {
  ConnectionInfo,
  ConnectionOptions,
  ConnectionStorage,
  DataService,
  connect,
} from 'mongodb-data-service';

import ResizableSidebar from './resizeable-sidebar';
import FormHelp from './form-help/form-help';
import Connecting from './connecting/connecting';
import { ConnectionStore, useConnections } from '../stores/connections-store';

const connectStyles = css({
  position: 'absolute',
  left: 0,
  right: 0,
  bottom: 0,
  top: 0,
  display: 'flex',
  flexDirection: 'row',
  background: compassUIColors.gray8,
});

const connectItemContainerStyles = css({
  position: 'relative',
  flexGrow: 1,
  flexDirection: 'column',
  overflow: 'auto',
});

const formContainerStyles = css({
  position: 'relative',
  flexGrow: 1,
  display: 'flex',
  padding: spacing[4],
  flexDirection: 'row',
  flexWrap: 'wrap',
  gap: spacing[4],
});

function Connections({
  onConnected,
  connectionStorage = new ConnectionStorage(),
  connectFn = connect,
}: {
  onConnected: (
    connectionInfo: ConnectionInfo,
    dataService: DataService
  ) => Promise<void>;
  connectionStorage?: ConnectionStore;
  connectFn?: (connectionOptions: ConnectionOptions) => Promise<DataService>;
}): React.ReactElement {
<<<<<<< HEAD
  const {
    state,
    cancelConnectionAttempt,
    connect,
    createNewConnection,
    duplicateConnection,
    hideStoreConnectionError,
    setActiveConnectionById,
    removeAllRecentsConnections,
    removeConnection,
    saveConnection,
  } = useConnections(onConnected, connectionStorage, connectFn);
  const {
    activeConnectionId,
    activeConnectionInfo,
    connectingStatusText,
    connectionAttempt,
    connections,
    isConnected,
    storeConnectionError,
  } = state;
=======
  const [
    {
      activeConnectionId,
      activeConnectionInfo,
      connectingStatusText,
      connectionAttempt,
      connections,
      isConnected,
      storeConnectionError,
      connectionErrorMessage,
    },
    {
      cancelConnectionAttempt,
      connect,
      createNewConnection,
      hideStoreConnectionError,
      setActiveConnectionById,
      removeAllRecentsConnections,
      removeConnection,
      duplicateConnection,
    },
  ] = useConnections(onConnected, connectionStorage, connectFn);
>>>>>>> f4656272

  return (
    <div
      data-testid={
        isConnected ? 'connections-connected' : 'connections-disconnected'
      }
      className={connectStyles}
    >
      <ResizableSidebar
        activeConnectionId={activeConnectionId}
        connections={connections}
        createNewConnection={createNewConnection}
        setActiveConnectionId={setActiveConnectionById}
        onConnectionDoubleClicked={connect}
        removeAllRecentsConnections={removeAllRecentsConnections}
        removeConnection={removeConnection}
        duplicateConnection={duplicateConnection}
      />
      <div className={connectItemContainerStyles}>
        {storeConnectionError && (
          <Banner
            variant={BannerVariant.Danger}
            dismissible
            onClose={hideStoreConnectionError}
          >
            {storeConnectionError}
          </Banner>
        )}
        <div className={formContainerStyles}>
          <ConnectForm
            onConnectClicked={(connectionInfo) =>
              connect({
                ...connectionInfo,
              })
            }
            onSaveConnectionClicked={saveConnection}
            initialConnectionInfo={activeConnectionInfo}
            connectionErrorMessage={connectionErrorMessage}
          />
          <FormHelp />
        </div>
      </div>
      {(isConnected ||
        (!!connectionAttempt && !connectionAttempt.isClosed())) && (
        <Connecting
          connectingStatusText={connectingStatusText}
          onCancelConnectionClicked={cancelConnectionAttempt}
        />
      )}
    </div>
  );
}

export default Connections;<|MERGE_RESOLUTION|>--- conflicted
+++ resolved
@@ -60,7 +60,6 @@
   connectionStorage?: ConnectionStore;
   connectFn?: (connectionOptions: ConnectionOptions) => Promise<DataService>;
 }): React.ReactElement {
-<<<<<<< HEAD
   const {
     state,
     cancelConnectionAttempt,
@@ -76,36 +75,13 @@
   const {
     activeConnectionId,
     activeConnectionInfo,
+    connectionAttempt,
+    connectionErrorMessage,
     connectingStatusText,
-    connectionAttempt,
     connections,
     isConnected,
     storeConnectionError,
   } = state;
-=======
-  const [
-    {
-      activeConnectionId,
-      activeConnectionInfo,
-      connectingStatusText,
-      connectionAttempt,
-      connections,
-      isConnected,
-      storeConnectionError,
-      connectionErrorMessage,
-    },
-    {
-      cancelConnectionAttempt,
-      connect,
-      createNewConnection,
-      hideStoreConnectionError,
-      setActiveConnectionById,
-      removeAllRecentsConnections,
-      removeConnection,
-      duplicateConnection,
-    },
-  ] = useConnections(onConnected, connectionStorage, connectFn);
->>>>>>> f4656272
 
   return (
     <div
