--- conflicted
+++ resolved
@@ -7,6 +7,7 @@
 import { useEffect, useReducer, useRef } from 'react';
 import debugModule from 'debug';
 import { cloneDeep } from 'lodash';
+import { v4 as uuidv4 } from 'uuid';
 
 import {
   createConnectionAttempt,
@@ -17,8 +18,6 @@
   trackNewConnectionEvent,
   trackConnectionFailedEvent,
 } from '../modules/telemetry';
-import { v4 as uuidv4 } from 'uuid';
-import { cloneDeep } from 'lodash';
 const debug = debugModule('mongodb-compass:connections:connections-store');
 
 export function createNewConnectionInfo(): ConnectionInfo {
@@ -195,7 +194,6 @@
   ) => Promise<void>,
   connectionStorage: ConnectionStore,
   connectFn: (connectionOptions: ConnectionOptions) => Promise<DataService>
-<<<<<<< HEAD
 ): {
   state: State;
   cancelConnectionAttempt: () => void;
@@ -205,31 +203,14 @@
   saveConnection: (connectionInfo: ConnectionInfo) => Promise<void>;
   setActiveConnectionById: (newConnectionId: string) => void;
   removeAllRecentsConnections: () => Promise<void>;
+  duplicateConnection: (connectioInfo: ConnectionInfo) => void;
+  removeConnection: (connectionInfo: ConnectionInfo) => void;
 } {
-=======
-): [
-  State,
-  {
-    cancelConnectionAttempt(): void;
-    connect(connectionInfo: ConnectionInfo): Promise<void>;
-    createNewConnection(): void;
-    hideStoreConnectionError(): void;
-    setActiveConnectionById(newConnectionId?: string | undefined): void;
-    removeAllRecentsConnections(): void;
-    duplicateConnection(connectioInfo: ConnectionInfo): void;
-    removeConnection(connectionInfo: ConnectionInfo): void;
-  }
-] {
->>>>>>> d1d0b312
   const [state, dispatch]: [State, React.Dispatch<Action>] = useReducer(
     connectionsReducer,
     defaultConnectionsState()
   );
-<<<<<<< HEAD
   const { activeConnectionId, isConnected, connectionAttempt, connections } =
-=======
-  const { isConnected, connectionAttempt, connections, activeConnectionId } =
->>>>>>> d1d0b312
     state;
 
   const connectingConnectionAttempt = useRef<ConnectionAttempt>();
@@ -430,42 +411,38 @@
           connectionId: newConnectionId,
           connectionInfo: connection,
         });
-<<<<<<< HEAD
-      }
-=======
-      },
-      async removeConnection(connectionInfo: ConnectionInfo) {
-        await connectionStorage.delete(connectionInfo);
+      }
+    },
+    async removeConnection(connectionInfo: ConnectionInfo) {
+      await connectionStorage.delete(connectionInfo);
+      dispatch({
+        type: 'set-connections',
+        connections: connections.filter(
+          (conn) => conn.id !== connectionInfo.id
+        ),
+      });
+      if (activeConnectionId === connectionInfo.id) {
+        const nextActiveConnection = createNewConnectionInfo();
         dispatch({
-          type: 'set-connections',
-          connections: connections.filter(
-            (conn) => conn.id !== connectionInfo.id
-          ),
+          type: 'set-active-connection',
+          connectionId: nextActiveConnection.id,
+          connectionInfo: nextActiveConnection,
         });
-        if (activeConnectionId === connectionInfo.id) {
-          const nextActiveConnection = createNewConnectionInfo();
-          dispatch({
-            type: 'set-active-connection',
-            connectionId: nextActiveConnection.id,
-            connectionInfo: nextActiveConnection,
-          });
-        }
-      },
-      async duplicateConnection(connectionInfo: ConnectionInfo) {
-        const duplicate: ConnectionInfo = {
-          ...cloneDeep(connectionInfo),
-          id: uuidv4(),
-        };
-        duplicate.favorite!.name += ' (copy)';
-
-        await saveConnectionInfo(duplicate);
-        dispatch({
-          type: 'set-connections-and-select',
-          connections: [...connections, duplicate],
-          activeConnectionInfo: duplicate,
-        });
-      },
->>>>>>> d1d0b312
+      }
+    },
+    async duplicateConnection(connectionInfo: ConnectionInfo) {
+      const duplicate: ConnectionInfo = {
+        ...cloneDeep(connectionInfo),
+        id: uuidv4(),
+      };
+      duplicate.favorite!.name += ' (copy)';
+
+      await saveConnectionInfo(duplicate);
+      dispatch({
+        type: 'set-connections-and-select',
+        connections: [...connections, duplicate],
+        activeConnectionInfo: duplicate,
+      });
     },
     async removeAllRecentsConnections() {
       const recentConnections = connections.filter((conn) => {
