{
  "name": "@mongodb-js/compass-connections",
  "description": "Manage your MongoDB connections and connect in Compass",
  "author": {
    "name": "MongoDB Inc",
    "email": "compass@mongodb.com"
  },
  "publishConfig": {
    "access": "public"
  },
  "bugs": {
    "url": "https://jira.mongodb.org/projects/COMPASS/issues",
    "email": "compass@mongodb.com"
  },
  "homepage": "https://github.com/mongodb-js/compass",
  "version": "0.2.0",
  "repository": {
    "type": "git",
    "url": "https://github.com/mongodb-js/compass.git"
  },
  "files": [
    "dist"
  ],
  "license": "SSPL",
  "main": "dist/index.js",
  "exports": {
    "webpack": "./src/index.ts",
    "require": "./dist/index.js",
    "import": "./dist/.esm-wrapper.mjs"
  },
  "types": "./dist/index.d.ts",
  "scripts": {
    "bootstrap": "npm run compile",
    "prepublishOnly": "npm run compile",
    "compile": "tsc -p tsconfig.json",
    "precompile": "rimraf dist",
    "eslint": "eslint",
    "prettier": "prettier",
    "lint": "npm run eslint . && npm run prettier -- --check .",
    "depcheck": "depcheck",
    "check": "npm run lint && npm run depcheck",
    "check-ci": "npm run check",
    "test": "mocha",
    "test-electron": "xvfb-maybe electron-mocha --no-sandbox",
    "test-cov": "nyc -x \"**/*.spec.*\" npm run test",
    "test-watch": "npm run test -- --watch",
    "test-ci": "npm run test-electron && npm run test-cov",
    "reformat": "npm run prettier -- --write ."
  },
  "peerDependencies": {
    "@emotion/css": "^11.5.0",
    "@mongodb-js/compass-components": "^0.7.0",
    "mongodb-data-service": "^21.12.0",
    "react": "*",
    "react-dom": "*"
  },
  "dependencies": {
    "@mongodb-js/compass-logging": "^0.4.0",
    "@mongodb-js/connect-form": "^0.2.0",
    "debug": "^4.2.0",
    "react": "^16.14.0",
    "react-dom": "^16.14.0",
    "uuid": "^8.2.0"
  },
  "devDependencies": {
    "@emotion/css": "^11.5.0",
    "@mongodb-js/compass-components": "^0.7.0",
    "@mongodb-js/eslint-config-compass": "^0.4.0",
    "@mongodb-js/mocha-config-compass": "^0.5.0",
    "@mongodb-js/prettier-config-compass": "^0.3.0",
    "@mongodb-js/tsconfig-compass": "^0.3.0",
    "@testing-library/react": "^12.0.0",
    "@types/chai": "^4.2.21",
    "@types/chai-dom": "^0.0.10",
    "@types/mocha": "^9.0.0",
    "@types/react": "^17.0.5",
    "@types/react-dom": "^17.0.10",
    "@types/sinon-chai": "^3.2.5",
    "chai": "^4.3.4",
    "depcheck": "^1.4.1",
    "eslint": "^7.25.0",
    "mocha": "^8.4.0",
<<<<<<< HEAD
    "mongodb-data-service": "^21.12.0",
=======
    "mongodb-data-service": "^21.13.0",
    "mongodb-runner": "^4.8.3",
>>>>>>> c27dbef7
    "nyc": "^15.1.0",
    "prettier": "2.3.2",
    "rimraf": "^3.0.2",
    "sinon": "^9.2.3",
    "xvfb-maybe": "^0.2.1"
  }
}<|MERGE_RESOLUTION|>--- conflicted
+++ resolved
@@ -80,12 +80,7 @@
     "depcheck": "^1.4.1",
     "eslint": "^7.25.0",
     "mocha": "^8.4.0",
-<<<<<<< HEAD
-    "mongodb-data-service": "^21.12.0",
-=======
     "mongodb-data-service": "^21.13.0",
-    "mongodb-runner": "^4.8.3",
->>>>>>> c27dbef7
     "nyc": "^15.1.0",
     "prettier": "2.3.2",
     "rimraf": "^3.0.2",
