{
  "name": "@mongodb-js/compass-connections",
  "description": "Manage your MongoDB connections and connect in Compass",
  "author": {
    "name": "MongoDB Inc",
    "email": "compass@mongodb.com"
  },
  "publishConfig": {
    "access": "public"
  },
  "bugs": {
    "url": "https://jira.mongodb.org/projects/COMPASS/issues",
    "email": "compass@mongodb.com"
  },
  "homepage": "https://github.com/mongodb-js/compass",
  "version": "0.2.0",
  "repository": {
    "type": "git",
    "url": "https://github.com/mongodb-js/compass.git"
  },
  "files": [
    "dist"
  ],
  "license": "SSPL",
  "main": "dist/index.js",
  "exports": {
    "webpack": "./src/index.ts",
    "require": "./dist/index.js",
    "import": "./dist/.esm-wrapper.mjs"
  },
  "types": "./dist/index.d.ts",
  "scripts": {
    "bootstrap": "npm run compile",
    "prepublishOnly": "npm run compile",
    "compile": "tsc -p tsconfig.json",
    "precompile": "rimraf dist",
    "eslint": "eslint",
    "prettier": "prettier",
    "lint": "npm run eslint . && npm run prettier -- --check .",
    "depcheck": "depcheck",
    "check": "npm run lint && npm run depcheck",
    "check-ci": "npm run check",
    "test": "mocha",
    "test-electron": "xvfb-maybe electron-mocha --no-sandbox",
    "test-cov": "nyc -x \"**/*.spec.*\" npm run test",
    "test-watch": "npm run test -- --watch",
    "test-ci": "npm run test-electron && npm run test-cov",
    "reformat": "npm run prettier -- --write ."
  },
  "peerDependencies": {
    "@emotion/css": "^11.5.0",
    "@mongodb-js/compass-components": "^0.7.0",
    "mongodb-data-service": "^21.12.0",
    "react": "*",
    "react-dom": "*"
  },
  "dependencies": {
    "@mongodb-js/compass-logging": "^0.4.0",
    "@mongodb-js/connect-form": "^0.2.0",
    "debug": "^4.2.0",
<<<<<<< HEAD
    "mongodb-build-info": "^1.3.0",
=======
>>>>>>> 8d81ed9a
    "react": "*",
    "react-dom": "*",
    "uuid": "^8.2.0"
  },
  "devDependencies": {
    "@emotion/css": "^11.5.0",
    "@mongodb-js/compass-components": "^0.7.0",
    "@mongodb-js/eslint-config-compass": "^0.4.0",
    "@mongodb-js/mocha-config-compass": "^0.5.0",
    "@mongodb-js/prettier-config-compass": "^0.3.0",
    "@mongodb-js/tsconfig-compass": "^0.3.0",
    "@testing-library/react": "^12.0.0",
    "@types/chai": "^4.2.21",
    "@types/chai-dom": "^0.0.10",
    "@types/mocha": "^9.0.0",
    "@types/react": "^17.0.5",
    "@types/react-dom": "^17.0.10",
    "@types/sinon-chai": "^3.2.5",
    "chai": "^4.3.4",
    "depcheck": "^1.4.1",
    "eslint": "^7.25.0",
    "mocha": "^8.4.0",
    "mongodb-build-info": "^1.3.0",
    "mongodb-cloud-info": "^1.1.3",
    "mongodb-connection-string-url": "^2.1.0",
    "mongodb-data-service": "^21.13.0",
    "nyc": "^15.1.0",
    "prettier": "2.3.2",
    "rimraf": "^3.0.2",
    "sinon": "^9.2.3",
    "xvfb-maybe": "^0.2.1"
  }
}<|MERGE_RESOLUTION|>--- conflicted
+++ resolved
@@ -58,10 +58,6 @@
     "@mongodb-js/compass-logging": "^0.4.0",
     "@mongodb-js/connect-form": "^0.2.0",
     "debug": "^4.2.0",
-<<<<<<< HEAD
-    "mongodb-build-info": "^1.3.0",
-=======
->>>>>>> 8d81ed9a
     "react": "*",
     "react-dom": "*",
     "uuid": "^8.2.0"
