--- conflicted
+++ resolved
@@ -59,13 +59,8 @@
     "react-dom": "*"
   },
   "dependencies": {
-<<<<<<< HEAD
-    "@mongodb-js/compass-logging": "^0.3.0",
-    "@mongodb-js/connect-form": "^0.1.0",
-=======
     "@mongodb-js/compass-logging": "^0.4.0",
     "@mongodb-js/connect-form": "^0.2.0",
->>>>>>> fe46927f
     "debug": "^4.2.0",
     "react": "*",
     "react-dom": "*",
@@ -90,14 +85,10 @@
     "eslint": "^7.25.0",
     "get-port": "^5.1.1",
     "mocha": "^8.4.0",
-<<<<<<< HEAD
     "mongodb-build-info": "^1.2.0",
     "mongodb-cloud-info": "^1.1.3",
     "mongodb-connection-string-url": "^2.1.0",
-    "mongodb-data-service": "^21.12.0",
-=======
     "mongodb-data-service": "^21.13.0",
->>>>>>> fe46927f
     "mongodb-runner": "^4.8.3",
     "nyc": "^15.1.0",
     "prettier": "2.3.2",
