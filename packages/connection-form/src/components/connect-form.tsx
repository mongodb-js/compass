import React, { useCallback, useState } from 'react';
import type {
  ConnectionInfo,
  ConnectionFavoriteOptions,
} from 'mongodb-data-service';
import {
  Banner,
  BannerVariant,
  Card,
  Description,
  FavoriteIcon,
  Icon,
  IconButton,
  H3,
  spacing,
  css,
  uiColors,
} from '@mongodb-js/compass-components';
import { cloneDeep } from 'lodash';

import ConnectionStringInput from './connection-string-input';
import AdvancedConnectionOptions from './advanced-connection-options';
import ConnectFormActions from './connect-form-actions';
import { useConnectForm } from '../hooks/use-connect-form';
import { validateConnectionOptionsErrors } from '../utils/validation';
import SaveConnectionModal from './save-connection-modal';

const formContainerStyles = css({
  margin: 0,
  padding: 0,
  height: 'fit-content',
  width: 700,
  position: 'relative',
  display: 'inline-block',
});

const formCardStyles = css({
  margin: 0,
  height: 'fit-content',
  width: '100%',
  position: 'relative',
  display: 'flex',
  flexFlow: 'column nowrap',
  maxHeight: '95vh',
});

const descriptionStyles = css({
  marginTop: spacing[2],
});

const formStyles = css({
  display: 'contents',
});

const formContentContainerStyles = css({
  padding: spacing[4],
  overflowY: 'auto',
  position: 'relative',
});

const formFooterStyles = css({
  marginTop: 'auto',
});

const favoriteButtonStyles = css({
  position: 'absolute',
  top: spacing[2],
  right: spacing[2],
  hover: {
    cursor: 'pointer',
  },
  width: spacing[7],
  height: spacing[7],
});

const favoriteButtonContentStyles = css({
  display: 'flex',
  flexDirection: 'column',
  alignItems: 'center',
  justifyContent: 'center',
});

const formHeaderStyles = css({
  button: {
    visibility: 'hidden',
  },
  '&:hover': {
    button: {
      visibility: 'visible',
    },
  },
});

const editFavoriteButtonStyles = css({
  verticalAlign: 'text-top',
});

const favoriteButtonLabelStyles = css({
  paddingTop: spacing[1],
  color: uiColors.black,
  fontWeight: 'bold',
  fontSize: 12,
});

function ConnectForm({
  initialConnectionInfo,
  connectionErrorMessage,
  onConnectClicked,
  // The connect form will not always used in an environment where
  // the connection info can be saved.
  onSaveConnectionClicked,
}: {
  initialConnectionInfo: ConnectionInfo;
  connectionErrorMessage?: string | null;
  onConnectClicked: (connectionInfo: ConnectionInfo) => void;
  onSaveConnectionClicked?: (connectionInfo: ConnectionInfo) => Promise<void>;
}): React.ReactElement {
  const [
    {
      enableEditingConnectionString,
      isDirty,
      errors,
      warnings,
      connectionOptions,
    },
    { setEnableEditingConnectionString, updateConnectionFormField, setErrors },
  ] = useConnectForm(initialConnectionInfo, connectionErrorMessage);

  const [showSaveConnectionModal, setShowSaveConnectionModal] = useState(false);

  const connectionStringInvalidError = errors.find(
    (error) => error.fieldName === 'connectionString'
  );

<<<<<<< HEAD
  const onSubmitForm = useCallback(() => {
    const updatedConnectionOptions = cloneDeep(connectionOptions);
    const formErrors = validateConnectionOptionsErrors(
      updatedConnectionOptions
    );
    if (formErrors.length) {
      setErrors(formErrors);
      return;
    }
    onConnectClicked({
      ...initialConnectionInfo,
      connectionOptions: updatedConnectionOptions,
    });
  }, [initialConnectionInfo, onConnectClicked, setErrors, connectionOptions]);
=======
  const callOnSaveConnectionClickedAndStoreErrors = async (
    connectionInfo: ConnectionInfo
  ): Promise<void> => {
    try {
      const formErrors = validateConnectionOptionsErrors(
        connectionInfo.connectionOptions,
        { looseValidation: false }
      );
      if (formErrors.length) {
        setErrors(formErrors);
        return;
      }
      await onSaveConnectionClicked?.(connectionInfo);
    } catch (err) {
      setErrors([
        {
          message: `Unable to save connection: ${(err as Error).message}`,
        },
      ]);
    }
  };
>>>>>>> 4daa8ef4

  return (
    <>
      <div className={formContainerStyles} data-testid="connection-form">
        <Card className={formCardStyles}>
          <form
            className={formStyles}
            onSubmit={(e) => {
              // Prevent default html page refresh.
              e.preventDefault();
              onSubmitForm();
            }}
            // Prevent default html tooltip popups.
            noValidate
          >
            <div className={formContentContainerStyles}>
              <H3 className={formHeaderStyles}>
                {initialConnectionInfo.favorite?.name ?? 'New Connection'}
                {!!onSaveConnectionClicked && (
                  <IconButton
                    type="button"
                    aria-label="Save Connection"
                    className={editFavoriteButtonStyles}
                    onClick={() => {
                      setShowSaveConnectionModal(true);
                    }}
                  >
                    <Icon glyph="Edit" />
                  </IconButton>
                )}
              </H3>
              <Description className={descriptionStyles}>
                Connect to a MongoDB deployment
              </Description>
              {!!onSaveConnectionClicked && (
                <IconButton
                  aria-label="Save Connection"
                  type="button"
                  className={favoriteButtonStyles}
                  size="large"
                  onClick={() => {
                    setShowSaveConnectionModal(true);
                  }}
                >
                  <div className={favoriteButtonContentStyles}>
                    <FavoriteIcon
                      isFavorite={!!initialConnectionInfo.favorite}
                      size={spacing[5]}
                    />
                    <span className={favoriteButtonLabelStyles}>FAVORITE</span>
                  </div>
                </IconButton>
              )}
<<<<<<< HEAD
              <ConnectionStringInput
                connectionString={connectionOptions.connectionString}
                enableEditingConnectionString={enableEditingConnectionString}
                setEnableEditingConnectionString={
                  setEnableEditingConnectionString
                }
                onSubmit={onSubmitForm}
                updateConnectionFormField={updateConnectionFormField}
              />
              {connectionStringInvalidError && (
                <Banner variant={BannerVariant.Danger}>
                  {connectionStringInvalidError.message}
                </Banner>
              )}
              <AdvancedConnectionOptions
                errors={connectionStringInvalidError ? [] : errors}
                disabled={!!connectionStringInvalidError}
                updateConnectionFormField={updateConnectionFormField}
                connectionOptions={connectionOptions}
              />
            </div>
            <div className={formFooterStyles}>
              <ConnectFormActions
                errors={connectionStringInvalidError ? [] : errors}
                warnings={connectionStringInvalidError ? [] : warnings}
                saveButton={
                  initialConnectionInfo.favorite
                    ? isDirty
                      ? 'enabled'
                      : 'disabled'
                    : 'hidden'
=======
            </H3>
            <Description className={descriptionStyles}>
              Connect to a MongoDB deployment
            </Description>
            {!!onSaveConnectionClicked && (
              <IconButton
                aria-label="Save Connection"
                className={favoriteButtonStyles}
                size="large"
                onMouseDown={(event: React.MouseEvent) => {
                  event.preventDefault();
                }}
                onClick={() => {
                  setShowSaveConnectionModal(true);
                }}
              >
                <div className={favoriteButtonContentStyles}>
                  <FavoriteIcon
                    isFavorite={!!initialConnectionInfo.favorite}
                    size={spacing[5]}
                  />
                  <span className={favoriteButtonLabelStyles}>FAVORITE</span>
                </div>
              </IconButton>
            )}
            <ConnectionStringInput
              connectionString={connectionOptions.connectionString}
              enableEditingConnectionString={enableEditingConnectionString}
              setEnableEditingConnectionString={
                setEnableEditingConnectionString
              }
              updateConnectionFormField={updateConnectionFormField}
            />
            {connectionStringInvalidError && (
              <Banner variant={BannerVariant.Danger}>
                {connectionStringInvalidError.message}
              </Banner>
            )}
            <AdvancedConnectionOptions
              errors={connectionStringInvalidError ? [] : errors}
              disabled={!!connectionStringInvalidError}
              updateConnectionFormField={updateConnectionFormField}
              connectionOptions={connectionOptions}
            />
          </div>
          <div className={formFooterStyles}>
            <ConnectFormActions
              errors={connectionStringInvalidError ? [] : errors}
              warnings={connectionStringInvalidError ? [] : warnings}
              saveButton={
                initialConnectionInfo.favorite
                  ? isDirty
                    ? 'enabled'
                    : 'disabled'
                  : 'hidden'
              }
              onSaveClicked={async () => {
                await callOnSaveConnectionClickedAndStoreErrors({
                  ...cloneDeep(initialConnectionInfo),
                  connectionOptions: cloneDeep(connectionOptions),
                });
              }}
              onConnectClicked={() => {
                const updatedConnectionOptions = cloneDeep(connectionOptions);
                const formErrors = validateConnectionOptionsErrors(
                  updatedConnectionOptions
                );
                if (formErrors.length) {
                  setErrors(formErrors);
                  return;
>>>>>>> 4daa8ef4
                }
                onSaveClicked={async () => {
                  if (onSaveConnectionClicked) {
                    await onSaveConnectionClicked({
                      ...cloneDeep(initialConnectionInfo),
                      connectionOptions: cloneDeep(connectionOptions),
                    });
                  }
                }}
                onConnectClicked={onSubmitForm}
              />
            </div>
          </form>
        </Card>
      </div>
      {!!onSaveConnectionClicked && (
        <SaveConnectionModal
          open={showSaveConnectionModal}
          onCancelClicked={() => {
            setShowSaveConnectionModal(false);
          }}
          onSaveClicked={async (favoriteInfo: ConnectionFavoriteOptions) => {
            setShowSaveConnectionModal(false);

            await callOnSaveConnectionClickedAndStoreErrors({
              ...cloneDeep(initialConnectionInfo),
              connectionOptions: cloneDeep(connectionOptions),
              favorite: {
                ...favoriteInfo,
              },
            });
          }}
          key={initialConnectionInfo.id}
          initialFavoriteInfo={initialConnectionInfo.favorite}
        />
      )}
    </>
  );
}

export default ConnectForm;<|MERGE_RESOLUTION|>--- conflicted
+++ resolved
@@ -132,7 +132,6 @@
     (error) => error.fieldName === 'connectionString'
   );
 
-<<<<<<< HEAD
   const onSubmitForm = useCallback(() => {
     const updatedConnectionOptions = cloneDeep(connectionOptions);
     const formErrors = validateConnectionOptionsErrors(
@@ -147,29 +146,29 @@
       connectionOptions: updatedConnectionOptions,
     });
   }, [initialConnectionInfo, onConnectClicked, setErrors, connectionOptions]);
-=======
-  const callOnSaveConnectionClickedAndStoreErrors = async (
-    connectionInfo: ConnectionInfo
-  ): Promise<void> => {
-    try {
-      const formErrors = validateConnectionOptionsErrors(
-        connectionInfo.connectionOptions,
-        { looseValidation: false }
-      );
-      if (formErrors.length) {
-        setErrors(formErrors);
-        return;
+
+  const callOnSaveConnectionClickedAndStoreErrors = useCallback(
+    async (connectionInfo: ConnectionInfo): Promise<void> => {
+      try {
+        const formErrors = validateConnectionOptionsErrors(
+          connectionInfo.connectionOptions,
+          { looseValidation: false }
+        );
+        if (formErrors.length) {
+          setErrors(formErrors);
+          return;
+        }
+        await onSaveConnectionClicked?.(connectionInfo);
+      } catch (err) {
+        setErrors([
+          {
+            message: `Unable to save connection: ${(err as Error).message}`,
+          },
+        ]);
       }
-      await onSaveConnectionClicked?.(connectionInfo);
-    } catch (err) {
-      setErrors([
-        {
-          message: `Unable to save connection: ${(err as Error).message}`,
-        },
-      ]);
-    }
-  };
->>>>>>> 4daa8ef4
+    },
+    [onSaveConnectionClicked, setErrors]
+  );
 
   return (
     <>
@@ -223,7 +222,6 @@
                   </div>
                 </IconButton>
               )}
-<<<<<<< HEAD
               <ConnectionStringInput
                 connectionString={connectionOptions.connectionString}
                 enableEditingConnectionString={enableEditingConnectionString}
@@ -255,86 +253,12 @@
                       ? 'enabled'
                       : 'disabled'
                     : 'hidden'
-=======
-            </H3>
-            <Description className={descriptionStyles}>
-              Connect to a MongoDB deployment
-            </Description>
-            {!!onSaveConnectionClicked && (
-              <IconButton
-                aria-label="Save Connection"
-                className={favoriteButtonStyles}
-                size="large"
-                onMouseDown={(event: React.MouseEvent) => {
-                  event.preventDefault();
-                }}
-                onClick={() => {
-                  setShowSaveConnectionModal(true);
-                }}
-              >
-                <div className={favoriteButtonContentStyles}>
-                  <FavoriteIcon
-                    isFavorite={!!initialConnectionInfo.favorite}
-                    size={spacing[5]}
-                  />
-                  <span className={favoriteButtonLabelStyles}>FAVORITE</span>
-                </div>
-              </IconButton>
-            )}
-            <ConnectionStringInput
-              connectionString={connectionOptions.connectionString}
-              enableEditingConnectionString={enableEditingConnectionString}
-              setEnableEditingConnectionString={
-                setEnableEditingConnectionString
-              }
-              updateConnectionFormField={updateConnectionFormField}
-            />
-            {connectionStringInvalidError && (
-              <Banner variant={BannerVariant.Danger}>
-                {connectionStringInvalidError.message}
-              </Banner>
-            )}
-            <AdvancedConnectionOptions
-              errors={connectionStringInvalidError ? [] : errors}
-              disabled={!!connectionStringInvalidError}
-              updateConnectionFormField={updateConnectionFormField}
-              connectionOptions={connectionOptions}
-            />
-          </div>
-          <div className={formFooterStyles}>
-            <ConnectFormActions
-              errors={connectionStringInvalidError ? [] : errors}
-              warnings={connectionStringInvalidError ? [] : warnings}
-              saveButton={
-                initialConnectionInfo.favorite
-                  ? isDirty
-                    ? 'enabled'
-                    : 'disabled'
-                  : 'hidden'
-              }
-              onSaveClicked={async () => {
-                await callOnSaveConnectionClickedAndStoreErrors({
-                  ...cloneDeep(initialConnectionInfo),
-                  connectionOptions: cloneDeep(connectionOptions),
-                });
-              }}
-              onConnectClicked={() => {
-                const updatedConnectionOptions = cloneDeep(connectionOptions);
-                const formErrors = validateConnectionOptionsErrors(
-                  updatedConnectionOptions
-                );
-                if (formErrors.length) {
-                  setErrors(formErrors);
-                  return;
->>>>>>> 4daa8ef4
                 }
                 onSaveClicked={async () => {
-                  if (onSaveConnectionClicked) {
-                    await onSaveConnectionClicked({
-                      ...cloneDeep(initialConnectionInfo),
-                      connectionOptions: cloneDeep(connectionOptions),
-                    });
-                  }
+                  await callOnSaveConnectionClickedAndStoreErrors({
+                    ...cloneDeep(initialConnectionInfo),
+                    connectionOptions: cloneDeep(connectionOptions),
+                  });
                 }}
                 onConnectClicked={onSubmitForm}
               />
