import React, { useCallback } from 'react';
import {
  Checkbox,
  Description,
  Label,
  css,
  spacing,
} from '@mongodb-js/compass-components';
import type ConnectionStringUrl from 'mongodb-connection-string-url';
import type { MongoClientOptions } from 'mongodb';

import type { UpdateConnectionFormField } from '../../../hooks/use-connect-form';

const descriptionStyles = css({
  marginTop: spacing[1],
});

function DirectConnectionInput({
  connectionStringUrl,
  updateConnectionFormField,
}: {
  connectionStringUrl: ConnectionStringUrl;
  updateConnectionFormField: UpdateConnectionFormField;
}): React.ReactElement {
  const isDirectConnection =
    connectionStringUrl
      .typedSearchParams<MongoClientOptions>()
      .get('directConnection') === 'true';

  const updateDirectConnection = useCallback(
    (event: React.ChangeEvent<HTMLInputElement>) => {
      if (!event.target.checked) {
        return updateConnectionFormField({
          type: 'delete-search-param',
          key: 'directConnection',
        });
      }
      return updateConnectionFormField({
        type: 'update-search-param',
        currentKey: 'directConnection',
        value: event.target.checked ? 'true' : 'false',
      });
    },
    [updateConnectionFormField]
  );

  return (
<<<<<<< HEAD
    <>
      <Checkbox
        data-testid="direct-connection"
        onChange={updateDirectConnection}
        label="Direct Connection"
        checked={isDirectConnection}
        bold={false}
      />
      <Description className={descriptionStyles}>
        Specifies whether to force dispatch all operations to the specified
        host.
      </Description>
    </>
=======
    <Checkbox
      onChange={updateDirectConnection}
      id="direct-connection-checkbox"
      label={
        <>
          <Label htmlFor="direct-connection-checkbox">Direct Connection</Label>

          <Description className={descriptionStyles}>
            Specifies whether to force dispatch all operations to the specified
            host.
          </Description>
        </>
      }
      checked={isDirectConnection}
      bold={false}
    />
>>>>>>> dc1f38c2
  );
}

export default DirectConnectionInput;<|MERGE_RESOLUTION|>--- conflicted
+++ resolved
@@ -45,21 +45,6 @@
   );
 
   return (
-<<<<<<< HEAD
-    <>
-      <Checkbox
-        data-testid="direct-connection"
-        onChange={updateDirectConnection}
-        label="Direct Connection"
-        checked={isDirectConnection}
-        bold={false}
-      />
-      <Description className={descriptionStyles}>
-        Specifies whether to force dispatch all operations to the specified
-        host.
-      </Description>
-    </>
-=======
     <Checkbox
       onChange={updateDirectConnection}
       id="direct-connection-checkbox"
@@ -76,7 +61,6 @@
       checked={isDirectConnection}
       bold={false}
     />
->>>>>>> dc1f38c2
   );
 }
 
