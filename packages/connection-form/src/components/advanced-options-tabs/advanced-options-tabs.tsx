--- conflicted
+++ resolved
@@ -113,13 +113,8 @@
                   })`
                 : ''
             }`}
-<<<<<<< HEAD
             type="button"
-            data-testid={`${tabObject.name}-tab`}
-=======
             data-testid={`connection-${tabObject.id}-tab`}
->>>>>>> d5a3dbff
-            data-has-error={showTabErrorIndicator}
           >
             <TabComponent
               errors={errors}
