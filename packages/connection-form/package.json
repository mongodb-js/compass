{
  "name": "@mongodb-js/connection-form",
  "description": "A form for specifying information needed to connect to a MongoDB instance",
  "author": {
    "name": "MongoDB Inc",
    "email": "compass@mongodb.com"
  },
  "publishConfig": {
    "access": "public"
  },
  "bugs": {
    "url": "https://jira.mongodb.org/projects/COMPASS/issues",
    "email": "compass@mongodb.com"
  },
  "homepage": "https://github.com/mongodb-js/compass",
  "version": "0.6.0",
  "repository": {
    "type": "git",
    "url": "https://github.com/mongodb-js/compass.git"
  },
  "files": [
    "dist"
  ],
  "license": "SSPL",
  "main": "dist/index.js",
  "compass:main": "src/index.ts",
  "compass:exports": {
    ".": "./src/index.ts"
  },
  "types": "./dist/index.d.ts",
  "scripts": {
    "bootstrap": "npm run compile",
    "prepublishOnly": "npm run compile && compass-scripts check-exports-exist",
    "compile": "tsc -p tsconfig.json",
    "eslint": "eslint",
    "prettier": "prettier",
    "lint": "npm run eslint . && npm run prettier -- --check .",
    "depcheck": "depcheck",
    "check": "npm run lint && npm run depcheck",
    "check-ci": "npm run check",
    "test": "mocha",
    "test-electron": "xvfb-maybe electron-mocha --no-sandbox",
    "test-cov": "nyc -x \"**/*.spec.*\" --reporter=lcov --reporter=text --reporter=html npm run test",
    "test-watch": "npm run test -- --watch",
    "test-ci": "npm run test-cov",
    "test-ci-electron": "npm run test-electron",
    "reformat": "npm run prettier -- --write ."
  },
  "peerDependencies": {
    "@mongodb-js/compass-components": "^0.15.0",
    "react": "^16.14.0",
    "react-dom": "^16.14.0"
  },
  "dependencies": {
    "@testing-library/react-hooks": "^7.0.2",
    "lodash": "^4.17.21",
    "mongodb-build-info": "^1.4.0",
    "mongodb-connection-string-url": "^2.5.2",
    "mongodb-query-parser": "^2.4.6",
    "react": "^16.14.0",
    "react-dom": "^16.14.0"
  },
  "devDependencies": {
    "@mongodb-js/compass-components": "^0.15.0",
    "@mongodb-js/eslint-config-compass": "^0.9.0",
    "@mongodb-js/mocha-config-compass": "^0.10.0",
    "@mongodb-js/prettier-config-compass": "^0.5.0",
    "@mongodb-js/tsconfig-compass": "^0.6.0",
    "@testing-library/react": "^12.0.0",
    "@testing-library/user-event": "^13.5.0",
    "@types/chai": "^4.2.21",
    "@types/chai-dom": "^0.0.10",
    "@types/mocha": "^9.0.0",
    "@types/react": "^17.0.5",
    "@types/react-dom": "^17.0.10",
    "@types/sinon-chai": "^3.2.5",
    "chai": "^4.3.4",
    "depcheck": "^1.4.1",
    "eslint": "^7.25.0",
    "mocha": "^8.4.0",
<<<<<<< HEAD
    "mongodb": "^4.6.0",
    "mongodb-data-service": "^21.20.0",
=======
    "mongodb": "^4.4.0",
    "mongodb-data-service": "^21.21.0",
>>>>>>> 63c32b94
    "nyc": "^15.1.0",
    "prettier": "2.3.2",
    "sinon": "^9.2.3",
    "xvfb-maybe": "^0.2.1"
  }
}<|MERGE_RESOLUTION|>--- conflicted
+++ resolved
@@ -78,13 +78,8 @@
     "depcheck": "^1.4.1",
     "eslint": "^7.25.0",
     "mocha": "^8.4.0",
-<<<<<<< HEAD
     "mongodb": "^4.6.0",
-    "mongodb-data-service": "^21.20.0",
-=======
-    "mongodb": "^4.4.0",
     "mongodb-data-service": "^21.21.0",
->>>>>>> 63c32b94
     "nyc": "^15.1.0",
     "prettier": "2.3.2",
     "sinon": "^9.2.3",
