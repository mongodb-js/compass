--- conflicted
+++ resolved
@@ -47,30 +47,17 @@
     "reformat": "npm run eslint . -- --fix && npm run prettier -- --write ."
   },
   "dependencies": {
-<<<<<<< HEAD
-    "@mongodb-js/compass-components": "^1.27.0",
-    "@mongodb-js/compass-editor": "^0.26.0",
-    "@mongodb-js/connection-info": "^0.5.0",
-    "compass-preferences-model": "^2.24.0",
-    "@mongodb-js/shell-bson-parser": "^1.1.0",
-=======
     "@mongodb-js/compass-components": "^1.28.0",
     "@mongodb-js/compass-editor": "^0.27.0",
     "@mongodb-js/connection-info": "^0.5.1",
+    "@mongodb-js/shell-bson-parser": "^1.1.0",
     "compass-preferences-model": "^2.25.0",
-    "ejson-shell-parser": "^2.0.1",
->>>>>>> 359db84b
     "lodash": "^4.17.21",
     "mongodb": "^6.7.0",
     "mongodb-build-info": "^1.7.2",
     "mongodb-connection-string-url": "^3.0.1",
-<<<<<<< HEAD
-    "mongodb-data-service": "^22.22.0",
+    "mongodb-data-service": "^22.22.1",
     "mongodb-query-parser": "^4.2.0",
-=======
-    "mongodb-data-service": "^22.22.1",
-    "mongodb-query-parser": "^4.1.2",
->>>>>>> 359db84b
     "react": "^17.0.2"
   },
   "devDependencies": {
