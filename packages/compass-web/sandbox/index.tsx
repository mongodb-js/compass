import React, { useCallback, useState } from 'react';
import ReactDOM from 'react-dom';
import {
  TextArea,
  Button,
  resetGlobalCSS,
  Card,
  css,
  spacing,
  ErrorBoundary,
  Banner,
  Body,
} from '@mongodb-js/compass-components';
import {
  redactConnectionString,
  ConnectionString,
} from 'mongodb-connection-string-url';

import { CompassWeb } from '../src/index';
import { LoggerAndTelemetryProvider } from '@mongodb-js/compass-logging/provider';
import type { ConnectionInfo } from '@mongodb-js/connection-storage/renderer';
import { sandboxLogger } from './sandbox-logger';
import { useWorkspaceTabRouter } from './use-workspace-tab-router';
import {
  StoredConnectionsList,
  useConnectionsHistory,
} from './stored-connections-history';
import {
  AtlasClusterConnectionsList,
  useAtlasClusterConnectionsList,
} from './atlas-cluster-connections';

const sandboxContainerStyles = css({
  width: '100%',
  height: '100%',
});

const cardContainerStyles = css({
  width: '100%',
  height: '100%',
  paddingTop: spacing[7],
});

const cardStyles = css({
  width: '50%',
  maxWidth: spacing[6] * 10,
  minWidth: spacing[6] * 6,
  marginLeft: 'auto',
  marginRight: 'auto',
});

const connectionFormStyles = css({
  display: 'grid',
  gridTemplateColumns: '100%',
  gridAutoRows: 'auto',
  gap: spacing[3],
});

resetGlobalCSS();

function validateConnectionString(str: string) {
  try {
    new ConnectionString(str);
    return null;
  } catch (err) {
    return (err as Error).message;
  }
}

const App = () => {
  const [initialCurrentTab, updateCurrentTab] = useWorkspaceTabRouter();
  const [connectionsHistory, updateConnectionsHistory] =
    useConnectionsHistory();
  const {
    signIn,
    signInStatus,
    signInError,
    connections: atlasConnections,
  } = useAtlasClusterConnectionsList();
  const [focused, setFocused] = useState(false);
  const [connectionString, setConnectionString] = useState('');
  const [connectionInfo, setConnectionInfo] = useState<ConnectionInfo | null>(
    null
  );
  const [openCompassWeb, setOpenCompassWeb] = useState(false);
  const [
    connectionStringValidationResult,
    setConnectionStringValidationResult,
  ] = useState<null | string>(null);

  (window as any).disconnectCompassWeb = () => {
    setOpenCompassWeb(false);
  };

  const canConnect =
    connectionStringValidationResult === null &&
    connectionString !== '' &&
    connectionInfo;

  const onChangeConnectionString = useCallback((str: string) => {
    setConnectionString(str);
    setConnectionStringValidationResult(validateConnectionString(str));
    setConnectionInfo((connectionInfo) => {
      return {
        ...connectionInfo,
        id: connectionInfo?.id ?? str,
        connectionOptions: {
          ...connectionInfo?.connectionOptions,
          connectionString: str,
        },
      };
    });
  }, []);

  const onSelectFromList = useCallback((connectionInfo: ConnectionInfo) => {
    const str = connectionInfo.connectionOptions.connectionString;
    setConnectionString(str);
    setConnectionStringValidationResult(validateConnectionString(str));
    setConnectionInfo(connectionInfo);
  }, []);

  const onConnect = useCallback(async () => {
    if (canConnect) {
      if (connectionInfo.atlasMetadata) {
        await signIn();
      }

      updateConnectionsHistory(connectionInfo);
      setOpenCompassWeb(true);
    }
  }, [canConnect, connectionInfo, signIn, updateConnectionsHistory]);

  if (openCompassWeb && connectionInfo) {
    const isAtlasConnection = !!connectionInfo.atlasMetadata;

    return (
      <Body as="div" className={sandboxContainerStyles}>
        <LoggerAndTelemetryProvider value={sandboxLogger}>
          <ErrorBoundary>
            <CompassWeb
              connectionInfo={connectionInfo}
<<<<<<< HEAD
              initialWorkspaceTabs={
                initialCurrentTab ? [initialCurrentTab] : undefined
              }
              onActiveWorkspaceTabChange={updateCurrentTab}
              initialPreferences={{
                enablePerformanceAdvisorBanner: isAtlasConnection,
                enableAtlasSearchIndexes: !isAtlasConnection,
                maximumNumberOfActiveConnections: isAtlasConnection ? 1 : 10,
=======
              initialWorkspaceTabs={[initialTab]}
              stackedElementsZIndex={5}
              onActiveWorkspaceTabChange={(tab) => {
                let newPath: string;
                switch (tab?.type) {
                  case 'Databases':
                    newPath = '/databases';
                    break;
                  case 'Collections':
                    newPath = `/collections/${tab.namespace}`;
                    break;
                  case 'Collection':
                    newPath = `/collection/${
                      tab.namespace
                    }/${tab.subTab.toLowerCase()}`;
                    break;
                  default:
                    newPath = '/';
                }
                if (newPath) {
                  window.history.replaceState(null, '', newPath);
                }
>>>>>>> 6a60a32a
              }}
            ></CompassWeb>
          </ErrorBoundary>
        </LoggerAndTelemetryProvider>
      </Body>
    );
  }

  return (
    <Body as="div" className={sandboxContainerStyles}>
      <div className={cardContainerStyles}>
        <Card className={cardStyles}>
          <form
            className={connectionFormStyles}
            onSubmit={(evt) => {
              evt.preventDefault();
              void onConnect();
            }}
          >
            <TextArea
              data-testid="connectionString"
              label="Connection string"
              placeholder="e.g mongodb+srv://username:password@cluster0-jtpxd.mongodb.net/admin"
              value={
                focused
                  ? connectionString
                  : redactConnectionString(connectionString)
              }
              onKeyDown={(evt) => {
                if (evt.key === 'Enter') {
                  evt.preventDefault();
                  void onConnect();
                }
              }}
              onChange={(evt) => {
                onChangeConnectionString(evt.currentTarget.value);
              }}
              onFocus={() => {
                setFocused(true);
              }}
              onBlur={() => {
                setFocused(false);
              }}
            ></TextArea>
            {connectionStringValidationResult && (
              <Banner variant="danger">
                {connectionStringValidationResult}
              </Banner>
            )}
            <Button
              data-testid="connect-button"
              disabled={!canConnect}
              variant="primary"
              type="submit"
            >
              Connect
            </Button>
            <StoredConnectionsList
              connectionsHistory={connectionsHistory}
              onConnectionClick={onSelectFromList}
              onConnectionDoubleClick={(connectionInfo) => {
                onSelectFromList(connectionInfo);
                void onConnect();
              }}
            ></StoredConnectionsList>
            <AtlasClusterConnectionsList
              connections={atlasConnections}
              onConnectionClick={onSelectFromList}
              onConnectionDoubleClick={() => {
                // No-op because you'd need to enter connection info first
                // anyway
              }}
              signInStatus={signInStatus}
              signInError={signInError}
              onSignInClick={() => {
                void signIn();
              }}
            ></AtlasClusterConnectionsList>
          </form>
        </Card>
      </div>
    </Body>
  );
};

ReactDOM.render(<App></App>, document.querySelector('#sandbox-app'));<|MERGE_RESOLUTION|>--- conflicted
+++ resolved
@@ -139,7 +139,6 @@
           <ErrorBoundary>
             <CompassWeb
               connectionInfo={connectionInfo}
-<<<<<<< HEAD
               initialWorkspaceTabs={
                 initialCurrentTab ? [initialCurrentTab] : undefined
               }
@@ -148,31 +147,8 @@
                 enablePerformanceAdvisorBanner: isAtlasConnection,
                 enableAtlasSearchIndexes: !isAtlasConnection,
                 maximumNumberOfActiveConnections: isAtlasConnection ? 1 : 10,
-=======
-              initialWorkspaceTabs={[initialTab]}
+              }}
               stackedElementsZIndex={5}
-              onActiveWorkspaceTabChange={(tab) => {
-                let newPath: string;
-                switch (tab?.type) {
-                  case 'Databases':
-                    newPath = '/databases';
-                    break;
-                  case 'Collections':
-                    newPath = `/collections/${tab.namespace}`;
-                    break;
-                  case 'Collection':
-                    newPath = `/collection/${
-                      tab.namespace
-                    }/${tab.subTab.toLowerCase()}`;
-                    break;
-                  default:
-                    newPath = '/';
-                }
-                if (newPath) {
-                  window.history.replaceState(null, '', newPath);
-                }
->>>>>>> 6a60a32a
-              }}
             ></CompassWeb>
           </ErrorBoundary>
         </LoggerAndTelemetryProvider>
