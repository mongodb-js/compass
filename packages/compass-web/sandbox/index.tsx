--- conflicted
+++ resolved
@@ -51,9 +51,6 @@
       ? 'web-sandbox-atlas-dev'
       : 'web-sandbox-atlas';
 
-  const overrideGenAIEnablement =
-    process.env.COMPASS_WEB_GEN_AI_ENABLEMENT === 'true';
-
   useLayoutEffect(() => {
     getMetaEl('csrf-token').setAttribute('content', csrfToken ?? '');
     getMetaEl('csrf-time').setAttribute('content', csrfTime ?? '');
@@ -94,22 +91,15 @@
             enableCreatingNewConnections: !isAtlas,
             enableGlobalWrites: isAtlas,
             enableRollingIndexes: isAtlas,
-<<<<<<< HEAD
             enableGenAIFeaturesAtlasProject:
-              !!atlasPreferences?.enableGenAIFeaturesAtlasProject,
+              isAtlas && !!atlasPreferences?.enableGenAIFeaturesAtlasProject,
             enableGenAISampleDocumentPassingOnAtlasProject:
+              isAtlas &&
               !!atlasPreferences?.enableGenAISampleDocumentPassingOnAtlasProject,
             enableGenAIFeaturesAtlasOrg:
-              !!atlasPreferences?.enableGenAIFeaturesAtlasOrg,
+              isAtlas && !!atlasPreferences?.enableGenAIFeaturesAtlasOrg,
             optInDataExplorerGenAIFeatures:
-              !!atlasPreferences?.optInDataExplorerGenAIFeatures,
-=======
-            enableGenAIFeaturesAtlasProject: isAtlas && overrideGenAIEnablement,
-            enableGenAISampleDocumentPassingOnAtlasProject:
-              isAtlas && overrideGenAIEnablement,
-            enableGenAIFeaturesAtlasOrg: isAtlas && overrideGenAIEnablement,
-            optInDataExplorerGenAIFeatures: isAtlas && overrideGenAIEnablement,
->>>>>>> 89adbce6
+              isAtlas && !!atlasPreferences?.optInDataExplorerGenAIFeatures,
           }}
           onTrack={sandboxTelemetry.track}
           onDebug={sandboxLogger.debug}
