import React, { useCallback, useState, useRef } from 'react';
import ReactDOM from 'react-dom';
import {
  TextArea,
  Button,
  resetGlobalCSS,
  Card,
  KeylineCard,
  css,
  spacing,
  palette,
  Label,
  ErrorBoundary,
  Banner,
  Body,
} from '@mongodb-js/compass-components';
import {
  redactConnectionString,
  ConnectionString,
} from 'mongodb-connection-string-url';

import createDebug from 'debug';
<<<<<<< HEAD
import { CompassWeb } from '../src/entrypoint';
import type { OpenWorkspaceOptions } from '@mongodb-js/compass-workspaces';

=======
import { CompassWeb } from '../src/index';
import type {
  OpenWorkspaceOptions,
  CollectionSubtab,
} from '@mongodb-js/compass-workspaces';
>>>>>>> 15265f8b
import { LoggerAndTelemetryProvider } from '@mongodb-js/compass-logging/provider';
import { mongoLogId } from '@mongodb-js/compass-logging';
import type { LoggerAndTelemetry } from '@mongodb-js/compass-logging';
import type { MongoLogWriter } from 'mongodb-log-writer';
import type { ConnectionInfo } from '@mongodb-js/connection-storage/renderer';

const sandboxContainerStyles = css({
  width: '100%',
  height: '100%',
});

const cardContainerStyles = css({
  width: '100%',
  height: '100%',
  paddingTop: spacing[7],
});

const cardStyles = css({
  width: '50%',
  maxWidth: spacing[6] * 10,
  minWidth: spacing[6] * 6,
  marginLeft: 'auto',
  marginRight: 'auto',
});

const connectionFormStyles = css({
  display: 'grid',
  gridTemplateColumns: '100%',
  gridAutoRows: 'auto',
  gap: spacing[3],
});

const historyListStyles = css({
  all: 'unset',
  marginTop: spacing[1],
  display: 'grid',
  gridTemplateColumns: '100%',
  gridAutoRows: 'auto',
  gap: spacing[2],
});

const historyListItemStyles = css({
  listStyle: 'none',
  paddingTop: spacing[2],
  paddingBottom: spacing[2],
  paddingLeft: spacing[2],
  paddingRight: spacing[2],
});

const historyItemButtonStyles = css({
  all: 'unset',
  display: 'block',
  width: '100%',
  cursor: 'pointer',
  color: palette.black,
  whiteSpace: 'nowrap',
  overflow: 'hidden',
  textOverflow: 'ellipsis',
});

resetGlobalCSS();

function getHistory(): ConnectionInfo[] {
  try {
    const b64Str = localStorage.getItem('CONNECTIONS_HISTORY');
    if (!b64Str) {
      return [];
    }
    const binStr = window.atob(b64Str);
    const bytes = Uint8Array.from(binStr, (v) => v.codePointAt(0) ?? 0);
    const str = new TextDecoder().decode(bytes);
    return JSON.parse(str);
  } catch (err) {
    return [];
  }
}

function getCollectionSubTab(subTab: string): CollectionSubtab {
  switch (subTab.toLowerCase()) {
    case 'schema':
      return 'Schema';
    case 'indexes':
      return 'Indexes';
    case 'aggregations':
      return 'Aggregations';
    case 'validation':
      return 'Validation';
    default:
      return 'Documents';
  }
}

function saveHistory(history: any) {
  try {
    const bytes = new TextEncoder().encode(JSON.stringify(history));
    const binStr = String.fromCodePoint(...bytes);
    const b64Str = window.btoa(binStr);
    localStorage.setItem('CONNECTIONS_HISTORY', b64Str);
  } catch (err) {
    // noop
  }
}

function validateConnectionString(str: string) {
  try {
    new ConnectionString(str);
    return null;
  } catch (err) {
    return (err as Error).message;
  }
}

const tracking: { event: string; properties: any }[] = [];
const logging: { name: string; component: string; args: any[] }[] = [];

(globalThis as any).tracking = tracking;
(globalThis as any).logging = logging;

const App = () => {
  const [initialTab] = useState<OpenWorkspaceOptions>(() => {
    const [, tab, namespace = '', subTab] = window.location.pathname.split('/');
    if (tab === 'databases') {
      return { type: 'Databases' };
    }
    if (tab === 'collections' && namespace) {
      return { type: 'Collections', namespace };
    }
    if (tab === 'collection' && namespace) {
      return {
        type: 'Collection',
        namespace,
        initialSubtab: getCollectionSubTab(subTab),
      };
    }
    return { type: 'Databases' };
  });
  const [connectionsHistory, setConnectionsHistory] = useState<
    ConnectionInfo[]
  >(() => {
    return getHistory();
  });
  const [focused, setFocused] = useState(false);
  const [connectionString, setConnectionString] = useState('');
  const [connectionInfo, setConnectionInfo] = useState<ConnectionInfo | null>(
    null
  );
  const [openCompassWeb, setOpenCompassWeb] = useState(false);
  const [
    connectionStringValidationResult,
    setConnectionStringValidationResult,
  ] = useState<null | string>(null);

  (window as any).disconnectCompassWeb = () => {
    setOpenCompassWeb(false);
  };

  const canSubmit =
    connectionStringValidationResult === null && connectionString !== '';

  const onChangeConnectionString = useCallback((str: string) => {
    setConnectionStringValidationResult(validateConnectionString(str));
    setConnectionString(str);
  }, []);

  const onConnectClick = useCallback(() => {
    setOpenCompassWeb(true);
    setConnectionsHistory((history) => {
      const info = history.find(
        (info) => info.connectionOptions.connectionString === connectionString
      );
      if (info) {
        setConnectionInfo(info);
        return history;
      }

      const newInfo: ConnectionInfo = {
        id: Math.random().toString(36).slice(2),
        connectionOptions: {
          connectionString,
        },
      };
      setConnectionInfo(newInfo);
      history.unshift(newInfo);
      if (history.length > 10) {
        history.pop();
      }
      saveHistory(history);
      return [...history];
    });
  }, [connectionString]);

  const onConnectionItemDoubleClick = useCallback(
    (info: ConnectionInfo) => {
      setConnectionString(info.connectionOptions.connectionString);
      onConnectClick();
    },
    [onConnectClick]
  );

  const loggerProvider = useRef({
    createLogger: (component = 'SANDBOX-LOGGER'): LoggerAndTelemetry => {
      const logger = (name: 'debug' | 'info' | 'warn' | 'error' | 'fatal') => {
        return (...args: any[]) => {
          logging.push({ name, component, args });
        };
      };

      const track = (event: string, properties: any) => {
        tracking.push({ event, properties });
      };

      const debug = createDebug(`mongodb-compass:${component.toLowerCase()}`);

      return {
        log: {
          component,
          get unbound() {
            return this as unknown as MongoLogWriter;
          },
          write: () => true,
          debug: logger('debug'),
          info: logger('info'),
          warn: logger('warn'),
          error: logger('error'),
          fatal: logger('fatal'),
        },
        debug,
        track,
        mongoLogId,
      };
    },
  });

  if (openCompassWeb && connectionInfo) {
    return (
      <Body as="div" className={sandboxContainerStyles}>
        <LoggerAndTelemetryProvider value={loggerProvider.current}>
          <ErrorBoundary>
            <CompassWeb
              connectionInfo={connectionInfo}
              initialWorkspaceTabs={[initialTab]}
              onActiveWorkspaceTabChange={(tab) => {
                let newPath: string;
                switch (tab?.type) {
                  case 'Databases':
                    newPath = '/databases';
                    break;
                  case 'Collections':
                    newPath = `/collections/${tab.namespace}`;
                    break;
                  case 'Collection':
                    newPath = `/collection/${
                      tab.namespace
                    }/${tab.subTab.toLowerCase()}`;
                    break;
                  default:
                    newPath = '/';
                }
                if (newPath) {
                  window.history.replaceState(null, '', newPath);
                }
              }}
            ></CompassWeb>
          </ErrorBoundary>
        </LoggerAndTelemetryProvider>
      </Body>
    );
  }

  return (
    <Body as="div" className={sandboxContainerStyles}>
      <div className={cardContainerStyles}>
        <Card className={cardStyles}>
          <form
            className={connectionFormStyles}
            onSubmit={(evt) => {
              evt.preventDefault();
              onConnectClick();
            }}
          >
            <TextArea
              data-testid="connectionString"
              label="Connection string"
              placeholder="e.g mongodb+srv://username:password@cluster0-jtpxd.mongodb.net/admin"
              value={
                focused
                  ? connectionString
                  : redactConnectionString(connectionString)
              }
              onKeyDown={(evt) => {
                if (evt.key === 'Enter') {
                  evt.preventDefault();
                  onConnectClick();
                }
              }}
              onChange={(evt) => {
                onChangeConnectionString(evt.currentTarget.value);
              }}
              onFocus={() => {
                setFocused(true);
              }}
              onBlur={() => {
                setFocused(false);
              }}
            ></TextArea>
            {connectionStringValidationResult && (
              <Banner variant="danger">
                {connectionStringValidationResult}
              </Banner>
            )}
            {connectionsHistory.length > 0 && (
              <div>
                <Label htmlFor="connection-list">Connection history</Label>
                <ul id="connection-list" className={historyListStyles}>
                  {connectionsHistory.map((connectionInfo) => {
                    return (
                      <KeylineCard
                        as="li"
                        key={connectionInfo.id}
                        className={historyListItemStyles}
                        contentStyle="clickable"
                      >
                        <button
                          className={historyItemButtonStyles}
                          type="button"
                          onDoubleClick={() =>
                            onConnectionItemDoubleClick(connectionInfo)
                          }
                          onClick={() => {
                            onChangeConnectionString(
                              connectionInfo.connectionOptions.connectionString
                            );
                          }}
                        >
                          {redactConnectionString(
                            connectionInfo.connectionOptions.connectionString
                          )}
                        </button>
                      </KeylineCard>
                    );
                  })}
                </ul>
              </div>
            )}
            <Button
              data-testid="connect-button"
              disabled={!canSubmit}
              variant="primary"
              type="submit"
            >
              Connect
            </Button>
          </form>
        </Card>
      </div>
    </Body>
  );
};

ReactDOM.render(<App></App>, document.querySelector('#sandbox-app'));<|MERGE_RESOLUTION|>--- conflicted
+++ resolved
@@ -20,17 +20,11 @@
 } from 'mongodb-connection-string-url';
 
 import createDebug from 'debug';
-<<<<<<< HEAD
 import { CompassWeb } from '../src/entrypoint';
-import type { OpenWorkspaceOptions } from '@mongodb-js/compass-workspaces';
-
-=======
-import { CompassWeb } from '../src/index';
 import type {
   OpenWorkspaceOptions,
   CollectionSubtab,
 } from '@mongodb-js/compass-workspaces';
->>>>>>> 15265f8b
 import { LoggerAndTelemetryProvider } from '@mongodb-js/compass-logging/provider';
 import { mongoLogId } from '@mongodb-js/compass-logging';
 import type { LoggerAndTelemetry } from '@mongodb-js/compass-logging';
