--- conflicted
+++ resolved
@@ -21,10 +21,6 @@
 } from 'mongodb-connection-string-url';
 
 import { CompassWeb } from '../src/index';
-<<<<<<< HEAD
-import { LoggerProvider } from '@mongodb-js/compass-logging/provider';
-=======
->>>>>>> d9383fe8
 import type { ConnectionInfo } from '@mongodb-js/connection-storage/renderer';
 import { sandboxLogger } from './sandbox-logger';
 import { useWorkspaceTabRouter } from './use-workspace-tab-router';
@@ -37,7 +33,6 @@
   useAtlasClusterConnectionsList,
 } from './atlas-cluster-connections';
 import { SandboxAutoconnectProvider } from '../src/connection-storage';
-import { TelemetryProvider } from '@mongodb-js/compass-telemetry/provider';
 import { sandBoxTelemetry } from './sandbox-telemetry';
 
 const sandboxContainerStyles = css({
@@ -281,54 +276,6 @@
       value={!isAtlas ? connectionInfo : null}
     >
       <Body as="div" className={sandboxContainerStyles}>
-<<<<<<< HEAD
-        <LoggerProvider value={sandboxLogger}>
-          <TelemetryProvider value={sandBoxTelemetry}>
-            <CompassWeb
-              {...(isAtlas
-                ? {
-                    orgId: connectionInfo.atlasMetadata.orgId,
-                    projectId: connectionInfo.atlasMetadata.projectId,
-                  }
-                : {
-                    // We don't want to make those props optional as they are
-                    // always required in DE, at the same time we still want to
-                    // support non-Atlas connections in sandbox. For that purpose
-                    // we pass empty strings when connecting here. If those values
-                    // are empty AND sandbox autoconnect provider didn't get the
-                    // value, sandbox will fail to connect
-                    orgId: '',
-                    projectId: '',
-                  })}
-              initialWorkspace={initialCurrentTabRef.current}
-              onActiveWorkspaceTabChange={updateCurrentTab}
-              initialPreferences={{
-                enablePerformanceAdvisorBanner: isAtlas,
-                enableAtlasSearchIndexes: !isAtlas,
-                maximumNumberOfActiveConnections: isAtlas ? 1 : 10,
-                atlasServiceBackendPreset: atlasServiceSandboxBackendVariant,
-              }}
-              renderConnecting={(connectionInfo) => {
-                return (
-                  <LoadingScreen
-                    connectionString={
-                      connectionInfo?.atlasMetadata?.clusterName ??
-                      connectionInfo?.connectionOptions.connectionString
-                    }
-                  ></LoadingScreen>
-                );
-              }}
-              renderError={(_connectionInfo, err) => {
-                return (
-                  <ErrorScreen
-                    error={err.message ?? 'Error occured when connecting'}
-                  ></ErrorScreen>
-                );
-              }}
-            ></CompassWeb>
-          </TelemetryProvider>
-        </LoggerProvider>
-=======
         <CompassWeb
           {...(isAtlas
             ? {
@@ -370,11 +317,10 @@
               ></ErrorScreen>
             );
           }}
-          onTrack={sandboxLogger.track}
+          onTrack={sandBoxTelemetry.track}
           onDebug={sandboxLogger.debug}
           onLog={sandboxLogger.log}
         ></CompassWeb>
->>>>>>> d9383fe8
       </Body>
     </SandboxAutoconnectProvider>
   );
