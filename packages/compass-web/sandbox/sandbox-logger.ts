import createDebug from 'debug';
<<<<<<< HEAD
import { mongoLogId } from '@mongodb-js/compass-logging/provider';
import type { Logger } from '@mongodb-js/compass-logging';
import type { MongoLogWriter } from 'mongodb-log-writer';
=======
>>>>>>> d9383fe8

const logging: { name: string; component: string; args: any[] }[] = ((
  globalThis as any
).logging = []);

<<<<<<< HEAD
export const sandboxLogger = {
  createLogger: (component = 'SANDBOX-LOGGER'): Logger => {
    const logger = (name: 'debug' | 'info' | 'warn' | 'error' | 'fatal') => {
      return (...args: any[]) => {
        logging.push({ name, component, args });
      };
    };

    const debug = createDebug(`mongodb-compass:${component.toLowerCase()}`);

    return {
      log: {
        component,
        get unbound() {
          return this as unknown as MongoLogWriter;
        },
        write: () => true,
        debug: logger('debug'),
        info: logger('info'),
        warn: logger('warn'),
        error: logger('error'),
        fatal: logger('fatal'),
      },
      debug,
      mongoLogId,
    };
=======
const debug = createDebug(`mongodb-compass:compass-web-sandbox`);

export const sandboxLogger = {
  log: (name: string, component: string, ...args: any[]) => {
    logging.push({ name, component, args });
  },

  track: (event: string, properties: any) => {
    tracking.push({ event, properties });
>>>>>>> d9383fe8
  },

  debug,
};<|MERGE_RESOLUTION|>--- conflicted
+++ resolved
@@ -1,43 +1,9 @@
 import createDebug from 'debug';
-<<<<<<< HEAD
-import { mongoLogId } from '@mongodb-js/compass-logging/provider';
-import type { Logger } from '@mongodb-js/compass-logging';
-import type { MongoLogWriter } from 'mongodb-log-writer';
-=======
->>>>>>> d9383fe8
 
 const logging: { name: string; component: string; args: any[] }[] = ((
   globalThis as any
 ).logging = []);
 
-<<<<<<< HEAD
-export const sandboxLogger = {
-  createLogger: (component = 'SANDBOX-LOGGER'): Logger => {
-    const logger = (name: 'debug' | 'info' | 'warn' | 'error' | 'fatal') => {
-      return (...args: any[]) => {
-        logging.push({ name, component, args });
-      };
-    };
-
-    const debug = createDebug(`mongodb-compass:${component.toLowerCase()}`);
-
-    return {
-      log: {
-        component,
-        get unbound() {
-          return this as unknown as MongoLogWriter;
-        },
-        write: () => true,
-        debug: logger('debug'),
-        info: logger('info'),
-        warn: logger('warn'),
-        error: logger('error'),
-        fatal: logger('fatal'),
-      },
-      debug,
-      mongoLogId,
-    };
-=======
 const debug = createDebug(`mongodb-compass:compass-web-sandbox`);
 
 export const sandboxLogger = {
@@ -45,10 +11,5 @@
     logging.push({ name, component, args });
   },
 
-  track: (event: string, properties: any) => {
-    tracking.push({ event, properties });
->>>>>>> d9383fe8
-  },
-
   debug,
 };