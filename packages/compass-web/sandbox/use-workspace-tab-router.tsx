import { useCallback, useEffect, useState } from 'react';
import type {
  OpenWorkspaceOptions,
  CollectionSubtab,
  WorkspaceTab,
} from '@mongodb-js/compass-workspaces';

function getCollectionSubTabFromRoute(subTab?: string): CollectionSubtab {
  switch (subTab?.toLowerCase() ?? '') {
    case 'schema':
      return 'Schema';
    case 'indexes':
      return 'Indexes';
    case 'aggregations':
      return 'Aggregations';
    case 'validation':
      return 'Validation';
    default:
      return 'Documents';
  }
}
<<<<<<< HEAD
function getWorkspaceTabFromRoute(route: string): OpenWorkspaceOptions {
  const [, tab, namespace = '', subTab] = decodeURIComponent(route).split('/');
=======
function getWorkspaceTabFromRoute(
  route: string,
  connectionId: string | undefined
): OpenWorkspaceOptions | null {
  const [, tab, namespace = '', subTab] = route.split('/');
  if (!connectionId) {
    return null;
  }

>>>>>>> b970e123
  if (tab === 'databases') {
    return { type: 'Databases', connectionId };
  }
  if (tab === 'collections' && namespace) {
    return { type: 'Collections', connectionId, namespace };
  }
  if (tab === 'collection' && namespace) {
    return {
      type: 'Collection',
      connectionId,
      namespace,
      initialSubtab: getCollectionSubTabFromRoute(subTab),
    };
  }
  return { type: 'Databases', connectionId };
}
export function useWorkspaceTabRouter(connectionId: string | undefined) {
  const [currentTab, setCurrentTab] = useState<OpenWorkspaceOptions | null>(
    () => {
      return getWorkspaceTabFromRoute(window.location.pathname, connectionId);
    }
  );

  useEffect(() => {
    setCurrentTab(
      getWorkspaceTabFromRoute(window.location.pathname, connectionId)
    );
  }, [connectionId]);

  const updateCurrentTab = useCallback((tab: WorkspaceTab | null) => {
    let newPath: string;
    switch (tab?.type) {
      case 'Databases':
        newPath = '/databases';
        break;
      case 'Collections':
        newPath = `/collections/${encodeURIComponent(tab.namespace)}`;
        break;
      case 'Collection':
        newPath = `/collection/${encodeURIComponent(
          tab.namespace
        )}/${tab.subTab.toLowerCase()}`;
        break;
      default:
        newPath = '/';
    }
    window.history.replaceState(null, '', newPath);
    setCurrentTab(tab);
  }, []);
  return [currentTab, updateCurrentTab] as const;
}<|MERGE_RESOLUTION|>--- conflicted
+++ resolved
@@ -19,20 +19,15 @@
       return 'Documents';
   }
 }
-<<<<<<< HEAD
-function getWorkspaceTabFromRoute(route: string): OpenWorkspaceOptions {
-  const [, tab, namespace = '', subTab] = decodeURIComponent(route).split('/');
-=======
+
 function getWorkspaceTabFromRoute(
   route: string,
   connectionId: string | undefined
 ): OpenWorkspaceOptions | null {
-  const [, tab, namespace = '', subTab] = route.split('/');
+  const [, tab, namespace = '', subTab] = decodeURIComponent(route).split('/');
   if (!connectionId) {
     return null;
   }
-
->>>>>>> b970e123
   if (tab === 'databases') {
     return { type: 'Databases', connectionId };
   }
@@ -49,6 +44,7 @@
   }
   return { type: 'Databases', connectionId };
 }
+
 export function useWorkspaceTabRouter(connectionId: string | undefined) {
   const [currentTab, setCurrentTab] = useState<OpenWorkspaceOptions | null>(
     () => {
