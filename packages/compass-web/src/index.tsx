import React, { useEffect, useMemo, useRef, useState } from 'react';
import { connect } from 'mongodb-data-service';
import type { DataService } from 'mongodb-data-service';
import { AppRegistryProvider } from 'hadron-app-registry';
import { DataServiceProvider } from 'mongodb-data-service/provider';
import { CompassInstanceStorePlugin } from '@mongodb-js/compass-app-stores';
import WorkspacesPlugin, {
  WorkspacesProvider,
} from '@mongodb-js/compass-workspaces';
import {
  DatabasesWorkspaceTab,
  CollectionsWorkspaceTab,
} from '@mongodb-js/compass-databases-collections';
import {
  CompassComponentsProvider,
  SpinLoaderWithLabel,
  css,
} from '@mongodb-js/compass-components';
import { ConnectionString } from 'mongodb-connection-string-url';
import {
  WorkspaceTab as CollectionWorkspace,
  CollectionTabsProvider,
} from '@mongodb-js/compass-collection';
import { CompassSidebarPlugin } from '@mongodb-js/compass-sidebar';
import CompassQueryBarPlugin from '@mongodb-js/compass-query-bar';
import { CompassDocumentsPlugin } from '@mongodb-js/compass-crud';
import {
  CompassAggregationsPlugin,
  CreateViewPlugin,
} from '@mongodb-js/compass-aggregations';
import { CompassSchemaPlugin } from '@mongodb-js/compass-schema';
import {
  CompassIndexesPlugin,
  DropIndexPlugin as DropIndexCollectionTabModal,
  CreateIndexPlugin as CreateIndexCollectionTabModal,
} from '@mongodb-js/compass-indexes';
import { CompassSchemaValidationPlugin } from '@mongodb-js/compass-schema-validation';
import ExplainPlanCollectionTabModal from '@mongodb-js/compass-explain-plan';
import ExportToLanguageCollectionTabModal from '@mongodb-js/compass-export-to-language';
import {
  CreateNamespacePlugin,
  DropNamespacePlugin,
  RenameCollectionPlugin,
} from '@mongodb-js/compass-databases-collections';
import {
  PreferencesProvider,
  ReadOnlyPreferenceAccess,
} from 'compass-preferences-model/provider';
import type { AllPreferences } from 'compass-preferences-model';
import FieldStorePlugin from '@mongodb-js/compass-field-store';
import { AtlasAuthServiceProvider } from '@mongodb-js/atlas-service/provider';
import { AtlasAiServiceProvider } from '@mongodb-js/compass-generative-ai/provider';
import type { AtlasUserInfo } from '@mongodb-js/atlas-service/renderer';
import { AtlasAuthService } from '@mongodb-js/atlas-service/provider';

class CloudAtlasAuthService extends AtlasAuthService {
  signIn() {
    return this.getUserInfo();
  }
  signOut() {
    return Promise.resolve();
  }
  isAuthenticated() {
    return Promise.resolve(true);
  }
  getUserInfo(): Promise<AtlasUserInfo> {
    throw new Error('CloudAtlasAuthService.getUserInfo not implemented');
  }
  updateUserConfig(): Promise<void> {
    // this.emit('user-config-changed', config);
    throw new Error('CloudAtlasAuthService.updateUserConfig not implemented');
  }
  getAuthHeaders() {
    return Promise.resolve({});
  }
}

type CompassWebProps = {
  darkMode?: boolean;
  connectionString: string;
  initialPreferences?: Partial<AllPreferences>;
} & Pick<
  React.ComponentProps<typeof WorkspacesPlugin>,
  'initialWorkspaceTabs' | 'onActiveWorkspaceTabChange'
>;

const loadingContainerStyles = css({
  width: '100%',
  height: '100%',
  display: 'flex',
  alignItems: 'center',
  justifyContent: 'center',
});

const spinnerStyles = css({
  flex: 'none',
});

function LoadingScreen({ connectionString }: { connectionString: string }) {
  const host = useMemo(() => {
    try {
      const url = new ConnectionString(connectionString);
      return url.hosts[0];
    } catch {
      return 'cluster';
    }
  }, [connectionString]);

  return (
    <div data-testid="compass-web-loading" className={loadingContainerStyles}>
      <SpinLoaderWithLabel
        className={spinnerStyles}
        progressText={`Connecting to ${host}…`}
      ></SpinLoaderWithLabel>
    </div>
  );
}

const DEFAULT_TAB = { type: 'Databases' } as const;

const connectedContainerStyles = css({
  width: '100%',
  height: '100%',
  display: 'flex',
});

const CompassWeb = ({
  darkMode,
  connectionString,
  initialWorkspaceTabs,
  onActiveWorkspaceTabChange,
  initialPreferences,
  // @ts-expect-error not an interface we want to expose in any way, only for
  // testing purposes, should never be used otherwise
  __TEST_MONGODB_DATA_SERVICE_CONNECT_FN,
}: CompassWebProps) => {
  const preferencesAccess = useRef(
    new ReadOnlyPreferenceAccess({
      maxTimeMS: 10_000,
      enableExplainPlan: true,
      enableAggregationBuilderRunPipeline: true,
      enableAggregationBuilderExtraOptions: true,
      enableImportExport: false,
      enableGenAIFeatures: false,
      cloudFeatureRolloutAccess: {
        GEN_AI_COMPASS: false,
      },
      ...initialPreferences,
    })
  );
  const [connected, setConnected] = useState(false);
  const [connectionError, setConnectionError] = useState<any | null>(null);
  const dataService = useRef<DataService>();

  useEffect(() => {
    const controller = new AbortController();
    let ds: DataService;
    void (async () => {
      try {
        const connectFn =
          (__TEST_MONGODB_DATA_SERVICE_CONNECT_FN as typeof connect) ?? connect;
        ds = await connectFn({
          connectionOptions: { connectionString },
          signal: controller.signal,
        });
        dataService.current = ds;
        setConnected(true);
      } catch (err) {
        setConnectionError(err);
      }
    })();
    return () => {
      void ds?.disconnect();
    };
  }, [connectionString, __TEST_MONGODB_DATA_SERVICE_CONNECT_FN]);

  const atlasAuthService = useMemo(() => {
    return new CloudAtlasAuthService();
  }, []);

  // Re-throw connection error so that parent component can render an
  // appropriate error screen with an error boundary (only relevant while we are
  // handling a single connection)
  if (connectionError) {
    throw connectionError;
  }

  if (!connected || !dataService.current) {
    return (
      <CompassComponentsProvider darkMode={darkMode}>
        <LoadingScreen connectionString={connectionString}></LoadingScreen>
      </CompassComponentsProvider>
    );
  }

  return (
    <CompassComponentsProvider darkMode={darkMode}>
      <PreferencesProvider value={preferencesAccess.current}>
<<<<<<< HEAD
        <AtlasAuthServiceProvider value={atlasAuthService}>
          <AtlasAiServiceProvider>
            <AppRegistryProvider>
              <DataServiceProvider value={dataService.current}>
                <CompassInstanceStorePlugin>
                  <FieldStorePlugin>
                    <WorkspacesProvider
                      value={[
                        DatabasesWorkspaceTab,
                        CollectionsWorkspaceTab,
                        CollectionWorkspace,
                      ]}
=======
        <AppRegistryProvider scopeName="Compass Web Root">
          <DataServiceProvider value={dataService.current}>
            <CompassInstanceStorePlugin>
              <FieldStorePlugin>
                <WorkspacesProvider
                  value={[
                    DatabasesWorkspaceTab,
                    CollectionsWorkspaceTab,
                    CollectionWorkspace,
                  ]}
                >
                  <CollectionTabsProvider
                    queryBar={CompassQueryBarPlugin}
                    tabs={[
                      CompassDocumentsPlugin,
                      CompassAggregationsPlugin,
                      CompassSchemaPlugin,
                      CompassIndexesPlugin,
                      CompassSchemaValidationPlugin,
                    ]}
                    modals={[
                      ExplainPlanCollectionTabModal,
                      DropIndexCollectionTabModal,
                      CreateIndexCollectionTabModal,
                      ExportToLanguageCollectionTabModal,
                    ]}
                  >
                    <div
                      data-testid="compass-web-connected"
                      className={connectedContainerStyles}
>>>>>>> 1d483295
                    >
                      <CollectionTabsProvider
                        queryBar={CompassQueryBarPlugin}
                        tabs={[
                          CompassDocumentsPlugin,
                          CompassAggregationsPlugin,
                          CompassSchemaPlugin,
                          CompassIndexesPlugin,
                          CompassSchemaValidationPlugin,
                        ]}
                        modals={[
                          ExplainPlanCollectionTabModal,
                          DropIndexCollectionTabModal,
                          CreateIndexCollectionTabModal,
                          ExportToLanguageCollectionTabModal,
                        ]}
                      >
                        <div
                          data-testid="compass-web-connected"
                          className={connectedContainerStyles}
                        >
                          <WorkspacesPlugin
                            initialWorkspaceTabs={initialWorkspaceTabs}
                            openOnEmptyWorkspace={DEFAULT_TAB}
                            onActiveWorkspaceTabChange={
                              onActiveWorkspaceTabChange
                            }
                            renderSidebar={() => {
                              return (
                                <CompassSidebarPlugin
                                  showConnectionInfo={false}
                                ></CompassSidebarPlugin>
                              );
                            }}
                            renderModals={() => {
                              return (
                                <>
                                  <CreateViewPlugin></CreateViewPlugin>
                                  <CreateNamespacePlugin></CreateNamespacePlugin>
                                  <DropNamespacePlugin></DropNamespacePlugin>
                                  <RenameCollectionPlugin></RenameCollectionPlugin>
                                </>
                              );
                            }}
                          ></WorkspacesPlugin>
                        </div>
                      </CollectionTabsProvider>
                    </WorkspacesProvider>
                  </FieldStorePlugin>
                </CompassInstanceStorePlugin>
              </DataServiceProvider>
            </AppRegistryProvider>
          </AtlasAiServiceProvider>
        </AtlasAuthServiceProvider>
      </PreferencesProvider>
    </CompassComponentsProvider>
  );
};

export { CompassWeb };<|MERGE_RESOLUTION|>--- conflicted
+++ resolved
@@ -196,10 +196,9 @@
   return (
     <CompassComponentsProvider darkMode={darkMode}>
       <PreferencesProvider value={preferencesAccess.current}>
-<<<<<<< HEAD
         <AtlasAuthServiceProvider value={atlasAuthService}>
           <AtlasAiServiceProvider>
-            <AppRegistryProvider>
+            <AppRegistryProvider scopeName="Compass Web Root">
               <DataServiceProvider value={dataService.current}>
                 <CompassInstanceStorePlugin>
                   <FieldStorePlugin>
@@ -209,38 +208,6 @@
                         CollectionsWorkspaceTab,
                         CollectionWorkspace,
                       ]}
-=======
-        <AppRegistryProvider scopeName="Compass Web Root">
-          <DataServiceProvider value={dataService.current}>
-            <CompassInstanceStorePlugin>
-              <FieldStorePlugin>
-                <WorkspacesProvider
-                  value={[
-                    DatabasesWorkspaceTab,
-                    CollectionsWorkspaceTab,
-                    CollectionWorkspace,
-                  ]}
-                >
-                  <CollectionTabsProvider
-                    queryBar={CompassQueryBarPlugin}
-                    tabs={[
-                      CompassDocumentsPlugin,
-                      CompassAggregationsPlugin,
-                      CompassSchemaPlugin,
-                      CompassIndexesPlugin,
-                      CompassSchemaValidationPlugin,
-                    ]}
-                    modals={[
-                      ExplainPlanCollectionTabModal,
-                      DropIndexCollectionTabModal,
-                      CreateIndexCollectionTabModal,
-                      ExportToLanguageCollectionTabModal,
-                    ]}
-                  >
-                    <div
-                      data-testid="compass-web-connected"
-                      className={connectedContainerStyles}
->>>>>>> 1d483295
                     >
                       <CollectionTabsProvider
                         queryBar={CompassQueryBarPlugin}
