--- conflicted
+++ resolved
@@ -277,20 +277,16 @@
     throw connectionError;
   }
 
-<<<<<<< HEAD
+  const linkProps = {
+    utmSource: 'DE',
+    utmMedium: 'product',
+  };
+
   if (
     !connected ||
     connectionsManager.current.statusOf(connectionInfo.id) !==
       ConnectionStatus.Connected
   ) {
-=======
-  const linkProps = {
-    utmSource: 'DE',
-    utmMedium: 'product',
-  };
-
-  if (!connected || !dataService.current) {
->>>>>>> af95fc32
     return (
       <CompassComponentsProvider darkMode={darkMode} {...linkProps}>
         <LoadingScreen
