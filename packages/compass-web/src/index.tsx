--- conflicted
+++ resolved
@@ -282,27 +282,6 @@
     throw connectionError;
   }
 
-<<<<<<< HEAD
-  if (
-    !connected ||
-    connectionsManager.current.statusOf(connectionInfo.id) !==
-      ConnectionStatus.Connected
-  ) {
-    return (
-      <CompassComponentsProvider {...compassComponentsProviderProps}>
-        <LoadingScreen
-          connectionString={connectionInfo.connectionOptions.connectionString}
-        ></LoadingScreen>
-      </CompassComponentsProvider>
-    );
-  }
-=======
-  const linkProps = {
-    utmSource: 'DE',
-    utmMedium: 'product',
-  };
-
->>>>>>> 8e23c860
   return (
     <CompassComponentsProvider {...compassComponentsProviderProps}>
       <PreferencesProvider value={preferencesAccess.current}>
