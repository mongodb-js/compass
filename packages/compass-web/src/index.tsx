--- conflicted
+++ resolved
@@ -283,20 +283,11 @@
     throw connectionError;
   }
 
-<<<<<<< HEAD
-  if (!connected || !dataService.current) {
-=======
-  const linkProps = {
-    utmSource: 'DE',
-    utmMedium: 'product',
-  };
-
   if (
     !connected ||
     connectionsManager.current.statusOf(connectionInfo.id) !==
       ConnectionStatus.Connected
   ) {
->>>>>>> 812d9700
     return (
       <CompassComponentsProvider {...compassComponentsProivderProps}>
         <LoadingScreen
