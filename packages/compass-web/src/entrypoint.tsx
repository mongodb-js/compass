import React, { useEffect, useRef } from 'react';
import AppRegistry, {
  AppRegistryProvider,
  GlobalAppRegistryProvider,
} from '@mongodb-js/compass-app-registry';
import type { AtlasClusterMetadata } from '@mongodb-js/connection-info';
import { useConnectionActions } from '@mongodb-js/compass-connections/provider';
import { CompassInstanceStorePlugin } from '@mongodb-js/compass-app-stores';
import type {
  CollectionTabInfo,
  OpenWorkspaceOptions,
  WorkspaceTab,
} from '@mongodb-js/compass-workspaces';
import WorkspacesPlugin, {
  WorkspacesProvider,
} from '@mongodb-js/compass-workspaces';
import {
  CollectionsWorkspaceTab,
  CreateNamespacePlugin,
  DatabasesWorkspaceTab,
  DropNamespacePlugin,
  RenameCollectionPlugin,
} from '@mongodb-js/compass-databases-collections';
import { CompassComponentsProvider, css } from '@mongodb-js/compass-components';
import {
  CollectionTabsProvider,
  WorkspaceTab as CollectionWorkspace,
} from '@mongodb-js/compass-collection';
import {
  AtlasClusterConnectionsOnlyProvider,
  CompassSidebarPlugin,
} from '@mongodb-js/compass-sidebar';
import CompassQueryBarPlugin from '@mongodb-js/compass-query-bar';
import { CompassDocumentsPlugin } from '@mongodb-js/compass-crud';
import {
  CompassAggregationsPlugin,
  CreateViewPlugin,
} from '@mongodb-js/compass-aggregations';
import { CompassSchemaPlugin } from '@mongodb-js/compass-schema';
import { CompassIndexesPlugin } from '@mongodb-js/compass-indexes';
import { CompassSchemaValidationPlugin } from '@mongodb-js/compass-schema-validation';
import { CompassGlobalWritesPlugin } from '@mongodb-js/compass-global-writes';
import { CompassGenerativeAIPlugin } from '@mongodb-js/compass-generative-ai';
import ExplainPlanCollectionTabModal from '@mongodb-js/compass-explain-plan';
import ExportToLanguageCollectionTabModal from '@mongodb-js/compass-export-to-language';
import type { AllPreferences } from 'compass-preferences-model/provider';
import { PreferencesProvider } from 'compass-preferences-model/provider';
import FieldStorePlugin from '@mongodb-js/compass-field-store';
import {
  AtlasServiceProvider,
  useAtlasServiceContext,
} from '@mongodb-js/atlas-service/provider';
import { AtlasAiServiceProvider } from '@mongodb-js/compass-generative-ai/provider';
import { LoggerProvider } from '@mongodb-js/compass-logging/provider';
import { TelemetryProvider } from '@mongodb-js/compass-telemetry/provider';
import CompassConnections from '@mongodb-js/compass-connections';
import { AtlasCloudConnectionStorageProvider } from './connection-storage';
import { AtlasCloudAuthServiceProvider } from './atlas-auth-service';
import type { DebugFunction, LogFunction } from './logger';
import { useCompassWebLogger } from './logger';
import { type TelemetryServiceOptions } from '@mongodb-js/compass-telemetry';
import { WebWorkspaceTab as WelcomeWorkspaceTab } from '@mongodb-js/compass-welcome';
import { WorkspaceTab as MyQueriesWorkspace } from '@mongodb-js/compass-saved-aggregations-queries';
import { useCompassWebPreferences } from './preferences';
import { DataModelingWorkspaceTab as DataModelingWorkspace } from '@mongodb-js/compass-data-modeling';
import { DataModelStorageServiceProviderInMemory } from '@mongodb-js/compass-data-modeling/web';
import {
  CompassFavoriteQueryStorage,
  CompassPipelineStorage,
  CompassRecentQueryStorage,
} from '@mongodb-js/my-queries-storage';
import {
  type FavoriteQueryStorageAccess,
  FavoriteQueryStorageProvider,
  PipelineStorageProvider,
  type RecentQueryStorageAccess,
  RecentQueryStorageProvider,
} from '@mongodb-js/my-queries-storage/provider';
import {
  CompassAssistantDrawer,
  CompassAssistantProvider,
} from '@mongodb-js/compass-assistant';

/** @public */
export type TrackFunction = (
  event: string,
  properties: Record<string, any>
) => void;

const WithAtlasProviders: React.FC = ({ children }) => {
  return (
    <AtlasCloudAuthServiceProvider>
      <AtlasClusterConnectionsOnlyProvider value={true}>
        <AtlasServiceProvider>
          <AtlasAiServiceProvider apiURLPreset="cloud">
            {children}
          </AtlasAiServiceProvider>
        </AtlasServiceProvider>
      </AtlasClusterConnectionsOnlyProvider>
    </AtlasCloudAuthServiceProvider>
  );
};

const WithStorageProviders: React.FC<{ orgId: string; projectId: string }> = ({
  children,
  orgId,
  projectId,
}) => {
  const atlasService = useAtlasServiceContext();
  const authenticatedFetch = atlasService.authenticatedFetch.bind(atlasService);
  const getResourceUrl = (path?: string) => {
    const url = atlasService.userDataEndpoint(`/${path || ''}`);
    console.log('getResourceUrl called with path:', path, '-> URL:', url);
    return Promise.resolve(url);
  };
  const pipelineStorage = useRef(
    new CompassPipelineStorage({
      orgId,
      projectId,
      getResourceUrl,
      authenticatedFetch,
    })
  );
  const favoriteQueryStorage = useRef<FavoriteQueryStorageAccess>({
    getStorage(options) {
      return new CompassFavoriteQueryStorage({
        basepath: options?.basepath,
        orgId,
        projectId,
        getResourceUrl,
        authenticatedFetch,
      });
    },
  });
  const recentQueryStorage = useRef<RecentQueryStorageAccess>({
    getStorage(options) {
      return new CompassRecentQueryStorage({
        basepath: options?.basepath,
        orgId,
        projectId,
        getResourceUrl,
        authenticatedFetch,
      });
    },
  });
  return (
    <PipelineStorageProvider value={pipelineStorage.current}>
      <FavoriteQueryStorageProvider value={favoriteQueryStorage.current}>
        <RecentQueryStorageProvider value={recentQueryStorage.current}>
          {children}
        </RecentQueryStorageProvider>
      </FavoriteQueryStorageProvider>
    </PipelineStorageProvider>
  );
};

type CompassWorkspaceProps = Pick<
  React.ComponentProps<typeof WorkspacesPlugin>,
  'initialWorkspaceTabs' | 'onActiveWorkspaceTabChange'
> &
  Pick<
    React.ComponentProps<typeof CompassSidebarPlugin>,
    'onOpenConnectViaModal'
  >;

/** @public */
export type CompassWebProps = {
  /**
   * App name to be passed with the connection string when connection to a
   * cluster (default: "Compass Web")
   */
  appName?: string;

  /**
   * Atlas Cloud organization id
   */
  orgId: string;
  /**
   * Atlas Cloud project id (sometimes called group id)
   */
  projectId: string;

  /**
   * Whether or not darkMode should be active for the app
   */
  darkMode?: boolean;

  /**
   * Optional. If passed, compass-web will try to find connection info with that
   * id in connection storage and pass it as autoconnect info to the
   * compass-connections
   */
  initialAutoconnectId?: string;
  /**
   * Optional. If passed, compass-web will open provided workspace right away.
   * If workspace requires active connection, the connectionId from the
   * workspace will be used for the autoconnect info getter. In that case
   * connectionId from the workspace takes precedence over
   * `initialAutoconnectId`
   */
  initialWorkspace?: OpenWorkspaceOptions;
  /**
   * Callback prop called when current active workspace changes. Can be used to
   * communicate current workspace back to the parent component for example to
   * sync router with the current active workspace
   */
  onActiveWorkspaceTabChange<WS extends WorkspaceTab>(
    ws: WS | null,
    collectionInfo: WS extends { type: 'Collection' }
      ? CollectionTabInfo | null
      : never
  ): void;

  /**
   * Set of initial preferences to override default values
   */
  initialPreferences?: Partial<AllPreferences>;

  /**
   * Callback prop called every time any code inside Compass logs something
   */
  onLog?: LogFunction;
  /**
   * Callback prop called every time any code inside Compass prints a debug
   * statement
   */
  onDebug?: DebugFunction;
  /**
   * Callback prop called for every track event inside Compass
   */
  onTrack?: TrackFunction;

  /**
   * Callback prop that will be called with atlas metadata for a certain cluster
   * when the action is selected from the sidebar actions. Should be used to
   * show the Atlas Cloud "Connect" modal
   */
  onOpenConnectViaModal?: (atlasMetadata?: AtlasClusterMetadata) => void;

  /**
   * Callback prop called when connections fail to load
   */
  onFailToLoadConnections: (err: Error) => void;
};

function CompassWorkspace({
  initialWorkspaceTabs,
  onActiveWorkspaceTabChange,
  onOpenConnectViaModal,
}: CompassWorkspaceProps) {
  return (
    <WorkspacesProvider
      value={[
        WelcomeWorkspaceTab,
        DatabasesWorkspaceTab,
        CollectionsWorkspaceTab,
        CollectionWorkspace,
        DataModelingWorkspace,
        MyQueriesWorkspace,
      ]}
    >
      <CollectionTabsProvider
        queryBar={CompassQueryBarPlugin}
        tabs={[
          CompassDocumentsPlugin,
          CompassAggregationsPlugin,
          CompassSchemaPlugin,
          CompassIndexesPlugin,
          CompassSchemaValidationPlugin,
          CompassGlobalWritesPlugin,
        ]}
        modals={[
          ExplainPlanCollectionTabModal,
          ExportToLanguageCollectionTabModal,
        ]}
      >
        <div
          data-testid="compass-web-connected"
          className={connectedContainerStyles}
        >
          <WorkspacesPlugin
            initialWorkspaceTabs={initialWorkspaceTabs}
            openOnEmptyWorkspace={{ type: 'Welcome' }}
            onActiveWorkspaceTabChange={onActiveWorkspaceTabChange}
            renderSidebar={() => {
              return (
                <CompassSidebarPlugin
                  onOpenConnectViaModal={onOpenConnectViaModal}
                  isCompassWeb={true}
                ></CompassSidebarPlugin>
              );
            }}
            renderModals={() => {
              return (
                <>
                  <CreateViewPlugin></CreateViewPlugin>
                  <CreateNamespacePlugin></CreateNamespacePlugin>
                  <DropNamespacePlugin></DropNamespacePlugin>
                  <RenameCollectionPlugin></RenameCollectionPlugin>
                  <CompassAssistantDrawer />
                </>
              );
            }}
          ></WorkspacesPlugin>
        </div>
      </CollectionTabsProvider>
    </WorkspacesProvider>
  );
}

const WithConnectionsStore: React.FunctionComponent<{
  children: React.ReactElement;
}> = ({ children }) => {
  const actions = useConnectionActions();
  useEffect(() => {
    const intervalId = setInterval(() => {
      void actions.refreshConnections();
    }, /* Matches default polling intervals in mms codebase */ 60_000);
    return () => {
      clearInterval(intervalId);
    };
  }, [actions]);
  return <>{children}</>;
};

const LINK_PROPS = {
  utmSource: 'DE',
  utmMedium: 'product',
} as const;

const connectedContainerStyles = css({
  width: '100%',
  height: '100%',
  display: 'flex',
});

/** @public */
const CompassWeb = ({
  appName,
  orgId,
  projectId,
  darkMode,
  initialAutoconnectId,
  initialWorkspace,
  onActiveWorkspaceTabChange,
  initialPreferences,
  onLog,
  onDebug,
  onTrack,
  onOpenConnectViaModal,
  onFailToLoadConnections,
}: CompassWebProps) => {
  const appRegistry = useRef(new AppRegistry());
  const logger = useCompassWebLogger({
    onLog,
    onDebug,
  });
  const preferencesAccess = useCompassWebPreferences(initialPreferences);
  const initialWorkspaceRef = useRef(initialWorkspace);
  const initialWorkspaceTabsRef = useRef(
    initialWorkspaceRef.current ? [initialWorkspaceRef.current] : []
  );

  const autoconnectId =
    initialWorkspaceRef.current && 'connectionId' in initialWorkspaceRef.current
      ? initialWorkspaceRef.current.connectionId
      : initialAutoconnectId ?? undefined;

  const onTrackRef = useRef(onTrack);
  onTrackRef.current = onTrack;

  const telemetryOptions = useRef<TelemetryServiceOptions>({
    sendTrack: (event: string, properties: Record<string, any> | undefined) => {
      void onTrackRef.current?.(event, properties || {});
    },
    logger,
    preferences: preferencesAccess.current,
  });

  useEffect(() => {
    // TODO(COMPASS-9353): Provide a standard way of updating Compass' preferences from web.
    // Avoid duplicating this pattern until we address this ticket.
    const updateEarlyIndexesPreferences = async () => {
      await preferencesAccess.current.savePreferences({
        enableIndexesGuidanceExp: initialPreferences?.enableIndexesGuidanceExp,
        showIndexesGuidanceVariant:
          initialPreferences?.showIndexesGuidanceVariant,
      });
    };
    void updateEarlyIndexesPreferences();
  }, [
    initialPreferences?.enableIndexesGuidanceExp,
    initialPreferences?.showIndexesGuidanceVariant,
    preferencesAccess,
  ]);

  return (
    <GlobalAppRegistryProvider value={appRegistry.current}>
      <AppRegistryProvider scopeName="Compass Web Root">
        <CompassComponentsProvider
          darkMode={darkMode}
          // Making sure that compass-web modals and tooltips are definitely not
          // hidden by Cloud UI sidebar and page header
          stackedElementsZIndex={10_000}
          onNextGuideGue={(cue) => {
            onTrackRef.current?.('Guide Cue Dismissed', {
              groupId: cue.groupId,
              cueId: cue.cueId,
              step: cue.step,
            });
          }}
          onNextGuideCueGroup={(cue) => {
            if (cue.groupSteps !== cue.step) {
              onTrackRef.current?.('Guide Cue Group Dismissed', {
                groupId: cue.groupId,
                cueId: cue.cueId,
                step: cue.step,
              });
            }
          }}
          // TODO: Re-add context menu tracking once CompassComponentsProvider supports these props
          // onContextMenuOpen and onContextMenuItemClick props are not available in current version
          onSignalMount={(id) => {
            onTrackRef.current?.('Signal Shown', { id });
          }}
          onSignalOpen={(id) => {
            onTrackRef.current?.('Signal Opened', { id });
          }}
          onSignalPrimaryActionClick={(id) => {
            onTrackRef.current?.('Signal Action Button Clicked', { id });
          }}
          onSignalLinkClick={(id) => {
            onTrackRef.current?.('Signal Link Clicked', { id });
          }}
          onSignalClose={(id) => {
            onTrackRef.current?.('Signal Closed', { id });
          }}
          {...LINK_PROPS}
        >
          <PreferencesProvider value={preferencesAccess.current}>
            <LoggerProvider value={logger}>
              <TelemetryProvider options={telemetryOptions.current}>
                <WithAtlasProviders>
                  <WithStorageProviders orgId={orgId} projectId={projectId}>
                    <DataModelStorageServiceProviderInMemory>
                      <AtlasCloudConnectionStorageProvider
                        orgId={orgId}
                        projectId={projectId}
                      >
<<<<<<< HEAD
                        <CompassConnections
                          appName={appName ?? 'Compass Web'}
                          onFailToLoadConnections={onFailToLoadConnections}
                          onExtraConnectionDataRequest={() => {
                            return Promise.resolve([{}, null] as [
                              Record<string, unknown>,
                              null
                            ]);
                          }}
                          onAutoconnectInfoRequest={(connectionStore) => {
                            if (autoconnectId) {
                              return connectionStore.loadAll().then(
                                (connections) => {
                                  return connections.find(
                                    (connectionInfo) =>
                                      connectionInfo.id === autoconnectId
                                  );
                                },
                                (err) => {
                                  const { log, mongoLogId } = logger;
                                  log.warn(
                                    mongoLogId(1_001_000_329),
                                    'Compass Web',
                                    'Could not load connections when trying to autoconnect',
                                    { err: err.message }
                                  );
                                  return undefined;
                                }
                              );
                            }
                            return Promise.resolve(undefined);
                          }}
                        >
                          <CompassInstanceStorePlugin>
                            <CompassAssistantProvider>
                              <FieldStorePlugin>
                                <WithConnectionsStore>
                                  <CompassWorkspace
                                    initialWorkspaceTabs={
                                      initialWorkspaceTabsRef.current
                                    }
                                    onActiveWorkspaceTabChange={
                                      onActiveWorkspaceTabChange
                                    }
                                    onOpenConnectViaModal={
                                      onOpenConnectViaModal
                                    }
                                  ></CompassWorkspace>
                                </WithConnectionsStore>
                              </FieldStorePlugin>
                              <CompassGenerativeAIPlugin
                                projectId={projectId}
                              />
                            </CompassAssistantProvider>
                          </CompassInstanceStorePlugin>
                        </CompassConnections>
                      </AtlasCloudConnectionStorageProvider>
                    </DataModelStorageServiceProviderInMemory>
                  </WithStorageProviders>
=======
                        <CompassInstanceStorePlugin>
                          <CompassAssistantProvider>
                            <FieldStorePlugin>
                              <WithConnectionsStore>
                                <CompassWorkspace
                                  initialWorkspaceTabs={
                                    initialWorkspaceTabsRef.current
                                  }
                                  onActiveWorkspaceTabChange={
                                    onActiveWorkspaceTabChange
                                  }
                                  onOpenConnectViaModal={onOpenConnectViaModal}
                                ></CompassWorkspace>
                              </WithConnectionsStore>
                            </FieldStorePlugin>
                            <CompassGenerativeAIPlugin
                              projectId={projectId}
                              isCloudOptIn={true}
                            />
                          </CompassAssistantProvider>
                        </CompassInstanceStorePlugin>
                      </CompassConnections>
                    </AtlasCloudConnectionStorageProvider>
                  </DataModelStorageServiceProviderInMemory>
>>>>>>> 04daaa9d
                </WithAtlasProviders>
              </TelemetryProvider>
            </LoggerProvider>
          </PreferencesProvider>
        </CompassComponentsProvider>
      </AppRegistryProvider>
    </GlobalAppRegistryProvider>
  );
};

export { CompassWeb };<|MERGE_RESOLUTION|>--- conflicted
+++ resolved
@@ -447,7 +447,6 @@
                         orgId={orgId}
                         projectId={projectId}
                       >
-<<<<<<< HEAD
                         <CompassConnections
                           appName={appName ?? 'Compass Web'}
                           onFailToLoadConnections={onFailToLoadConnections}
@@ -500,6 +499,7 @@
                               </FieldStorePlugin>
                               <CompassGenerativeAIPlugin
                                 projectId={projectId}
+                                isCloudOptIn={true}
                               />
                             </CompassAssistantProvider>
                           </CompassInstanceStorePlugin>
@@ -507,32 +507,6 @@
                       </AtlasCloudConnectionStorageProvider>
                     </DataModelStorageServiceProviderInMemory>
                   </WithStorageProviders>
-=======
-                        <CompassInstanceStorePlugin>
-                          <CompassAssistantProvider>
-                            <FieldStorePlugin>
-                              <WithConnectionsStore>
-                                <CompassWorkspace
-                                  initialWorkspaceTabs={
-                                    initialWorkspaceTabsRef.current
-                                  }
-                                  onActiveWorkspaceTabChange={
-                                    onActiveWorkspaceTabChange
-                                  }
-                                  onOpenConnectViaModal={onOpenConnectViaModal}
-                                ></CompassWorkspace>
-                              </WithConnectionsStore>
-                            </FieldStorePlugin>
-                            <CompassGenerativeAIPlugin
-                              projectId={projectId}
-                              isCloudOptIn={true}
-                            />
-                          </CompassAssistantProvider>
-                        </CompassInstanceStorePlugin>
-                      </CompassConnections>
-                    </AtlasCloudConnectionStorageProvider>
-                  </DataModelStorageServiceProviderInMemory>
->>>>>>> 04daaa9d
                 </WithAtlasProviders>
               </TelemetryProvider>
             </LoggerProvider>
