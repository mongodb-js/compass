--- conflicted
+++ resolved
@@ -64,7 +64,6 @@
 import { useCompassWebPreferences } from './preferences';
 import { DataModelingWorkspaceTab as DataModelingWorkspace } from '@mongodb-js/compass-data-modeling';
 import { DataModelStorageServiceProviderInMemory } from '@mongodb-js/compass-data-modeling/web';
-<<<<<<< HEAD
 import {
   CompassFavoriteQueryStorage,
   CompassPipelineStorage,
@@ -77,10 +76,7 @@
   type FavoriteQueryStorageAccess,
   type RecentQueryStorageAccess,
 } from '@mongodb-js/my-queries-storage/provider';
-=======
-import { WorkspaceTab as MyQueriesWorkspace } from '@mongodb-js/compass-saved-aggregations-queries';
 import { CompassAssistantProvider } from '@mongodb-js/compass-assistant';
->>>>>>> d2e4f1ff
 import { CompassAssistantDrawerWithConnections } from './compass-assistant-drawer';
 import { APP_NAMES_FOR_PROMPT } from '@mongodb-js/compass-assistant';
 
@@ -90,7 +86,9 @@
   properties: Record<string, any>
 ) => void;
 
-const WithAtlasProviders: React.FC = ({ children }) => {
+const WithAtlasProviders: React.FC<{ children: React.ReactNode }> = ({
+  children,
+}) => {
   return (
     <AtlasCloudAuthServiceProvider>
       <AtlasClusterConnectionsOnlyProvider value={true}>
@@ -104,11 +102,11 @@
   );
 };
 
-const WithStorageProviders: React.FC<{ orgId: string; projectId: string }> = ({
-  children,
-  orgId,
-  projectId,
-}) => {
+const WithStorageProviders: React.FC<{
+  orgId: string;
+  projectId: string;
+  children: React.ReactNode;
+}> = ({ children, orgId, projectId }) => {
   const atlasService = useAtlasServiceContext();
   const authenticatedFetch = atlasService.authenticatedFetch.bind(atlasService);
   const getResourceUrl = (path?: string) => {
@@ -461,7 +459,6 @@
                         orgId={orgId}
                         projectId={projectId}
                       >
-<<<<<<< HEAD
                         <CompassConnections
                           appName={appName ?? 'Compass Web'}
                           onFailToLoadConnections={onFailToLoadConnections}
@@ -496,29 +493,31 @@
                           }}
                         >
                           <CompassInstanceStorePlugin>
-=======
-                        <CompassInstanceStorePlugin>
-                          <CompassAssistantProvider
-                            appNameForPrompt={APP_NAMES_FOR_PROMPT.DataExplorer}
-                          >
->>>>>>> d2e4f1ff
-                            <FieldStorePlugin>
-                              <WithConnectionsStore>
-                                <CompassWorkspace
-                                  initialWorkspaceTabs={
-                                    initialWorkspaceTabsRef.current
-                                  }
-                                  onActiveWorkspaceTabChange={
-                                    onActiveWorkspaceTabChange
-                                  }
-                                  onOpenConnectViaModal={onOpenConnectViaModal}
-                                ></CompassWorkspace>
-                              </WithConnectionsStore>
-                            </FieldStorePlugin>
-                            <CompassGenerativeAIPlugin
-                              projectId={projectId}
-                              isCloudOptIn={true}
-                            />
+                            <CompassAssistantProvider
+                              appNameForPrompt={
+                                APP_NAMES_FOR_PROMPT.DataExplorer
+                              }
+                            >
+                              <FieldStorePlugin>
+                                <WithConnectionsStore>
+                                  <CompassWorkspace
+                                    initialWorkspaceTabs={
+                                      initialWorkspaceTabsRef.current
+                                    }
+                                    onActiveWorkspaceTabChange={
+                                      onActiveWorkspaceTabChange
+                                    }
+                                    onOpenConnectViaModal={
+                                      onOpenConnectViaModal
+                                    }
+                                  ></CompassWorkspace>
+                                </WithConnectionsStore>
+                              </FieldStorePlugin>
+                              <CompassGenerativeAIPlugin
+                                projectId={projectId}
+                                isCloudOptIn={true}
+                              />
+                            </CompassAssistantProvider>
                           </CompassInstanceStorePlugin>
                         </CompassConnections>
                       </AtlasCloudConnectionStorageProvider>
