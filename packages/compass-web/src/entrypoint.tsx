import React, { useEffect, useRef } from 'react';
import AppRegistry, {
  AppRegistryProvider,
  GlobalAppRegistryProvider,
} from '@mongodb-js/compass-app-registry';
import type { AtlasClusterMetadata } from '@mongodb-js/connection-info';
import { useConnectionActions } from '@mongodb-js/compass-connections/provider';
import { CompassInstanceStorePlugin } from '@mongodb-js/compass-app-stores';
<<<<<<< HEAD
import type { OpenWorkspaceOptions } from '@mongodb-js/compass-workspaces';
import {
=======
import type {
  CollectionTabInfo,
  OpenWorkspaceOptions,
  WorkspaceTab,
} from '@mongodb-js/compass-workspaces';
import WorkspacesPlugin, {
>>>>>>> 2013a8f4
  WorkspacesProvider,
  WorkspacesStorageServiceProviderWeb,
} from '@mongodb-js/compass-workspaces';
import WorkspacesPlugin from '@mongodb-js/compass-workspaces';
import {
  CollectionsWorkspaceTab,
  CreateNamespacePlugin,
  DatabasesWorkspaceTab,
  DropNamespacePlugin,
  RenameCollectionPlugin,
} from '@mongodb-js/compass-databases-collections';
import { CompassComponentsProvider, css } from '@mongodb-js/compass-components';
import {
  CollectionTabsProvider,
  WorkspaceTab as CollectionWorkspace,
} from '@mongodb-js/compass-collection';
import {
  AtlasClusterConnectionsOnlyProvider,
  CompassSidebarPlugin,
} from '@mongodb-js/compass-sidebar';
import CompassQueryBarPlugin from '@mongodb-js/compass-query-bar';
import { CompassDocumentsPlugin } from '@mongodb-js/compass-crud';
import {
  CompassAggregationsPlugin,
  CreateViewPlugin,
} from '@mongodb-js/compass-aggregations';
import { CompassSchemaPlugin } from '@mongodb-js/compass-schema';
import { CompassIndexesPlugin } from '@mongodb-js/compass-indexes';
import { CompassSchemaValidationPlugin } from '@mongodb-js/compass-schema-validation';
import { CompassGlobalWritesPlugin } from '@mongodb-js/compass-global-writes';
import { CompassGenerativeAIPlugin } from '@mongodb-js/compass-generative-ai';
import ExplainPlanCollectionTabModal from '@mongodb-js/compass-explain-plan';
import ExportToLanguageCollectionTabModal from '@mongodb-js/compass-export-to-language';
import type { AllPreferences } from 'compass-preferences-model/provider';
import { PreferencesProvider } from 'compass-preferences-model/provider';
import FieldStorePlugin from '@mongodb-js/compass-field-store';
import {
  atlasServiceLocator,
  AtlasServiceProvider,
} from '@mongodb-js/atlas-service/provider';
import { AtlasAiServiceProvider } from '@mongodb-js/compass-generative-ai/provider';
import { LoggerProvider } from '@mongodb-js/compass-logging/provider';
import { TelemetryProvider } from '@mongodb-js/compass-telemetry/provider';
import CompassConnections from '@mongodb-js/compass-connections';
import { AtlasCloudConnectionStorageProvider } from './connection-storage';
import { AtlasCloudAuthServiceProvider } from './atlas-auth-service';
import type { DebugFunction, LogFunction } from './logger';
import { useCompassWebLogger } from './logger';
import { type TelemetryServiceOptions } from '@mongodb-js/compass-telemetry';
import { WebWorkspaceTab as WelcomeWorkspaceTab } from '@mongodb-js/compass-welcome';
import { WorkspaceTab as MyQueriesWorkspace } from '@mongodb-js/compass-saved-aggregations-queries';
import { useCompassWebPreferences } from './preferences';
import { DataModelingWorkspaceTab as DataModelingWorkspace } from '@mongodb-js/compass-data-modeling';
import { DataModelStorageServiceProviderInMemory } from '@mongodb-js/compass-data-modeling/web';
import {
  createWebRecentQueryStorage,
  createWebFavoriteQueryStorage,
  createWebPipelineStorage,
} from '@mongodb-js/my-queries-storage/web';
import {
  PipelineStorageProvider,
  FavoriteQueryStorageProvider,
  RecentQueryStorageProvider,
  type FavoriteQueryStorageAccess,
  type RecentQueryStorageAccess,
  type PipelineStorageAccess,
} from '@mongodb-js/my-queries-storage/provider';
import { createServiceProvider } from '@mongodb-js/compass-app-registry';
import { CompassAssistantProvider } from '@mongodb-js/compass-assistant';
import { CompassAssistantDrawerWithConnections } from './compass-assistant-drawer';
import { APP_NAMES_FOR_PROMPT } from '@mongodb-js/compass-assistant';

/** @public */
export type TrackFunction = (
  event: string,
  properties: Record<string, any>
) => void;

const WithAtlasProviders: React.FC<{ children: React.ReactNode }> = ({
  children,
}) => {
  return (
    <AtlasCloudAuthServiceProvider>
      <AtlasClusterConnectionsOnlyProvider value={true}>
        <AtlasServiceProvider>
          <AtlasAiServiceProvider apiURLPreset="cloud">
            {children}
          </AtlasAiServiceProvider>
        </AtlasServiceProvider>
      </AtlasClusterConnectionsOnlyProvider>
    </AtlasCloudAuthServiceProvider>
  );
};

const WithStorageProviders = createServiceProvider(
  function WithStorageProviders({
    orgId,
    projectId,
    children,
  }: {
    orgId: string;
    projectId: string;
    children: React.ReactNode;
  }) {
    const atlasService = atlasServiceLocator();
    const authenticatedFetch =
      atlasService.authenticatedFetch.bind(atlasService);
    const getResourceUrl = (path?: string) => {
      const pathParts = path?.split('/').filter(Boolean) || [];
      const type = pathParts[0] as
        | 'favoriteQueries'
        | 'recentQueries'
        | 'favoriteAggregations';
      const pathOrgId = pathParts[1];
      const pathProjectId = pathParts[2];
      const id = pathParts[3];

      // Use the path's orgId and projectId if provided, otherwise fall back to the context values
      const finalOrgId = pathOrgId || orgId;
      const finalProjectId = pathProjectId || projectId;

      return atlasService.userDataEndpoint(
        finalOrgId,
        finalProjectId,
        type,
        id
      );
    };

    const pipelineStorage = useRef<PipelineStorageAccess>({
      getStorage() {
        return createWebPipelineStorage({
          orgId,
          projectId,
          getResourceUrl,
          authenticatedFetch,
        });
      },
    });
    const favoriteQueryStorage = useRef<FavoriteQueryStorageAccess>({
      getStorage() {
        return createWebFavoriteQueryStorage({
          orgId,
          projectId,
          getResourceUrl,
          authenticatedFetch,
        });
      },
    });
    const recentQueryStorage = useRef<RecentQueryStorageAccess>({
      getStorage() {
        return createWebRecentQueryStorage({
          orgId,
          projectId,
          getResourceUrl,
          authenticatedFetch,
        });
      },
    });
    return (
      <PipelineStorageProvider value={pipelineStorage.current}>
        <FavoriteQueryStorageProvider value={favoriteQueryStorage.current}>
          <RecentQueryStorageProvider value={recentQueryStorage.current}>
            {children}
          </RecentQueryStorageProvider>
        </FavoriteQueryStorageProvider>
      </PipelineStorageProvider>
    );
  }
);

type CompassWorkspaceProps = Pick<
  React.ComponentProps<typeof WorkspacesPlugin>,
  'initialWorkspaceTabs' | 'onActiveWorkspaceTabChange'
> &
  Pick<
    React.ComponentProps<typeof CompassSidebarPlugin>,
    'onOpenConnectViaModal'
  > & {
    orgId: string;
    projectId: string;
  };

/** @public */
export type CompassWebProps = {
  /**
   * App name to be passed with the connection string when connection to a
   * cluster (default: "Compass Web")
   */
  appName?: string;

  /**
   * Atlas Cloud organization id
   */
  orgId: string;
  /**
   * Atlas Cloud project id (sometimes called group id)
   */
  projectId: string;

  /**
   * Whether or not darkMode should be active for the app
   */
  darkMode?: boolean;

  /**
   * Optional. If passed, compass-web will try to find connection info with that
   * id in connection storage and pass it as autoconnect info to the
   * compass-connections
   */
  initialAutoconnectId?: string;
  /**
   * Optional. If passed, compass-web will open provided workspace right away.
   * If workspace requires active connection, the connectionId from the
   * workspace will be used for the autoconnect info getter. In that case
   * connectionId from the workspace takes precedence over
   * `initialAutoconnectId`
   */
  initialWorkspace?: OpenWorkspaceOptions;
  /**
   * Callback prop called when current active workspace changes. Can be used to
   * communicate current workspace back to the parent component for example to
   * sync router with the current active workspace
   */
  onActiveWorkspaceTabChange<WS extends WorkspaceTab>(
    ws: WS | null,
    collectionInfo: WS extends { type: 'Collection' }
      ? CollectionTabInfo | null
      : never
  ): void;

  /**
   * Set of initial preferences to override default values
   */
  initialPreferences?: Partial<AllPreferences>;

  /**
   * Callback prop called every time any code inside Compass logs something
   */
  onLog?: LogFunction;
  /**
   * Callback prop called every time any code inside Compass prints a debug
   * statement
   */
  onDebug?: DebugFunction;
  /**
   * Callback prop called for every track event inside Compass
   */
  onTrack?: TrackFunction;

  /**
   * Callback prop that will be called with atlas metadata for a certain cluster
   * when the action is selected from the sidebar actions. Should be used to
   * show the Atlas Cloud "Connect" modal
   */
  onOpenConnectViaModal?: (atlasMetadata?: AtlasClusterMetadata) => void;

  /**
   * Callback prop called when connections fail to load
   */
  onFailToLoadConnections: (err: Error) => void;
};

function CompassWorkspace({
  initialWorkspaceTabs,
  onActiveWorkspaceTabChange,
  onOpenConnectViaModal,
}: CompassWorkspaceProps) {
  return (
    <WorkspacesProvider
      value={[
        WelcomeWorkspaceTab,
        DatabasesWorkspaceTab,
        CollectionsWorkspaceTab,
        CollectionWorkspace,
        DataModelingWorkspace,
        MyQueriesWorkspace,
      ]}
    >
      <CollectionTabsProvider
        queryBar={CompassQueryBarPlugin}
        tabs={[
          CompassDocumentsPlugin,
          CompassAggregationsPlugin,
          CompassSchemaPlugin,
          CompassIndexesPlugin,
          CompassSchemaValidationPlugin,
          CompassGlobalWritesPlugin,
        ]}
        modals={[
          ExplainPlanCollectionTabModal,
          ExportToLanguageCollectionTabModal,
        ]}
      >
        <div
          data-testid="compass-web-connected"
          className={connectedContainerStyles}
        >
          <WorkspacesPlugin
            initialWorkspaceTabs={initialWorkspaceTabs}
            openOnEmptyWorkspace={{ type: 'Welcome' }}
            onActiveWorkspaceTabChange={onActiveWorkspaceTabChange}
            renderSidebar={() => {
              return (
                <CompassSidebarPlugin
                  onOpenConnectViaModal={onOpenConnectViaModal}
                  isCompassWeb={true}
                ></CompassSidebarPlugin>
              );
            }}
            renderModals={() => {
              return (
                <>
                  <CreateViewPlugin></CreateViewPlugin>
                  <CreateNamespacePlugin></CreateNamespacePlugin>
                  <DropNamespacePlugin></DropNamespacePlugin>
                  <RenameCollectionPlugin></RenameCollectionPlugin>
                  <CompassAssistantDrawerWithConnections appName="Data Explorer" />
                </>
              );
            }}
          ></WorkspacesPlugin>
        </div>
      </CollectionTabsProvider>
    </WorkspacesProvider>
  );
}

const WithConnectionsStore: React.FunctionComponent<{
  children: React.ReactElement;
}> = ({ children }) => {
  const actions = useConnectionActions();
  useEffect(() => {
    const intervalId = setInterval(() => {
      void actions.refreshConnections();
    }, /* Matches default polling intervals in mms codebase */ 60_000);
    return () => {
      clearInterval(intervalId);
    };
  }, [actions]);
  return <>{children}</>;
};

const LINK_PROPS = {
  utmSource: 'DE',
  utmMedium: 'product',
} as const;

const connectedContainerStyles = css({
  width: '100%',
  height: '100%',
  display: 'flex',
});

/** @public */
const CompassWeb = ({
  appName,
  orgId,
  projectId,
  darkMode,
  initialAutoconnectId,
  initialWorkspace,
  onActiveWorkspaceTabChange,
  initialPreferences,
  onLog,
  onDebug,
  onTrack,
  onOpenConnectViaModal,
  onFailToLoadConnections,
}: CompassWebProps) => {
  const appRegistry = useRef(new AppRegistry());
  const logger = useCompassWebLogger({
    onLog,
    onDebug,
  });
  const preferencesAccess = useCompassWebPreferences(initialPreferences);
  // TODO (COMPASS-9565): My Queries feature flag will be used to conditionally provide storage providers
  const initialWorkspaceRef = useRef(initialWorkspace);
  const initialWorkspaceTabsRef = useRef(
    initialWorkspaceRef.current ? [initialWorkspaceRef.current] : []
  );

  const autoconnectId =
    initialWorkspaceRef.current && 'connectionId' in initialWorkspaceRef.current
      ? initialWorkspaceRef.current.connectionId
      : initialAutoconnectId ?? undefined;

  const onTrackRef = useRef(onTrack);
  onTrackRef.current = onTrack;

  const telemetryOptions = useRef<TelemetryServiceOptions>({
    sendTrack: (event: string, properties: Record<string, any> | undefined) => {
      void onTrackRef.current?.(event, properties || {});
    },
    logger,
    preferences: preferencesAccess.current,
  });

  useEffect(() => {
    // TODO(COMPASS-9353): Provide a standard way of updating Compass' preferences from web.
    // Avoid duplicating this pattern until we address this ticket.
    const updateEarlyIndexesPreferences = async () => {
      await preferencesAccess.current.savePreferences({
        enableIndexesGuidanceExp: initialPreferences?.enableIndexesGuidanceExp,
        showIndexesGuidanceVariant:
          initialPreferences?.showIndexesGuidanceVariant,
      });
    };
    void updateEarlyIndexesPreferences();
  }, [
    initialPreferences?.enableIndexesGuidanceExp,
    initialPreferences?.showIndexesGuidanceVariant,
    preferencesAccess,
  ]);

  return (
    <GlobalAppRegistryProvider value={appRegistry.current}>
      <AppRegistryProvider scopeName="Compass Web Root">
        <CompassComponentsProvider
          darkMode={darkMode}
          // Making sure that compass-web modals and tooltips are definitely not
          // hidden by Cloud UI sidebar and page header
          stackedElementsZIndex={10_000}
          onNextGuideGue={(cue) => {
            onTrackRef.current?.('Guide Cue Dismissed', {
              groupId: cue.groupId,
              cueId: cue.cueId,
              step: cue.step,
            });
          }}
          onNextGuideCueGroup={(cue) => {
            if (cue.groupSteps !== cue.step) {
              onTrackRef.current?.('Guide Cue Group Dismissed', {
                groupId: cue.groupId,
                cueId: cue.cueId,
                step: cue.step,
              });
            }
          }}
          onContextMenuOpen={(itemGroups) => {
            if (itemGroups.length > 0) {
              onTrackRef.current?.('Context Menu Opened', {
                item_groups: itemGroups.map((group) => group.telemetryLabel),
              });
            }
          }}
          onContextMenuItemClick={(itemGroup, item) => {
            onTrackRef.current?.('Context Menu Item Clicked', {
              item_group: itemGroup.telemetryLabel,
              item_label: item.label,
            });
          }}
          onDrawerSectionOpen={(drawerSectionId) => {
            onTrackRef.current?.('Drawer Section Opened', {
              sectionId: drawerSectionId,
            });
          }}
          onDrawerSectionHide={(drawerSectionId) => {
            onTrackRef.current?.('Drawer Section Closed', {
              sectionId: drawerSectionId,
            });
          }}
          onSignalMount={(id) => {
            onTrackRef.current?.('Signal Shown', { id });
          }}
          onSignalOpen={(id) => {
            onTrackRef.current?.('Signal Opened', { id });
          }}
          onSignalPrimaryActionClick={(id) => {
            onTrackRef.current?.('Signal Action Button Clicked', { id });
          }}
          onSignalLinkClick={(id) => {
            onTrackRef.current?.('Signal Link Clicked', { id });
          }}
          onSignalClose={(id) => {
            onTrackRef.current?.('Signal Closed', { id });
          }}
          {...LINK_PROPS}
        >
          <PreferencesProvider value={preferencesAccess.current}>
            <LoggerProvider value={logger}>
              <TelemetryProvider options={telemetryOptions.current}>
                <WithAtlasProviders>
<<<<<<< HEAD
                  <DataModelStorageServiceProviderInMemory>
                    <WorkspacesStorageServiceProviderWeb
                      orgId={orgId}
                      projectId={projectId}
                    >
=======
                  <WithStorageProviders orgId={orgId} projectId={projectId}>
                    <DataModelStorageServiceProviderInMemory>
>>>>>>> 2013a8f4
                      <AtlasCloudConnectionStorageProvider
                        orgId={orgId}
                        projectId={projectId}
                      >
<<<<<<< HEAD
                        <CompassConnections
                          appName={appName ?? 'Compass Web'}
                          onFailToLoadConnections={onFailToLoadConnections}
                          onExtraConnectionDataRequest={() => {
                            return Promise.resolve([{}, null] as [
                              Record<string, unknown>,
                              null
                            ]);
                          }}
                          onAutoconnectInfoRequest={(connectionStore) => {
                            if (autoconnectId) {
                              return connectionStore.loadAll().then(
                                (connections) => {
                                  return connections.find(
                                    (connectionInfo) =>
                                      connectionInfo.id === autoconnectId
                                  );
                                },
                                (err) => {
                                  const { log, mongoLogId } = logger;
                                  log.warn(
                                    mongoLogId(1_001_000_329),
                                    'Compass Web',
                                    'Could not load connections when trying to autoconnect',
                                    { err: err.message }
                                  );
                                  return undefined;
                                }
                              );
                            }
                            return Promise.resolve(undefined);
                          }}
                        >
                          <CompassInstanceStorePlugin>
                            <CompassAssistantProvider>
                              <FieldStorePlugin>
                                <WithConnectionsStore>
                                  <CompassWorkspace
                                    orgId={orgId}
                                    projectId={projectId}
=======
                        <CompassAssistantProvider
                          originForPrompt="atlas-data-explorer"
                          appNameForPrompt={APP_NAMES_FOR_PROMPT.DataExplorer}
                        >
                          <CompassConnections
                            appName={appName ?? 'Compass Web'}
                            onFailToLoadConnections={onFailToLoadConnections}
                            onExtraConnectionDataRequest={() => {
                              return Promise.resolve([{}, null] as [
                                Record<string, unknown>,
                                null
                              ]);
                            }}
                            onAutoconnectInfoRequest={(connectionStore) => {
                              if (autoconnectId) {
                                return connectionStore.loadAll().then(
                                  (connections) => {
                                    return connections.find(
                                      (connectionInfo) =>
                                        connectionInfo.id === autoconnectId
                                    );
                                  },
                                  (err) => {
                                    const { log, mongoLogId } = logger;
                                    log.warn(
                                      mongoLogId(1_001_000_329),
                                      'Compass Web',
                                      'Could not load connections when trying to autoconnect',
                                      { err: err.message }
                                    );
                                    return undefined;
                                  }
                                );
                              }
                              return Promise.resolve(undefined);
                            }}
                          >
                            <CompassInstanceStorePlugin>
                              <FieldStorePlugin>
                                <WithConnectionsStore>
                                  <CompassWorkspace
>>>>>>> 2013a8f4
                                    initialWorkspaceTabs={
                                      initialWorkspaceTabsRef.current
                                    }
                                    onActiveWorkspaceTabChange={
                                      onActiveWorkspaceTabChange
                                    }
                                    onOpenConnectViaModal={
                                      onOpenConnectViaModal
                                    }
                                  ></CompassWorkspace>
                                </WithConnectionsStore>
                              </FieldStorePlugin>
                              <CompassGenerativeAIPlugin
                                projectId={projectId}
<<<<<<< HEAD
                              />
                            </CompassAssistantProvider>
                          </CompassInstanceStorePlugin>
                        </CompassConnections>
                      </AtlasCloudConnectionStorageProvider>
                    </WorkspacesStorageServiceProviderWeb>
                  </DataModelStorageServiceProviderInMemory>
=======
                                isCloudOptIn={true}
                              />
                            </CompassInstanceStorePlugin>
                          </CompassConnections>
                        </CompassAssistantProvider>
                      </AtlasCloudConnectionStorageProvider>
                    </DataModelStorageServiceProviderInMemory>
                  </WithStorageProviders>
>>>>>>> 2013a8f4
                </WithAtlasProviders>
              </TelemetryProvider>
            </LoggerProvider>
          </PreferencesProvider>
        </CompassComponentsProvider>
      </AppRegistryProvider>
    </GlobalAppRegistryProvider>
  );
};

export { CompassWeb };<|MERGE_RESOLUTION|>--- conflicted
+++ resolved
@@ -6,21 +6,15 @@
 import type { AtlasClusterMetadata } from '@mongodb-js/connection-info';
 import { useConnectionActions } from '@mongodb-js/compass-connections/provider';
 import { CompassInstanceStorePlugin } from '@mongodb-js/compass-app-stores';
-<<<<<<< HEAD
-import type { OpenWorkspaceOptions } from '@mongodb-js/compass-workspaces';
-import {
-=======
 import type {
   CollectionTabInfo,
   OpenWorkspaceOptions,
   WorkspaceTab,
 } from '@mongodb-js/compass-workspaces';
 import WorkspacesPlugin, {
->>>>>>> 2013a8f4
   WorkspacesProvider,
   WorkspacesStorageServiceProviderWeb,
 } from '@mongodb-js/compass-workspaces';
-import WorkspacesPlugin from '@mongodb-js/compass-workspaces';
 import {
   CollectionsWorkspaceTab,
   CreateNamespacePlugin,
@@ -500,136 +494,80 @@
             <LoggerProvider value={logger}>
               <TelemetryProvider options={telemetryOptions.current}>
                 <WithAtlasProviders>
-<<<<<<< HEAD
-                  <DataModelStorageServiceProviderInMemory>
-                    <WorkspacesStorageServiceProviderWeb
-                      orgId={orgId}
-                      projectId={projectId}
-                    >
-=======
                   <WithStorageProviders orgId={orgId} projectId={projectId}>
                     <DataModelStorageServiceProviderInMemory>
->>>>>>> 2013a8f4
-                      <AtlasCloudConnectionStorageProvider
+                      <WorkspacesStorageServiceProviderWeb
                         orgId={orgId}
                         projectId={projectId}
                       >
-<<<<<<< HEAD
-                        <CompassConnections
-                          appName={appName ?? 'Compass Web'}
-                          onFailToLoadConnections={onFailToLoadConnections}
-                          onExtraConnectionDataRequest={() => {
-                            return Promise.resolve([{}, null] as [
-                              Record<string, unknown>,
-                              null
-                            ]);
-                          }}
-                          onAutoconnectInfoRequest={(connectionStore) => {
-                            if (autoconnectId) {
-                              return connectionStore.loadAll().then(
-                                (connections) => {
-                                  return connections.find(
-                                    (connectionInfo) =>
-                                      connectionInfo.id === autoconnectId
+                        <AtlasCloudConnectionStorageProvider
+                          orgId={orgId}
+                          projectId={projectId}
+                        >
+                          <CompassAssistantProvider
+                            originForPrompt="atlas-data-explorer"
+                            appNameForPrompt={APP_NAMES_FOR_PROMPT.DataExplorer}
+                          >
+                            <CompassConnections
+                              appName={appName ?? 'Compass Web'}
+                              onFailToLoadConnections={onFailToLoadConnections}
+                              onExtraConnectionDataRequest={() => {
+                                return Promise.resolve([{}, null] as [
+                                  Record<string, unknown>,
+                                  null
+                                ]);
+                              }}
+                              onAutoconnectInfoRequest={(connectionStore) => {
+                                if (autoconnectId) {
+                                  return connectionStore.loadAll().then(
+                                    (connections) => {
+                                      return connections.find(
+                                        (connectionInfo) =>
+                                          connectionInfo.id === autoconnectId
+                                      );
+                                    },
+                                    (err) => {
+                                      const { log, mongoLogId } = logger;
+                                      log.warn(
+                                        mongoLogId(1_001_000_329),
+                                        'Compass Web',
+                                        'Could not load connections when trying to autoconnect',
+                                        { err: err.message }
+                                      );
+                                      return undefined;
+                                    }
                                   );
-                                },
-                                (err) => {
-                                  const { log, mongoLogId } = logger;
-                                  log.warn(
-                                    mongoLogId(1_001_000_329),
-                                    'Compass Web',
-                                    'Could not load connections when trying to autoconnect',
-                                    { err: err.message }
-                                  );
-                                  return undefined;
                                 }
-                              );
-                            }
-                            return Promise.resolve(undefined);
-                          }}
-                        >
-                          <CompassInstanceStorePlugin>
-                            <CompassAssistantProvider>
-                              <FieldStorePlugin>
-                                <WithConnectionsStore>
-                                  <CompassWorkspace
-                                    orgId={orgId}
-                                    projectId={projectId}
-=======
-                        <CompassAssistantProvider
-                          originForPrompt="atlas-data-explorer"
-                          appNameForPrompt={APP_NAMES_FOR_PROMPT.DataExplorer}
-                        >
-                          <CompassConnections
-                            appName={appName ?? 'Compass Web'}
-                            onFailToLoadConnections={onFailToLoadConnections}
-                            onExtraConnectionDataRequest={() => {
-                              return Promise.resolve([{}, null] as [
-                                Record<string, unknown>,
-                                null
-                              ]);
-                            }}
-                            onAutoconnectInfoRequest={(connectionStore) => {
-                              if (autoconnectId) {
-                                return connectionStore.loadAll().then(
-                                  (connections) => {
-                                    return connections.find(
-                                      (connectionInfo) =>
-                                        connectionInfo.id === autoconnectId
-                                    );
-                                  },
-                                  (err) => {
-                                    const { log, mongoLogId } = logger;
-                                    log.warn(
-                                      mongoLogId(1_001_000_329),
-                                      'Compass Web',
-                                      'Could not load connections when trying to autoconnect',
-                                      { err: err.message }
-                                    );
-                                    return undefined;
-                                  }
-                                );
-                              }
-                              return Promise.resolve(undefined);
-                            }}
-                          >
-                            <CompassInstanceStorePlugin>
-                              <FieldStorePlugin>
-                                <WithConnectionsStore>
-                                  <CompassWorkspace
->>>>>>> 2013a8f4
-                                    initialWorkspaceTabs={
-                                      initialWorkspaceTabsRef.current
-                                    }
-                                    onActiveWorkspaceTabChange={
-                                      onActiveWorkspaceTabChange
-                                    }
-                                    onOpenConnectViaModal={
-                                      onOpenConnectViaModal
-                                    }
-                                  ></CompassWorkspace>
-                                </WithConnectionsStore>
-                              </FieldStorePlugin>
-                              <CompassGenerativeAIPlugin
-                                projectId={projectId}
-<<<<<<< HEAD
-                              />
-                            </CompassAssistantProvider>
-                          </CompassInstanceStorePlugin>
-                        </CompassConnections>
-                      </AtlasCloudConnectionStorageProvider>
-                    </WorkspacesStorageServiceProviderWeb>
-                  </DataModelStorageServiceProviderInMemory>
-=======
-                                isCloudOptIn={true}
-                              />
-                            </CompassInstanceStorePlugin>
-                          </CompassConnections>
-                        </CompassAssistantProvider>
-                      </AtlasCloudConnectionStorageProvider>
+                                return Promise.resolve(undefined);
+                              }}
+                            >
+                              <CompassInstanceStorePlugin>
+                                <FieldStorePlugin>
+                                  <WithConnectionsStore>
+                                    <CompassWorkspace
+                                      initialWorkspaceTabs={
+                                        initialWorkspaceTabsRef.current
+                                      }
+                                      onActiveWorkspaceTabChange={
+                                        onActiveWorkspaceTabChange
+                                      }
+                                      onOpenConnectViaModal={
+                                        onOpenConnectViaModal
+                                      }
+                                    ></CompassWorkspace>
+                                  </WithConnectionsStore>
+                                </FieldStorePlugin>
+                                <CompassGenerativeAIPlugin
+                                  projectId={projectId}
+                                  isCloudOptIn={true}
+                                />
+                              </CompassInstanceStorePlugin>
+                            </CompassConnections>
+                          </CompassAssistantProvider>
+                        </AtlasCloudConnectionStorageProvider>
+                      </WorkspacesStorageServiceProviderWeb>
                     </DataModelStorageServiceProviderInMemory>
                   </WithStorageProviders>
->>>>>>> 2013a8f4
                 </WithAtlasProviders>
               </TelemetryProvider>
             </LoggerProvider>
