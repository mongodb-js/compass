import React, { useCallback, useRef, useState } from 'react';
import AppRegistry, {
  AppRegistryProvider,
  GlobalAppRegistryProvider,
} from 'hadron-app-registry';
import {
  ConnectionsManager,
  ConnectionsManagerProvider,
  type ConnectionInfo,
  ConnectionInfoProvider,
} from '@mongodb-js/compass-connections/provider';
import { CompassInstanceStorePlugin } from '@mongodb-js/compass-app-stores';
import type { OpenWorkspaceOptions } from '@mongodb-js/compass-workspaces';
import WorkspacesPlugin, {
  WorkspacesProvider,
} from '@mongodb-js/compass-workspaces';
import {
  DatabasesWorkspaceTab,
  CollectionsWorkspaceTab,
} from '@mongodb-js/compass-databases-collections';
import { CompassComponentsProvider, css } from '@mongodb-js/compass-components';
import {
  WorkspaceTab as CollectionWorkspace,
  CollectionTabsProvider,
} from '@mongodb-js/compass-collection';
import { CompassSidebarPlugin } from '@mongodb-js/compass-sidebar';
import CompassQueryBarPlugin from '@mongodb-js/compass-query-bar';
import { CompassDocumentsPlugin } from '@mongodb-js/compass-crud';
import {
  CompassAggregationsPlugin,
  CreateViewPlugin,
} from '@mongodb-js/compass-aggregations';
import { CompassSchemaPlugin } from '@mongodb-js/compass-schema';
import {
  CompassIndexesPlugin,
  DropIndexPlugin as DropIndexCollectionTabModal,
  CreateIndexPlugin as CreateIndexCollectionTabModal,
} from '@mongodb-js/compass-indexes';
import { CompassSchemaValidationPlugin } from '@mongodb-js/compass-schema-validation';
import ExplainPlanCollectionTabModal from '@mongodb-js/compass-explain-plan';
import ExportToLanguageCollectionTabModal from '@mongodb-js/compass-export-to-language';
import {
  CreateNamespacePlugin,
  DropNamespacePlugin,
  RenameCollectionPlugin,
} from '@mongodb-js/compass-databases-collections';
import {
  PreferencesProvider,
  ReadOnlyPreferenceAccess,
} from 'compass-preferences-model/provider';
import type { AllPreferences } from 'compass-preferences-model/provider';
import FieldStorePlugin from '@mongodb-js/compass-field-store';
import { AtlasServiceProvider } from '@mongodb-js/atlas-service/provider';
import { AtlasAiServiceProvider } from '@mongodb-js/compass-generative-ai/provider';
<<<<<<< HEAD
import { useLogger } from '@mongodb-js/compass-logging/provider';
=======
import { LoggerAndTelemetryProvider } from '@mongodb-js/compass-logging/provider';
>>>>>>> d9383fe8
import CompassConnections from '@mongodb-js/compass-connections';
import { AtlasCloudConnectionStorageProvider } from './connection-storage';
import { AtlasCloudAuthServiceProvider } from './atlas-auth-service';
import type {
  TrackFunction,
  LogFunction,
  DebugFunction,
} from './logger-and-telemetry';
import { useCompassWebLoggerAndTelemetry } from './logger-and-telemetry';

const WithAtlasProviders: React.FC = ({ children }) => {
  return (
    <AtlasCloudAuthServiceProvider>
      <AtlasServiceProvider>
        <AtlasAiServiceProvider>{children}</AtlasAiServiceProvider>
      </AtlasServiceProvider>
    </AtlasCloudAuthServiceProvider>
  );
};

type CompassWorkspaceProps = Pick<
  React.ComponentProps<typeof WorkspacesPlugin>,
  'initialWorkspaceTabs' | 'onActiveWorkspaceTabChange'
> & { connectionInfo: ConnectionInfo };

type CompassWebProps = {
  appName?: string;

  orgId: string;
  projectId: string;

  darkMode?: boolean;

  renderConnecting?: (connectionInfo: ConnectionInfo | null) => React.ReactNode;
  renderError?: (
    connectionInfo: ConnectionInfo | null,
    err: any
  ) => React.ReactNode;

  initialWorkspace: Extract<
    OpenWorkspaceOptions,
    { type: 'Databases' | 'Collections' | 'Collection' }
  >;
  onActiveWorkspaceTabChange: React.ComponentProps<
    typeof WorkspacesPlugin
  >['onActiveWorkspaceTabChange'];

  initialPreferences?: Partial<AllPreferences>;

  onLog?: LogFunction;
  onDebug?: DebugFunction;
  onTrack?: TrackFunction;
};

function CompassWorkspace({
  initialWorkspaceTabs,
  onActiveWorkspaceTabChange,
  connectionInfo,
}: CompassWorkspaceProps) {
  return (
    <WorkspacesProvider
      value={[
        DatabasesWorkspaceTab,
        CollectionsWorkspaceTab,
        CollectionWorkspace,
      ]}
    >
      <CollectionTabsProvider
        queryBar={CompassQueryBarPlugin}
        tabs={[
          CompassDocumentsPlugin,
          CompassAggregationsPlugin,
          CompassSchemaPlugin,
          CompassIndexesPlugin,
          CompassSchemaValidationPlugin,
        ]}
        modals={[
          ExplainPlanCollectionTabModal,
          DropIndexCollectionTabModal,
          CreateIndexCollectionTabModal,
          ExportToLanguageCollectionTabModal,
        ]}
      >
        <div
          data-testid="compass-web-connected"
          className={connectedContainerStyles}
        >
          <WorkspacesPlugin
            initialWorkspaceTabs={initialWorkspaceTabs}
            openOnEmptyWorkspace={{
              type: 'Databases',
              connectionId: connectionInfo.id,
            }}
            onActiveWorkspaceTabChange={onActiveWorkspaceTabChange}
            renderSidebar={() => {
              return (
                <CompassSidebarPlugin
                  showConnectionInfo={false}
                ></CompassSidebarPlugin>
              );
            }}
            renderModals={() => {
              return (
                <>
                  <CreateViewPlugin></CreateViewPlugin>
                  <CreateNamespacePlugin></CreateNamespacePlugin>
                  <DropNamespacePlugin></DropNamespacePlugin>
                  <RenameCollectionPlugin></RenameCollectionPlugin>
                </>
              );
            }}
          ></WorkspacesPlugin>
        </div>
      </CollectionTabsProvider>
    </WorkspacesProvider>
  );
}

const LINK_PROPS = {
  utmSource: 'DE',
  utmMedium: 'product',
} as const;

const connectedContainerStyles = css({
  width: '100%',
  height: '100%',
  display: 'flex',
});

const CompassWeb = ({
  appName,
  orgId,
  projectId,
  darkMode,
  initialWorkspace,
  onActiveWorkspaceTabChange,
  initialPreferences,
  renderConnecting = () => null,
  renderError = () => null,
  onLog,
  onDebug,
  onTrack,
  // @ts-expect-error not an interface we want to expose in any way, only for
  // testing purposes, should never be used otherwise
  __TEST_MONGODB_DATA_SERVICE_CONNECT_FN,
}: CompassWebProps) => {
  const appRegistry = useRef(new AppRegistry());
<<<<<<< HEAD
  const Logger = useLogger('COMPASS-WEB-UI');
=======
  const loggerAndTelemetry = useCompassWebLoggerAndTelemetry({
    onLog,
    onTrack,
    onDebug,
  });
>>>>>>> d9383fe8

  const connectionsManager = useRef(
    new ConnectionsManager({
      appName,
      logger: Logger.log.unbound,
      __TEST_CONNECT_FN: __TEST_MONGODB_DATA_SERVICE_CONNECT_FN,
    })
  );

  const [{ connectionInfo, isConnected, connectionError }, setConnectedState] =
    useState<{
      connectionInfo: ConnectionInfo | null;
      isConnected: boolean;
      connectionError: any | null;
    }>({ connectionInfo: null, isConnected: false, connectionError: null });

  const onConnected = useCallback((connectionInfo: ConnectionInfo) => {
    setConnectedState({
      isConnected: true,
      connectionInfo,
      connectionError: null,
    });
  }, []);

  const onConnectionFailed = useCallback(
    (connectionInfo: ConnectionInfo | null, error: Error) => {
      setConnectedState((prevState) => {
        return {
          isConnected: false,
          connectionInfo: connectionInfo ?? prevState.connectionInfo,
          connectionError: error,
        };
      });
    },
    []
  );

  const onConnectionAttemptStarted = useCallback(
    (connectionInfo: ConnectionInfo) => {
      setConnectedState({
        isConnected: false,
        connectionInfo,
        connectionError: null,
      });
    },
    []
  );

  const preferencesAccess = useRef(
    new ReadOnlyPreferenceAccess({
      maxTimeMS: 10_000,
      enableExplainPlan: true,
      enableAggregationBuilderRunPipeline: true,
      enableAggregationBuilderExtraOptions: true,
      enableImportExport: false,
      enableGenAIFeatures: false,
      enableNewMultipleConnectionSystem: false,
      enablePerformanceAdvisorBanner: true,
      cloudFeatureRolloutAccess: {
        GEN_AI_COMPASS: false,
      },
      maximumNumberOfActiveConnections: 1,
      ...initialPreferences,
    })
  );
  const initialWorkspaceRef = useRef(initialWorkspace);
  const initialWorkspaceTabsRef = useRef(
    initialWorkspaceRef.current ? [initialWorkspaceRef.current] : []
  );
  const autoConnectConnectionId = initialWorkspaceRef.current?.connectionId;

  return (
    <GlobalAppRegistryProvider value={appRegistry.current}>
      <AppRegistryProvider scopeName="Compass Web Root">
        <CompassComponentsProvider
          darkMode={darkMode}
          // Making sure that compass-web modals and tooltips are definitely not
          // hidden by Cloud UI sidebar and page header
          stackedElementsZIndex={10_000}
          {...LINK_PROPS}
        >
          <PreferencesProvider value={preferencesAccess.current}>
            <LoggerAndTelemetryProvider value={loggerAndTelemetry}>
              <WithAtlasProviders>
                <AtlasCloudConnectionStorageProvider
                  orgId={orgId}
                  projectId={projectId}
                  autoConnectConnectionId={autoConnectConnectionId}
                >
                  <ConnectionsManagerProvider
                    value={connectionsManager.current}
                  >
                    <CompassConnections
                      onConnectionAttemptStarted={onConnectionAttemptStarted}
                      onConnectionFailed={onConnectionFailed}
                      onConnected={onConnected}
                    >
                      <CompassInstanceStorePlugin>
                        <FieldStorePlugin>
                          {isConnected && connectionInfo ? (
                            <AppRegistryProvider
                              key={connectionInfo.id}
                              scopeName="Connected Application"
                            >
                              <ConnectionInfoProvider
                                connectionInfoId={connectionInfo.id}
                              >
                                <CompassWorkspace
                                  connectionInfo={connectionInfo}
                                  initialWorkspaceTabs={
                                    initialWorkspaceTabsRef.current
                                  }
                                  onActiveWorkspaceTabChange={
                                    onActiveWorkspaceTabChange
                                  }
                                />
                              </ConnectionInfoProvider>
                            </AppRegistryProvider>
                          ) : connectionError ? (
                            renderError(connectionInfo, connectionError)
                          ) : (
                            renderConnecting(connectionInfo)
                          )}
                        </FieldStorePlugin>
                      </CompassInstanceStorePlugin>
                    </CompassConnections>
                  </ConnectionsManagerProvider>
                </AtlasCloudConnectionStorageProvider>
              </WithAtlasProviders>
            </LoggerAndTelemetryProvider>
          </PreferencesProvider>
        </CompassComponentsProvider>
      </AppRegistryProvider>
    </GlobalAppRegistryProvider>
  );
};

export { CompassWeb };<|MERGE_RESOLUTION|>--- conflicted
+++ resolved
@@ -52,11 +52,8 @@
 import FieldStorePlugin from '@mongodb-js/compass-field-store';
 import { AtlasServiceProvider } from '@mongodb-js/atlas-service/provider';
 import { AtlasAiServiceProvider } from '@mongodb-js/compass-generative-ai/provider';
-<<<<<<< HEAD
-import { useLogger } from '@mongodb-js/compass-logging/provider';
-=======
-import { LoggerAndTelemetryProvider } from '@mongodb-js/compass-logging/provider';
->>>>>>> d9383fe8
+import { LoggerProvider } from '@mongodb-js/compass-logging/provider';
+import { TelemetryProvider } from '@mongodb-js/compass-telemetry/provider';
 import CompassConnections from '@mongodb-js/compass-connections';
 import { AtlasCloudConnectionStorageProvider } from './connection-storage';
 import { AtlasCloudAuthServiceProvider } from './atlas-auth-service';
@@ -204,20 +201,16 @@
   __TEST_MONGODB_DATA_SERVICE_CONNECT_FN,
 }: CompassWebProps) => {
   const appRegistry = useRef(new AppRegistry());
-<<<<<<< HEAD
-  const Logger = useLogger('COMPASS-WEB-UI');
-=======
-  const loggerAndTelemetry = useCompassWebLoggerAndTelemetry({
+  const logger = useCompassWebLoggerAndTelemetry({
     onLog,
     onTrack,
     onDebug,
   });
->>>>>>> d9383fe8
 
   const connectionsManager = useRef(
     new ConnectionsManager({
       appName,
-      logger: Logger.log.unbound,
+      logger: logger.log.unbound,
       __TEST_CONNECT_FN: __TEST_MONGODB_DATA_SERVICE_CONNECT_FN,
     })
   );
@@ -295,54 +288,56 @@
           {...LINK_PROPS}
         >
           <PreferencesProvider value={preferencesAccess.current}>
-            <LoggerAndTelemetryProvider value={loggerAndTelemetry}>
-              <WithAtlasProviders>
-                <AtlasCloudConnectionStorageProvider
-                  orgId={orgId}
-                  projectId={projectId}
-                  autoConnectConnectionId={autoConnectConnectionId}
-                >
-                  <ConnectionsManagerProvider
-                    value={connectionsManager.current}
+            <LoggerProvider value={logger}>
+              <TelemetryProvider value={{ createTrack: () => logger.track }}>
+                <WithAtlasProviders>
+                  <AtlasCloudConnectionStorageProvider
+                    orgId={orgId}
+                    projectId={projectId}
+                    autoConnectConnectionId={autoConnectConnectionId}
                   >
-                    <CompassConnections
-                      onConnectionAttemptStarted={onConnectionAttemptStarted}
-                      onConnectionFailed={onConnectionFailed}
-                      onConnected={onConnected}
+                    <ConnectionsManagerProvider
+                      value={connectionsManager.current}
                     >
-                      <CompassInstanceStorePlugin>
-                        <FieldStorePlugin>
-                          {isConnected && connectionInfo ? (
-                            <AppRegistryProvider
-                              key={connectionInfo.id}
-                              scopeName="Connected Application"
-                            >
-                              <ConnectionInfoProvider
-                                connectionInfoId={connectionInfo.id}
+                      <CompassConnections
+                        onConnectionAttemptStarted={onConnectionAttemptStarted}
+                        onConnectionFailed={onConnectionFailed}
+                        onConnected={onConnected}
+                      >
+                        <CompassInstanceStorePlugin>
+                          <FieldStorePlugin>
+                            {isConnected && connectionInfo ? (
+                              <AppRegistryProvider
+                                key={connectionInfo.id}
+                                scopeName="Connected Application"
                               >
-                                <CompassWorkspace
-                                  connectionInfo={connectionInfo}
-                                  initialWorkspaceTabs={
-                                    initialWorkspaceTabsRef.current
-                                  }
-                                  onActiveWorkspaceTabChange={
-                                    onActiveWorkspaceTabChange
-                                  }
-                                />
-                              </ConnectionInfoProvider>
-                            </AppRegistryProvider>
-                          ) : connectionError ? (
-                            renderError(connectionInfo, connectionError)
-                          ) : (
-                            renderConnecting(connectionInfo)
-                          )}
-                        </FieldStorePlugin>
-                      </CompassInstanceStorePlugin>
-                    </CompassConnections>
-                  </ConnectionsManagerProvider>
-                </AtlasCloudConnectionStorageProvider>
-              </WithAtlasProviders>
-            </LoggerAndTelemetryProvider>
+                                <ConnectionInfoProvider
+                                  connectionInfoId={connectionInfo.id}
+                                >
+                                  <CompassWorkspace
+                                    connectionInfo={connectionInfo}
+                                    initialWorkspaceTabs={
+                                      initialWorkspaceTabsRef.current
+                                    }
+                                    onActiveWorkspaceTabChange={
+                                      onActiveWorkspaceTabChange
+                                    }
+                                  />
+                                </ConnectionInfoProvider>
+                              </AppRegistryProvider>
+                            ) : connectionError ? (
+                              renderError(connectionInfo, connectionError)
+                            ) : (
+                              renderConnecting(connectionInfo)
+                            )}
+                          </FieldStorePlugin>
+                        </CompassInstanceStorePlugin>
+                      </CompassConnections>
+                    </ConnectionsManagerProvider>
+                  </AtlasCloudConnectionStorageProvider>
+                </WithAtlasProviders>
+              </TelemetryProvider>
+            </LoggerProvider>
           </PreferencesProvider>
         </CompassComponentsProvider>
       </AppRegistryProvider>
