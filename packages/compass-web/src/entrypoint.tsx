--- conflicted
+++ resolved
@@ -60,7 +60,6 @@
 import { useCompassWebPreferences } from './preferences';
 import { DataModelingWorkspaceTab as DataModelingWorkspace } from '@mongodb-js/compass-data-modeling';
 import { DataModelStorageServiceProviderInMemory } from '@mongodb-js/compass-data-modeling/web';
-<<<<<<< HEAD
 import { WorkspaceTab as MyQueriesWorkspace } from '@mongodb-js/compass-saved-aggregations-queries';
 import {
   compassFavoriteQueryStorageAccess,
@@ -70,14 +69,8 @@
   RecentQueryStorageProvider,
   PipelineStorageProvider,
 } from '@mongodb-js/my-queries-storage';
-import {
-  CompassAssistantDrawer,
-  CompassAssistantProvider,
-} from '@mongodb-js/compass-assistant';
-=======
 import { CompassAssistantProvider } from '@mongodb-js/compass-assistant';
 import { CompassAssistantDrawerWithConnections } from './compass-assistant-drawer';
->>>>>>> cf32285e
 
 /** @public */
 export type TrackFunction = (
@@ -197,7 +190,6 @@
   const pipelineStorage = new CompassPipelineStorage();
 
   return (
-<<<<<<< HEAD
     <PipelineStorageProvider value={pipelineStorage}>
       <FavoriteQueryStorageProvider value={compassFavoriteQueryStorageAccess}>
         <RecentQueryStorageProvider value={compassRecentQueryStorageAccess}>
@@ -249,7 +241,7 @@
                         <CreateNamespacePlugin></CreateNamespacePlugin>
                         <DropNamespacePlugin></DropNamespacePlugin>
                         <RenameCollectionPlugin></RenameCollectionPlugin>
-                        <CompassAssistantDrawer />
+                        <CompassAssistantDrawerWithConnections />
                       </>
                     );
                   }}
@@ -260,63 +252,6 @@
         </RecentQueryStorageProvider>
       </FavoriteQueryStorageProvider>
     </PipelineStorageProvider>
-=======
-    <WorkspacesProvider
-      value={[
-        WelcomeWorkspaceTab,
-        DatabasesWorkspaceTab,
-        CollectionsWorkspaceTab,
-        CollectionWorkspace,
-        DataModelingWorkspace,
-      ]}
-    >
-      <CollectionTabsProvider
-        queryBar={CompassQueryBarPlugin}
-        tabs={[
-          CompassDocumentsPlugin,
-          CompassAggregationsPlugin,
-          CompassSchemaPlugin,
-          CompassIndexesPlugin,
-          CompassSchemaValidationPlugin,
-          CompassGlobalWritesPlugin,
-        ]}
-        modals={[
-          ExplainPlanCollectionTabModal,
-          ExportToLanguageCollectionTabModal,
-        ]}
-      >
-        <div
-          data-testid="compass-web-connected"
-          className={connectedContainerStyles}
-        >
-          <WorkspacesPlugin
-            initialWorkspaceTabs={initialWorkspaceTabs}
-            openOnEmptyWorkspace={{ type: 'Welcome' }}
-            onActiveWorkspaceTabChange={onActiveWorkspaceTabChange}
-            renderSidebar={() => {
-              return (
-                <CompassSidebarPlugin
-                  onOpenConnectViaModal={onOpenConnectViaModal}
-                  isCompassWeb={true}
-                ></CompassSidebarPlugin>
-              );
-            }}
-            renderModals={() => {
-              return (
-                <>
-                  <CreateViewPlugin></CreateViewPlugin>
-                  <CreateNamespacePlugin></CreateNamespacePlugin>
-                  <DropNamespacePlugin></DropNamespacePlugin>
-                  <RenameCollectionPlugin></RenameCollectionPlugin>
-                  <CompassAssistantDrawerWithConnections />
-                </>
-              );
-            }}
-          ></WorkspacesPlugin>
-        </div>
-      </CollectionTabsProvider>
-    </WorkspacesProvider>
->>>>>>> cf32285e
   );
 }
 
