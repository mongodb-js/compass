--- conflicted
+++ resolved
@@ -31,16 +31,10 @@
   },
   "devDependencies": {
     "@types/node": "^20",
-<<<<<<< HEAD
-    "@mongodb-js/eslint-config-compass": "^1.2.1",
-    "@mongodb-js/prettier-config-compass": "^1.1.1",
-    "@mongodb-js/tsconfig-compass": "^1.1.1",
-    "cross-spawn": "^7.0.5",
-=======
     "@mongodb-js/eslint-config-compass": "^1.2.2",
     "@mongodb-js/prettier-config-compass": "^1.1.2",
     "@mongodb-js/tsconfig-compass": "^1.1.2",
->>>>>>> 67fe59bd
+    "cross-spawn": "^7.0.5",
     "depcheck": "^1.4.1",
     "eslint": "^7.25.0",
     "hadron-build": "^25.6.2",
