--- conflicted
+++ resolved
@@ -31,16 +31,10 @@
   },
   "devDependencies": {
     "@types/node": "^20",
-<<<<<<< HEAD
-    "@mongodb-js/eslint-config-compass": "^1.2.2",
-    "@mongodb-js/prettier-config-compass": "^1.1.2",
-    "@mongodb-js/tsconfig-compass": "^1.1.2",
-    "cross-spawn": "^7.0.5",
-=======
     "@mongodb-js/eslint-config-compass": "^1.2.3",
     "@mongodb-js/prettier-config-compass": "^1.1.3",
     "@mongodb-js/tsconfig-compass": "^1.1.3",
->>>>>>> 8fd93931
+    "cross-spawn": "^7.0.5",
     "depcheck": "^1.4.1",
     "eslint": "^7.25.0",
     "hadron-build": "^25.6.3",
