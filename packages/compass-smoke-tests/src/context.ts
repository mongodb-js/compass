import { type PackageKind } from './packages';

export type SmokeTestsContext = {
  bucketName?: string;
  bucketKeyPrefix?: string;
  platform: 'win32' | 'darwin' | 'linux';
  arch: 'x64' | 'arm64';
  package: PackageKind;
  forceDownload?: boolean;
  localPackage?: boolean;
  sandboxPath: string;
<<<<<<< HEAD
  tests: string[];
=======
  skipCleanup: boolean;
>>>>>>> 523fed5b
};<|MERGE_RESOLUTION|>--- conflicted
+++ resolved
@@ -9,9 +9,6 @@
   forceDownload?: boolean;
   localPackage?: boolean;
   sandboxPath: string;
-<<<<<<< HEAD
   tests: string[];
-=======
   skipCleanup: boolean;
->>>>>>> 523fed5b
 };