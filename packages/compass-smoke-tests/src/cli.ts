--- conflicted
+++ resolved
@@ -180,17 +180,10 @@
     ])
   );
 
-  const { kind, filepath, appName } = await getTestSubject(context);
+  const { kind, filepath, buildInfo, appName } = await getTestSubject(context);
   const install = getInstaller(kind);
 
   try {
-<<<<<<< HEAD
-    console.log('downgrade from this package to latest release');
-
-    const appName = buildInfo.productName;
-
-=======
->>>>>>> 5fc97c6d
     const { appPath, uninstall } = install({
       appName,
       filepath,
