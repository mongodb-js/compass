import {
  Button,
  ButtonSize,
  Icon,
  css,
  spacing,
  Tooltip,
} from '@mongodb-js/compass-components';
import { useConnectionInfo } from '@mongodb-js/compass-connections/provider';
import { useOpenWorkspace } from '@mongodb-js/compass-workspaces/provider';
import React, { useCallback } from 'react';
import {
  useIsAIFeatureEnabled,
  usePreference,
  usePreferences,
} from 'compass-preferences-model/provider';
import toNS from 'mongodb-ns';
import { wrapField } from '@mongodb-js/mongodb-constants';
import {
  useTelemetry,
  useAssignment,
  ExperimentTestName,
  ExperimentTestGroup,
  useTrackOnChange,
  type TrackFunction,
} from '@mongodb-js/compass-telemetry/provider';
import {
  SCHEMA_ANALYSIS_STATE_ANALYZING,
  type SchemaAnalysisStatus,
  type SchemaAnalysisError,
} from '../../schema-analysis-types';
import { MAX_COLLECTION_NESTING_DEPTH } from '../mock-data-generator-modal/utils';

const collectionHeaderActionsStyles = css({
  display: 'flex',
  alignItems: 'center',
  overflow: 'hidden',
  gap: spacing[200],
});

const tooltipMessageStyles = css({
  display: 'block',
  marginBottom: spacing[100],
  '&:last-child': {
    marginBottom: 0,
  },
});

function buildChartsUrl(
  groupId: string,
  clusterName: string,
  namespace: string
) {
  const { database, collection } = toNS(namespace);
  const url = new URL(`/charts/${groupId}`, window.location.origin);
  url.searchParams.set('sourceType', 'cluster');
  url.searchParams.set('name', clusterName);
  url.searchParams.set('database', database);
  url.searchParams.set('collection', collection);
  return url.toString();
}

type CollectionHeaderActionsProps = {
  namespace: string;
  isReadonly: boolean;
  editViewName?: string;
  sourceName?: string;
  sourcePipeline?: unknown[];
  onOpenMockDataModal: () => void;
  hasSchemaAnalysisData: boolean;
  schemaAnalysisError: SchemaAnalysisError | null;
  analyzedSchemaDepth: number;
  schemaAnalysisStatus: SchemaAnalysisStatus | null;
};

const CollectionHeaderActions: React.FunctionComponent<
  CollectionHeaderActionsProps
> = ({
  namespace,
  isReadonly,
  editViewName,
  sourceName,
  sourcePipeline,
  onOpenMockDataModal,
  hasSchemaAnalysisData,
  analyzedSchemaDepth,
  schemaAnalysisStatus,
  schemaAnalysisError,
}: CollectionHeaderActionsProps) => {
  const connectionInfo = useConnectionInfo();
  const { id: connectionId, atlasMetadata } = connectionInfo;
  const { openCollectionWorkspace, openEditViewWorkspace, openShellWorkspace } =
    useOpenWorkspace();
  const { readWrite: preferencesReadWrite, enableShell: showOpenShellButton } =
    usePreferences(['readWrite', 'enableShell']);
  const track = useTelemetry();
  const isAIFeatureEnabled = useIsAIFeatureEnabled();
  const isSampleDocumentPassingEnabled = usePreference(
    'enableGenAISampleDocumentPassing'
  );

  // Get experiment assignment for Mock Data Generator
  const mockDataGeneratorAssignment = useAssignment(
    ExperimentTestName.mockDataGenerator,
    true // trackIsInSample - this will fire the "Experiment Viewed" event
  );

  const { database, collection } = toNS(namespace);

  // Check if user is in treatment group for Mock Data Generator experiment
  const isInMockDataTreatmentVariant =
    mockDataGeneratorAssignment?.assignment?.assignmentData?.variant ===
    ExperimentTestGroup.mockDataGeneratorVariant;

  const shouldShowMockDataButton =
    isInMockDataTreatmentVariant &&
    atlasMetadata && // Only show in Atlas
    !isReadonly && // Don't show for readonly collections (views)
    !sourceName; // sourceName indicates it's a view

  const exceedsMaxNestingDepth =
    analyzedSchemaDepth > MAX_COLLECTION_NESTING_DEPTH;

  const isCollectionEmpty =
    !hasSchemaAnalysisData &&
    schemaAnalysisStatus !== SCHEMA_ANALYSIS_STATE_ANALYZING;

  const hasSchemaAnalysisUnsupportedStateError = Boolean(
    schemaAnalysisError && schemaAnalysisError.errorType === 'unsupportedState'
  );

  const isView = isReadonly && sourceName && !editViewName;

  const showViewEdit = isView && !preferencesReadWrite;
  const shouldDisableMockDataButton =
    !hasSchemaAnalysisData || exceedsMaxNestingDepth;

  const onMockDataGeneratorCtaButtonClicked = useCallback(() => {
    track('Mock Data Generator Opened', {
      gen_ai_features_enabled: isAIFeatureEnabled,
      send_sample_values_enabled: isSampleDocumentPassingEnabled,
    });
    onOpenMockDataModal();
  }, [
    track,
    isAIFeatureEnabled,
    isSampleDocumentPassingEnabled,
    onOpenMockDataModal,
  ]);

  useTrackOnChange(
    (track: TrackFunction) => {
      if (shouldShowMockDataButton) {
        track('Mock Data Generator CTA Button Viewed', {
          button_enabled: !shouldDisableMockDataButton,
          gen_ai_features_enabled: isAIFeatureEnabled,
          send_sample_values_enabled: isSampleDocumentPassingEnabled,
        });
      }
    },
    [
      shouldShowMockDataButton,
      shouldDisableMockDataButton,
      isAIFeatureEnabled,
      isSampleDocumentPassingEnabled,
    ]
  );

  return (
    <div
      className={collectionHeaderActionsStyles}
      data-testid="collection-header-actions"
    >
      {showOpenShellButton && (
        <Button
          size="small"
          onClick={() => {
            openShellWorkspace(connectionId, {
              initialEvaluate: `use ${database}`,
              initialInput: `db[${wrapField(collection, true)}].find()`,
            });
            track('Open Shell', { entrypoint: 'collection' }, connectionInfo);
          }}
          leftGlyph={<Icon glyph="Shell"></Icon>}
        >
          Open MongoDB shell
        </Button>
      )}
      {shouldShowMockDataButton && (
        <Tooltip
          enabled={
            exceedsMaxNestingDepth ||
            isCollectionEmpty ||
            hasSchemaAnalysisUnsupportedStateError
          }
          trigger={
            <div>
              <Button
                data-testid="collection-header-generate-mock-data-button"
                size={ButtonSize.Small}
<<<<<<< HEAD
                disabled={
                  !hasSchemaAnalysisData ||
                  exceedsMaxNestingDepth ||
                  hasSchemaAnalysisUnsupportedStateError
                }
                onClick={onOpenMockDataModal}
=======
                disabled={shouldDisableMockDataButton}
                onClick={onMockDataGeneratorCtaButtonClicked}
>>>>>>> 45b67d83
                leftGlyph={<Icon glyph="Sparkle" />}
              >
                Generate Mock Data
              </Button>
            </div>
          }
        >
          <>
            {hasSchemaAnalysisUnsupportedStateError ? (
              <span className={tooltipMessageStyles}>
                {schemaAnalysisError?.errorMessage}
              </span>
            ) : exceedsMaxNestingDepth ? (
              <span className={tooltipMessageStyles}>
                At this time we are unable to generate mock data for collections
                that have deeply nested documents.
              </span>
            ) : isCollectionEmpty ? (
              <span className={tooltipMessageStyles}>
                Please add data to your collection to generate similar mock
                documents.
              </span>
            ) : null}
          </>
        </Tooltip>
      )}
      {atlasMetadata && (
        <Button
          data-testid="collection-header-visualize-your-data"
          size={ButtonSize.Small}
          href={buildChartsUrl(
            atlasMetadata.projectId,
            atlasMetadata.clusterName,
            namespace
          )}
          target="_self"
          rel="noopener noreferrer"
          leftGlyph={<Icon glyph="Charts" />}
        >
          Visualize Your Data
        </Button>
      )}
      {showViewEdit && (
        <Button
          data-testid="collection-header-actions-edit-button"
          size={ButtonSize.Small}
          onClick={() => {
            if (sourceName && sourcePipeline) {
              openEditViewWorkspace(connectionId, namespace, {
                sourceName,
                sourcePipeline,
              });
            }
          }}
        >
          <Icon glyph="Edit" />
          Edit Pipeline
        </Button>
      )}
      {editViewName && (
        <Button
          data-testid="collection-header-actions-return-to-view-button"
          size={ButtonSize.Small}
          onClick={() => {
            if (editViewName) {
              openCollectionWorkspace(connectionId, editViewName);
            }
          }}
        >
          <Icon glyph="ArrowLeft" />
          Return to View
        </Button>
      )}
    </div>
  );
};

export default CollectionHeaderActions;<|MERGE_RESOLUTION|>--- conflicted
+++ resolved
@@ -133,7 +133,9 @@
 
   const showViewEdit = isView && !preferencesReadWrite;
   const shouldDisableMockDataButton =
-    !hasSchemaAnalysisData || exceedsMaxNestingDepth;
+    !hasSchemaAnalysisData ||
+    exceedsMaxNestingDepth ||
+    hasSchemaAnalysisUnsupportedStateError;
 
   const onMockDataGeneratorCtaButtonClicked = useCallback(() => {
     track('Mock Data Generator Opened', {
@@ -198,17 +200,8 @@
               <Button
                 data-testid="collection-header-generate-mock-data-button"
                 size={ButtonSize.Small}
-<<<<<<< HEAD
-                disabled={
-                  !hasSchemaAnalysisData ||
-                  exceedsMaxNestingDepth ||
-                  hasSchemaAnalysisUnsupportedStateError
-                }
-                onClick={onOpenMockDataModal}
-=======
                 disabled={shouldDisableMockDataButton}
                 onClick={onMockDataGeneratorCtaButtonClicked}
->>>>>>> 45b67d83
                 leftGlyph={<Icon glyph="Sparkle" />}
               >
                 Generate Mock Data
