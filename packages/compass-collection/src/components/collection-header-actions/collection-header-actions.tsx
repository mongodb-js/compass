--- conflicted
+++ resolved
@@ -224,19 +224,7 @@
                 Please add data to your collection to generate similar mock
                 documents.
               </span>
-<<<<<<< HEAD
-            )}
-            {schemaAnalysisError &&
-              schemaAnalysisError.errorType === 'unsupportedState' && (
-                <span className={tooltipMessageStyles}>
-                  This collection has a field with a name that contains a
-                  &quot;.&quot;, which mock data generation does not support at
-                  this time.
-                </span>
-              )}
-=======
             ) : null}
->>>>>>> a3c4dc70
           </>
         </Tooltip>
       )}
