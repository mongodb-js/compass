--- conflicted
+++ resolved
@@ -23,17 +23,14 @@
 import type { CollectionState } from '../../modules/collection-tab';
 import { SCHEMA_ANALYSIS_STATE_COMPLETE } from '../../schema-analysis-types';
 import {
-<<<<<<< HEAD
-  DEFAULT_CONNECTION_STRING_FALLBACK,
-  DEFAULT_DOCUMENT_COUNT,
-} from './constants';
-=======
   type TrackFunction,
   useTelemetry,
   useTrackOnChange,
 } from '@mongodb-js/compass-telemetry/provider';
-import { DEFAULT_CONNECTION_STRING_FALLBACK } from './constants';
->>>>>>> a3c4dc70
+import {
+  DEFAULT_CONNECTION_STRING_FALLBACK,
+  DEFAULT_DOCUMENT_COUNT,
+} from './constants';
 import { redactConnectionString } from 'mongodb-connection-string-url';
 
 const RUN_SCRIPT_COMMAND = (connectionString: string) => `
@@ -144,7 +141,8 @@
       if (scriptResult.success && fakerSchema) {
         track('Mock Data Script Generated', {
           field_count: Object.keys(fakerSchema).length,
-          output_docs_count: documentCount,
+          output_docs_count:
+            parseInt(documentCount, 10) || DEFAULT_DOCUMENT_COUNT,
         });
       }
     },
