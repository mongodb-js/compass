--- conflicted
+++ resolved
@@ -1,16 +1,7 @@
 import { expect } from 'chai';
 import { faker } from '@faker-js/faker/locale/en';
-<<<<<<< HEAD
-import {
-  generateScript,
-  generateDocument,
-  type FakerFieldMapping,
-} from './script-generation-utils';
-import type { ValidatedFakerSchemaMapping } from './types';
-=======
-import { generateScript } from './script-generation-utils';
-import type { FakerFieldMapping } from './types';
->>>>>>> e6e9d6ca
+import { generateScript, generateDocument } from './script-generation-utils';
+import type { ValidatedFakerSchemaMapping, FakerFieldMapping } from './types';
 
 /**
  * Helper function to test that generated document code is executable
