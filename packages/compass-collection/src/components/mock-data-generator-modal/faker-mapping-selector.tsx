--- conflicted
+++ resolved
@@ -13,12 +13,9 @@
 import React, { useMemo } from 'react';
 import { UNRECOGNIZED_FAKER_METHOD } from '../../modules/collection-tab';
 import type { MongoDBFieldType } from '@mongodb-js/compass-generative-ai';
-<<<<<<< HEAD
 import { MongoDBFieldTypeValues } from '@mongodb-js/compass-generative-ai';
 import { MONGO_TYPE_TO_FAKER_METHODS } from './constants';
-=======
 import type { FakerArg } from './script-generation-utils';
->>>>>>> d57efe3c
 
 const fieldMappingSelectorsStyles = css({
   width: '50%',
