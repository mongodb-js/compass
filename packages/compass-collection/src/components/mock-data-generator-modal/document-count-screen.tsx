--- conflicted
+++ resolved
@@ -11,11 +11,8 @@
 import type { CollectionState } from '../../modules/collection-tab';
 import type { SchemaAnalysisState } from '../../schema-analysis-types';
 import { DEFAULT_DOCUMENT_COUNT, MAX_DOCUMENT_COUNT } from './constants';
-<<<<<<< HEAD
 import { validateDocumentCount } from './utils';
-=======
 import { useTelemetry } from '@mongodb-js/compass-telemetry/provider';
->>>>>>> a3c4dc70
 
 const BYTE_PRECISION_THRESHOLD = 1000;
 
@@ -63,15 +60,11 @@
   onDocumentCountChange,
   schemaAnalysisState,
 }: Props) => {
-<<<<<<< HEAD
+  const track = useTelemetry();
   const validationState = validateDocumentCount(documentCount);
   const documentCountNumber = validationState.isValid
     ? validationState.parsedValue!
     : DEFAULT_DOCUMENT_COUNT;
-
-=======
-  const track = useTelemetry();
->>>>>>> a3c4dc70
   const estimatedDiskSize = useMemo(
     () =>
       schemaAnalysisState.status === 'complete' &&
@@ -98,17 +91,15 @@
   const handleDocumentCountChange = (
     event: React.ChangeEvent<HTMLInputElement>
   ) => {
-<<<<<<< HEAD
     onDocumentCountChange(event.target.value);
-=======
+
+    // Track telemetry for valid numeric values
     const value = parseInt(event.target.value, 10);
     if (!isNaN(value)) {
-      onDocumentCountChange(value);
       track('Mock Data Document Count Changed', {
         document_count: value,
       });
     }
->>>>>>> a3c4dc70
   };
 
   return (
