--- conflicted
+++ resolved
@@ -80,14 +80,6 @@
   documentCount,
   onDocumentCountChange,
 }: Props) => {
-<<<<<<< HEAD
-  const [isSchemaConfirmed, setIsSchemaConfirmed] =
-    React.useState<boolean>(false);
-=======
-  const [documentCount, setDocumentCount] = React.useState<number>(
-    DEFAULT_DOCUMENT_COUNT
-  );
->>>>>>> a8086e39
   const track = useTelemetry();
   const isAIFeatureEnabled = useIsAIFeatureEnabled();
   const isSampleDocumentPassingEnabled = usePreference(
@@ -129,12 +121,8 @@
     currentStep,
     fakerSchemaGenerationState,
     documentCount,
-<<<<<<< HEAD
     onDocumentCountChange,
-=======
-    setDocumentCount,
     onNextStep,
->>>>>>> a8086e39
   ]);
 
   useEffect(() => {
