import { expect } from 'chai';
import sinon from 'sinon';
import React from 'react';
import {
  screen,
  renderWithActiveConnection,
  waitFor,
  userEvent,
  waitForElementToBeRemoved,
} from '@mongodb-js/testing-library-compass';
import { Provider } from 'react-redux';
import { createStore, applyMiddleware } from 'redux';
import thunk from 'redux-thunk';
import MockDataGeneratorModal from './mock-data-generator-modal';
import { DataGenerationStep, MockDataGeneratorStep } from './types';
import {
  DEFAULT_CONNECTION_STRING_FALLBACK,
  MOCK_DATA_GENERATOR_STEP_TO_NEXT_STEP_MAP,
  StepButtonLabelMap,
  DEFAULT_DOCUMENT_COUNT,
} from './constants';
import type { CollectionState } from '../../modules/collection-tab';
import { default as collectionTabReducer } from '../../modules/collection-tab';
import type { ConnectionInfo } from '@mongodb-js/connection-info';
import { type MockDataSchemaResponse } from '@mongodb-js/compass-generative-ai';
import type { SchemaAnalysisState } from '../../schema-analysis-types';
import * as scriptGenerationUtils from './script-generation-utils';

const defaultSchemaAnalysisState: SchemaAnalysisState = {
  status: 'complete',
  processedSchema: {
    name: {
      type: 'String',
      probability: 1.0,
      sampleValues: ['John', 'Jane'],
    },
  },
  arrayLengthMap: {},
  sampleDocument: { name: 'John' },
  schemaMetadata: {
    maxNestingDepth: 1,
    validationRules: null,
    avgDocumentSize: undefined,
  },
};
const mockUserConnectionString = 'mockUserConnectionString';

describe('MockDataGeneratorModal', () => {
  async function renderModal({
    isOpen = true,
    currentStep = MockDataGeneratorStep.SCHEMA_CONFIRMATION,
    enableGenAISampleDocumentPassing = false,
    mockServices = createMockServices(),
    schemaAnalysis = defaultSchemaAnalysisState,
    fakerSchemaGeneration = { status: 'idle' },
    connectionInfo,
  }: {
    isOpen?: boolean;
    enableGenAISampleDocumentPassing?: boolean;
    currentStep?: MockDataGeneratorStep;
    mockServices?: any;
    connectionInfo?: ConnectionInfo;
    schemaAnalysis?: SchemaAnalysisState;
    fakerSchemaGeneration?: CollectionState['fakerSchemaGeneration'];
  } = {}) {
    const initialState: CollectionState = {
      workspaceTabId: 'test-workspace-tab-id',
      namespace: 'test.collection',
      metadata: null,
      schemaAnalysis,
      fakerSchemaGeneration,
      mockDataGenerator: {
        isModalOpen: isOpen,
        currentStep: currentStep,
        documentCount: DEFAULT_DOCUMENT_COUNT.toString(),
      },
    };

    const store = createStore(
      collectionTabReducer,
      initialState as any,
      applyMiddleware(thunk.withExtraArgument(mockServices))
    );

    return await renderWithActiveConnection(
      <Provider store={store}>
        <MockDataGeneratorModal />
      </Provider>,
      connectionInfo,
      {
        preferences: {
          enableGenAISampleDocumentPassing,
        },
      }
    );
  }

  function createMockServices() {
    return {
      dataService: {},
      atlasAiService: {
        getMockDataSchema: () => {
          return Promise.resolve({
            fields: [
              {
                fieldPath: 'name',
                fakerMethod: 'person.firstName',
                fakerArgs: [],
              },
            ],
          } as MockDataSchemaResponse);
        },
      },
      workspaces: {},
      localAppRegistry: {},
      experimentationServices: {},
      connectionInfoRef: { current: {} },
      logger: {
        log: {
          warn: () => {},
          error: () => {},
        },
        debug: () => {},
        mongoLogId: () => 'mock-id',
      },
      preferences: { getPreferences: () => ({}) },
      fakerSchemaGenerationAbortControllerRef: { current: undefined },
    };
  }

  describe('generally', () => {
    it('renders the modal when isOpen is true', async () => {
      await renderModal();

      expect(screen.getByTestId('generate-mock-data-modal')).to.exist;
    });

    it('does not render the modal when isOpen is false', async () => {
      await renderModal({ isOpen: false });

      expect(screen.queryByTestId('generate-mock-data-modal')).to.not.exist;
    });

    it('closes the modal when the close button is clicked', async () => {
      await renderModal();

      expect(screen.getByTestId('generate-mock-data-modal')).to.exist;
      userEvent.click(screen.getByLabelText('Close modal'));
      await waitFor(
        () =>
          expect(screen.queryByTestId('generate-mock-data-modal')).to.not.exist
      );
    });

    it('fires a track event when the close button is clicked', async () => {
      const result = await renderModal();
      userEvent.click(screen.getByLabelText('Close modal'));
      await waitFor(() => {
        expect(result.track).to.have.been.calledWith(
          'Mock Data Generator Dismissed',
          {
            screen: MockDataGeneratorStep.SCHEMA_CONFIRMATION,
            gen_ai_features_enabled: false,
            send_sample_values_enabled: false,
          }
        );
      });
    });

    it('closes the modal when the cancel button is clicked', async () => {
      await renderModal();

      expect(screen.getByTestId('generate-mock-data-modal')).to.exist;
      userEvent.click(screen.getByText('Cancel'));
      await waitFor(
        () =>
          expect(screen.queryByTestId('generate-mock-data-modal')).to.not.exist
      );
    });

    it('fires a track event when the cancel button is clicked', async () => {
      const result = await renderModal();
      userEvent.click(screen.getByText('Cancel'));
      await waitFor(() => {
        expect(result.track).to.have.been.calledWith(
          'Mock Data Generator Dismissed',
          {
            screen: MockDataGeneratorStep.SCHEMA_CONFIRMATION,
            gen_ai_features_enabled: false,
            send_sample_values_enabled: false,
          }
        );
      });
    });

    function createMockServicesWithSlowAiRequest() {
      let abortSignalReceived = false;
      let rejectPromise: (reason?: any) => void;
      const rejectedPromise = new Promise((_resolve, reject) => {
        rejectPromise = reject;
      });

      const baseMockServices = createMockServices();

      const mockAiService = {
        ...baseMockServices.atlasAiService,
        getMockDataSchema: (request: any) => {
          if (request?.signal) {
            request.signal.addEventListener('abort', () => {
              abortSignalReceived = true;
              rejectPromise(new Error('Request aborted'));
            });
          }
          return rejectedPromise;
        },
        getAbortSignalReceived: () => abortSignalReceived,
      };

      return {
        ...baseMockServices,
        atlasAiService: mockAiService,
      };
    }

    it('cancels in-flight faker mapping requests when the cancel button is clicked', async () => {
      const mockServices = createMockServicesWithSlowAiRequest();
      await renderModal({ mockServices: mockServices as any });

      expect(screen.getByTestId('raw-schema-confirmation')).to.exist;
      userEvent.click(screen.getByText('Confirm'));

      await waitFor(() => {
        expect(screen.getByTestId('faker-schema-editor-loader')).to.exist;
      });

      userEvent.click(screen.getByText('Cancel'));

      expect(mockServices.atlasAiService.getAbortSignalReceived()).to.be.true;
    });

    it('cancels in-flight faker mapping requests when the back button is clicked after schema confirmation', async () => {
      const mockServices = createMockServicesWithSlowAiRequest();
      await renderModal({ mockServices: mockServices as any });

      expect(screen.getByTestId('raw-schema-confirmation')).to.exist;
      userEvent.click(screen.getByText('Confirm'));

      await waitFor(() => {
        expect(screen.getByTestId('faker-schema-editor-loader')).to.exist;
      });

      userEvent.click(screen.getByText('Back'));

      expect(mockServices.atlasAiService.getAbortSignalReceived()).to.be.true;
    });
  });

  describe('on the schema confirmation step', () => {
    it('disables the Back button', async () => {
      await renderModal();

      expect(
        screen
          .getByRole('button', { name: 'Back' })
          .getAttribute('aria-disabled')
      ).to.equal('true');
    });

    it('displays the namespace', async () => {
      await renderModal();
      expect(screen.getByText('test.collection')).to.exist;
    });

    it('uses the appropriate copy when Generative AI sample document passing is enabled', async () => {
      await renderModal({ enableGenAISampleDocumentPassing: true });
      expect(screen.getByText('Sample Documents Collected')).to.exist;
      expect(
        screen.getByText(
          'A sample of documents from your collection will be sent to an LLM for processing.'
        )
      ).to.exist;
      // fragment from { "name": "John" }
      expect(screen.getByText('"John"')).to.exist;
      expect(screen.queryByText('"String"')).to.not.exist;
    });

    it('uses the appropriate copy when Generative AI sample document passing is disabled', async () => {
      await renderModal();
      expect(screen.getByText('Document Schema Identified')).to.exist;
      expect(
        screen.queryByText(
          'We have identified the following schema from your documents. This schema will be sent to an LLM for processing.'
        )
      ).to.exist;
      // fragment from { "name": "String" }
      expect(screen.getByText('"String"')).to.exist;
      expect(screen.queryByText('"John"')).to.not.exist;
    });

    it('renders the faker schema editor when the confirm button is clicked', async () => {
      await renderModal();

      expect(screen.getByTestId('raw-schema-confirmation')).to.exist;
      expect(screen.queryByTestId('faker-schema-editor')).to.not.exist;
      userEvent.click(screen.getByText('Confirm'));
      await waitFor(() => {
        expect(screen.queryByTestId('raw-schema-confirmation')).to.not.exist;
        expect(screen.getByTestId('faker-schema-editor')).to.exist;
      });
    });

    it('stays on the current step when an error is encountered during faker schema generation', async () => {
      const mockServices = createMockServices();
      mockServices.atlasAiService.getMockDataSchema = () =>
        Promise.reject('faker schema generation failed');
      await renderModal({ mockServices });

      expect(screen.getByTestId('raw-schema-confirmation')).to.exist;
      expect(screen.queryByTestId('faker-schema-editor')).to.not.exist;
      userEvent.click(screen.getByText('Confirm'));
      await waitFor(() => {
        expect(screen.getByTestId('raw-schema-confirmation')).to.exist;
        expect(screen.queryByTestId('faker-schema-editor')).to.not.exist;
      });

      expect(screen.getByText('LLM Request failed. Please confirm again.')).to
        .exist;
    });
  });

  describe('on the schema editor step', () => {
    const mockSchemaAnalysis: SchemaAnalysisState = {
      ...defaultSchemaAnalysisState,
      processedSchema: {
        name: {
          type: 'String',
          probability: 1.0,
        },
        age: {
          type: 'Int32',
          probability: 1.0,
        },
        email: {
          type: 'String',
          probability: 1.0,
        },
        username: {
          type: 'String',
          probability: 1.0,
        },
      },
      sampleDocument: {
        name: 'Jane',
        age: 99,
        email: 'Jane@email.com',
        username: 'JaneDoe123',
      },
    };
    const mockServicesWithMockDataResponse = createMockServices();
    mockServicesWithMockDataResponse.atlasAiService.getMockDataSchema = () =>
      Promise.resolve({
        fields: [
          {
            fieldPath: 'name',
            mongoType: 'String',
            fakerMethod: 'person.firstName',
            fakerArgs: [],
          },
          {
            fieldPath: 'age',
            mongoType: 'Int32',
            fakerMethod: 'number.int',
            fakerArgs: [],
          },
          {
            fieldPath: 'email',
            mongoType: 'String',
            fakerMethod: 'internet',
            fakerArgs: [],
          },
          {
            fieldPath: 'username',
            mongoType: 'String',
            fakerMethod: 'noSuchMethod',
            fakerArgs: [],
          },
        ],
      });

    it('shows a loading spinner when the faker schema generation is in progress', async () => {
      const mockServices = createMockServices();
      mockServices.atlasAiService.getMockDataSchema = () =>
        new Promise((resolve) =>
          setTimeout(
            () =>
              resolve({
                fields: [],
              }),
            1
          )
        );

      await renderModal({ mockServices });

      // advance to the schema editor step
      userEvent.click(screen.getByText('Confirm'));
      expect(screen.getByTestId('faker-schema-editor-loader')).to.exist;
    });

    it('shows the faker schema editor when the faker schema generation is completed', async () => {
      await renderModal({
        mockServices: mockServicesWithMockDataResponse,
        schemaAnalysis: mockSchemaAnalysis,
      });

      // advance to the schema editor step
      userEvent.click(screen.getByText('Confirm'));

      expect(await screen.findByTestId('faker-schema-editor')).to.exist;
      expect(screen.getByText('name')).to.exist;
      expect(screen.getByText('age')).to.exist;
    });

    it('shows correct values for the faker schema editor', async () => {
      await renderModal({
        mockServices: mockServicesWithMockDataResponse,
        schemaAnalysis: mockSchemaAnalysis,
      });

      // advance to the schema editor step
      userEvent.click(screen.getByText('Confirm'));
      await waitFor(() => {
        expect(screen.getByTestId('faker-schema-editor')).to.exist;
      });
      // the "name" field should be selected by default
      expect(screen.getByText('name')).to.exist;
      expect(screen.getByLabelText('JSON Type')).to.have.value('String');
      expect(screen.getByLabelText('Faker Function')).to.have.value(
        'person.firstName'
      );
      // select the "age" field
      userEvent.click(screen.getByText('age'));
      expect(screen.getByText('age')).to.exist;
      expect(screen.getByLabelText('JSON Type')).to.have.value('Int32');
      expect(screen.getByLabelText('Faker Function')).to.have.value(
        'number.int'
      );
      // select the "email" field
      userEvent.click(screen.getByText('email'));
      expect(screen.getByText('email')).to.exist;
      expect(screen.getByLabelText('JSON Type')).to.have.value('String');
      // the "email" field should have a warning banner since the faker method is invalid
      expect(screen.getByLabelText('Faker Function')).to.have.value(
        'Unrecognized'
      );
      expect(
        screen.getByText(
          'Please select a function or we will default fill this field with the string "Unrecognized"'
        )
      ).to.exist;

      // select the "username" field
      userEvent.click(screen.getByText('username'));
      expect(screen.getByText('username')).to.exist;
      expect(screen.getByLabelText('JSON Type')).to.have.value('String');
      expect(screen.getByLabelText('Faker Function')).to.have.value(
        'Unrecognized'
      );
    });

    it('does not show any fields that are not in the input schema', async () => {
      const mockServices = createMockServices();
      mockServices.atlasAiService.getMockDataSchema = () =>
        Promise.resolve({
          fields: [
            {
              fieldPath: 'name',
              mongoType: 'String',
              fakerMethod: 'person.firstName',
              fakerArgs: [],
              isArray: false,
              probability: 1.0,
            },
            {
              fieldPath: 'email',
              mongoType: 'String',
              fakerMethod: 'internet.email',
              fakerArgs: [],
              isArray: false,
              probability: 1.0,
            },
          ],
        });
      await renderModal({
        mockServices,
      });

      // advance to the schema editor step
      userEvent.click(screen.getByText('Confirm'));

      await waitFor(() => {
        expect(screen.getByTestId('faker-schema-editor')).to.exist;
      });

      expect(screen.getByText('name')).to.exist;
      expect(screen.queryByText('email')).to.not.exist;
    });

    it('shows unmapped fields as "Unrecognized"', async () => {
      const mockServices = createMockServices();
      mockServices.atlasAiService.getMockDataSchema = () =>
        Promise.resolve({
          fields: [
            {
              fieldPath: 'name',
              mongoType: 'String',
              fakerMethod: 'person.firstName',
              fakerArgs: [],
              isArray: false,
              probability: 1.0,
            },
            {
              fieldPath: 'age',
              mongoType: 'Int32',
              fakerMethod: 'number.int',
              fakerArgs: [],
              isArray: false,
              probability: 1.0,
            },
          ],
        });

      await renderModal({
        mockServices,
        schemaAnalysis: {
          ...defaultSchemaAnalysisState,
          processedSchema: {
            name: {
              type: 'String',
              probability: 1.0,
            },
            age: {
              type: 'Int32',
              probability: 1.0,
            },
            type: {
              type: 'String',
              probability: 1.0,
              sampleValues: ['cat', 'dog'],
            },
          },
          sampleDocument: { name: 'Peaches', age: 10, type: 'cat' },
        },
      });

      // advance to the schema editor step
      userEvent.click(screen.getByText('Confirm'));
      await waitForElementToBeRemoved(() =>
        screen.queryByTestId('faker-schema-editor-loader')
      );

      // select the "name" field
      userEvent.click(screen.getByText('name'));
      expect(screen.getByLabelText('JSON Type')).to.have.value('String');
      expect(screen.getByLabelText('Faker Function')).to.have.value(
        'person.firstName'
      );

      // select the "age" field
      userEvent.click(screen.getByText('age'));
      expect(screen.getByLabelText('JSON Type')).to.have.value('Int32');
      expect(screen.getByLabelText('Faker Function')).to.have.value(
        'number.int'
      );

      // select the "type" field
      userEvent.click(screen.getByText('type'));
      expect(screen.getByLabelText('JSON Type')).to.have.value('String');
      expect(screen.getByLabelText('Faker Function')).to.have.value(
        'Unrecognized'
      );
    });

    it('displays preview of the faker call without args when the args are invalid', async () => {
      const largeLengthArgs = Array.from({ length: 11 }, () => 'testArg');
      const mockServices = createMockServices();
      mockServices.atlasAiService.getMockDataSchema = () =>
        Promise.resolve({
          fields: [
            {
              fieldPath: 'name',
              mongoType: 'String',
              fakerMethod: 'person.firstName',
              fakerArgs: largeLengthArgs,
              isArray: false,
              probability: 1.0,
            },
            {
              fieldPath: 'age',
              mongoType: 'Int32',
              fakerMethod: 'number.int',
              fakerArgs: [
                {
                  json: JSON.stringify({
                    a: largeLengthArgs,
                  }),
                },
              ],
              isArray: false,
              probability: 1.0,
            },
            {
              fieldPath: 'username',
              mongoType: 'String',
              fakerMethod: 'string.alpha',
              // large string
              fakerArgs: ['a'.repeat(1001)],
              isArray: false,
              probability: 1.0,
            },
            {
              fieldPath: 'avatar',
              mongoType: 'String',
              fakerMethod: 'image.url',
              fakerArgs: [
                {
                  json: JSON.stringify({
                    width: 100_000,
                    height: 100_000,
                  }),
                },
              ],
              isArray: false,
              probability: 1.0,
            },
          ],
        });

      await renderModal({
        mockServices,
        schemaAnalysis: {
          ...defaultSchemaAnalysisState,
          processedSchema: {
            name: {
              type: 'String',
              probability: 1.0,
            },
            age: {
              type: 'Int32',
              probability: 1.0,
            },
            username: {
              type: 'String',
              probability: 1.0,
            },
            avatar: {
              type: 'String',
              probability: 1.0,
            },
          },
        },
      });

      // advance to the schema editor step
      userEvent.click(screen.getByText('Confirm'));
      await waitFor(() => {
        expect(screen.getByTestId('faker-schema-editor')).to.exist;
      });

      userEvent.click(screen.getByText('name'));
      expect(screen.getByTestId('faker-function-call-preview')).to.exist;
      expect(screen.queryByText(/testArg/)).to.not.exist;

      userEvent.click(screen.getByText('age'));
      expect(screen.getByTestId('faker-function-call-preview')).to.exist;
      expect(screen.queryByText(/testArg/)).to.not.exist;

      userEvent.click(screen.getByText('username'));
      expect(screen.queryByText(/aaaaaaa/)).to.not.exist;
      expect(screen.getByTestId('faker-function-call-preview')).to.exist;

      userEvent.click(screen.getByText('avatar'));
      expect(screen.getByTestId('faker-function-call-preview')).to.exist;
      expect(screen.queryByText(/width/)).to.not.exist;
      expect(screen.queryByText(/height/)).to.not.exist;
      expect(screen.queryByText(/100000/)).to.not.exist;
    });

    it('disables the Next button when the faker schema mapping is not confirmed', async () => {
      await renderModal({
        mockServices: mockServicesWithMockDataResponse,
        schemaAnalysis: mockSchemaAnalysis,
      });

      // advance to the schema editor step
      userEvent.click(screen.getByText('Confirm'));
      await waitFor(() => {
        expect(screen.getByTestId('faker-schema-editor')).to.exist;
      });

      expect(
        screen.getByTestId('next-step-button').getAttribute('aria-disabled')
      ).to.equal('true');
    });

    it('resets the confirm schema mapping state when the user clicks the back button then goes back to the schema editor step', async () => {
      await renderModal({
        mockServices: mockServicesWithMockDataResponse,
        schemaAnalysis: mockSchemaAnalysis,
      });

      // advance to the schema editor step
      userEvent.click(screen.getByText('Confirm'));
      await waitFor(() => {
        expect(screen.getByTestId('faker-schema-editor')).to.exist;
      });
      expect(
        screen.getByTestId('next-step-button').getAttribute('aria-disabled')
      ).to.equal('true');
      // click confirm mappings button
      userEvent.click(screen.getByText('Confirm mappings'));
      expect(
        screen.getByTestId('next-step-button').getAttribute('aria-disabled')
      ).to.equal('false');

      // click back button
      userEvent.click(screen.getByText('Back'));
      await waitFor(() => {
        expect(screen.getByTestId('raw-schema-confirmation')).to.exist;
      });

      // click next button to advance to the schema editor step again
      userEvent.click(screen.getByTestId('next-step-button'));
      await waitFor(() => {
        expect(screen.getByTestId('faker-schema-editor')).to.exist;
      });
      // the next button should be disabled again
      expect(
        screen.getByTestId('next-step-button').getAttribute('aria-disabled')
      ).to.equal('true');
    });

    it('preserves the confirm schema mapping state when the user clicks the next button then goes back to the schema editor step', async () => {
      await renderModal({
        mockServices: mockServicesWithMockDataResponse,
        schemaAnalysis: mockSchemaAnalysis,
      });

      // advance to the schema editor step
      userEvent.click(screen.getByText('Confirm'));
      await waitFor(() => {
        expect(screen.getByTestId('faker-schema-editor')).to.exist;
      });
      expect(
        screen.getByTestId('next-step-button').getAttribute('aria-disabled')
      ).to.equal('true');
      // click confirm mappings button
      userEvent.click(screen.getByText('Confirm mappings'));
      expect(
        screen.getByTestId('next-step-button').getAttribute('aria-disabled')
      ).to.equal('false');

      // click next button
      userEvent.click(screen.getByTestId('next-step-button'));
      await waitFor(() => {
        expect(screen.queryByTestId('faker-schema-editor')).to.not.exist;
      });

      // click back button to go back to the schema editor step
      userEvent.click(screen.getByText('Back'));
      await waitFor(() => {
        expect(screen.getByTestId('faker-schema-editor')).to.exist;
      });
      // the next button should not be disabled
      expect(
        screen.getByTestId('next-step-button').getAttribute('aria-disabled')
      ).to.equal('false');
    });

    it('fires a track event when the user changes the JSON field type', async () => {
      const result = await renderModal({
        mockServices: mockServicesWithMockDataResponse,
        schemaAnalysis: mockSchemaAnalysis,
      });

      // advance to the schema editor step
      userEvent.click(screen.getByText('Confirm'));
      await waitFor(() => {
        expect(screen.getByTestId('faker-schema-editor')).to.exist;
      });

      const jsonTypeSelect = screen.getByLabelText('JSON Type');
      userEvent.click(jsonTypeSelect);
      const numberOption = await screen.findByRole('option', {
        name: 'Number',
      });
      userEvent.click(numberOption);

      await waitFor(() => {
        expect(result.track).to.have.been.calledWith(
          'Mock Data JSON Type Changed',
          {
            field_name: 'name',
            previous_json_type: 'String',
            new_json_type: 'Number',
            previous_faker_method: 'person.firstName',
            new_faker_method: 'number.int',
          }
        );
      });
    });

    it('fires a track event when the user changes the faker method', async () => {
      const result = await renderModal({
        mockServices: mockServicesWithMockDataResponse,
        schemaAnalysis: mockSchemaAnalysis,
      });

      // advance to the schema editor step
      userEvent.click(screen.getByText('Confirm'));
      await waitFor(() => {
        expect(screen.getByTestId('faker-schema-editor')).to.exist;
      });

      const fakerMethodSelect = screen.getByLabelText('Faker Function');
      userEvent.click(fakerMethodSelect);
      const emailOption = await screen.findByRole('option', {
        name: 'internet.email',
      });
      userEvent.click(emailOption);

      await waitFor(() => {
        expect(result.track).to.have.been.calledWith(
          'Mock Data Faker Method Changed',
          {
            field_name: 'name',
            json_type: 'String',
            previous_faker_method: 'person.firstName',
            new_faker_method: 'internet.email',
          }
        );
      });
    });

    it('fires a track event when the user proceeds to the next step', async () => {
      const result = await renderModal({
        mockServices: mockServicesWithMockDataResponse,
      });

      userEvent.click(screen.getByText('Confirm'));

      await waitFor(() => {
        expect(result.track).to.have.been.calledWith(
          'Mock Data Generator Screen Proceeded',
          {
            from_screen: MockDataGeneratorStep.SCHEMA_CONFIRMATION,
            to_screen:
              MOCK_DATA_GENERATOR_STEP_TO_NEXT_STEP_MAP[
                MockDataGeneratorStep.SCHEMA_CONFIRMATION
              ],
          }
        );
      });
    });
  });

  describe('on the document count step', () => {
    it('displays the correct step title and description', async () => {
      await renderModal({ currentStep: MockDataGeneratorStep.DOCUMENT_COUNT });

      expect(screen.getByText('Specify Number of Documents to Generate')).to
        .exist;

      expect(
        screen.getByText(
          /Indicate the amount of documents you want to generate below./
        )
      ).to.exist;
    });

    it('displays the default document count when the user does not enter a document count', async () => {
      await renderModal({ currentStep: MockDataGeneratorStep.DOCUMENT_COUNT });

      expect(
        screen.getByLabelText('Documents to generate in current collection')
      ).to.have.value('1000');
    });

    it('disables the Next button and shows an error message when the document count is greater than 100000', async () => {
      await renderModal({ currentStep: MockDataGeneratorStep.DOCUMENT_COUNT });

      userEvent.type(
        screen.getByLabelText('Documents to generate in current collection'),
        '100001'
      );

      expect(screen.getByText('Document count must be between 1 and 100000')).to
        .exist;
      expect(
        screen.getByTestId('next-step-button').getAttribute('aria-disabled')
      ).to.equal('true');
    });

    it('displays "Not available" when the avgDocumentSize is undefined', async () => {
      await renderModal({
        currentStep: MockDataGeneratorStep.DOCUMENT_COUNT,
        schemaAnalysis: {
          ...defaultSchemaAnalysisState,
          schemaMetadata: {
            ...defaultSchemaAnalysisState.schemaMetadata,
            avgDocumentSize: undefined,
          },
        },
      });

      expect(screen.getByText('Estimated Disk Size')).to.exist;
      expect(screen.getByText('Not available')).to.exist;
    });

    it('displays the correct estimated disk size when a valid document count is entered', async () => {
      await renderModal({
        currentStep: MockDataGeneratorStep.DOCUMENT_COUNT,
        schemaAnalysis: {
          ...defaultSchemaAnalysisState,
          schemaMetadata: {
            ...defaultSchemaAnalysisState.schemaMetadata,
            avgDocumentSize: 100, // 100 bytes
          },
        },
      });

      expect(screen.getByText('Estimated Disk Size')).to.exist;
      const documentCountInput = screen.getByLabelText(
        'Documents to generate in current collection'
      );
      userEvent.clear(documentCountInput);
      userEvent.type(documentCountInput, '1000');
      expect(screen.getByText('100.0 kB')).to.exist;
      userEvent.clear(documentCountInput);
      userEvent.type(documentCountInput, '2000');
      expect(screen.getByText('200.0 kB')).to.exist;
    });

<<<<<<< HEAD
    it('allows the input to be cleared and shows appropriate error message', async () => {
      await renderModal({ currentStep: MockDataGeneratorStep.DOCUMENT_COUNT });
=======
    it('fires a track event when the document count is changed', async () => {
      const result = await renderModal({
        currentStep: MockDataGeneratorStep.DOCUMENT_COUNT,
        schemaAnalysis: {
          ...defaultSchemaAnalysisState,
          schemaMetadata: {
            ...defaultSchemaAnalysisState.schemaMetadata,
            avgDocumentSize: 100, // 100 bytes
          },
        },
      });
>>>>>>> a3c4dc70

      const documentCountInput = screen.getByLabelText(
        'Documents to generate in current collection'
      );
<<<<<<< HEAD

      // Clear the input
      userEvent.clear(documentCountInput);

      // Input should be empty
      expect(documentCountInput).to.have.value('');

      // Should show error message for empty input
      expect(screen.getByText('Document count is required')).to.exist;

      // Next button should be disabled for empty input
      expect(
        screen.getByTestId('next-step-button').getAttribute('aria-disabled')
      ).to.equal('true');
    });

    it('handles typing and clearing naturally without reverting', async () => {
      await renderModal({ currentStep: MockDataGeneratorStep.DOCUMENT_COUNT });

      const documentCountInput = screen.getByLabelText(
        'Documents to generate in current collection'
      );

      // Start with default value
      expect(documentCountInput).to.have.value('1000');

      // Clear and type a new value
      userEvent.clear(documentCountInput);
      expect(documentCountInput).to.have.value(''); // Should stay empty

      userEvent.type(documentCountInput, '5');
      expect(documentCountInput).to.have.value('5'); // Should show what we typed

      userEvent.type(documentCountInput, '00');
      expect(documentCountInput).to.have.value('500'); // Should accumulate

      // Clear again
      userEvent.clear(documentCountInput);
      expect(documentCountInput).to.have.value(''); // Should stay empty, not revert
=======
      userEvent.clear(documentCountInput);
      userEvent.type(documentCountInput, '2222');
      await waitFor(() => {
        expect(result.track).to.have.been.calledWith(
          'Mock Data Document Count Changed',
          {
            document_count: 2222,
          }
        );
      });
>>>>>>> a3c4dc70
    });
  });

  describe('on the generate data step', () => {
    it('enables the Back button', async () => {
      await renderModal({
        currentStep: MockDataGeneratorStep.GENERATE_DATA,
        fakerSchemaGeneration: {
          status: 'completed',
          originalLlmResponse: {
            name: {
              fakerMethod: 'person.firstName',
              fakerArgs: [],
              probability: 1.0,
              mongoType: 'String',
            },
          },
          editedFakerSchema: {
            name: {
              fakerMethod: 'person.firstName',
              fakerArgs: [],
              probability: 1.0,
              mongoType: 'String',
            },
          },
          requestId: 'test-request-id',
        },
      });

      expect(
        screen
          .getByRole('button', { name: 'Back' })
          .getAttribute('aria-disabled')
      ).to.not.equal('true');
    });

    it('renders the main sections: Prerequisites, steps, and Resources', async () => {
      await renderModal({
        currentStep: MockDataGeneratorStep.GENERATE_DATA,
        fakerSchemaGeneration: {
          status: 'completed',
          originalLlmResponse: {
            name: {
              fakerMethod: 'person.firstName',
              fakerArgs: [],
              probability: 1.0,
              mongoType: 'String',
            },
          },
          editedFakerSchema: {
            name: {
              fakerMethod: 'person.firstName',
              fakerArgs: [],
              probability: 1.0,
              mongoType: 'String',
            },
          },
          requestId: 'test-request-id',
        },
      });

      expect(screen.getByText('Prerequisites')).to.exist;
      expect(screen.getByText('1. Create a .js file with the following script'))
        .to.exist;
      expect(screen.getByText('2. Run the script with')).to.exist;
      expect(screen.getByText('Resources')).to.exist;
    });

    it('closes the modal when the Done button is clicked', async () => {
      await renderModal({
        currentStep: MockDataGeneratorStep.GENERATE_DATA,
        fakerSchemaGeneration: {
          status: 'completed',
          originalLlmResponse: {
            name: {
              fakerMethod: 'person.firstName',
              fakerArgs: [],
              probability: 1.0,
              mongoType: 'String',
            },
          },
          editedFakerSchema: {
            name: {
              fakerMethod: 'person.firstName',
              fakerArgs: [],
              probability: 1.0,
              mongoType: 'String',
            },
          },
          requestId: 'test-request-id',
        },
      });

      expect(screen.getByTestId('generate-mock-data-modal')).to.exist;
      userEvent.click(screen.getByText('Done'));
      await waitFor(
        () =>
          expect(screen.queryByTestId('generate-mock-data-modal')).to.not.exist
      );
    });

    it('renders the Database Users link with correct URL when projectId is available', async () => {
      const atlasConnectionInfo: ConnectionInfo = {
        id: 'test-atlas-connection',
        connectionOptions: { connectionString: 'mongodb://localhost:27017' },
        atlasMetadata: {
          orgId: 'test-org',
          projectId: 'test-project-123',
          clusterName: 'test-cluster',
          clusterUniqueId: 'test-cluster-unique-id',
          clusterType: 'REPLICASET' as const,
          clusterState: 'IDLE' as const,
          metricsId: 'test-metrics-id',
          metricsType: 'replicaSet' as const,
          regionalBaseUrl: null,
          instanceSize: 'M10',
          supports: {
            globalWrites: false,
            rollingIndexes: true,
          },
          userConnectionString: mockUserConnectionString,
        },
      };

      await renderModal({
        currentStep: MockDataGeneratorStep.GENERATE_DATA,
        connectionInfo: atlasConnectionInfo,
        fakerSchemaGeneration: {
          status: 'completed',
          originalLlmResponse: {
            name: {
              fakerMethod: 'person.firstName',
              fakerArgs: [],
              probability: 1.0,
              mongoType: 'String',
            },
          },
          editedFakerSchema: {
            name: {
              fakerMethod: 'person.firstName',
              fakerArgs: [],
              probability: 1.0,
              mongoType: 'String',
            },
          },
          requestId: 'test-request-id',
        },
      });

      const databaseUsersLink = screen.getByRole('link', {
        name: 'Access your Database Users',
      });
      expect(databaseUsersLink.getAttribute('href')).to.equal(
        '/v2/test-project-123#/security/database/users'
      );
    });

    it('does not render the Database Users link when projectId is not available', async () => {
      const nonAtlasConnectionInfo: ConnectionInfo = {
        id: 'test-local-connection',
        connectionOptions: { connectionString: 'mongodb://localhost:27017' },
        // No atlasMetadata means no projectId
      };

      await renderModal({
        currentStep: MockDataGeneratorStep.GENERATE_DATA,
        connectionInfo: nonAtlasConnectionInfo,
      });

      expect(screen.queryByRole('link', { name: 'Access your Database Users' }))
        .to.not.exist;
    });

    it('shows error banner when script generation fails', async () => {
      // Mock the generateScript function to return an error
      const generateScriptStub = sinon.stub(
        scriptGenerationUtils,
        'generateScript'
      );
      generateScriptStub.returns({
        success: false,
        error: 'Test error: Invalid faker schema format',
      });

      try {
        await renderModal({
          currentStep: MockDataGeneratorStep.GENERATE_DATA,
          fakerSchemaGeneration: {
            status: 'completed',
            originalLlmResponse: {
              name: {
                fakerMethod: 'person.firstName',
                fakerArgs: [],
                probability: 1.0,
                mongoType: 'String',
              },
            },
            editedFakerSchema: {
              name: {
                fakerMethod: 'person.firstName',
                fakerArgs: [],
                probability: 1.0,
                mongoType: 'String',
              },
            },
            requestId: 'test-request-id',
          },
        });

        expect(screen.getByRole('alert')).to.exist;
        expect(screen.getByText(/Script Generation Failed:/)).to.exist;
        expect(screen.getByText(/Test error: Invalid faker schema format/)).to
          .exist;
        expect(screen.getByText(/Please go back to the start screen/)).to.exist;

        const codeBlock = screen.getByText('// Script generation failed.');
        expect(codeBlock).to.exist;
      } finally {
        generateScriptStub.restore();
      }
    });

    it('displays the script when generation succeeds', async () => {
      await renderModal({
        currentStep: MockDataGeneratorStep.GENERATE_DATA,
        fakerSchemaGeneration: {
          status: 'completed',
          originalLlmResponse: {
            name: {
              fakerMethod: 'person.firstName',
              fakerArgs: [],
              probability: 1.0,
              mongoType: 'String',
            },
            email: {
              fakerMethod: 'internet.email',
              fakerArgs: [],
              probability: 1.0,
              mongoType: 'String',
            },
          },
          editedFakerSchema: {
            name: {
              fakerMethod: 'person.firstName',
              fakerArgs: [],
              probability: 1.0,
              mongoType: 'String',
            },
            email: {
              fakerMethod: 'internet.email',
              fakerArgs: [],
              probability: 1.0,
              mongoType: 'String',
            },
          },
          requestId: 'test-request-id',
        },
      });

      // Check that no error banner is displayed
      expect(screen.queryByRole('alert')).to.not.exist;
      expect(screen.queryByText('Script generation failed')).to.not.exist;
      expect(screen.getByText('firstName')).to.exist; // faker method
      expect(screen.getByText('insertMany')).to.exist;
    });

    it('fires a track event when the script is generated', async () => {
      const result = await renderModal({
        currentStep: MockDataGeneratorStep.GENERATE_DATA,
        fakerSchemaGeneration: {
          status: 'completed',
          originalLlmResponse: {
            name: {
              fakerMethod: 'person.firstName',
              fakerArgs: [],
              probability: 1.0,
              mongoType: 'String',
            },
            email: {
              fakerMethod: 'internet.email',
              fakerArgs: [],
              probability: 1.0,
              mongoType: 'String',
            },
          },
          editedFakerSchema: {
            name: {
              fakerMethod: 'person.firstName',
              fakerArgs: [],
              probability: 1.0,
              mongoType: 'String',
            },
            email: {
              fakerMethod: 'internet.email',
              fakerArgs: [],
              probability: 1.0,
              mongoType: 'String',
            },
          },
          requestId: 'test-request-id',
        },
      });

      await waitFor(() => {
        expect(result.track).to.have.been.calledWith(
          'Mock Data Script Generated',
          {
            field_count: 2,
            output_docs_count: 100,
          }
        );
      });
    });

    it('fires a track event when the mongosh script is copied', async () => {
      const result = await renderModal({
        currentStep: MockDataGeneratorStep.GENERATE_DATA,
        fakerSchemaGeneration: {
          status: 'completed',
          originalLlmResponse: {
            name: {
              fakerMethod: 'person.firstName',
              fakerArgs: [],
              probability: 1.0,
              mongoType: 'String',
            },
            email: {
              fakerMethod: 'internet.email',
              fakerArgs: [],
              probability: 1.0,
              mongoType: 'String',
            },
          },
          editedFakerSchema: {
            name: {
              fakerMethod: 'person.firstName',
              fakerArgs: [],
              probability: 1.0,
              mongoType: 'String',
            },
            email: {
              fakerMethod: 'internet.email',
              fakerArgs: [],
              probability: 1.0,
              mongoType: 'String',
            },
          },
          requestId: 'test-request-id',
        },
      });

      const codeCopyButtons = screen.getAllByTestId('lg-code-copy_button');
      const mongoshCopyButton = codeCopyButtons[1];

      expect(codeCopyButtons).to.have.length(2);
      userEvent.click(mongoshCopyButton);
      await waitFor(() => {
        expect(result.track).to.have.been.calledWith(
          'Mock Data Script Copied',
          {
            step: DataGenerationStep.RUN_SCRIPT,
          }
        );
      });
    });

    it('shows userConnectionString in the mongosh command when available', async () => {
      const atlasConnectionInfo: ConnectionInfo = {
        id: 'test-atlas-connection',
        connectionOptions: { connectionString: 'mongodb://localhost:27017' },
        atlasMetadata: {
          orgId: 'test-org',
          projectId: 'test-project-123',
          clusterName: 'test-cluster',
          clusterUniqueId: 'test-cluster-unique-id',
          clusterType: 'REPLICASET' as const,
          clusterState: 'IDLE' as const,
          metricsId: 'test-metrics-id',
          metricsType: 'replicaSet' as const,
          regionalBaseUrl: null,
          instanceSize: 'M10',
          supports: {
            globalWrites: false,
            rollingIndexes: true,
          },
          userConnectionString: mockUserConnectionString,
        },
      };

      await renderModal({
        currentStep: MockDataGeneratorStep.GENERATE_DATA,
        connectionInfo: atlasConnectionInfo,
        fakerSchemaGeneration: {
          status: 'completed',
          originalLlmResponse: {
            name: {
              fakerMethod: 'person.firstName',
              fakerArgs: [],
              probability: 1.0,
              mongoType: 'String',
            },
          },
          editedFakerSchema: {
            name: {
              fakerMethod: 'person.firstName',
              fakerArgs: [],
              probability: 1.0,
              mongoType: 'String',
            },
          },
          requestId: 'test-request-id',
        },
      });

      expect(screen.getByText(mockUserConnectionString, { exact: false })).to
        .exist;
    });

    it('shows fallback connection string when there is no Atlas metadata', async () => {
      const atlasConnectionInfoWithoutAtlasMetadata: ConnectionInfo = {
        id: 'test-atlas-connection',
        connectionOptions: { connectionString: 'mongodb://localhost:27017' },
      };

      await renderModal({
        currentStep: MockDataGeneratorStep.GENERATE_DATA,
        connectionInfo: atlasConnectionInfoWithoutAtlasMetadata,
        fakerSchemaGeneration: {
          status: 'completed',
          originalLlmResponse: {
            name: {
              fakerMethod: 'person.firstName',
              fakerArgs: [],
              probability: 1.0,
              mongoType: 'String',
            },
          },
          editedFakerSchema: {
            name: {
              fakerMethod: 'person.firstName',
              fakerArgs: [],
              probability: 1.0,
              mongoType: 'String',
            },
          },
          requestId: 'test-request-id',
        },
      });

      expect(
        screen.getByText(DEFAULT_CONNECTION_STRING_FALLBACK, { exact: false })
      ).to.exist;
    });
  });

  describe('when rendering the modal in a specific step', () => {
    const steps = Object.keys(
      StepButtonLabelMap
    ) as unknown as MockDataGeneratorStep[];

    steps.forEach((currentStep) => {
      it(`renders the button with the correct label when the user is in step "${currentStep}"`, async () => {
        await renderModal({ currentStep });
        expect(screen.getByTestId('next-step-button')).to.have.text(
          StepButtonLabelMap[currentStep]
        );
      });

      it('fires a track event when the user is viewing a mock data generator step', async () => {
        const result = await renderModal({ currentStep });
        expect(result.track).to.have.been.calledWith(
          'Mock Data Generator Screen Viewed',
          {
            screen: currentStep,
          }
        );
      });
    });
  });
});<|MERGE_RESOLUTION|>--- conflicted
+++ resolved
@@ -941,10 +941,53 @@
       expect(screen.getByText('200.0 kB')).to.exist;
     });
 
-<<<<<<< HEAD
     it('allows the input to be cleared and shows appropriate error message', async () => {
       await renderModal({ currentStep: MockDataGeneratorStep.DOCUMENT_COUNT });
-=======
+
+      const documentCountInput = screen.getByLabelText(
+        'Documents to generate in current collection'
+      );
+
+      // Clear the input
+      userEvent.clear(documentCountInput);
+
+      // Input should be empty
+      expect(documentCountInput).to.have.value('');
+
+      // Should show error message for empty input
+      expect(screen.getByText('Document count is required')).to.exist;
+
+      // Next button should be disabled for empty input
+      expect(
+        screen.getByTestId('next-step-button').getAttribute('aria-disabled')
+      ).to.equal('true');
+    });
+
+    it('handles typing and clearing naturally without reverting', async () => {
+      await renderModal({ currentStep: MockDataGeneratorStep.DOCUMENT_COUNT });
+
+      const documentCountInput = screen.getByLabelText(
+        'Documents to generate in current collection'
+      );
+
+      // Start with default value
+      expect(documentCountInput).to.have.value('1000');
+
+      // Clear and type a new value
+      userEvent.clear(documentCountInput);
+      expect(documentCountInput).to.have.value(''); // Should stay empty
+
+      userEvent.type(documentCountInput, '5');
+      expect(documentCountInput).to.have.value('5'); // Should show what we typed
+
+      userEvent.type(documentCountInput, '00');
+      expect(documentCountInput).to.have.value('500'); // Should accumulate
+
+      // Clear again
+      userEvent.clear(documentCountInput);
+      expect(documentCountInput).to.have.value(''); // Should stay empty, not revert
+    });
+
     it('fires a track event when the document count is changed', async () => {
       const result = await renderModal({
         currentStep: MockDataGeneratorStep.DOCUMENT_COUNT,
@@ -956,52 +999,10 @@
           },
         },
       });
->>>>>>> a3c4dc70
 
       const documentCountInput = screen.getByLabelText(
         'Documents to generate in current collection'
       );
-<<<<<<< HEAD
-
-      // Clear the input
-      userEvent.clear(documentCountInput);
-
-      // Input should be empty
-      expect(documentCountInput).to.have.value('');
-
-      // Should show error message for empty input
-      expect(screen.getByText('Document count is required')).to.exist;
-
-      // Next button should be disabled for empty input
-      expect(
-        screen.getByTestId('next-step-button').getAttribute('aria-disabled')
-      ).to.equal('true');
-    });
-
-    it('handles typing and clearing naturally without reverting', async () => {
-      await renderModal({ currentStep: MockDataGeneratorStep.DOCUMENT_COUNT });
-
-      const documentCountInput = screen.getByLabelText(
-        'Documents to generate in current collection'
-      );
-
-      // Start with default value
-      expect(documentCountInput).to.have.value('1000');
-
-      // Clear and type a new value
-      userEvent.clear(documentCountInput);
-      expect(documentCountInput).to.have.value(''); // Should stay empty
-
-      userEvent.type(documentCountInput, '5');
-      expect(documentCountInput).to.have.value('5'); // Should show what we typed
-
-      userEvent.type(documentCountInput, '00');
-      expect(documentCountInput).to.have.value('500'); // Should accumulate
-
-      // Clear again
-      userEvent.clear(documentCountInput);
-      expect(documentCountInput).to.have.value(''); // Should stay empty, not revert
-=======
       userEvent.clear(documentCountInput);
       userEvent.type(documentCountInput, '2222');
       await waitFor(() => {
@@ -1012,7 +1013,6 @@
           }
         );
       });
->>>>>>> a3c4dc70
     });
   });
 
