import type { MockDataSchemaResponse } from '@mongodb-js/compass-generative-ai';
import type { MongoDBFieldType } from '@mongodb-js/compass-generative-ai';
import type { FakerArg } from './script-generation-utils';

export enum MockDataGeneratorStep {
  SCHEMA_CONFIRMATION = 'SCHEMA_CONFIRMATION',
  SCHEMA_EDITOR = 'SCHEMA_EDITOR',
  DOCUMENT_COUNT = 'DOCUMENT_COUNT',
  PREVIEW_DATA = 'PREVIEW_DATA',
  GENERATE_DATA = 'GENERATE_DATA',
}

type MockDataGeneratorIdleState = {
  status: 'idle';
};

type MockDataGeneratorInProgressState = {
  status: 'in-progress';
  requestId: string;
};

type MockDataGeneratorCompletedState = {
  status: 'completed';
  fakerSchema: FakerSchema;
  requestId: string;
};

type MockDataGeneratorErrorState = {
  status: 'error';
  error: unknown;
  requestId: string;
};

export type MockDataGeneratorState =
  | MockDataGeneratorIdleState
  | MockDataGeneratorInProgressState
  | MockDataGeneratorCompletedState
  | MockDataGeneratorErrorState;

<<<<<<< HEAD
export type FakerSchemaMapping = MockDataSchemaResponse['fields'][number];

/**
 * The faker schema mapping is validated if it has been (1) confirmed by the user and
 * (2) TODO(CLOUDP-333855): pre-processed to prevent harmful calls like those that
 * block the main thread or cause out of memory errors
 */
export type ValidatedFakerSchemaMapping = FakerSchemaMapping & {
  readonly __brand: unique symbol;
};
=======
export type LlmFakerMapping = MockDataSchemaResponse['fields'][number];

export interface FakerFieldMapping {
  mongoType: MongoDBFieldType;
  fakerMethod: string;
  fakerArgs: FakerArg[];
  probability?: number; // 0.0 - 1.0 frequency of field (defaults to 1.0)
}

export type FakerSchema = Record<string, FakerFieldMapping>;
>>>>>>> e6e9d6ca
<|MERGE_RESOLUTION|>--- conflicted
+++ resolved
@@ -1,6 +1,7 @@
 import type { MockDataSchemaResponse } from '@mongodb-js/compass-generative-ai';
 import type { MongoDBFieldType } from '@mongodb-js/compass-generative-ai';
-import type { FakerArg } from './script-generation-utils';
+
+export type FakerArg = string | number | boolean | { json: string };
 
 export enum MockDataGeneratorStep {
   SCHEMA_CONFIRMATION = 'SCHEMA_CONFIRMATION',
@@ -37,20 +38,10 @@
   | MockDataGeneratorCompletedState
   | MockDataGeneratorErrorState;
 
-<<<<<<< HEAD
-export type FakerSchemaMapping = MockDataSchemaResponse['fields'][number];
-
-/**
- * The faker schema mapping is validated if it has been (1) confirmed by the user and
- * (2) TODO(CLOUDP-333855): pre-processed to prevent harmful calls like those that
- * block the main thread or cause out of memory errors
- */
-export type ValidatedFakerSchemaMapping = FakerSchemaMapping & {
-  readonly __brand: unique symbol;
-};
-=======
+// LLM output format (array with fieldPath as property)
 export type LlmFakerMapping = MockDataSchemaResponse['fields'][number];
 
+// Processed format (object value without fieldPath)
 export interface FakerFieldMapping {
   mongoType: MongoDBFieldType;
   fakerMethod: string;
@@ -58,5 +49,14 @@
   probability?: number; // 0.0 - 1.0 frequency of field (defaults to 1.0)
 }
 
+// Optimized object format (fieldPath as key, FakerFieldMapping as value)
 export type FakerSchema = Record<string, FakerFieldMapping>;
->>>>>>> e6e9d6ca
+
+/**
+ * The faker schema is validated if it has been (1) confirmed by the user and
+ * (2) TODO(CLOUDP-333855): pre-processed to prevent harmful calls like those that
+ * block the main thread or cause out of memory errors
+ */
+export type ValidatedFakerSchema = FakerSchema & {
+  readonly __brand: unique symbol;
+};