import type { MongoDBFieldType } from '@mongodb-js/compass-generative-ai';
import type { FakerFieldMapping } from './types';

export type FakerArg = string | number | boolean | { json: string };

const DEFAULT_ARRAY_LENGTH = 3;
const INDENT_SIZE = 2;

<<<<<<< HEAD
export type ArrayLengthMap = Record<string, number>;
=======
// Array length configuration for different array types
export type ArrayLengthMap = {
  [fieldName: string]:
    | number[] // Multi-dimensional: [2, 3, 4]
    | ArrayObjectConfig; // Array of objects
};

export interface ArrayObjectConfig {
  length?: number; // Length of the parent array (optional for nested object containers)
  elements: ArrayLengthMap; // Configuration for nested arrays
}
>>>>>>> d07e3010

export interface ScriptOptions {
  documentCount: number;
  databaseName: string;
  collectionName: string;
  arrayLengthMap?: ArrayLengthMap;
}

export type ScriptResult =
  | { script: string; success: true }
  | { error: string; success: false };

type DocumentStructure = {
  [fieldName: string]:
    | FakerFieldMapping // Leaf: actual data field
    | DocumentStructure // Object: nested fields
    | ArrayStructure; // Array: repeated elements
};

interface ArrayStructure {
  type: 'array';
  elementType: FakerFieldMapping | DocumentStructure | ArrayStructure;
}

/**
 * Entry point method: Generate the final script
 */
export function generateScript(
  schema: Record<string, FakerFieldMapping>,
  options: ScriptOptions
): ScriptResult {
  try {
    const structure = buildDocumentStructure(schema);

    const documentCode = renderDocumentCode(
      structure,
      INDENT_SIZE * 2, // 4 spaces: 2 for function body + 2 for inside return statement
      options.arrayLengthMap || {}
    );

    const script = `// Mock Data Generator Script
// Generated for collection: ${JSON.stringify(
      options.databaseName
    )}.${JSON.stringify(options.collectionName)}
// Document count: ${options.documentCount}

const { faker } = require('@faker-js/faker');

// Connect to database
use(${JSON.stringify(options.databaseName)});

// Document generation function
function generateDocument() {
  return ${documentCode};
}

// Generate and insert documents
const documents = [];
for (let i = 0; i < ${options.documentCount}; i++) {
  documents.push(generateDocument());
}

// Insert documents into collection
db.getCollection(${JSON.stringify(
      options.collectionName
    )}).insertMany(documents);

console.log(\`Successfully inserted \${documents.length} documents into ${JSON.stringify(
      options.databaseName
    )}.${JSON.stringify(options.collectionName)}\`);`;

    return {
      script,
      success: true,
    };
  } catch (error) {
    return {
      success: false,
      error: error instanceof Error ? error.message : 'Unknown error',
    };
  }
}

/**
 * Parse a field path into simple parts
 *
 * Examples:
 * "name" → ["name"]
 * "user.email" → ["user", "email"]
 * "tags[]" → ["tags", "[]"]
 * "users[].name" → ["users", "[]", "name"]
 * "matrix[][]" → ["matrix", "[]", "[]"]
 */
function parseFieldPath(fieldPath: string): string[] {
  const parts: string[] = [];
  let current = '';

  for (let i = 0; i < fieldPath.length; i++) {
    const char = fieldPath[i];

    if (char === '.') {
      if (current) {
        parts.push(current);
        current = '';
      } else if (parts.length > 0 && parts[parts.length - 1] === '[]') {
        // This is valid: "users[].name" - dot after array notation
        // Continue parsing
      } else {
        throw new Error(
          `Invalid field path "${fieldPath}": empty field name before dot`
        );
      }
    } else if (char === '[' && fieldPath[i + 1] === ']') {
      // Only treat [] as array notation if it's at the end, followed by a dot, or followed by another [
      const isAtEnd = i + 2 >= fieldPath.length;
      const isFollowedByDot =
        i + 2 < fieldPath.length && fieldPath[i + 2] === '.';
      const isFollowedByBracket =
        i + 2 < fieldPath.length && fieldPath[i + 2] === '[';

      if (isAtEnd || isFollowedByDot || isFollowedByBracket) {
        // This is array notation
        if (current) {
          parts.push(current);
          current = '';
        }
        parts.push('[]');
        i++; // Skip the ]
      } else {
        // This is just part of the field name
        current += char;
      }
    } else {
      current += char;
    }
  }

  if (current) {
    parts.push(current);
  }

  if (parts.length === 0) {
    throw new Error(
      `Invalid field path "${fieldPath}": no valid field names found`
    );
  }

  return parts;
}

/**
 * Build the document structure from all field paths
 */
function buildDocumentStructure(
  schema: Record<string, FakerFieldMapping>
): DocumentStructure {
  const result: DocumentStructure = {};

  // Process each field path
  for (const [fieldPath, mapping] of Object.entries(schema)) {
    const pathParts = parseFieldPath(fieldPath);
    insertIntoStructure(result, pathParts, mapping);
  }

  return result;
}

/**
 * Insert a field mapping into the structure at the given path
 */
function insertIntoStructure(
  structure: DocumentStructure,
  pathParts: string[],
  mapping: FakerFieldMapping
): void {
  if (pathParts.length === 0) {
    throw new Error('Cannot insert field mapping: empty path parts array');
  }

  // Base case: insert root-level field mapping
  if (pathParts.length === 1) {
    const part = pathParts[0];
    if (part === '[]') {
      throw new Error(
        'Invalid field path: array notation "[]" cannot be used without a field name'
      );
    }
    structure[part] = mapping;
    return;
  }

  // Recursive case
  const [firstPart, secondPart, ...remainingParts] = pathParts;

  if (secondPart === '[]') {
    // This is an array field
    // Initialize array structure if it doesn't exist yet
    if (
      !structure[firstPart] ||
      typeof structure[firstPart] !== 'object' ||
      !('type' in structure[firstPart]) ||
      structure[firstPart].type !== 'array'
    ) {
      structure[firstPart] = {
        type: 'array',
        elementType: {},
      };
    }

    const arrayStructure = structure[firstPart] as ArrayStructure;

    if (remainingParts.length === 0) {
      // Terminal case: Array of primitives (e.g., "tags[]")
      // Directly assign the field mapping as the element type
      arrayStructure.elementType = mapping;
    } else if (remainingParts[0] === '[]') {
      // Nested array case: Multi-dimensional arrays (e.g., "matrix[][]")
      // Build nested array structure
      let currentArray = arrayStructure;
      let i = 0;

      // Process consecutive [] markers to build nested array structure
      // Each iteration creates one array dimension (eg. matrix[][] = 2 iterations)
      while (i < remainingParts.length && remainingParts[i] === '[]') {
        // Create the next array dimension
        currentArray.elementType = {
          type: 'array',
          elementType: {},
        };

        // Move to the next nesting level
        currentArray = currentArray.elementType;
        i++;
      }

      if (i < remainingParts.length) {
        // This is an multi-dimensional array of documents (e.g., "matrix[][].name")
        // Ensure we have a document structure for the remaining fields
        if (
          typeof currentArray.elementType !== 'object' ||
          'mongoType' in currentArray.elementType ||
          'type' in currentArray.elementType
        ) {
          currentArray.elementType = {};
        }
        // Recursively build the document
        insertIntoStructure(
          currentArray.elementType,
          remainingParts.slice(i),
          mapping
        );
      } else {
        // Pure multi-dimensional array - assign the mapping
        currentArray.elementType = mapping;
      }
    } else {
      // Object case: Array of documents with fields (e.g., "users[].name", "users[].profile.email")
      // Only initialize if elementType isn't already a proper object structure
      if (
        typeof arrayStructure.elementType !== 'object' ||
        'mongoType' in arrayStructure.elementType ||
        'type' in arrayStructure.elementType
      ) {
        arrayStructure.elementType = {};
      }

      // Recursively build the object structure for array elements
      insertIntoStructure(arrayStructure.elementType, remainingParts, mapping);
    }
  } else {
    // This is a regular object field
    // Only initialize if it doesn't exist or isn't a plain object
    if (
      !structure[firstPart] ||
      typeof structure[firstPart] !== 'object' ||
      'type' in structure[firstPart] ||
      'mongoType' in structure[firstPart]
    ) {
      structure[firstPart] = {};
    }

    insertIntoStructure(
      structure[firstPart],
      [secondPart, ...remainingParts],
      mapping
    );
  }
}

/**
 * Generate JavaScript object code from document structure
 */
function renderDocumentCode(
  structure: DocumentStructure,
  indent: number = INDENT_SIZE,
  arrayLengthMap: ArrayLengthMap = {},
  currentPath: string = ''
): string {
  // For each field in structure:
  //   - If FakerFieldMapping: generate faker call
  //   - If DocumentStructure: generate nested object
  //   - If ArrayStructure: generate array

  const fieldIndent = ' '.repeat(indent);
  const closingBraceIndent = ' '.repeat(indent - INDENT_SIZE);
  const documentFields: string[] = [];

  for (const [fieldName, value] of Object.entries(structure)) {
    if ('mongoType' in value) {
      // It's a field mapping
      const mapping = value as FakerFieldMapping;
      const fakerCall = generateFakerCall(mapping);
      // Default to 1.0 for invalid probability values
      let probability = 1.0;
      if (
        mapping.probability !== undefined &&
        typeof mapping.probability === 'number' &&
        mapping.probability >= 0 &&
        mapping.probability <= 1
      ) {
        probability = mapping.probability;
      }

      if (probability < 1.0) {
        // Use Math.random for conditional field inclusion
        documentFields.push(
          `${fieldIndent}...(Math.random() < ${probability} ? { ${formatFieldName(
            fieldName
          )}: ${fakerCall} } : {})`
        );
      } else {
        // Normal field inclusion
        documentFields.push(
          `${fieldIndent}${formatFieldName(fieldName)}: ${fakerCall}`
        );
      }
    } else if ('type' in value && value.type === 'array') {
      // It's an array
      const fieldPath = currentPath
        ? `${currentPath}.${fieldName}[]`
        : `${fieldName}[]`;
      const arrayCode = renderArrayCode(
        value as ArrayStructure,
        indent + INDENT_SIZE,
        fieldName,
        arrayLengthMap,
        fieldPath
      );
      documentFields.push(
        `${fieldIndent}${formatFieldName(fieldName)}: ${arrayCode}`
      );
    } else {
      // It's a nested object: recursive call

      const nestedPath = currentPath
        ? `${currentPath}.${fieldName}`
        : fieldName;

      const nestedCode = renderDocumentCode(
        value as DocumentStructure,
        indent + INDENT_SIZE,
        arrayLengthMap,
        nestedPath
      );
      documentFields.push(
        `${fieldIndent}${formatFieldName(fieldName)}: ${nestedCode}`
      );
    }
  }

  // Handle empty objects
  if (documentFields.length === 0) {
    return '{}';
  }

  return `{\n${documentFields.join(',\n')}\n${closingBraceIndent}}`;
}

/**
 * Formats a field name for use in JavaScript object literal syntax.
 * Only quotes field names that need it, using JSON.stringify for proper escaping.
 */
function formatFieldName(fieldName: string): string {
  // If it's a valid JavaScript identifier, don't quote it
  const isValidIdentifier = /^[a-zA-Z_$][a-zA-Z0-9_$]*$/.test(fieldName);

  if (isValidIdentifier) {
    return fieldName;
  } else {
    // Use JSON.stringify for proper escaping of special characters
    return JSON.stringify(fieldName);
  }
}

/**
 * Generate array code
 */
function renderArrayCode(
  arrayStructure: ArrayStructure,
  indent: number = INDENT_SIZE,
  fieldName: string = '',
  arrayLengthMap: ArrayLengthMap = {},
  currentFieldPath: string = ''
): string {
  const elementType = arrayStructure.elementType;

  // Get array length for this dimension
  let arrayLength = DEFAULT_ARRAY_LENGTH;
  if (currentFieldPath && arrayLengthMap[currentFieldPath] !== undefined) {
    arrayLength = arrayLengthMap[currentFieldPath];
  }

  if ('mongoType' in elementType) {
    // Array of primitives
    const fakerCall = generateFakerCall(elementType as FakerFieldMapping);
    return `Array.from({length: ${arrayLength}}, () => ${fakerCall})`;
  } else if ('type' in elementType && elementType.type === 'array') {
    // Nested array (e.g., matrix[][]) - append another [] to the path
    const fieldPath = currentFieldPath + '[]';
    const nestedArrayCode = renderArrayCode(
      elementType as ArrayStructure,
      indent,
      fieldName,
      arrayLengthMap,
      fieldPath
    );
    return `Array.from({length: ${arrayLength}}, () => ${nestedArrayCode})`;
  } else {
    const objectCode = renderDocumentCode(
      elementType as DocumentStructure,
      indent,
      arrayLengthMap,
      currentFieldPath
    );
    return `Array.from({length: ${arrayLength}}, () => (${objectCode}))`;
  }
}

/**
 * Generate faker.js call from field mapping
 */
function generateFakerCall(mapping: FakerFieldMapping): string {
  const method =
    mapping.fakerMethod === 'unrecognized'
      ? getDefaultFakerMethod(mapping.mongoType)
      : mapping.fakerMethod;

  const args = formatFakerArgs(mapping.fakerArgs);
  return `faker.${method}(${args})`;
}

/**
 * Gets default faker method for unrecognized fields based on MongoDB type
 */
export function getDefaultFakerMethod(mongoType: MongoDBFieldType): string {
  switch (mongoType) {
    // String types
    case 'String':
      return 'lorem.word';

    // Numeric types
    case 'Number':
    case 'Int32':
    case 'Long':
      return 'number.int';
    case 'Decimal128':
      return 'number.float';

    // Date and time types
    case 'Date':
    case 'Timestamp':
      return 'date.recent';

    // Object identifier
    case 'ObjectId':
      return 'database.mongodbObjectId';

    // Boolean
    case 'Boolean':
      return 'datatype.boolean';

    // Binary
    case 'Binary':
      return 'string.hexadecimal';

    // Regular expression
    case 'RegExp':
      return 'lorem.word';

    // JavaScript code
    case 'Code':
      return 'lorem.sentence';

    // MinKey and MaxKey
    case 'MinKey':
      return 'number.int';
    case 'MaxKey':
      return 'number.int';

    // Symbol (deprecated)
    case 'Symbol':
      return 'lorem.word';

    // DBRef
    case 'DBRef':
      return 'database.mongodbObjectId';

    // Default fallback
    default:
      return 'lorem.word';
  }
}

/**
 * Converts array of faker arguments to comma separated string for function calls.
 *
 * Serializes various argument types into valid JavaScript syntax:
 * - Strings: Uses JSON.stringify() to handle quotes, newlines, and special characters
 * - Numbers: Validates finite numbers and converts to string representation
 * - Booleans: Converts to 'true' or 'false' literals
 * - Objects with 'json' property: Parses and re-stringifies JSON for validation
 *
 * @param fakerArgs - Array of arguments to convert to JavaScript code
 * @returns Comma-separated string of JavaScript arguments, or empty string if no args
 * @throws Error if arguments contain invalid values (non-finite numbers, malformed JSON)
 *
 * @example
 * formatFakerArgs(['male', 25, true]) // Returns: '"male", 25, true'
 * formatFakerArgs([{json: '{"min": 1}'}]) // Returns: '{"min": 1}'
 */
export function formatFakerArgs(fakerArgs: FakerArg[]): string {
  const stringifiedArgs: string[] = [];

  for (let i = 0; i < fakerArgs.length; i++) {
    const arg = fakerArgs[i];

    if (typeof arg === 'string') {
      stringifiedArgs.push(JSON.stringify(arg));
    } else if (typeof arg === 'number') {
      if (!Number.isFinite(arg)) {
        throw new Error(
          `Invalid number argument at index ${i}: must be a finite number`
        );
      }
      stringifiedArgs.push(`${arg}`);
    } else if (typeof arg === 'boolean') {
      stringifiedArgs.push(`${arg}`);
    } else if (typeof arg === 'object' && arg !== null && 'json' in arg) {
      // Pre-serialized JSON objects
      const jsonArg = arg as { json: string };
      stringifiedArgs.push(jsonArg.json);
    } else {
      throw new Error(
        `Invalid argument type at index ${i}: expected string, number, boolean, or {json: string}`
      );
    }
  }

  return stringifiedArgs.join(', ');
}<|MERGE_RESOLUTION|>--- conflicted
+++ resolved
@@ -1,26 +1,14 @@
 import type { MongoDBFieldType } from '@mongodb-js/compass-generative-ai';
 import type { FakerFieldMapping } from './types';
+import type { MongoDBFieldType } from '@mongodb-js/compass-generative-ai';
+import type { FakerFieldMapping } from './types';
 
 export type FakerArg = string | number | boolean | { json: string };
 
 const DEFAULT_ARRAY_LENGTH = 3;
 const INDENT_SIZE = 2;
 
-<<<<<<< HEAD
 export type ArrayLengthMap = Record<string, number>;
-=======
-// Array length configuration for different array types
-export type ArrayLengthMap = {
-  [fieldName: string]:
-    | number[] // Multi-dimensional: [2, 3, 4]
-    | ArrayObjectConfig; // Array of objects
-};
-
-export interface ArrayObjectConfig {
-  length?: number; // Length of the parent array (optional for nested object containers)
-  elements: ArrayLengthMap; // Configuration for nested arrays
-}
->>>>>>> d07e3010
 
 export interface ScriptOptions {
   documentCount: number;
