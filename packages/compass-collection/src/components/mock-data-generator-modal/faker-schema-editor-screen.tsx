import {
  Body,
  Button,
  ButtonSize,
  ButtonVariant,
  css,
  Link,
  palette,
  spacing,
  SpinLoaderWithLabel,
} from '@mongodb-js/compass-components';
import React from 'react';
import { connect } from 'react-redux';
import FieldSelector from './schema-field-selector';
import FakerMappingSelector from './faker-mapping-selector';
import { getDefaultFakerMethod } from './script-generation-utils';
import type {
  FakerSchema,
  FakerFieldMapping,
  MockDataGeneratorState,
} from './types';
<<<<<<< HEAD
import type { MongoDBFieldType } from '@mongodb-js/compass-generative-ai';
import { getDefaultFakerMethod } from './script-generation-utils';
import { useTelemetry } from '@mongodb-js/compass-telemetry/provider';
=======
import type { MongoDBFieldType } from '../../schema-analysis-types';
>>>>>>> 4df3357f

const containerStyles = css({
  display: 'flex',
  flexDirection: 'column',
  gap: spacing[400],
});

const innerEditorStyles = css({
  display: 'flex',
  flexDirection: 'row',
  justifyContent: 'space-between',
});

const titleStyles = css({
  color: palette.black,
  fontWeight: 600,
  fontSize: '16px',
  lineHeight: '20px',
  marginBottom: 0,
});

const bodyStyles = css({
  color: palette.gray.dark1,
});

const confirmMappingsButtonStyles = css({
  width: '200px',
});

const schemaEditorLoaderStyles = css({
  display: 'flex',
  alignItems: 'center',
  justifyContent: 'center',
});

const FakerSchemaEditorContent = ({
  fakerSchema,
  onSchemaConfirmed,
}: {
  fakerSchema: FakerSchema;
  onSchemaConfirmed: (isConfirmed: boolean) => void;
}) => {
  const track = useTelemetry();
  const [fakerSchemaFormValues, setFakerSchemaFormValues] =
    React.useState<FakerSchema>(fakerSchema);

  // Store original LLM mappings to restore when reselecting original methods
  const originalLlmMappings = React.useRef<Record<string, FakerFieldMapping>>(
    Object.fromEntries(
      Object.entries(fakerSchema).map(([field, mapping]) => [
        field,
        {
          ...mapping,
        },
      ])
    )
  );

  const fieldPaths = Object.keys(fakerSchemaFormValues);
  const [activeField, setActiveField] = React.useState<string>(fieldPaths[0]);

  const activeJsonType = fakerSchemaFormValues[activeField]?.mongoType;
  const activeFakerFunction = fakerSchemaFormValues[activeField]?.fakerMethod;
  const activeFakerArgs = fakerSchemaFormValues[activeField]?.fakerArgs;

  const resetIsSchemaConfirmed = () => {
    onSchemaConfirmed(false);
  };

  const onJsonTypeSelect = (newJsonType: MongoDBFieldType) => {
    const currentMapping = fakerSchemaFormValues[activeField];
    const originalLlmMapping = originalLlmMappings.current[activeField];

    if (currentMapping) {
      const previousJsonType = currentMapping.mongoType;
      const previousFakerMethod = currentMapping.fakerMethod;

      const isSwitchingToOriginalType =
        originalLlmMapping && newJsonType === originalLlmMapping.mongoType;

      const newMapping = isSwitchingToOriginalType
        ? { ...originalLlmMapping }
        : {
            ...currentMapping,
            mongoType: newJsonType,
            fakerMethod: getDefaultFakerMethod(newJsonType),
            fakerArgs: [],
          };

      const newFakerMethod = newMapping.fakerMethod;

      track('Mock Data JSON Type Changed', {
        field_name: activeField,
        previous_json_type: previousJsonType,
        new_json_type: newJsonType,
        previous_faker_method: previousFakerMethod,
        new_faker_method: newFakerMethod,
      });

      setFakerSchemaFormValues({
        ...fakerSchemaFormValues,
        [activeField]: newMapping,
      });
      resetIsSchemaConfirmed();
    }
  };

  const onFakerFunctionSelect = (newFakerFunction: string) => {
    const currentMapping = fakerSchemaFormValues[activeField];
    const originalLlmMapping = originalLlmMappings.current[activeField];

    if (currentMapping) {
      const previousFakerMethod = currentMapping.fakerMethod;

      const isSwitchingToLlmSuggestion =
        originalLlmMapping &&
        currentMapping.mongoType === originalLlmMapping.mongoType &&
        newFakerFunction === originalLlmMapping.fakerMethod;

      const newMapping = isSwitchingToLlmSuggestion
        ? { ...originalLlmMapping }
        : {
            ...currentMapping,
            fakerMethod: newFakerFunction,
            fakerArgs: [],
          };

      track('Mock Data Faker Method Changed', {
        field_name: activeField,
        json_type: currentMapping.mongoType,
        previous_faker_method: previousFakerMethod,
        new_faker_method: newFakerFunction,
      });

      setFakerSchemaFormValues({
        ...fakerSchemaFormValues,
        [activeField]: newMapping,
      });
      resetIsSchemaConfirmed();
    }
  };

  return (
    <>
      <div className={innerEditorStyles}>
        <FieldSelector
          activeField={activeField}
          fields={fieldPaths}
          onFieldSelect={setActiveField}
        />
        {activeJsonType && activeFakerFunction && (
          <FakerMappingSelector
            activeJsonType={activeJsonType}
            activeFakerFunction={activeFakerFunction}
            activeFakerArgs={activeFakerArgs}
            onJsonTypeSelect={onJsonTypeSelect}
            onFakerFunctionSelect={onFakerFunctionSelect}
          />
        )}
      </div>
      <Button
        size={ButtonSize.Small}
        className={confirmMappingsButtonStyles}
        variant={ButtonVariant.Primary}
        onClick={() => onSchemaConfirmed(true)}
      >
        Confirm mappings
      </Button>
    </>
  );
};

const FakerSchemaEditorScreen = ({
  onSchemaConfirmed,
  fakerSchemaGenerationState,
}: {
  onSchemaConfirmed: (isConfirmed: boolean) => void;
  fakerSchemaGenerationState: MockDataGeneratorState;
}) => {
  return (
    <div data-testid="faker-schema-editor" className={containerStyles}>
      <div>
        <h3 className={titleStyles}>
          Confirm Field to Faker Function Mappings
        </h3>
        <Body className={bodyStyles}>
          We have sampled your collection and created a schema based on your
          documents. That schema has been sent to an LLM and it has returned the
          following mapping between your schema fields and{' '}
          <Link href="https://fakerjs.dev/api/faker.html">faker functions</Link>
          .
        </Body>
      </div>
      {fakerSchemaGenerationState.status === 'in-progress' && (
        <div
          data-testid="faker-schema-editor-loader"
          className={schemaEditorLoaderStyles}
        >
          <SpinLoaderWithLabel progressText="Processing Documents..." />
        </div>
      )}
      {fakerSchemaGenerationState.status === 'completed' && (
        <FakerSchemaEditorContent
          fakerSchema={fakerSchemaGenerationState.editedFakerSchema}
          onSchemaConfirmed={onSchemaConfirmed}
        />
      )}
    </div>
  );
};

export default connect()(FakerSchemaEditorScreen);<|MERGE_RESOLUTION|>--- conflicted
+++ resolved
@@ -19,13 +19,8 @@
   FakerFieldMapping,
   MockDataGeneratorState,
 } from './types';
-<<<<<<< HEAD
 import type { MongoDBFieldType } from '@mongodb-js/compass-generative-ai';
-import { getDefaultFakerMethod } from './script-generation-utils';
 import { useTelemetry } from '@mongodb-js/compass-telemetry/provider';
-=======
-import type { MongoDBFieldType } from '../../schema-analysis-types';
->>>>>>> 4df3357f
 
 const containerStyles = css({
   display: 'flex',
