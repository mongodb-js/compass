import type AppRegistry from 'hadron-app-registry';
import {
  css,
  uiColors,
  withTheme,
  Link,
  spacing,
  H3,
  cx,
} from '@mongodb-js/compass-components';
import type { Document } from 'mongodb';
import React, { Component } from 'react';
import toNS from 'mongodb-ns';

import CollectionHeaderActions from '../collection-header-actions';
import ReadOnlyBadge from './read-only-badge';
import TimeSeriesBadge from './time-series-badge';
import ViewBadge from './view-badge';
<<<<<<< HEAD
import CollectionStats from '../collection-stats';
import type { CollectionStatsObject } from '../../modules/stats';
=======
import ClusteredBadge from './clustered-badge';
>>>>>>> bc5aaf45

const collectionHeaderStyles = css({
  paddingTop: spacing[3],
  paddingBottom: spacing[1],
  minHeight: spacing[6] + spacing[1],
  display: 'flex',
  alignItems: 'center',
  justifyContent: 'space-between',
  background: uiColors.white,
});

const collectionHeaderTitleStyles = css({
  display: 'flex',
  alignItems: 'center',
  flex: '1 1 100%',
  padding: `0 ${spacing[3]}px`,
  margin: 0,
  overflow: 'hidden',
  textOverflow: 'ellipsis',
});

const collectionHeaderDBLinkStyles = css({
  cursor: 'pointer',
  textDecoration: 'none',
  '&:hover,&:focus': {
    textDecoration: 'underline',
  },
  backgroundColor: 'transparent',
  border: 'none',
  display: 'inline',
  padding: 0,
});

const collectionHeaderDBLinkLightStyles = css({
  color: uiColors.green.base,
});

const collectionHeaderDBLinkDarkStyles = css({
  color: uiColors.green.light2,
});

const collectionHeaderNamespaceStyles = css({
  backgroundColor: 'transparent',
  border: 'none',
  display: 'flex',
  whiteSpace: 'nowrap',
});

const collectionHeaderDBNameStyles = css({
  display: 'flex',
  alignItems: 'center',
});

const collectionHeaderDBNameLightStyles = css({
  color: uiColors.green.base,
});

const collectionHeaderDBNameDarkStyles = css({
  color: uiColors.green.light2,
});

const collectionHeaderTitleCollectionLightStyles = css({
  color: uiColors.gray.dark1,
});

const collectionHeaderTitleCollectionDarkStyles = css({
  color: uiColors.gray.light1,
});

type CollectionHeaderProps = {
  darkMode?: boolean;
  globalAppRegistry: AppRegistry;
  namespace: string;
  isReadonly: boolean;
  isTimeSeries: boolean;
<<<<<<< HEAD
=======
  isClustered: boolean;
  statsPlugin: React.FunctionComponent<{ store: any }>;
>>>>>>> bc5aaf45
  selectOrCreateTab: (options: any) => any;
  sourceName: string;
  sourceReadonly: boolean;
  sourceViewOn?: string;
  editViewName?: string;
  pipeline: Document[];
  stats: CollectionStatsObject;
};

class CollectionHeader extends Component<CollectionHeaderProps> {
  static displayName = 'CollectionHeaderComponent';

  onEditViewClicked = (): void => {
    this.props.selectOrCreateTab({
      namespace: this.props.sourceName,
      isReadonly: this.props.sourceReadonly,
      isTimeSeries: this.props.isTimeSeries,
      sourceName: this.props.sourceViewOn,
      editViewName: this.props.namespace,
      sourceReadonly: false,
      sourceViewOn: null,
      sourcePipeline: this.props.pipeline,
    });
  };

  onReturnToViewClicked = (): void => {
    this.props.selectOrCreateTab({
      namespace: this.props.editViewName,
      isReadonly: true,
      isTimeSeries: this.props.isTimeSeries,
      isClustered: this.props.isClustered,
      sourceName: this.props.namespace,
      editViewName: null,
      sourceReadonly: this.props.isReadonly,
      sourceViewOn: this.props.sourceName,
      sourcePipeline: this.props.pipeline,
    });
  };

  handleDBClick = (db: string): void => {
    this.props.globalAppRegistry.emit('select-database', db);
  };

  /**
   * Render CollectionHeader component.
   *
   * @returns {React.Component} The rendered component.
   */
  render(): React.ReactElement {
    const ns = toNS(this.props.namespace);
    const database = ns.database;
    const collection = ns.collection;

    return (
      <div className={collectionHeaderStyles} data-testid="collection-header">
        <div
          title={`${database}.${collection}`}
          className={collectionHeaderTitleStyles}
          data-testid="collection-header-title"
        >
          <div
            data-testid="collection-header-namespace"
            className={collectionHeaderNamespaceStyles}
          >
            <Link
              data-testid="collection-header-title-db"
              as="button"
              className={cx(
                collectionHeaderDBLinkStyles,
                this.props.darkMode
                  ? collectionHeaderDBLinkDarkStyles
                  : collectionHeaderDBLinkLightStyles
              )}
              hideExternalIcon={true}
              onClick={() => this.handleDBClick(database)}
            >
              <H3
                className={cx(
                  collectionHeaderDBNameStyles,
                  this.props.darkMode
                    ? collectionHeaderDBNameDarkStyles
                    : collectionHeaderDBNameLightStyles
                )}
              >
                {database}
              </H3>
            </Link>
            <H3
              data-testid="collection-header-title-collection"
              className={
                this.props.darkMode
                  ? collectionHeaderTitleCollectionDarkStyles
                  : collectionHeaderTitleCollectionLightStyles
              }
            >
              {`.${collection}`}
            </H3>
          </div>
          {this.props.isReadonly && <ReadOnlyBadge />}
          {this.props.isTimeSeries && <TimeSeriesBadge />}
          {this.props.isClustered && <ClusteredBadge />}
          {this.props.isReadonly && this.props.sourceName && <ViewBadge />}
          <CollectionHeaderActions
            editViewName={this.props.editViewName}
            isReadonly={this.props.isReadonly}
            onEditViewClicked={this.onEditViewClicked}
            onReturnToViewClicked={this.onReturnToViewClicked}
            sourceName={this.props.sourceName}
          />
        </div>
        {!this.props.isReadonly && !this.props.editViewName && (
          <CollectionStats
            isTimeSeries={this.props.isTimeSeries}
            {...this.props.stats}
          />
        )}
      </div>
    );
  }
}

export default withTheme(CollectionHeader);<|MERGE_RESOLUTION|>--- conflicted
+++ resolved
@@ -16,17 +16,14 @@
 import ReadOnlyBadge from './read-only-badge';
 import TimeSeriesBadge from './time-series-badge';
 import ViewBadge from './view-badge';
-<<<<<<< HEAD
 import CollectionStats from '../collection-stats';
 import type { CollectionStatsObject } from '../../modules/stats';
-=======
 import ClusteredBadge from './clustered-badge';
->>>>>>> bc5aaf45
 
 const collectionHeaderStyles = css({
   paddingTop: spacing[3],
   paddingBottom: spacing[1],
-  minHeight: spacing[6] + spacing[1],
+  minHeight: +spacing[6] + +spacing[1],
   display: 'flex',
   alignItems: 'center',
   justifyContent: 'space-between',
@@ -37,7 +34,7 @@
   display: 'flex',
   alignItems: 'center',
   flex: '1 1 100%',
-  padding: `0 ${spacing[3]}px`,
+  padding: `0 ${String(spacing[3])}px`,
   margin: 0,
   overflow: 'hidden',
   textOverflow: 'ellipsis',
@@ -97,11 +94,7 @@
   namespace: string;
   isReadonly: boolean;
   isTimeSeries: boolean;
-<<<<<<< HEAD
-=======
   isClustered: boolean;
-  statsPlugin: React.FunctionComponent<{ store: any }>;
->>>>>>> bc5aaf45
   selectOrCreateTab: (options: any) => any;
   sourceName: string;
   sourceReadonly: boolean;
