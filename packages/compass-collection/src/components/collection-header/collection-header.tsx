/* eslint-disable jsx-a11y/anchor-is-valid */
import type AppRegistry from 'hadron-app-registry';
<<<<<<< HEAD
import {
  css,
  uiColors,
  withTheme,
  Link,
  spacing,
  H3,
  cx,
} from '@mongodb-js/compass-components';
=======
import { css, uiColors } from '@mongodb-js/compass-components';
>>>>>>> bd72419c
import type { Document } from 'mongodb';
import React, { Component } from 'react';
import toNS from 'mongodb-ns';

import CollectionHeaderActions from '../collection-header-actions';
import ReadOnlyBadge from './read-only-badge';
import TimeSeriesBadge from './time-series-badge';
import ViewBadge from './view-badge';
import CollectionStats from '../collection-stats';
import type { CollectionStatsObject } from '../../modules/stats';

const collectionHeaderStyles = css({
<<<<<<< HEAD
  paddingTop: spacing[3],
  paddingBottom: spacing[1],
  minHeight: spacing[6] + spacing[1],
  display: 'flex',
  alignItems: 'center',
  justifyContent: 'space-between',
=======
  paddingTop: '15px',
  paddingBottom: '5px',
  minHeight: '64px',
  background: uiColors.white,
});

const collectionHeaderNamespaceStyles = css({
  display: 'contents',
>>>>>>> bd72419c
});

const collectionHeaderTitleStyles = css({
  display: 'flex',
  alignItems: 'center',
  padding: `0 ${spacing[3]}px`,
  margin: 0,
  overflow: 'hidden',
  textOverflow: 'ellipsis',
});

const collectionHeaderDBLinkStyles = css({
  cursor: 'pointer',
  textDecoration: 'none',
  '&:hover,&:focus': {
    textDecoration: 'underline',
  },
  backgroundColor: 'transparent',
  border: 'none',
  display: 'inline',
  padding: 0,
});

const collectionHeaderDBLinkLightStyles = css({
  color: uiColors.green.base,
});

const collectionHeaderDBLinkDarkStyles = css({
  color: uiColors.green.light2,
});

const collectionHeaderNamespaceStyles = css({
  backgroundColor: 'transparent',
  border: 'none',
  display: 'flex',
  whiteSpace: 'nowrap',
});

const collectionHeaderDBNameStyles = css({
  display: 'flex',
  alignItems: 'center',
});

const collectionHeaderDBNameLightStyles = css({
  color: uiColors.green.base,
});

const collectionHeaderDBNameDarkStyles = css({
  color: uiColors.green.light2,
});

const collectionHeaderTitleCollectionLightStyles = css({
  color: uiColors.gray.dark1,
});

const collectionHeaderTitleCollectionDarkStyles = css({
  color: uiColors.gray.light1,
});

type CollectionHeaderProps = {
  darkMode?: boolean;
  globalAppRegistry: AppRegistry;
  namespace: string;
  isReadonly: boolean;
  isTimeSeries: boolean;
  selectOrCreateTab: (options: any) => any;
  sourceName: string;
  sourceReadonly: boolean;
  sourceViewOn?: string;
  editViewName?: string;
  pipeline: Document[];
  stats: CollectionStatsObject;
};

class CollectionHeader extends Component<CollectionHeaderProps> {
  static displayName = 'CollectionHeaderComponent';

  onEditViewClicked = (): void => {
    this.props.selectOrCreateTab({
      namespace: this.props.sourceName,
      isReadonly: this.props.sourceReadonly,
      isTimeSeries: this.props.isTimeSeries,
      sourceName: this.props.sourceViewOn,
      editViewName: this.props.namespace,
      sourceReadonly: false,
      sourceViewOn: null,
      sourcePipeline: this.props.pipeline,
    });
  };

  onReturnToViewClicked = (): void => {
    this.props.selectOrCreateTab({
      namespace: this.props.editViewName,
      isReadonly: true,
      isTimeSeries: this.props.isTimeSeries,
      sourceName: this.props.namespace,
      editViewName: null,
      sourceReadonly: this.props.isReadonly,
      sourceViewOn: this.props.sourceName,
      sourcePipeline: this.props.pipeline,
    });
  };

  handleDBClick = (db: string): void => {
    this.props.globalAppRegistry.emit('select-database', db);
  };

  /**
   * Render CollectionHeader component.
   *
   * @returns {React.Component} The rendered component.
   */
  render(): React.ReactElement {
    const ns = toNS(this.props.namespace);
    const database = ns.database;
    const collection = ns.collection;

    return (
      <div className={collectionHeaderStyles} data-testid="collection-header">
        <div
          title={`${database}.${collection}`}
          className={collectionHeaderTitleStyles}
          data-testid="collection-header-title"
        >
          <div
            data-testid="collection-header-namespace"
            className={collectionHeaderNamespaceStyles}
          >
            <Link
              data-testid="collection-header-title-db"
              as="button"
              className={cx(
                collectionHeaderDBLinkStyles,
                this.props.darkMode
                  ? collectionHeaderDBLinkDarkStyles
                  : collectionHeaderDBLinkLightStyles
              )}
              hideExternalIcon={true}
              onClick={() => this.handleDBClick(database)}
            >
              <H3
                className={cx(
                  collectionHeaderDBNameStyles,
                  this.props.darkMode
                    ? collectionHeaderDBNameDarkStyles
                    : collectionHeaderDBNameLightStyles
                )}
              >
                {database}
              </H3>
            </Link>
            <H3
              data-testid="collection-header-title-collection"
              className={
                this.props.darkMode
                  ? collectionHeaderTitleCollectionDarkStyles
                  : collectionHeaderTitleCollectionLightStyles
              }
            >
              {`.${collection}`}
            </H3>
          </div>
          {this.props.isReadonly && <ReadOnlyBadge />}
          {this.props.isTimeSeries && <TimeSeriesBadge />}
          {this.props.isReadonly && this.props.sourceName && <ViewBadge />}
          <CollectionHeaderActions
            editViewName={this.props.editViewName}
            isReadonly={this.props.isReadonly}
            onEditViewClicked={this.onEditViewClicked}
            onReturnToViewClicked={this.onReturnToViewClicked}
            sourceName={this.props.sourceName}
          />
        </div>
        {!this.props.isReadonly && (
          <CollectionStats
            isTimeSeries={this.props.isTimeSeries}
            {...this.props.stats}
          />
        )}
      </div>
    );
  }
}

export default withTheme(CollectionHeader);<|MERGE_RESOLUTION|>--- conflicted
+++ resolved
@@ -1,6 +1,4 @@
-/* eslint-disable jsx-a11y/anchor-is-valid */
 import type AppRegistry from 'hadron-app-registry';
-<<<<<<< HEAD
 import {
   css,
   uiColors,
@@ -10,9 +8,6 @@
   H3,
   cx,
 } from '@mongodb-js/compass-components';
-=======
-import { css, uiColors } from '@mongodb-js/compass-components';
->>>>>>> bd72419c
 import type { Document } from 'mongodb';
 import React, { Component } from 'react';
 import toNS from 'mongodb-ns';
@@ -25,23 +20,13 @@
 import type { CollectionStatsObject } from '../../modules/stats';
 
 const collectionHeaderStyles = css({
-<<<<<<< HEAD
   paddingTop: spacing[3],
   paddingBottom: spacing[1],
   minHeight: spacing[6] + spacing[1],
   display: 'flex',
   alignItems: 'center',
   justifyContent: 'space-between',
-=======
-  paddingTop: '15px',
-  paddingBottom: '5px',
-  minHeight: '64px',
   background: uiColors.white,
-});
-
-const collectionHeaderNamespaceStyles = css({
-  display: 'contents',
->>>>>>> bd72419c
 });
 
 const collectionHeaderTitleStyles = css({
