--- conflicted
+++ resolved
@@ -79,16 +79,10 @@
       namespace,
       metadata: null,
       editViewName,
-<<<<<<< HEAD
-      schemaAnalysis: {
-        status: SCHEMA_ANALYSIS_STATE_INITIAL,
-      },
       mockDataGenerator: {
         isModalOpen: false,
         currentStep: MockDataGeneratorStep.AI_DISCLAIMER,
       },
-=======
->>>>>>> de5c2971
     },
     applyMiddleware(
       thunk.withExtraArgument({
