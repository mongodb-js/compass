--- conflicted
+++ resolved
@@ -338,27 +338,6 @@
     );
   });
 
-<<<<<<< HEAD
-=======
-  const statsRole = globalAppRegistry.getRole('Collection.HUD')[0];
-  const statsPlugin = statsRole.component;
-  const statsStore = setupStore({
-    role: statsRole,
-    globalAppRegistry,
-    localAppRegistry,
-    dataService: state.dataService,
-    namespace,
-    serverVersion,
-    isReadonly,
-    isTimeSeries,
-    isClustered,
-    sourceName,
-    actions: {},
-    allowWrites: !isDataLake,
-    isEditing: Boolean(editViewName),
-  });
-
->>>>>>> bc5aaf45
   // Setup the scoped modals
   const scopedModals = setupScopedModals({
     globalAppRegistry,
