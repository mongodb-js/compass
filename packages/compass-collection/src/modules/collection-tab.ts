import type { Reducer, AnyAction, Action } from 'redux';
import { analyzeDocuments } from 'mongodb-schema';
import { UUID } from 'bson';
import { isCancelError } from '@mongodb-js/compass-utils';

import type { CollectionMetadata } from 'mongodb-collection-model';
import type { ThunkAction } from 'redux-thunk';
import type AppRegistry from '@mongodb-js/compass-app-registry';
import type { workspacesServiceLocator } from '@mongodb-js/compass-workspaces/provider';
import type {
  ConnectionInfoRef,
  DataService,
} from '@mongodb-js/compass-connections/provider';
import type { CollectionSubtab } from '@mongodb-js/compass-workspaces';
import type { AtlasAiService } from '@mongodb-js/compass-generative-ai/provider';
import type { experimentationServiceLocator } from '@mongodb-js/compass-telemetry/provider';
import { type Logger, mongoLogId } from '@mongodb-js/compass-logging/provider';
import { type PreferencesAccess } from 'compass-preferences-model/provider';
import type { MockDataSchemaRequest } from '@mongodb-js/compass-generative-ai';
import { isInternalFieldPath } from 'hadron-document';
import toNS from 'mongodb-ns';
import {
  SCHEMA_ANALYSIS_STATE_ANALYZING,
  SCHEMA_ANALYSIS_STATE_COMPLETE,
  SCHEMA_ANALYSIS_STATE_ERROR,
  SCHEMA_ANALYSIS_STATE_INITIAL,
  type SchemaAnalysisError,
  type SchemaAnalysisState,
  type FieldInfo,
} from '../schema-analysis-types';
import { calculateSchemaDepth } from '../calculate-schema-depth';
import {
  processSchema,
  ProcessSchemaUnsupportedStateError,
} from '../transform-schema-to-field-info';
import type { Document, MongoError } from 'mongodb';
import { MockDataGeneratorStep } from '../components/mock-data-generator-modal/types';
import type {
  LlmFakerMapping,
  FakerSchema,
  MockDataGeneratorState,
} from '../components/mock-data-generator-modal/types';

import { faker } from '@faker-js/faker/locale/en';

const DEFAULT_SAMPLE_SIZE = 100;

const NO_DOCUMENTS_ERROR = 'No documents found in the collection to analyze.';

function isAction<A extends AnyAction>(
  action: AnyAction,
  type: A['type']
): action is A {
  return action.type === type;
}

const ERROR_CODE_MAX_TIME_MS_EXPIRED = 50;
export const UNRECOGNIZED_FAKER_METHOD = 'Unrecognized';

function getErrorDetails(error: Error): SchemaAnalysisError {
  if (error instanceof ProcessSchemaUnsupportedStateError) {
    return {
      errorType: 'unsupportedState',
      errorMessage: error.message,
    };
  }

  const errorCode = (error as MongoError).code;
  const errorMessage = error.message || 'Unknown error';
  let errorType: SchemaAnalysisError['errorType'] = 'general';
  if (errorCode === ERROR_CODE_MAX_TIME_MS_EXPIRED) {
    errorType = 'timeout';
  } else if (error.message.includes('Schema analysis aborted: Fields count')) {
    errorType = 'highComplexity';
  }

  return {
    errorType,
    errorMessage,
  };
}

type CollectionThunkAction<R, A extends AnyAction = AnyAction> = ThunkAction<
  R,
  CollectionState,
  {
    localAppRegistry: AppRegistry;
    dataService: DataService;
    atlasAiService: AtlasAiService;
    workspaces: ReturnType<typeof workspacesServiceLocator>;
    experimentationServices: ReturnType<typeof experimentationServiceLocator>;
    logger: Logger;
    preferences: PreferencesAccess;
    connectionInfoRef: ConnectionInfoRef;
    fakerSchemaGenerationAbortControllerRef: { current?: AbortController };
    schemaAnalysisAbortControllerRef: { current?: AbortController };
  },
  A
>;

export type CollectionState = {
  workspaceTabId: string;
  namespace: string;
  metadata: CollectionMetadata | null;
  editViewName?: string;
  schemaAnalysis: SchemaAnalysisState;
  mockDataGenerator: {
    isModalOpen: boolean;
    currentStep: MockDataGeneratorStep;
  };
  fakerSchemaGeneration: MockDataGeneratorState;
};

export enum CollectionActions {
  CollectionMetadataFetched = 'compass-collection/CollectionMetadataFetched',
  SchemaAnalysisStarted = 'compass-collection/SchemaAnalysisStarted',
  SchemaAnalysisFinished = 'compass-collection/SchemaAnalysisFinished',
  SchemaAnalysisFailed = 'compass-collection/SchemaAnalysisFailed',
  SchemaAnalysisCanceled = 'compass-collection/SchemaAnalysisCanceled',
  SchemaAnalysisReset = 'compass-collection/SchemaAnalysisReset',
  MockDataGeneratorModalOpened = 'compass-collection/MockDataGeneratorModalOpened',
  MockDataGeneratorModalClosed = 'compass-collection/MockDataGeneratorModalClosed',
  MockDataGeneratorNextButtonClicked = 'compass-collection/MockDataGeneratorNextButtonClicked',
  MockDataGeneratorPreviousButtonClicked = 'compass-collection/MockDataGeneratorPreviousButtonClicked',
  FakerMappingGenerationStarted = 'compass-collection/FakerMappingGenerationStarted',
  FakerMappingGenerationCompleted = 'compass-collection/FakerMappingGenerationCompleted',
  FakerMappingGenerationFailed = 'compass-collection/FakerMappingGenerationFailed',
}

interface CollectionMetadataFetchedAction {
  type: CollectionActions.CollectionMetadataFetched;
  metadata: CollectionMetadata;
}

interface SchemaAnalysisResetAction {
  type: CollectionActions.SchemaAnalysisReset;
}

interface SchemaAnalysisStartedAction {
  type: CollectionActions.SchemaAnalysisStarted;
}

interface SchemaAnalysisFinishedAction {
  type: CollectionActions.SchemaAnalysisFinished;
  processedSchema: Record<string, FieldInfo>;
  sampleDocument: Document;
  schemaMetadata: {
    maxNestingDepth: number;
    validationRules: Document | null;
  };
}

interface SchemaAnalysisFailedAction {
  type: CollectionActions.SchemaAnalysisFailed;
  error: Error;
}

interface SchemaAnalysisCanceledAction {
  type: CollectionActions.SchemaAnalysisCanceled;
}

interface MockDataGeneratorModalOpenedAction {
  type: CollectionActions.MockDataGeneratorModalOpened;
}

interface MockDataGeneratorModalClosedAction {
  type: CollectionActions.MockDataGeneratorModalClosed;
}

interface MockDataGeneratorNextButtonClickedAction {
  type: CollectionActions.MockDataGeneratorNextButtonClicked;
}

interface MockDataGeneratorPreviousButtonClickedAction {
  type: CollectionActions.MockDataGeneratorPreviousButtonClicked;
}

export interface FakerMappingGenerationStartedAction {
  type: CollectionActions.FakerMappingGenerationStarted;
  requestId: string;
}

export interface FakerMappingGenerationCompletedAction {
  type: CollectionActions.FakerMappingGenerationCompleted;
  fakerSchema: FakerSchema;
  requestId: string;
}

export interface FakerMappingGenerationFailedAction {
  type: CollectionActions.FakerMappingGenerationFailed;
  error: string;
  requestId: string;
}

const reducer: Reducer<CollectionState, Action> = (
  state = {
    // TODO(COMPASS-7782): use hook to get the workspace tab id instead
    workspaceTabId: '',
    namespace: '',
    metadata: null,
    schemaAnalysis: {
      status: SCHEMA_ANALYSIS_STATE_INITIAL,
    },
    mockDataGenerator: {
      isModalOpen: false,
      currentStep: MockDataGeneratorStep.SCHEMA_CONFIRMATION,
    },
    fakerSchemaGeneration: {
      status: 'idle',
    },
  },
  action
) => {
  if (
    isAction<CollectionMetadataFetchedAction>(
      action,
      CollectionActions.CollectionMetadataFetched
    )
  ) {
    return {
      ...state,
      metadata: action.metadata,
    };
  }

  if (
    isAction<SchemaAnalysisResetAction>(
      action,
      CollectionActions.SchemaAnalysisReset
    )
  ) {
    return {
      ...state,
      schemaAnalysis: {
        status: SCHEMA_ANALYSIS_STATE_INITIAL,
      },
    };
  }

  if (
    isAction<SchemaAnalysisStartedAction>(
      action,
      CollectionActions.SchemaAnalysisStarted
    )
  ) {
    return {
      ...state,
      schemaAnalysis: {
        status: SCHEMA_ANALYSIS_STATE_ANALYZING,
      },
    };
  }

  if (
    isAction<SchemaAnalysisFinishedAction>(
      action,
      CollectionActions.SchemaAnalysisFinished
    )
  ) {
    return {
      ...state,
      schemaAnalysis: {
        status: SCHEMA_ANALYSIS_STATE_COMPLETE,
        processedSchema: action.processedSchema,
        sampleDocument: action.sampleDocument,
        schemaMetadata: action.schemaMetadata,
      },
    };
  }

  if (
    isAction<SchemaAnalysisFailedAction>(
      action,
      CollectionActions.SchemaAnalysisFailed
    )
  ) {
    return {
      ...state,
      schemaAnalysis: {
        status: SCHEMA_ANALYSIS_STATE_ERROR,
        error: getErrorDetails(action.error),
      },
    };
  }

  if (
    isAction<SchemaAnalysisCanceledAction>(
      action,
      CollectionActions.SchemaAnalysisCanceled
    )
  ) {
    return {
      ...state,
      schemaAnalysis: {
        status: SCHEMA_ANALYSIS_STATE_INITIAL,
      },
    };
  }

  if (
    isAction<MockDataGeneratorModalOpenedAction>(
      action,
      CollectionActions.MockDataGeneratorModalOpened
    )
  ) {
    return {
      ...state,
      mockDataGenerator: {
        ...state.mockDataGenerator,
        isModalOpen: true,
        currentStep: MockDataGeneratorStep.SCHEMA_CONFIRMATION,
      },
    };
  }

  if (
    isAction<MockDataGeneratorModalClosedAction>(
      action,
      CollectionActions.MockDataGeneratorModalClosed
    )
  ) {
    return {
      ...state,
      mockDataGenerator: {
        ...state.mockDataGenerator,
        isModalOpen: false,
      },
      fakerSchemaGeneration: {
        status: 'idle',
      },
    };
  }

  if (
    isAction<MockDataGeneratorNextButtonClickedAction>(
      action,
      CollectionActions.MockDataGeneratorNextButtonClicked
    )
  ) {
    const currentStep = state.mockDataGenerator.currentStep;
    let nextStep: MockDataGeneratorStep;

    switch (currentStep) {
      case MockDataGeneratorStep.SCHEMA_EDITOR:
        nextStep = MockDataGeneratorStep.DOCUMENT_COUNT;
        break;
      case MockDataGeneratorStep.DOCUMENT_COUNT:
        nextStep = MockDataGeneratorStep.PREVIEW_DATA;
        break;
      case MockDataGeneratorStep.PREVIEW_DATA:
        nextStep = MockDataGeneratorStep.GENERATE_DATA;
        break;
      default:
        nextStep = currentStep; // Stay on current step if at end
    }

    return {
      ...state,
      mockDataGenerator: {
        ...state.mockDataGenerator,
        currentStep: nextStep,
      },
    };
  }

  if (
    isAction<MockDataGeneratorPreviousButtonClickedAction>(
      action,
      CollectionActions.MockDataGeneratorPreviousButtonClicked
    )
  ) {
    const currentStep = state.mockDataGenerator.currentStep;
    let previousStep: MockDataGeneratorStep;

    switch (currentStep) {
      case MockDataGeneratorStep.SCHEMA_CONFIRMATION:
        // TODO: Decide with product what we want behavior to be: close modal? Re-open disclaimer modal, if possible?
        previousStep = MockDataGeneratorStep.SCHEMA_CONFIRMATION;
        break;
      case MockDataGeneratorStep.SCHEMA_EDITOR:
        return {
          ...state,
          fakerSchemaGeneration: {
            status: 'idle',
          },
          mockDataGenerator: {
            ...state.mockDataGenerator,
            currentStep: MockDataGeneratorStep.SCHEMA_CONFIRMATION,
          },
        };
      case MockDataGeneratorStep.DOCUMENT_COUNT:
        previousStep = MockDataGeneratorStep.SCHEMA_EDITOR;
        break;
      case MockDataGeneratorStep.PREVIEW_DATA:
        previousStep = MockDataGeneratorStep.DOCUMENT_COUNT;
        break;
      case MockDataGeneratorStep.GENERATE_DATA:
        previousStep = MockDataGeneratorStep.PREVIEW_DATA;
        break;
      default:
        previousStep = currentStep; // Stay on current step if at beginning
    }

    return {
      ...state,
      mockDataGenerator: {
        ...state.mockDataGenerator,
        currentStep: previousStep,
      },
    };
  }

  if (
    isAction<FakerMappingGenerationStartedAction>(
      action,
      CollectionActions.FakerMappingGenerationStarted
    )
  ) {
    if (
      state.mockDataGenerator.currentStep !==
        MockDataGeneratorStep.SCHEMA_CONFIRMATION ||
      state.fakerSchemaGeneration.status === 'in-progress' ||
      state.fakerSchemaGeneration.status === 'completed'
    ) {
      return state;
    }

    return {
      ...state,
      mockDataGenerator: {
        ...state.mockDataGenerator,
        currentStep: MockDataGeneratorStep.SCHEMA_EDITOR,
      },
      fakerSchemaGeneration: {
        status: 'in-progress',
        requestId: action.requestId,
      },
    };
  }

  if (
    isAction<FakerMappingGenerationCompletedAction>(
      action,
      CollectionActions.FakerMappingGenerationCompleted
    )
  ) {
    if (state.fakerSchemaGeneration.status !== 'in-progress') {
      return state;
    }

    return {
      ...state,
      fakerSchemaGeneration: {
        status: 'completed',
        fakerSchema: action.fakerSchema,
        requestId: action.requestId,
      },
    };
  }

  if (
    isAction<FakerMappingGenerationFailedAction>(
      action,
      CollectionActions.FakerMappingGenerationFailed
    )
  ) {
    if (state.fakerSchemaGeneration.status !== 'in-progress') {
      return state;
    }

    return {
      ...state,
      fakerSchemaGeneration: {
        status: 'error',
        error: action.error,
        requestId: action.requestId,
      },
      mockDataGenerator: {
        ...state.mockDataGenerator,
        currentStep: MockDataGeneratorStep.SCHEMA_CONFIRMATION,
      },
    };
  }

  return state;
};

export const collectionMetadataFetched = (
  metadata: CollectionMetadata
): CollectionMetadataFetchedAction => {
  return { type: CollectionActions.CollectionMetadataFetched, metadata };
};

export const mockDataGeneratorModalOpened =
  (): MockDataGeneratorModalOpenedAction => {
    return { type: CollectionActions.MockDataGeneratorModalOpened };
  };

export const mockDataGeneratorModalClosed = (): CollectionThunkAction<
  void,
  MockDataGeneratorModalClosedAction
> => {
  return (dispatch, _getState, { fakerSchemaGenerationAbortControllerRef }) => {
    fakerSchemaGenerationAbortControllerRef.current?.abort();
    dispatch({ type: CollectionActions.MockDataGeneratorModalClosed });
  };
};

export const mockDataGeneratorNextButtonClicked =
  (): MockDataGeneratorNextButtonClickedAction => {
    return { type: CollectionActions.MockDataGeneratorNextButtonClicked };
  };

export const mockDataGeneratorPreviousButtonClicked = (): CollectionThunkAction<
  void,
  MockDataGeneratorPreviousButtonClickedAction
> => {
  return (dispatch, _getState, { fakerSchemaGenerationAbortControllerRef }) => {
    fakerSchemaGenerationAbortControllerRef.current?.abort();
    dispatch({
      type: CollectionActions.MockDataGeneratorPreviousButtonClicked,
    });
  };
};

export const selectTab = (
  tabName: CollectionSubtab
): CollectionThunkAction<void> => {
  return (_dispatch, getState, { workspaces }) => {
    workspaces.openCollectionWorkspaceSubtab(
      getState().workspaceTabId,
      tabName
    );
  };
};

export const openMockDataGeneratorModal = (): CollectionThunkAction<
  Promise<void>
> => {
  return async (dispatch, _getState, { atlasAiService, logger }) => {
    try {
      if (process.env.COMPASS_E2E_SKIP_ATLAS_SIGNIN !== 'true') {
        await atlasAiService.ensureAiFeatureAccess();
      }
      dispatch(mockDataGeneratorModalOpened());
    } catch (error) {
      // if failed or user canceled we just don't show the modal
      logger.log.error(
        mongoLogId(1_001_000_364),
        'Collections',
        'Failed to ensure AI feature access and open mock data generator modal',
        error
      );
    }
  };
};

export const analyzeCollectionSchema = (): CollectionThunkAction<
  Promise<void>
> => {
  return async (
    dispatch,
    getState,
    { dataService, preferences, logger, schemaAnalysisAbortControllerRef }
  ) => {
    const { schemaAnalysis, namespace } = getState();
    const analysisStatus = schemaAnalysis.status;
    if (analysisStatus === SCHEMA_ANALYSIS_STATE_ANALYZING) {
      logger.debug(
        'Schema analysis is already in progress, skipping new analysis.'
      );
      return;
    }

    // Create abort controller for this analysis
    const abortController = new AbortController();
    schemaAnalysisAbortControllerRef.current = abortController;

    try {
      logger.debug('Schema analysis started.');

      dispatch({
        type: CollectionActions.SchemaAnalysisStarted,
      });

      // Sample documents
      const samplingOptions = { size: DEFAULT_SAMPLE_SIZE };
      const driverOptions = {
        maxTimeMS: preferences.getPreferences().maxTimeMS,
      };
      const sampleDocuments = await dataService.sample(
        namespace,
        samplingOptions,
        driverOptions,
        {
          fallbackReadPreference: 'secondaryPreferred',
          abortSignal: abortController.signal,
        }
      );

      // Check if analysis was aborted after sampling
      if (abortController.signal.aborted) {
        logger.debug('Schema analysis was aborted during sampling');
        return;
      }
      if (sampleDocuments.length === 0) {
        logger.debug(NO_DOCUMENTS_ERROR);
        dispatch({
          type: CollectionActions.SchemaAnalysisFailed,
          error: new Error(NO_DOCUMENTS_ERROR),
        });
        return;
      }

      // Analyze sampled documents
      const schemaAccessor = await analyzeDocuments(sampleDocuments);

      // Check if analysis was aborted after document analysis
      if (abortController.signal.aborted) {
        logger.debug('Schema analysis was aborted during document analysis');
        return;
      }

      const schema = await schemaAccessor.getInternalSchema();

      // Filter out internal fields from the schema
      schema.fields = schema.fields.filter(
        ({ path }) => !isInternalFieldPath(path[0])
      );

      // Transform schema to structure that will be used by the LLM
      const processedSchema = processSchema(schema);

      const maxNestingDepth = await calculateSchemaDepth(schema);
      const { database, collection } = toNS(namespace);
      const collInfo = await dataService.collectionInfo(database, collection);
      const validationRules = collInfo?.validation?.validator ?? null;
      const schemaMetadata = {
        maxNestingDepth,
        validationRules,
      };

      // Final check before dispatching results
      if (abortController.signal.aborted) {
        logger.debug('Schema analysis was aborted before completion');
        return;
      }

      dispatch({
        type: CollectionActions.SchemaAnalysisFinished,
        processedSchema,
        sampleDocument: sampleDocuments[0],
        schemaMetadata,
      });
    } catch (err: any) {
      // Check if the error is due to cancellation
      if (isCancelError(err) || abortController.signal.aborted) {
        logger.debug('Schema analysis was aborted');
        dispatch({
          type: CollectionActions.SchemaAnalysisCanceled,
        });
        return;
      }

      logger.log.error(
        mongoLogId(1_001_000_363),
        'Collection',
        'Schema analysis failed',
        {
          namespace,
          error: err.message,
        }
      );
      dispatch({
        type: CollectionActions.SchemaAnalysisFailed,
        error: err as Error,
      });
    } finally {
      // Clean up abort controller
      schemaAnalysisAbortControllerRef.current = undefined;
    }
  };
};

export const cancelSchemaAnalysis = (): CollectionThunkAction<void> => {
  return (
    _dispatch,
    _getState,
    { schemaAnalysisAbortControllerRef, logger }
  ) => {
    if (schemaAnalysisAbortControllerRef.current) {
      logger.debug('Canceling schema analysis');
      schemaAnalysisAbortControllerRef.current.abort();
      schemaAnalysisAbortControllerRef.current = undefined;
    }
  };
};

/**
 * Transforms LLM array format to keyed object structure.
 * Moves fieldPath from object property to object key.
 */
function transformFakerSchemaToObject(
  fakerSchema: LlmFakerMapping[]
): FakerSchema {
  const result: FakerSchema = {};

  for (const field of fakerSchema) {
    const { fieldPath, ...fieldMapping } = field;
    result[fieldPath] = {
      ...fieldMapping,
      mongoType: fieldMapping.mongoType,
    };
  }

  return result;
}

/**
 * Checks if the method exists and is callable on the faker object.
 *
 * Note: Only supports the format `module.method` (e.g., `internet.email`).
 * Nested modules or other formats are not supported.
 * @see {@link https://fakerjs.dev/api/}
 */
function isValidFakerMethod(fakerMethod: string): boolean {
  const parts = fakerMethod.split('.');

  // Validate format: exactly module.method
  if (parts.length !== 2) {
    return false;
  }

  const [moduleName, methodName] = parts;

  try {
    const fakerModule = (faker as unknown as Record<string, unknown>)[
      moduleName
    ];
    return (
      fakerModule !== null &&
      fakerModule !== undefined &&
      typeof fakerModule === 'object' &&
      typeof (fakerModule as Record<string, unknown>)[methodName] === 'function'
    );
  } catch {
    return false;
  }
}

/**
 * Validates a given faker schema against an input schema.
 *
 * - Validates the `fakerMethod` for each field, marking it as unrecognized if invalid
 * - Adds any unmapped input schema fields to the result with an unrecognized faker method
 *
 * @param inputSchema - The schema definition for the input, mapping field names to their metadata.
 * @param fakerSchemaArray - The array of faker schema mappings from LLM to validate and map.
 * @param logger - Logger instance used to log warnings for invalid faker methods.
 * @returns A keyed object of validated faker schema mappings, with one-to-one fields with input schema.
 */
const validateFakerSchema = (
  inputSchema: Record<string, FieldInfo>,
  fakerSchemaRaw: FakerSchema,
  logger: Logger
<<<<<<< HEAD
) => {
  return fakerSchema.fields.map((field) => {
    const { fakerMethod } = field;

    const [moduleName, methodName, ...rest] = fakerMethod.split('.');
    if (
      rest.length > 0 ||
      typeof (faker as any)[moduleName]?.[methodName] !== 'function'
    ) {
      logger.log.warn(
        mongoLogId(1_001_000_372),
        'Collection',
        'Invalid faker method',
        { fakerMethod }
      );
      return {
        ...field,
=======
): FakerSchema => {
  const result: FakerSchema = {};

  // Process all input schema fields in a single O(n) pass
  for (const fieldPath of Object.keys(inputSchema)) {
    if (fakerSchemaRaw[fieldPath]) {
      // input schema field exists in faker schema
      const fakerMapping = {
        ...fakerSchemaRaw[fieldPath],
        probability: inputSchema[fieldPath].probability,
      };
      // Validate the faker method
      if (isValidFakerMethod(fakerMapping.fakerMethod)) {
        result[fieldPath] = fakerMapping;
      } else {
        logger.log.warn(
          mongoLogId(1_001_000_372),
          'Collection',
          'Invalid faker method',
          { fakerMethod: fakerMapping.fakerMethod }
        );
        result[fieldPath] = {
          mongoType: fakerMapping.mongoType,
          fakerMethod: UNRECOGNIZED_FAKER_METHOD,
          fakerArgs: [],
          probability: fakerMapping.probability,
        };
      }
    } else {
      // Field not mapped by LLM - add default
      result[fieldPath] = {
        mongoType: inputSchema[fieldPath].type,
>>>>>>> e6e9d6ca
        fakerMethod: UNRECOGNIZED_FAKER_METHOD,
        fakerArgs: [],
        probability: inputSchema[fieldPath].probability,
      };
    }
  }

  return result;
};

export const generateFakerMappings = (): CollectionThunkAction<
  Promise<void>
> => {
  return async (
    dispatch,
    getState,
    {
      logger,
      atlasAiService,
      preferences,
      connectionInfoRef,
      fakerSchemaGenerationAbortControllerRef,
    }
  ) => {
    const { schemaAnalysis, fakerSchemaGeneration, namespace } = getState();
    if (schemaAnalysis.status !== SCHEMA_ANALYSIS_STATE_COMPLETE) {
      logger.log.warn(
        mongoLogId(1_001_000_305),
        'Collection',
        'Cannot call `generateFakeMappings` unless schema analysis is complete'
      );
      return;
    }

    if (fakerSchemaGeneration.status === 'in-progress') {
      logger.debug(
        'Faker mapping generation is already in progress, skipping new generation.'
      );
      return;
    }

    const requestId = new UUID().toString();

    const includeSampleValues =
      preferences.getPreferences().enableGenAISampleDocumentPassing;

    try {
      logger.debug('Generating faker mappings');

      const { database, collection } = toNS(namespace);

      dispatch({
        type: CollectionActions.FakerMappingGenerationStarted,
        requestId: requestId,
      });

      fakerSchemaGenerationAbortControllerRef.current?.abort();
      fakerSchemaGenerationAbortControllerRef.current = new AbortController();
      const abortSignal =
        fakerSchemaGenerationAbortControllerRef.current.signal;

      const mockDataSchemaRequest: MockDataSchemaRequest = {
        databaseName: database,
        collectionName: collection,
        schema: schemaAnalysis.processedSchema,
        validationRules: schemaAnalysis.schemaMetadata.validationRules,
        includeSampleValues,
        requestId,
        signal: abortSignal,
      };

      const response = await atlasAiService.getMockDataSchema(
        mockDataSchemaRequest,
        connectionInfoRef.current
      );

      // Transform to keyed object structure
      const transformedFakerSchema = transformFakerSchemaToObject(
        response.fields
      );

      const validatedFakerSchema = validateFakerSchema(
        schemaAnalysis.processedSchema,
        transformedFakerSchema,
        logger
      );

      fakerSchemaGenerationAbortControllerRef.current = undefined;
      dispatch({
        type: CollectionActions.FakerMappingGenerationCompleted,
        fakerSchema: validatedFakerSchema,
        requestId: requestId,
      });
    } catch (e) {
      if (isCancelError(e)) {
        // abort errors should not produce error logs
        return;
      }

      const errorMessage = e instanceof Error ? e.stack : String(e);

      logger.log.error(
        mongoLogId(1_001_000_312),
        'Collection',
        'Failed to generate faker.js mappings',
        {
          message: errorMessage,
          namespace,
        }
      );
      dispatch({
        type: CollectionActions.FakerMappingGenerationFailed,
        error: 'faker mapping request failed',
        requestId,
      });
    }
  };
};

export type CollectionTabPluginMetadata = CollectionMetadata & {
  /**
   * Initial query for the query bar
   */
  query?: unknown;
  /**
   * Stored pipeline metadata. Can be provided to preload stored pipeline
   * right when the plugin is initialized
   */
  aggregation?: unknown;
  /**
   * Initial pipeline that will be converted to a string to be used by the
   * aggregation builder. Takes precedence over `pipelineText` option
   */
  pipeline?: unknown[];
  /**
   * Initial pipeline text to be used by the aggregation builder
   */
  pipelineText?: string;
  /**
   * Namespace for the view that is being edited. Needs to be provided with the
   * `pipeline` options
   */
  editViewName?: string;
};

export default reducer;<|MERGE_RESOLUTION|>--- conflicted
+++ resolved
@@ -763,25 +763,6 @@
   inputSchema: Record<string, FieldInfo>,
   fakerSchemaRaw: FakerSchema,
   logger: Logger
-<<<<<<< HEAD
-) => {
-  return fakerSchema.fields.map((field) => {
-    const { fakerMethod } = field;
-
-    const [moduleName, methodName, ...rest] = fakerMethod.split('.');
-    if (
-      rest.length > 0 ||
-      typeof (faker as any)[moduleName]?.[methodName] !== 'function'
-    ) {
-      logger.log.warn(
-        mongoLogId(1_001_000_372),
-        'Collection',
-        'Invalid faker method',
-        { fakerMethod }
-      );
-      return {
-        ...field,
-=======
 ): FakerSchema => {
   const result: FakerSchema = {};
 
@@ -814,7 +795,6 @@
       // Field not mapped by LLM - add default
       result[fieldPath] = {
         mongoType: inputSchema[fieldPath].type,
->>>>>>> e6e9d6ca
         fakerMethod: UNRECOGNIZED_FAKER_METHOD,
         fakerArgs: [],
         probability: inputSchema[fieldPath].probability,
