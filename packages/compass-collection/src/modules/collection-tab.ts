--- conflicted
+++ resolved
@@ -8,9 +8,6 @@
 import type { CollectionSubtab } from '@mongodb-js/compass-workspaces';
 import type { DataService } from '@mongodb-js/compass-connections/provider';
 import type { experimentationServiceLocator } from '@mongodb-js/compass-telemetry/provider';
-<<<<<<< HEAD
-import { MockDataGeneratorStep } from '../components/mock-data-generator-modal/types';
-=======
 import { type Logger, mongoLogId } from '@mongodb-js/compass-logging/provider';
 import { type PreferencesAccess } from 'compass-preferences-model/provider';
 import { isInternalFieldPath } from 'hadron-document';
@@ -29,7 +26,7 @@
 const DEFAULT_SAMPLE_SIZE = 100;
 
 const NO_DOCUMENTS_ERROR = 'No documents found in the collection to analyze.';
->>>>>>> 78285b1e
+import { MockDataGeneratorStep } from '../components/mock-data-generator-modal/types';
 
 function isAction<A extends AnyAction>(
   action: AnyAction,
@@ -75,29 +72,23 @@
   namespace: string;
   metadata: CollectionMetadata | null;
   editViewName?: string;
-<<<<<<< HEAD
+  schemaAnalysis: SchemaAnalysisState;
   mockDataGenerator: {
     isModalOpen: boolean;
     currentStep: MockDataGeneratorStep;
   };
-=======
-  schemaAnalysis: SchemaAnalysisState;
->>>>>>> 78285b1e
 };
 
 enum CollectionActions {
   CollectionMetadataFetched = 'compass-collection/CollectionMetadataFetched',
-<<<<<<< HEAD
+  SchemaAnalysisStarted = 'compass-collection/SchemaAnalysisStarted',
+  SchemaAnalysisFinished = 'compass-collection/SchemaAnalysisFinished',
+  SchemaAnalysisFailed = 'compass-collection/SchemaAnalysisFailed',
+  SchemaAnalysisReset = 'compass-collection/SchemaAnalysisReset',
   MockDataGeneratorModalOpened = 'compass-collection/MockDataGeneratorModalOpened',
   MockDataGeneratorModalClosed = 'compass-collection/MockDataGeneratorModalClosed',
   MockDataGeneratorNextButtonClicked = 'compass-collection/MockDataGeneratorNextButtonClicked',
   MockDataGeneratorPreviousButtonClicked = 'compass-collection/MockDataGeneratorPreviousButtonClicked',
-=======
-  SchemaAnalysisStarted = 'compass-collection/SchemaAnalysisStarted',
-  SchemaAnalysisFinished = 'compass-collection/SchemaAnalysisFinished',
-  SchemaAnalysisFailed = 'compass-collection/SchemaAnalysisFailed',
-  SchemaAnalysisReset = 'compass-collection/SchemaAnalysisReset',
->>>>>>> 78285b1e
 }
 
 interface CollectionMetadataFetchedAction {
@@ -105,22 +96,6 @@
   metadata: CollectionMetadata;
 }
 
-<<<<<<< HEAD
-interface MockDataGeneratorModalOpenedAction {
-  type: CollectionActions.MockDataGeneratorModalOpened;
-}
-
-interface MockDataGeneratorModalClosedAction {
-  type: CollectionActions.MockDataGeneratorModalClosed;
-}
-
-interface MockDataGeneratorNextButtonClickedAction {
-  type: CollectionActions.MockDataGeneratorNextButtonClicked;
-}
-
-interface MockDataGeneratorPreviousButtonClickedAction {
-  type: CollectionActions.MockDataGeneratorPreviousButtonClicked;
-=======
 interface SchemaAnalysisResetAction {
   type: CollectionActions.SchemaAnalysisReset;
 }
@@ -142,7 +117,22 @@
 interface SchemaAnalysisFailedAction {
   type: CollectionActions.SchemaAnalysisFailed;
   error: Error;
->>>>>>> 78285b1e
+}
+
+interface MockDataGeneratorModalOpenedAction {
+  type: CollectionActions.MockDataGeneratorModalOpened;
+}
+
+interface MockDataGeneratorModalClosedAction {
+  type: CollectionActions.MockDataGeneratorModalClosed;
+}
+
+interface MockDataGeneratorNextButtonClickedAction {
+  type: CollectionActions.MockDataGeneratorNextButtonClicked;
+}
+
+interface MockDataGeneratorPreviousButtonClickedAction {
+  type: CollectionActions.MockDataGeneratorPreviousButtonClicked;
 }
 
 const reducer: Reducer<CollectionState, Action> = (
@@ -151,14 +141,12 @@
     workspaceTabId: '',
     namespace: '',
     metadata: null,
-<<<<<<< HEAD
+    schemaAnalysis: {
+      status: SCHEMA_ANALYSIS_STATE_INITIAL,
+    },
     mockDataGenerator: {
       isModalOpen: false,
       currentStep: MockDataGeneratorStep.AI_DISCLAIMER,
-=======
-    schemaAnalysis: {
-      status: SCHEMA_ANALYSIS_STATE_INITIAL,
->>>>>>> 78285b1e
     },
   },
   action
@@ -176,94 +164,34 @@
   }
 
   if (
-<<<<<<< HEAD
-    isAction<MockDataGeneratorModalOpenedAction>(
-      action,
-      CollectionActions.MockDataGeneratorModalOpened
-=======
     isAction<SchemaAnalysisResetAction>(
       action,
       CollectionActions.SchemaAnalysisReset
->>>>>>> 78285b1e
-    )
-  ) {
-    return {
-      ...state,
-<<<<<<< HEAD
-      mockDataGenerator: {
-        ...state.mockDataGenerator,
-        isModalOpen: true,
-        currentStep: MockDataGeneratorStep.AI_DISCLAIMER,
-=======
+    )
+  ) {
+    return {
+      ...state,
       schemaAnalysis: {
         status: SCHEMA_ANALYSIS_STATE_INITIAL,
->>>>>>> 78285b1e
-      },
-    };
-  }
-
-  if (
-<<<<<<< HEAD
-    isAction<MockDataGeneratorModalClosedAction>(
-      action,
-      CollectionActions.MockDataGeneratorModalClosed
-=======
+      },
+    };
+  }
+
+  if (
     isAction<SchemaAnalysisStartedAction>(
       action,
       CollectionActions.SchemaAnalysisStarted
->>>>>>> 78285b1e
-    )
-  ) {
-    return {
-      ...state,
-<<<<<<< HEAD
-      mockDataGenerator: {
-        ...state.mockDataGenerator,
-        isModalOpen: false,
-=======
+    )
+  ) {
+    return {
+      ...state,
       schemaAnalysis: {
         status: SCHEMA_ANALYSIS_STATE_ANALYZING,
->>>>>>> 78285b1e
-      },
-    };
-  }
-
-  if (
-<<<<<<< HEAD
-    isAction<MockDataGeneratorNextButtonClickedAction>(
-      action,
-      CollectionActions.MockDataGeneratorNextButtonClicked
-    )
-  ) {
-    const currentStep = state.mockDataGenerator.currentStep;
-    let nextStep: MockDataGeneratorStep;
-
-    switch (currentStep) {
-      case MockDataGeneratorStep.AI_DISCLAIMER:
-        nextStep = MockDataGeneratorStep.SCHEMA_CONFIRMATION;
-        break;
-      case MockDataGeneratorStep.SCHEMA_CONFIRMATION:
-        nextStep = MockDataGeneratorStep.SCHEMA_EDITOR;
-        break;
-      case MockDataGeneratorStep.SCHEMA_EDITOR:
-        nextStep = MockDataGeneratorStep.DOCUMENT_COUNT;
-        break;
-      case MockDataGeneratorStep.DOCUMENT_COUNT:
-        nextStep = MockDataGeneratorStep.PREVIEW_DATA;
-        break;
-      case MockDataGeneratorStep.PREVIEW_DATA:
-        nextStep = MockDataGeneratorStep.GENERATE_DATA;
-        break;
-      default:
-        nextStep = currentStep; // Stay on current step if at end
-    }
-
-    return {
-      ...state,
-      mockDataGenerator: {
-        ...state.mockDataGenerator,
-        currentStep: nextStep,
-=======
+      },
+    };
+  }
+
+  if (
     isAction<SchemaAnalysisFinishedAction>(
       action,
       CollectionActions.SchemaAnalysisFinished
@@ -276,13 +204,95 @@
         schema: action.schema,
         sampleDocument: action.sampleDocument,
         schemaMetadata: action.schemaMetadata,
->>>>>>> 78285b1e
-      },
-    };
-  }
-
-  if (
-<<<<<<< HEAD
+      },
+    };
+  }
+
+  if (
+    isAction<SchemaAnalysisFailedAction>(
+      action,
+      CollectionActions.SchemaAnalysisFailed
+    )
+  ) {
+    return {
+      ...state,
+      schemaAnalysis: {
+        status: SCHEMA_ANALYSIS_STATE_ERROR,
+        error: getErrorDetails(action.error),
+      },
+    };
+  }
+
+  if (
+    isAction<MockDataGeneratorModalOpenedAction>(
+      action,
+      CollectionActions.MockDataGeneratorModalOpened
+    )
+  ) {
+    return {
+      ...state,
+      mockDataGenerator: {
+        ...state.mockDataGenerator,
+        isModalOpen: true,
+        currentStep: MockDataGeneratorStep.AI_DISCLAIMER,
+      },
+    };
+  }
+
+  if (
+    isAction<MockDataGeneratorModalClosedAction>(
+      action,
+      CollectionActions.MockDataGeneratorModalClosed
+    )
+  ) {
+    return {
+      ...state,
+      mockDataGenerator: {
+        ...state.mockDataGenerator,
+        isModalOpen: false,
+      },
+    };
+  }
+
+  if (
+    isAction<MockDataGeneratorNextButtonClickedAction>(
+      action,
+      CollectionActions.MockDataGeneratorNextButtonClicked
+    )
+  ) {
+    const currentStep = state.mockDataGenerator.currentStep;
+    let nextStep: MockDataGeneratorStep;
+
+    switch (currentStep) {
+      case MockDataGeneratorStep.AI_DISCLAIMER:
+        nextStep = MockDataGeneratorStep.SCHEMA_CONFIRMATION;
+        break;
+      case MockDataGeneratorStep.SCHEMA_CONFIRMATION:
+        nextStep = MockDataGeneratorStep.SCHEMA_EDITOR;
+        break;
+      case MockDataGeneratorStep.SCHEMA_EDITOR:
+        nextStep = MockDataGeneratorStep.DOCUMENT_COUNT;
+        break;
+      case MockDataGeneratorStep.DOCUMENT_COUNT:
+        nextStep = MockDataGeneratorStep.PREVIEW_DATA;
+        break;
+      case MockDataGeneratorStep.PREVIEW_DATA:
+        nextStep = MockDataGeneratorStep.GENERATE_DATA;
+        break;
+      default:
+        nextStep = currentStep; // Stay on current step if at end
+    }
+
+    return {
+      ...state,
+      mockDataGenerator: {
+        ...state.mockDataGenerator,
+        currentStep: nextStep,
+      },
+    };
+  }
+
+  if (
     isAction<MockDataGeneratorPreviousButtonClickedAction>(
       action,
       CollectionActions.MockDataGeneratorPreviousButtonClicked
@@ -316,18 +326,6 @@
       mockDataGenerator: {
         ...state.mockDataGenerator,
         currentStep: previousStep,
-=======
-    isAction<SchemaAnalysisFailedAction>(
-      action,
-      CollectionActions.SchemaAnalysisFailed
-    )
-  ) {
-    return {
-      ...state,
-      schemaAnalysis: {
-        status: SCHEMA_ANALYSIS_STATE_ERROR,
-        error: getErrorDetails(action.error),
->>>>>>> 78285b1e
       },
     };
   }
