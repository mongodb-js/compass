--- conflicted
+++ resolved
@@ -6,28 +6,7 @@
 import type { CollectionSubtab } from '@mongodb-js/compass-workspaces';
 import type { DataService } from '@mongodb-js/compass-connections/provider';
 import type { experimentationServiceLocator } from '@mongodb-js/compass-telemetry/provider';
-<<<<<<< HEAD
-import { type Logger, mongoLogId } from '@mongodb-js/compass-logging/provider';
-import { type PreferencesAccess } from 'compass-preferences-model/provider';
-import { isInternalFieldPath } from 'hadron-document';
-import toNS from 'mongodb-ns';
-import {
-  SCHEMA_ANALYSIS_STATE_ANALYZING,
-  SCHEMA_ANALYSIS_STATE_COMPLETE,
-  SCHEMA_ANALYSIS_STATE_ERROR,
-  SCHEMA_ANALYSIS_STATE_INITIAL,
-  type SchemaAnalysisError,
-  type SchemaAnalysisState,
-} from '../schema-analysis-types';
-import { calculateSchemaDepth } from '../calculate-schema-depth';
-import type { Document, MongoError } from 'mongodb';
-
-const DEFAULT_SAMPLE_SIZE = 100;
-
-const NO_DOCUMENTS_ERROR = 'No documents found in the collection to analyze.';
 import { MockDataGeneratorStep } from '../components/mock-data-generator-modal/types';
-=======
->>>>>>> de5c2971
 
 function isAction<A extends AnyAction>(
   action: AnyAction,
@@ -53,29 +32,18 @@
   namespace: string;
   metadata: CollectionMetadata | null;
   editViewName?: string;
-<<<<<<< HEAD
-  schemaAnalysis: SchemaAnalysisState;
   mockDataGenerator: {
     isModalOpen: boolean;
     currentStep: MockDataGeneratorStep;
   };
-=======
->>>>>>> de5c2971
 };
 
 enum CollectionActions {
   CollectionMetadataFetched = 'compass-collection/CollectionMetadataFetched',
-<<<<<<< HEAD
-  SchemaAnalysisStarted = 'compass-collection/SchemaAnalysisStarted',
-  SchemaAnalysisFinished = 'compass-collection/SchemaAnalysisFinished',
-  SchemaAnalysisFailed = 'compass-collection/SchemaAnalysisFailed',
-  SchemaAnalysisReset = 'compass-collection/SchemaAnalysisReset',
   MockDataGeneratorModalOpened = 'compass-collection/MockDataGeneratorModalOpened',
   MockDataGeneratorModalClosed = 'compass-collection/MockDataGeneratorModalClosed',
   MockDataGeneratorNextButtonClicked = 'compass-collection/MockDataGeneratorNextButtonClicked',
   MockDataGeneratorPreviousButtonClicked = 'compass-collection/MockDataGeneratorPreviousButtonClicked',
-=======
->>>>>>> de5c2971
 }
 
 interface CollectionMetadataFetchedAction {
@@ -83,30 +51,6 @@
   metadata: CollectionMetadata;
 }
 
-<<<<<<< HEAD
-interface SchemaAnalysisResetAction {
-  type: CollectionActions.SchemaAnalysisReset;
-}
-
-interface SchemaAnalysisStartedAction {
-  type: CollectionActions.SchemaAnalysisStarted;
-}
-
-interface SchemaAnalysisFinishedAction {
-  type: CollectionActions.SchemaAnalysisFinished;
-  schema: Schema;
-  sampleDocument: Document;
-  schemaMetadata: {
-    maxNestingDepth: number;
-    validationRules: Document | null;
-  };
-}
-
-interface SchemaAnalysisFailedAction {
-  type: CollectionActions.SchemaAnalysisFailed;
-  error: Error;
-}
-
 interface MockDataGeneratorModalOpenedAction {
   type: CollectionActions.MockDataGeneratorModalOpened;
 }
@@ -123,24 +67,16 @@
   type: CollectionActions.MockDataGeneratorPreviousButtonClicked;
 }
 
-=======
->>>>>>> de5c2971
 const reducer: Reducer<CollectionState, Action> = (
   state = {
     // TODO(COMPASS-7782): use hook to get the workspace tab id instead
     workspaceTabId: '',
     namespace: '',
     metadata: null,
-<<<<<<< HEAD
-    schemaAnalysis: {
-      status: SCHEMA_ANALYSIS_STATE_INITIAL,
-    },
     mockDataGenerator: {
       isModalOpen: false,
       currentStep: MockDataGeneratorStep.AI_DISCLAIMER,
     },
-=======
->>>>>>> de5c2971
   },
   action
 ) => {
@@ -155,67 +91,6 @@
       metadata: action.metadata,
     };
   }
-<<<<<<< HEAD
-
-  if (
-    isAction<SchemaAnalysisResetAction>(
-      action,
-      CollectionActions.SchemaAnalysisReset
-    )
-  ) {
-    return {
-      ...state,
-      schemaAnalysis: {
-        status: SCHEMA_ANALYSIS_STATE_INITIAL,
-      },
-    };
-  }
-
-  if (
-    isAction<SchemaAnalysisStartedAction>(
-      action,
-      CollectionActions.SchemaAnalysisStarted
-    )
-  ) {
-    return {
-      ...state,
-      schemaAnalysis: {
-        status: SCHEMA_ANALYSIS_STATE_ANALYZING,
-      },
-    };
-  }
-
-  if (
-    isAction<SchemaAnalysisFinishedAction>(
-      action,
-      CollectionActions.SchemaAnalysisFinished
-    )
-  ) {
-    return {
-      ...state,
-      schemaAnalysis: {
-        status: SCHEMA_ANALYSIS_STATE_COMPLETE,
-        schema: action.schema,
-        sampleDocument: action.sampleDocument,
-        schemaMetadata: action.schemaMetadata,
-      },
-    };
-  }
-
-  if (
-    isAction<SchemaAnalysisFailedAction>(
-      action,
-      CollectionActions.SchemaAnalysisFailed
-    )
-  ) {
-    return {
-      ...state,
-      schemaAnalysis: {
-        status: SCHEMA_ANALYSIS_STATE_ERROR,
-        error: getErrorDetails(action.error),
-      },
-    };
-  }
 
   if (
     isAction<MockDataGeneratorModalOpenedAction>(
@@ -324,8 +199,6 @@
     };
   }
 
-=======
->>>>>>> de5c2971
   return state;
 };
 
