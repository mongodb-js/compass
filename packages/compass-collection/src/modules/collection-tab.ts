import type { Reducer, AnyAction, Action } from 'redux';
import { analyzeDocuments, type Schema } from 'mongodb-schema';

import type { CollectionMetadata } from 'mongodb-collection-model';
import type { ThunkAction } from 'redux-thunk';
import type AppRegistry from '@mongodb-js/compass-app-registry';
import type { workspacesServiceLocator } from '@mongodb-js/compass-workspaces/provider';
import type { CollectionSubtab } from '@mongodb-js/compass-workspaces';
import type { DataService } from '@mongodb-js/compass-connections/provider';
import type { experimentationServiceLocator } from '@mongodb-js/compass-telemetry/provider';
<<<<<<< HEAD
import { MockDataGeneratorStep } from '../components/mock-data-generator-modal/types';
=======
import { type Logger, mongoLogId } from '@mongodb-js/compass-logging/provider';
import { type PreferencesAccess } from 'compass-preferences-model/provider';
import { isInternalFieldPath } from 'hadron-document';
import toNS from 'mongodb-ns';
import {
  SCHEMA_ANALYSIS_STATE_ANALYZING,
  SCHEMA_ANALYSIS_STATE_COMPLETE,
  SCHEMA_ANALYSIS_STATE_ERROR,
  SCHEMA_ANALYSIS_STATE_INITIAL,
  type SchemaAnalysisError,
  type SchemaAnalysisState,
} from '../schema-analysis-types';
import { calculateSchemaDepth } from '../calculate-schema-depth';
import type { Document, MongoError } from 'mongodb';

const DEFAULT_SAMPLE_SIZE = 100;

const NO_DOCUMENTS_ERROR = 'No documents found in the collection to analyze.';
>>>>>>> 1162b73b

function isAction<A extends AnyAction>(
  action: AnyAction,
  type: A['type']
): action is A {
  return action.type === type;
}

const ERROR_CODE_MAX_TIME_MS_EXPIRED = 50;

function getErrorDetails(error: Error): SchemaAnalysisError {
  const errorCode = (error as MongoError).code;
  const errorMessage = error.message || 'Unknown error';
  let errorType: SchemaAnalysisError['errorType'] = 'general';
  if (errorCode === ERROR_CODE_MAX_TIME_MS_EXPIRED) {
    errorType = 'timeout';
  } else if (error.message.includes('Schema analysis aborted: Fields count')) {
    errorType = 'highComplexity';
  }

  return {
    errorType,
    errorMessage,
  };
}

type CollectionThunkAction<R, A extends AnyAction = AnyAction> = ThunkAction<
  R,
  CollectionState,
  {
    localAppRegistry: AppRegistry;
    dataService: DataService;
    workspaces: ReturnType<typeof workspacesServiceLocator>;
    experimentationServices: ReturnType<typeof experimentationServiceLocator>;
    logger: Logger;
    preferences: PreferencesAccess;
  },
  A
>;

export type CollectionState = {
  workspaceTabId: string;
  namespace: string;
  metadata: CollectionMetadata | null;
  editViewName?: string;
<<<<<<< HEAD
  mockDataGenerator: {
    isModalOpen: boolean;
    currentStep: MockDataGeneratorStep;
  };
=======
  schemaAnalysis: SchemaAnalysisState;
>>>>>>> 1162b73b
};

enum CollectionActions {
  CollectionMetadataFetched = 'compass-collection/CollectionMetadataFetched',
<<<<<<< HEAD
  MockDataGeneratorModalOpened = 'compass-collection/MockDataGeneratorModalOpened',
  MockDataGeneratorModalClosed = 'compass-collection/MockDataGeneratorModalClosed',
  MockDataGeneratorStepChanged = 'compass-collection/MockDataGeneratorStepChanged',
=======
  SchemaAnalysisStarted = 'compass-collection/SchemaAnalysisStarted',
  SchemaAnalysisFinished = 'compass-collection/SchemaAnalysisFinished',
  SchemaAnalysisFailed = 'compass-collection/SchemaAnalysisFailed',
  SchemaAnalysisReset = 'compass-collection/SchemaAnalysisReset',
>>>>>>> 1162b73b
}

interface CollectionMetadataFetchedAction {
  type: CollectionActions.CollectionMetadataFetched;
  metadata: CollectionMetadata;
}

<<<<<<< HEAD
interface MockDataGeneratorModalOpenedAction {
  type: CollectionActions.MockDataGeneratorModalOpened;
}

interface MockDataGeneratorModalClosedAction {
  type: CollectionActions.MockDataGeneratorModalClosed;
}

interface MockDataGeneratorStepChangedAction {
  type: CollectionActions.MockDataGeneratorStepChanged;
  step: MockDataGeneratorStep;
=======
interface SchemaAnalysisResetAction {
  type: CollectionActions.SchemaAnalysisReset;
}

interface SchemaAnalysisStartedAction {
  type: CollectionActions.SchemaAnalysisStarted;
}

interface SchemaAnalysisFinishedAction {
  type: CollectionActions.SchemaAnalysisFinished;
  schema: Schema;
  sampleDocument: Document;
  schemaMetadata: {
    maxNestingDepth: number;
    validationRules: Document | null;
  };
}

interface SchemaAnalysisFailedAction {
  type: CollectionActions.SchemaAnalysisFailed;
  error: Error;
>>>>>>> 1162b73b
}

const reducer: Reducer<CollectionState, Action> = (
  state = {
    // TODO(COMPASS-7782): use hook to get the workspace tab id instead
    workspaceTabId: '',
    namespace: '',
    metadata: null,
<<<<<<< HEAD
    mockDataGenerator: {
      isModalOpen: false,
      currentStep: MockDataGeneratorStep.AI_DISCLAIMER,
=======
    schemaAnalysis: {
      status: SCHEMA_ANALYSIS_STATE_INITIAL,
>>>>>>> 1162b73b
    },
  },
  action
) => {
  if (
    isAction<CollectionMetadataFetchedAction>(
      action,
      CollectionActions.CollectionMetadataFetched
    )
  ) {
    return {
      ...state,
      metadata: action.metadata,
    };
  }

  if (
<<<<<<< HEAD
    isAction<MockDataGeneratorModalOpenedAction>(
      action,
      CollectionActions.MockDataGeneratorModalOpened
=======
    isAction<SchemaAnalysisResetAction>(
      action,
      CollectionActions.SchemaAnalysisReset
>>>>>>> 1162b73b
    )
  ) {
    return {
      ...state,
<<<<<<< HEAD
      mockDataGenerator: {
        ...state.mockDataGenerator,
        isModalOpen: true,
        currentStep: MockDataGeneratorStep.AI_DISCLAIMER,
=======
      schemaAnalysis: {
        status: SCHEMA_ANALYSIS_STATE_INITIAL,
>>>>>>> 1162b73b
      },
    };
  }

  if (
<<<<<<< HEAD
    isAction<MockDataGeneratorModalClosedAction>(
      action,
      CollectionActions.MockDataGeneratorModalClosed
=======
    isAction<SchemaAnalysisStartedAction>(
      action,
      CollectionActions.SchemaAnalysisStarted
>>>>>>> 1162b73b
    )
  ) {
    return {
      ...state,
<<<<<<< HEAD
      mockDataGenerator: {
        ...state.mockDataGenerator,
        isModalOpen: false,
        currentStep: MockDataGeneratorStep.AI_DISCLAIMER,
=======
      schemaAnalysis: {
        status: SCHEMA_ANALYSIS_STATE_ANALYZING,
>>>>>>> 1162b73b
      },
    };
  }

  if (
<<<<<<< HEAD
    isAction<MockDataGeneratorStepChangedAction>(
      action,
      CollectionActions.MockDataGeneratorStepChanged
=======
    isAction<SchemaAnalysisFinishedAction>(
      action,
      CollectionActions.SchemaAnalysisFinished
>>>>>>> 1162b73b
    )
  ) {
    return {
      ...state,
<<<<<<< HEAD
      mockDataGenerator: {
        ...state.mockDataGenerator,
        currentStep: action.step,
=======
      schemaAnalysis: {
        status: SCHEMA_ANALYSIS_STATE_COMPLETE,
        schema: action.schema,
        sampleDocument: action.sampleDocument,
        schemaMetadata: action.schemaMetadata,
      },
    };
  }

  if (
    isAction<SchemaAnalysisFailedAction>(
      action,
      CollectionActions.SchemaAnalysisFailed
    )
  ) {
    return {
      ...state,
      schemaAnalysis: {
        status: SCHEMA_ANALYSIS_STATE_ERROR,
        error: getErrorDetails(action.error),
>>>>>>> 1162b73b
      },
    };
  }

  return state;
};

export const collectionMetadataFetched = (
  metadata: CollectionMetadata
): CollectionMetadataFetchedAction => {
  return { type: CollectionActions.CollectionMetadataFetched, metadata };
};

export const mockDataGeneratorModalOpened =
  (): MockDataGeneratorModalOpenedAction => {
    return { type: CollectionActions.MockDataGeneratorModalOpened };
  };

export const mockDataGeneratorModalClosed =
  (): MockDataGeneratorModalClosedAction => {
    return { type: CollectionActions.MockDataGeneratorModalClosed };
  };

export const mockDataGeneratorStepChanged = (
  step: MockDataGeneratorStep
): MockDataGeneratorStepChangedAction => {
  return { type: CollectionActions.MockDataGeneratorStepChanged, step };
};

export const selectTab = (
  tabName: CollectionSubtab
): CollectionThunkAction<void> => {
  return (_dispatch, getState, { workspaces }) => {
    workspaces.openCollectionWorkspaceSubtab(
      getState().workspaceTabId,
      tabName
    );
  };
};

export const analyzeCollectionSchema = (): CollectionThunkAction<
  Promise<void>
> => {
  return async (dispatch, getState, { dataService, preferences, logger }) => {
    const { schemaAnalysis, namespace } = getState();
    const analysisStatus = schemaAnalysis.status;
    if (analysisStatus === SCHEMA_ANALYSIS_STATE_ANALYZING) {
      logger.debug(
        'Schema analysis is already in progress, skipping new analysis.'
      );
      return;
    }

    try {
      logger.debug('Schema analysis started.');

      dispatch({
        type: CollectionActions.SchemaAnalysisStarted,
      });

      // Sample documents
      const samplingOptions = { size: DEFAULT_SAMPLE_SIZE };
      const driverOptions = {
        maxTimeMS: preferences.getPreferences().maxTimeMS,
      };
      const sampleDocuments = await dataService.sample(
        namespace,
        samplingOptions,
        driverOptions,
        {
          fallbackReadPreference: 'secondaryPreferred',
        }
      );
      if (sampleDocuments.length === 0) {
        logger.debug(NO_DOCUMENTS_ERROR);
        dispatch({
          type: CollectionActions.SchemaAnalysisFailed,
          error: new Error(NO_DOCUMENTS_ERROR),
        });
        return;
      }

      // Analyze sampled documents
      const schemaAccessor = await analyzeDocuments(sampleDocuments);
      const schema = await schemaAccessor.getInternalSchema();

      // Filter out internal fields from the schema
      schema.fields = schema.fields.filter(
        ({ path }) => !isInternalFieldPath(path[0])
      );
      // TODO: Transform schema to structure that will be used by the LLM.

      const maxNestingDepth = await calculateSchemaDepth(schema);
      const { database, collection } = toNS(namespace);
      const collInfo = await dataService.collectionInfo(database, collection);
      const validationRules = collInfo?.validation?.validator ?? null;
      const schemaMetadata = {
        maxNestingDepth,
        validationRules,
      };
      dispatch({
        type: CollectionActions.SchemaAnalysisFinished,
        schema,
        sampleDocument: sampleDocuments[0],
        schemaMetadata,
      });
    } catch (err: any) {
      logger.log.error(
        mongoLogId(1_001_000_363),
        'Collection',
        'Schema analysis failed',
        {
          namespace,
          error: err.message,
        }
      );
      dispatch({
        type: CollectionActions.SchemaAnalysisFailed,
        error: err as Error,
      });
    }
  };
};

export type CollectionTabPluginMetadata = CollectionMetadata & {
  /**
   * Initial query for the query bar
   */
  query?: unknown;
  /**
   * Stored pipeline metadata. Can be provided to preload stored pipeline
   * right when the plugin is initialized
   */
  aggregation?: unknown;
  /**
   * Initial pipeline that will be converted to a string to be used by the
   * aggregation builder. Takes precedence over `pipelineText` option
   */
  pipeline?: unknown[];
  /**
   * Initial pipeline text to be used by the aggregation builder
   */
  pipelineText?: string;
  /**
   * Namespace for the view that is being edited. Needs to be provided with the
   * `pipeline` options
   */
  editViewName?: string;
};

export default reducer;<|MERGE_RESOLUTION|>--- conflicted
+++ resolved
@@ -8,9 +8,6 @@
 import type { CollectionSubtab } from '@mongodb-js/compass-workspaces';
 import type { DataService } from '@mongodb-js/compass-connections/provider';
 import type { experimentationServiceLocator } from '@mongodb-js/compass-telemetry/provider';
-<<<<<<< HEAD
-import { MockDataGeneratorStep } from '../components/mock-data-generator-modal/types';
-=======
 import { type Logger, mongoLogId } from '@mongodb-js/compass-logging/provider';
 import { type PreferencesAccess } from 'compass-preferences-model/provider';
 import { isInternalFieldPath } from 'hadron-document';
@@ -29,7 +26,7 @@
 const DEFAULT_SAMPLE_SIZE = 100;
 
 const NO_DOCUMENTS_ERROR = 'No documents found in the collection to analyze.';
->>>>>>> 1162b73b
+import { MockDataGeneratorStep } from '../components/mock-data-generator-modal/types';
 
 function isAction<A extends AnyAction>(
   action: AnyAction,
@@ -75,28 +72,22 @@
   namespace: string;
   metadata: CollectionMetadata | null;
   editViewName?: string;
-<<<<<<< HEAD
+  schemaAnalysis: SchemaAnalysisState;
   mockDataGenerator: {
     isModalOpen: boolean;
     currentStep: MockDataGeneratorStep;
   };
-=======
-  schemaAnalysis: SchemaAnalysisState;
->>>>>>> 1162b73b
 };
 
 enum CollectionActions {
   CollectionMetadataFetched = 'compass-collection/CollectionMetadataFetched',
-<<<<<<< HEAD
-  MockDataGeneratorModalOpened = 'compass-collection/MockDataGeneratorModalOpened',
-  MockDataGeneratorModalClosed = 'compass-collection/MockDataGeneratorModalClosed',
-  MockDataGeneratorStepChanged = 'compass-collection/MockDataGeneratorStepChanged',
-=======
   SchemaAnalysisStarted = 'compass-collection/SchemaAnalysisStarted',
   SchemaAnalysisFinished = 'compass-collection/SchemaAnalysisFinished',
   SchemaAnalysisFailed = 'compass-collection/SchemaAnalysisFailed',
   SchemaAnalysisReset = 'compass-collection/SchemaAnalysisReset',
->>>>>>> 1162b73b
+  MockDataGeneratorModalOpened = 'compass-collection/MockDataGeneratorModalOpened',
+  MockDataGeneratorModalClosed = 'compass-collection/MockDataGeneratorModalClosed',
+  MockDataGeneratorStepChanged = 'compass-collection/MockDataGeneratorStepChanged',
 }
 
 interface CollectionMetadataFetchedAction {
@@ -104,19 +95,6 @@
   metadata: CollectionMetadata;
 }
 
-<<<<<<< HEAD
-interface MockDataGeneratorModalOpenedAction {
-  type: CollectionActions.MockDataGeneratorModalOpened;
-}
-
-interface MockDataGeneratorModalClosedAction {
-  type: CollectionActions.MockDataGeneratorModalClosed;
-}
-
-interface MockDataGeneratorStepChangedAction {
-  type: CollectionActions.MockDataGeneratorStepChanged;
-  step: MockDataGeneratorStep;
-=======
 interface SchemaAnalysisResetAction {
   type: CollectionActions.SchemaAnalysisReset;
 }
@@ -138,7 +116,19 @@
 interface SchemaAnalysisFailedAction {
   type: CollectionActions.SchemaAnalysisFailed;
   error: Error;
->>>>>>> 1162b73b
+}
+
+interface MockDataGeneratorModalOpenedAction {
+  type: CollectionActions.MockDataGeneratorModalOpened;
+}
+
+interface MockDataGeneratorModalClosedAction {
+  type: CollectionActions.MockDataGeneratorModalClosed;
+}
+
+interface MockDataGeneratorStepChangedAction {
+  type: CollectionActions.MockDataGeneratorStepChanged;
+  step: MockDataGeneratorStep;
 }
 
 const reducer: Reducer<CollectionState, Action> = (
@@ -147,14 +137,12 @@
     workspaceTabId: '',
     namespace: '',
     metadata: null,
-<<<<<<< HEAD
+    schemaAnalysis: {
+      status: SCHEMA_ANALYSIS_STATE_INITIAL,
+    },
     mockDataGenerator: {
       isModalOpen: false,
       currentStep: MockDataGeneratorStep.AI_DISCLAIMER,
-=======
-    schemaAnalysis: {
-      status: SCHEMA_ANALYSIS_STATE_INITIAL,
->>>>>>> 1162b73b
     },
   },
   action
@@ -172,78 +160,41 @@
   }
 
   if (
-<<<<<<< HEAD
-    isAction<MockDataGeneratorModalOpenedAction>(
-      action,
-      CollectionActions.MockDataGeneratorModalOpened
-=======
     isAction<SchemaAnalysisResetAction>(
       action,
       CollectionActions.SchemaAnalysisReset
->>>>>>> 1162b73b
-    )
-  ) {
-    return {
-      ...state,
-<<<<<<< HEAD
-      mockDataGenerator: {
-        ...state.mockDataGenerator,
-        isModalOpen: true,
-        currentStep: MockDataGeneratorStep.AI_DISCLAIMER,
-=======
+    )
+  ) {
+    return {
+      ...state,
       schemaAnalysis: {
         status: SCHEMA_ANALYSIS_STATE_INITIAL,
->>>>>>> 1162b73b
-      },
-    };
-  }
-
-  if (
-<<<<<<< HEAD
-    isAction<MockDataGeneratorModalClosedAction>(
-      action,
-      CollectionActions.MockDataGeneratorModalClosed
-=======
+      },
+    };
+  }
+
+  if (
     isAction<SchemaAnalysisStartedAction>(
       action,
       CollectionActions.SchemaAnalysisStarted
->>>>>>> 1162b73b
-    )
-  ) {
-    return {
-      ...state,
-<<<<<<< HEAD
-      mockDataGenerator: {
-        ...state.mockDataGenerator,
-        isModalOpen: false,
-        currentStep: MockDataGeneratorStep.AI_DISCLAIMER,
-=======
+    )
+  ) {
+    return {
+      ...state,
       schemaAnalysis: {
         status: SCHEMA_ANALYSIS_STATE_ANALYZING,
->>>>>>> 1162b73b
-      },
-    };
-  }
-
-  if (
-<<<<<<< HEAD
-    isAction<MockDataGeneratorStepChangedAction>(
-      action,
-      CollectionActions.MockDataGeneratorStepChanged
-=======
+      },
+    };
+  }
+
+  if (
     isAction<SchemaAnalysisFinishedAction>(
       action,
       CollectionActions.SchemaAnalysisFinished
->>>>>>> 1162b73b
-    )
-  ) {
-    return {
-      ...state,
-<<<<<<< HEAD
-      mockDataGenerator: {
-        ...state.mockDataGenerator,
-        currentStep: action.step,
-=======
+    )
+  ) {
+    return {
+      ...state,
       schemaAnalysis: {
         status: SCHEMA_ANALYSIS_STATE_COMPLETE,
         schema: action.schema,
@@ -264,7 +215,53 @@
       schemaAnalysis: {
         status: SCHEMA_ANALYSIS_STATE_ERROR,
         error: getErrorDetails(action.error),
->>>>>>> 1162b73b
+      },
+    };
+  }
+
+  if (
+    isAction<MockDataGeneratorModalOpenedAction>(
+      action,
+      CollectionActions.MockDataGeneratorModalOpened
+    )
+  ) {
+    return {
+      ...state,
+      mockDataGenerator: {
+        ...state.mockDataGenerator,
+        isModalOpen: true,
+        currentStep: MockDataGeneratorStep.AI_DISCLAIMER,
+      },
+    };
+  }
+
+  if (
+    isAction<MockDataGeneratorModalClosedAction>(
+      action,
+      CollectionActions.MockDataGeneratorModalClosed
+    )
+  ) {
+    return {
+      ...state,
+      mockDataGenerator: {
+        ...state.mockDataGenerator,
+        isModalOpen: false,
+        currentStep: MockDataGeneratorStep.AI_DISCLAIMER,
+      },
+    };
+  }
+
+  if (
+    isAction<MockDataGeneratorStepChangedAction>(
+      action,
+      CollectionActions.MockDataGeneratorStepChanged
+    )
+  ) {
+    return {
+      ...state,
+      mockDataGenerator: {
+        ...state.mockDataGenerator,
+        currentStep: action.step,
       },
     };
   }
