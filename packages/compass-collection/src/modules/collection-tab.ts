--- conflicted
+++ resolved
@@ -13,15 +13,10 @@
 import type { experimentationServiceLocator } from '@mongodb-js/compass-telemetry/provider';
 import { type Logger, mongoLogId } from '@mongodb-js/compass-logging/provider';
 import { type PreferencesAccess } from 'compass-preferences-model/provider';
-<<<<<<< HEAD
 import type {
   MockDataSchemaRequest,
   MockDataSchemaResponse,
 } from '@mongodb-js/compass-generative-ai';
-=======
-import type { AtlasAiService } from '@mongodb-js/compass-generative-ai/provider';
-
->>>>>>> b2931e1a
 import { isInternalFieldPath } from 'hadron-document';
 import toNS from 'mongodb-ns';
 import {
@@ -37,10 +32,7 @@
 import { processSchema } from '../transform-schema-to-field-info';
 import type { Document, MongoError } from 'mongodb';
 import { MockDataGeneratorStep } from '../components/mock-data-generator-modal/types';
-<<<<<<< HEAD
 import type { MockDataGeneratorState } from '../components/mock-data-generator-modal/types';
-=======
->>>>>>> b2931e1a
 
 const DEFAULT_SAMPLE_SIZE = 100;
 
@@ -82,7 +74,6 @@
     experimentationServices: ReturnType<typeof experimentationServiceLocator>;
     logger: Logger;
     preferences: PreferencesAccess;
-    atlasAiService: AtlasAiService;
   },
   A
 >;
