{
  "name": "@mongodb-js/compass-collection",
  "productName": "Compass Collection",
  "description": "Compass Collection",
  "author": {
    "name": "MongoDB Inc",
    "email": "compass@mongodb.com"
  },
  "publishConfig": {
    "access": "public"
  },
  "bugs": {
    "url": "https://jira.mongodb.org/projects/COMPASS/issues",
    "email": "compass@mongodb.com"
  },
  "homepage": "https://github.com/mongodb-js/compass",
  "version": "4.14.0",
  "apiVersion": "3.0.0",
  "repository": {
    "type": "git",
    "url": "https://github.com/mongodb-js/compass.git"
  },
  "files": [
    "dist"
  ],
  "license": "SSPL",
  "main": "dist/index.js",
  "compass:main": "src/index.ts",
  "types": "dist/src/index.d.ts",
  "exports": {
    "browser": "./dist/browser.js",
    "require": "./dist/index.js"
  },
  "compass:exports": {
    ".": "./src/index.ts"
  },
  "scripts": {
    "bootstrap": "npm run compile",
    "prepublishOnly": "npm run compile && compass-scripts check-exports-exist",
    "compile": "npm run webpack -- --mode production",
    "webpack": "webpack-compass",
    "postcompile": "tsc --emitDeclarationOnly",
    "eslint": "eslint",
    "prettier": "prettier",
    "lint": "npm run eslint . && npm run prettier -- --check .",
    "depcheck": "compass-scripts check-peer-deps && depcheck",
    "check": "npm run typecheck && npm run lint && npm run depcheck",
    "check-ci": "npm run check",
    "test": "mocha",
    "test-electron": "xvfb-maybe electron-mocha --no-sandbox",
    "test-cov": "nyc --compact=false --produce-source-map=false -x \"**/*.spec.*\" --reporter=lcov --reporter=text --reporter=html npm run test",
    "test-watch": "npm run test -- --watch",
    "test-ci": "npm run test-cov",
    "test-ci-electron": "npm run test-electron",
    "typecheck": "tsc -p tsconfig-lint.json --noEmit",
    "reformat": "npm run prettier -- --write . && npm run eslint . --fix"
  },
  "peerDependencies": {
    "@mongodb-js/compass-components": "^1.14.0",
    "@mongodb-js/compass-logging": "^1.2.0",
    "bson": "^6.0.0",
    "compass-preferences-model": "^2.14.0",
    "hadron-app-registry": "^9.0.10",
    "hadron-ipc": "^3.2.0",
    "react": "^17.0.2"
  },
  "dependencies": {
    "@mongodb-js/compass-components": "^1.14.0",
    "@mongodb-js/compass-logging": "^1.2.0",
    "bson": "^6.0.0",
    "compass-preferences-model": "^2.14.0",
    "hadron-app-registry": "^9.0.10",
    "hadron-ipc": "^3.2.0"
  },
  "devDependencies": {
    "@mongodb-js/eslint-config-compass": "^1.0.9",
    "@mongodb-js/mocha-config-compass": "^1.3.1",
    "@mongodb-js/prettier-config-compass": "^1.0.1",
    "@mongodb-js/tsconfig-compass": "^1.0.3",
    "@mongodb-js/webpack-config-compass": "^1.2.0",
    "@testing-library/react": "^12.1.4",
    "@testing-library/user-event": "^13.5.0",
    "@types/chai": "^4.2.21",
    "@types/chai-dom": "^0.0.10",
    "@types/mocha": "^9.0.0",
    "@types/numeral": "^2.0.2",
    "@types/react": "^17.0.5",
    "@types/react-dom": "^17.0.10",
    "@types/sinon-chai": "^3.2.5",
    "chai": "^4.3.6",
    "depcheck": "^1.4.1",
    "eslint": "^7.25.0",
    "mocha": "^10.2.0",
    "mongodb": "^6.0.0",
<<<<<<< HEAD
    "mongodb-collection-model": "^5.10.0",
    "mongodb-data-service": "^22.10.0",
    "mongodb-instance-model": "^12.10.0",
=======
    "mongodb-collection-model": "^5.11.0",
    "mongodb-data-service": "^22.11.0",
>>>>>>> 788c84c4
    "mongodb-ns": "^2.4.0",
    "numeral": "^2.0.6",
    "nyc": "^15.1.0",
    "prettier": "^2.7.1",
    "react": "^17.0.2",
    "react-dom": "^17.0.2",
    "react-redux": "^8.0.5",
    "redux": "^4.2.1",
    "redux-thunk": "^2.4.1",
    "sinon": "^9.2.3",
    "xvfb-maybe": "^0.2.1"
  }
}<|MERGE_RESOLUTION|>--- conflicted
+++ resolved
@@ -92,14 +92,9 @@
     "eslint": "^7.25.0",
     "mocha": "^10.2.0",
     "mongodb": "^6.0.0",
-<<<<<<< HEAD
-    "mongodb-collection-model": "^5.10.0",
-    "mongodb-data-service": "^22.10.0",
-    "mongodb-instance-model": "^12.10.0",
-=======
     "mongodb-collection-model": "^5.11.0",
     "mongodb-data-service": "^22.11.0",
->>>>>>> 788c84c4
+    "mongodb-instance-model": "^12.11.0",
     "mongodb-ns": "^2.4.0",
     "numeral": "^2.0.6",
     "nyc": "^15.1.0",
