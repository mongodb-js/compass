{
  "name": "@mongodb-js/compass-collection",
  "description": "Compass Collection",
  "author": {
    "name": "MongoDB Inc",
    "email": "compass@mongodb.com"
  },
  "private": true,
  "bugs": {
    "url": "https://jira.mongodb.org/projects/COMPASS/issues",
    "email": "compass@mongodb.com"
  },
  "homepage": "https://github.com/mongodb-js/compass",
  "version": "4.71.1",
  "repository": {
    "type": "git",
    "url": "https://github.com/mongodb-js/compass.git"
  },
  "files": [
    "dist"
  ],
  "license": "SSPL",
  "main": "dist/index.js",
  "compass:main": "src/index.ts",
  "types": "dist/index.d.ts",
  "exports": {
    ".": "./dist/index.js"
  },
  "compass:exports": {
    ".": "./src/index.ts"
  },
  "scripts": {
    "bootstrap": "npm run compile",
    "compile": "tsc -p tsconfig.json",
    "eslint": "eslint-compass",
    "prettier": "prettier-compass",
    "lint": "npm run eslint . && npm run prettier -- --check .",
    "depcheck": "compass-scripts check-peer-deps && depcheck",
    "check": "npm run typecheck && npm run lint && npm run depcheck",
    "check-ci": "npm run check",
    "test": "mocha",
    "test-electron": "xvfb-maybe electron-mocha --no-sandbox",
    "test-cov": "nyc --compact=false --produce-source-map=false -x \"**/*.spec.*\" --reporter=lcov --reporter=text --reporter=html npm run test",
    "test-watch": "npm run test -- --watch",
    "test-ci": "npm run test-cov",
    "test-ci-electron": "npm run test-electron",
    "typecheck": "tsc -p tsconfig-lint.json --noEmit",
    "reformat": "npm run eslint . -- --fix && npm run prettier -- --write ."
  },
  "dependencies": {
    "@mongodb-js/compass-app-registry": "^9.4.21",
    "@mongodb-js/compass-app-stores": "^7.58.1",
    "@mongodb-js/compass-components": "^1.50.1",
    "@mongodb-js/compass-connections": "^1.72.1",
    "@mongodb-js/compass-generative-ai": "^0.52.1",
    "@mongodb-js/compass-logging": "^1.7.13",
    "@mongodb-js/compass-telemetry": "^1.14.1",
    "@mongodb-js/compass-utils": "^0.9.12",
    "@mongodb-js/compass-workspaces": "^0.53.1",
    "@mongodb-js/connection-info": "^0.18.0",
    "@mongodb-js/mongodb-constants": "^0.14.0",
<<<<<<< HEAD
    "bson": "^6.10.4",
    "compass-preferences-model": "^2.52.0",
=======
    "bson": "^6.10.1",
    "compass-preferences-model": "^2.52.1",
>>>>>>> 42660a78
    "hadron-document": "^8.10.0",
    "mongodb": "^6.19.0",
    "mongodb-collection-model": "^5.32.0",
    "mongodb-ns": "^2.4.2",
    "mongodb-schema": "^12.6.2",
    "react": "^17.0.2",
    "react-redux": "^8.1.3",
    "redux": "^4.2.1",
    "redux-thunk": "^2.4.2"
  },
  "devDependencies": {
    "@mongodb-js/eslint-config-compass": "^1.4.8",
    "@mongodb-js/mocha-config-compass": "^1.7.1",
    "@mongodb-js/prettier-config-compass": "^1.2.8",
    "@mongodb-js/testing-library-compass": "^1.3.11",
    "@mongodb-js/tsconfig-compass": "^1.2.10",
    "@types/chai": "^4.2.21",
    "@types/chai-dom": "^0.0.10",
    "@types/mocha": "^9.0.0",
    "@types/react": "^17.0.5",
    "@types/react-dom": "^17.0.10",
    "@types/sinon-chai": "^3.2.5",
    "chai": "^4.3.6",
    "depcheck": "^1.4.1",
    "electron-mocha": "^12.2.0",
    "mocha": "^10.2.0",
    "nyc": "^15.1.0",
    "react-dom": "^17.0.2",
    "sinon": "^9.2.3",
    "typescript": "^5.9.2",
    "xvfb-maybe": "^0.2.1"
  },
  "is_compass_plugin": true
}<|MERGE_RESOLUTION|>--- conflicted
+++ resolved
@@ -59,13 +59,8 @@
     "@mongodb-js/compass-workspaces": "^0.53.1",
     "@mongodb-js/connection-info": "^0.18.0",
     "@mongodb-js/mongodb-constants": "^0.14.0",
-<<<<<<< HEAD
     "bson": "^6.10.4",
-    "compass-preferences-model": "^2.52.0",
-=======
-    "bson": "^6.10.1",
     "compass-preferences-model": "^2.52.1",
->>>>>>> 42660a78
     "hadron-document": "^8.10.0",
     "mongodb": "^6.19.0",
     "mongodb-collection-model": "^5.32.0",
