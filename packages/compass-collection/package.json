{
  "name": "@mongodb-js/compass-collection",
  "description": "Compass Collection",
  "author": {
    "name": "MongoDB Inc",
    "email": "compass@mongodb.com"
  },
  "private": true,
  "bugs": {
    "url": "https://jira.mongodb.org/projects/COMPASS/issues",
    "email": "compass@mongodb.com"
  },
  "homepage": "https://github.com/mongodb-js/compass",
  "version": "4.83.0",
  "repository": {
    "type": "git",
    "url": "https://github.com/mongodb-js/compass.git"
  },
  "files": [
    "dist"
  ],
  "license": "SSPL",
  "main": "dist/index.js",
  "compass:main": "src/index.ts",
  "types": "dist/index.d.ts",
  "exports": {
    ".": "./dist/index.js"
  },
  "compass:exports": {
    ".": "./src/index.ts"
  },
  "scripts": {
    "bootstrap": "npm run compile",
    "compile": "tsc -p tsconfig-build.json",
    "eslint": "eslint-compass",
    "prettier": "prettier-compass",
    "lint": "npm run eslint . && npm run prettier -- --check .",
    "depcheck": "compass-scripts check-peer-deps && depcheck",
    "check": "npm run typecheck && npm run lint && npm run depcheck",
    "check-ci": "npm run check",
    "test": "mocha",
    "test-electron": "xvfb-maybe electron-mocha --no-sandbox",
    "test-cov": "nyc --compact=false --produce-source-map=false -x \"**/*.spec.*\" --reporter=lcov --reporter=text --reporter=html npm run test",
    "test-watch": "npm run test -- --watch",
    "test-ci": "npm run test-cov",
    "test-ci-electron": "npm run test-electron",
    "typecheck": "tsc -p tsconfig.json --noEmit",
    "reformat": "npm run eslint . -- --fix && npm run prettier -- --write ."
  },
  "dependencies": {
    "@faker-js/faker": "^9.0.0",
    "@mongodb-js/compass-app-registry": "^9.4.27",
    "@mongodb-js/compass-app-stores": "^7.70.0",
    "@mongodb-js/compass-components": "^1.56.0",
    "@mongodb-js/compass-connections": "^1.84.0",
    "@mongodb-js/compass-editor": "^0.58.0",
<<<<<<< HEAD
    "@mongodb-js/compass-electron-menu": "^0.1.0",
    "@mongodb-js/compass-generative-ai": "^0.62.0",
=======
    "@mongodb-js/compass-generative-ai": "^0.63.0",
>>>>>>> 04336ad4
    "@mongodb-js/compass-logging": "^1.7.22",
    "@mongodb-js/compass-telemetry": "^1.19.0",
    "@mongodb-js/compass-utils": "^0.9.20",
    "@mongodb-js/compass-workspaces": "^0.65.0",
    "@mongodb-js/connection-info": "^0.21.5",
    "@mongodb-js/mongodb-constants": "^0.16.0",
    "bson": "^6.10.4",
    "compass-preferences-model": "^2.62.0",
    "hadron-document": "^8.10.5",
    "mongodb": "^6.19.0",
    "mongodb-collection-model": "^5.35.5",
    "mongodb-connection-string-url": "^3.0.2",
    "mongodb-ns": "^3.0.1",
    "mongodb-schema": "^12.6.3",
    "react": "^17.0.2",
    "react-redux": "^8.1.3",
    "redux": "^4.2.1",
    "redux-thunk": "^2.4.2"
  },
  "devDependencies": {
    "@mongodb-js/eslint-config-compass": "^1.4.12",
    "@mongodb-js/mdb-experiment-js": "1.9.0",
    "@mongodb-js/mocha-config-compass": "^1.7.2",
    "@mongodb-js/prettier-config-compass": "^1.2.9",
    "@mongodb-js/testing-library-compass": "^1.3.17",
    "@mongodb-js/tsconfig-compass": "^1.2.12",
    "@types/chai": "^4.2.21",
    "@types/chai-dom": "^0.0.10",
    "@types/mocha": "^9.0.0",
    "@types/react": "^17.0.5",
    "@types/react-dom": "^17.0.10",
    "@types/sinon-chai": "^3.2.5",
    "chai": "^4.3.6",
    "depcheck": "^1.4.1",
    "electron-mocha": "^12.2.0",
    "mocha": "^10.2.0",
    "nyc": "^15.1.0",
    "react-dom": "^17.0.2",
    "sinon": "^9.2.3",
    "typescript": "^5.9.3",
    "xvfb-maybe": "^0.2.1"
  },
  "is_compass_plugin": true
}<|MERGE_RESOLUTION|>--- conflicted
+++ resolved
@@ -54,12 +54,8 @@
     "@mongodb-js/compass-components": "^1.56.0",
     "@mongodb-js/compass-connections": "^1.84.0",
     "@mongodb-js/compass-editor": "^0.58.0",
-<<<<<<< HEAD
     "@mongodb-js/compass-electron-menu": "^0.1.0",
-    "@mongodb-js/compass-generative-ai": "^0.62.0",
-=======
     "@mongodb-js/compass-generative-ai": "^0.63.0",
->>>>>>> 04336ad4
     "@mongodb-js/compass-logging": "^1.7.22",
     "@mongodb-js/compass-telemetry": "^1.19.0",
     "@mongodb-js/compass-utils": "^0.9.20",
