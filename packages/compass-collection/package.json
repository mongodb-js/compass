--- conflicted
+++ resolved
@@ -65,12 +65,8 @@
     "compass-preferences-model": "^2.60.0",
     "hadron-document": "^8.10.5",
     "mongodb": "^6.19.0",
-<<<<<<< HEAD
+    "mongodb-collection-model": "^5.35.4",
     "mongodb-connection-string-url": "^3.0.2",
-    "mongodb-collection-model": "^5.35.3",
-=======
-    "mongodb-collection-model": "^5.35.4",
->>>>>>> e65e79f7
     "mongodb-ns": "^3.0.1",
     "mongodb-schema": "^12.6.3",
     "react": "^17.0.2",
