--- conflicted
+++ resolved
@@ -64,13 +64,8 @@
     "compass-preferences-model": "^2.55.0",
     "hadron-document": "^8.10.2",
     "mongodb": "^6.19.0",
-<<<<<<< HEAD
-    "mongodb-collection-model": "^5.33.0",
+    "mongodb-collection-model": "^5.34.2",
     "mongodb-ns": "^3.0.1",
-=======
-    "mongodb-collection-model": "^5.34.2",
-    "mongodb-ns": "^2.4.2",
->>>>>>> e6e9d6ca
     "mongodb-schema": "^12.6.2",
     "react": "^17.0.2",
     "react-redux": "^8.1.3",
