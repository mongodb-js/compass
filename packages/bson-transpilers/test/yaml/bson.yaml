runner: !!js/function >
    (it, expect, input, output, transpiler, test) => {
        it(`${input}: ${test.input[input]} => ${output}`, () => {
            expect(
                transpiler[input][output].compile(test.input[input], true)
            ).to.equal(test.output[output]);
        });
    }
tests:
    Code:
    - description: 'NEW with string code'
      input:
          javascript: new Code('some code')
          shell: Code('some code')
      output:
          javascript: new Code('some code')
          shell: new Code('some code')
          python: Code('some code')
          java: new Code("some code")
          csharp: new BsonJavaScript("some code")
          object: new Code('some code')
          ruby: BSON::Code.new('some code')
<<<<<<< HEAD
          go: "primitive.CodeWithScope{Code: primitive.JavaScript(\"some code\")}"
=======
          rust: Bson::JavaScriptCode("some code".to_string())
>>>>>>> 3f4cfe9f
    - description: 'string code'
      input:
          javascript: Code('some code')
          shell: Code('some code')
          python: Code('some code')
      output:
          javascript: new Code('some code')
          shell: new Code('some code')
          python: Code('some code')
          java: new Code("some code")
          csharp: new BsonJavaScript("some code")
          object: new Code('some code')
          ruby: BSON::Code.new('some code')
<<<<<<< HEAD
          go: "primitive.CodeWithScope{Code: primitive.JavaScript(\"some code\")}"
=======
          rust: Bson::JavaScriptCode("some code".to_string())
>>>>>>> 3f4cfe9f
    - description: 'string code and object scope'
      input:
          javascript: "new Code('string', {x: '1'})"
          shell: "Code('string', {x: '1'})"
          python: "Code('string', {'x': '1'})"
      output:
          javascript: "new Code('string', {\n  'x': '1'\n})"
          shell: "new Code('string', {\n  'x': '1'\n})"
          python: "Code('string', {\n    'x': '1'\n})"
          java: 'new CodeWithScope("string", new Document("x", "1"))'
          csharp: 'new BsonJavaScriptWithScope("string", new BsonDocument("x", "1"))'
          object: 'new Code("string", {"x": 1})'
          ruby: "BSON::CodeWithScope.new('string', {\n  'x' => '1'\n})"
<<<<<<< HEAD
          go: "primitive.CodeWithScope{Code: primitive.JavaScript(\"string\"), Scope: bson.D{{\"x\", \"1\"}}}"
=======
          rust: |-
            JavaScriptCodeWithScope { code: "string".to_string(), scope: doc! {
                "x": "1"
            } }
>>>>>>> 3f4cfe9f
    - description: 'no args'
      input:
          shell: Code()
      output:
          javascript: new Code('')
          shell: new Code('')
          python: Code('')
          java: new Code("")
          csharp: new BsonJavaScript("")
          object: new Code('')
          ruby: BSON::Code.new
<<<<<<< HEAD
          go: primitive.CodeWithScope{}
=======
          rust: Bson::JavaScriptCode("".to_string())
>>>>>>> 3f4cfe9f
    - description: 'function arg'
      input:
          javascript: Code(function(test) { console.log(test); })
      output:
          javascript: new Code('function(test){console.log(test);}')
          shell: new Code('function(test){console.log(test);}')
          python: Code('function(test){console.log(test);}')
          java: new Code("function(test){console.log(test);}")
          csharp: new BsonJavaScript("function(test){console.log(test);}")
          object: new Code('function(test){console.log(test);}')
          ruby: BSON::Code.new('function(test){console.log(test);}')
<<<<<<< HEAD
          go: "primitive.CodeWithScope{Code: primitive.JavaScript(\"function(test){console.log(test);}\")}"
=======
          rust: Bson::JavaScriptCode("function(test){console.log(test);}".to_string())
>>>>>>> 3f4cfe9f
    - description: 'named scope arg'
      input:
          python: "Code('string', scope={'x': '1'})"
      output:
          javascript: "new Code('string', {\n  'x': '1'\n})"
          shell: "new Code('string', {\n  'x': '1'\n})"
          python: "Code('string', {\n    'x': '1'\n})"
          java: 'new CodeWithScope("string", new Document("x", "1"))'
          csharp: 'new BsonJavaScriptWithScope("string", new BsonDocument("x", "1"))'
          object: "new Code('string', {'x': '1'})"
          ruby: "BSON::CodeWithScope.new('string', {\n  'x' => '1'\n})"
<<<<<<< HEAD
          go: "primitive.CodeWithScope{Code: primitive.JavaScript(\"string\"), Scope: bson.D{{\"x\", \"1\"}}}"
=======
          rust: |-
            JavaScriptCodeWithScope { code: "string".to_string(), scope: doc! {
                "x": "1"
            } }
>>>>>>> 3f4cfe9f
    ObjectId:
    - description: 'no arg'
      input:
          javascript: ObjectId()
          shell: ObjectId()
          python: ObjectId()
      output:
          javascript: new ObjectId()
          shell: new ObjectId()
          python: ObjectId()
          java: new ObjectId()
          csharp: new ObjectId()
          object: new ObjectId()
          ruby: BSON::ObjectId.new
<<<<<<< HEAD
          go: primitive.NewObjectID()
=======
          rust: ObjectId::new()
>>>>>>> 3f4cfe9f
    - description: 'NEW no arg'
      input:
          javascript: new ObjectId()
          shell: new ObjectId()
      output:
          javascript: new ObjectId()
          shell: new ObjectId()
          python: ObjectId()
          java: new ObjectId()
          csharp: new ObjectId()
          object: new ObjectId()
          ruby: BSON::ObjectId.new
<<<<<<< HEAD
          go: primitive.NewObjectID()
=======
          rust: ObjectId::new()
>>>>>>> 3f4cfe9f
    - description: 'hex string arg'
      input:
          javascript: new ObjectId('5a7382114ec1f67ae445f778')
          shell: new ObjectId('5a7382114ec1f67ae445f778')
          python: ObjectId('5a7382114ec1f67ae445f778')
      output:
          javascript: new ObjectId('5a7382114ec1f67ae445f778')
          shell: new ObjectId('5a7382114ec1f67ae445f778')
          python: ObjectId('5a7382114ec1f67ae445f778')
          java: new ObjectId("5a7382114ec1f67ae445f778")
          csharp: new ObjectId("5a7382114ec1f67ae445f778")
          object: new ObjectId('5a7382114ec1f67ae445f778')
          ruby: BSON::ObjectId('5a7382114ec1f67ae445f778')
<<<<<<< HEAD
          go: |-
            var objectIDFromHex = func(hex string) primitive.ObjectID {
              objectID, err := primitive.ObjectIDFromHex(hex)
              if err != nil {
                log.Fatal(err)
              }
              return objectID
            }

            objectIDFromHex("5a7382114ec1f67ae445f778")
=======
          rust: ObjectId::parse_str("5a7382114ec1f67ae445f778")?
>>>>>>> 3f4cfe9f
    - description: 'hex string arg named'
      input:
          python: ObjectId(oid='5a7382114ec1f67ae445f778')
      output:
          javascript: new ObjectId('5a7382114ec1f67ae445f778')
          shell: new ObjectId('5a7382114ec1f67ae445f778')
          python: ObjectId('5a7382114ec1f67ae445f778')
          java: new ObjectId("5a7382114ec1f67ae445f778")
          csharp: new ObjectId("5a7382114ec1f67ae445f778")
          object: new ObjectId('5a7382114ec1f67ae445f778')
          ruby: BSON::ObjectId('5a7382114ec1f67ae445f778')
<<<<<<< HEAD
          go: |-
            var objectIDFromHex = func(hex string) primitive.ObjectID {
              objectID, err := primitive.ObjectIDFromHex(hex)
              if err != nil {
                log.Fatal(err)
              }
              return objectID
            }

            objectIDFromHex("5a7382114ec1f67ae445f778")
=======
          rust: ObjectId::parse_str("5a7382114ec1f67ae445f778")?
>>>>>>> 3f4cfe9f
    DBRef:
    - description: 'NEW (string, ObjectID) args'
      input:
          javascript: new DBRef('coll', new ObjectId())
          shell: new DBRef('coll', new ObjectId())
      output:
          javascript: new DBRef('coll', new ObjectId())
          shell: new DBRef('coll', new ObjectId())
          python: DBRef('coll', ObjectId())
          java: new DBRef("coll", new ObjectId())
          csharp: new MongoDBRef("coll", new ObjectId())
          object: new DBRef('coll', new ObjectId())
          ruby: |-
            BSON::DBRef.new(
              '$ref' => 'coll',
              '$id' => BSON::ObjectId.new
            )
    - description: '(string, ObjectID) args'
      input:
          javascript: DBRef('coll', new ObjectId())
          shell: DBRef('coll', new ObjectId())
          python: DBRef('coll', ObjectId())
      output:
          javascript: new DBRef('coll', new ObjectId())
          shell: new DBRef('coll', new ObjectId())
          python: DBRef('coll', ObjectId())
          java: new DBRef("coll", new ObjectId())
          csharp: new MongoDBRef("coll", new ObjectId())
          object: new DBRef('coll', new ObjectId())
          ruby: |-
            BSON::DBRef.new(
              '$ref' => 'coll',
              '$id' => BSON::ObjectId.new
            )
    - description: '(string, ObjectId, string) args'
      input:
          javascript: new DBRef('coll', ObjectId(), 'db')
          shell: new DBRef('coll', new ObjectId(), 'db')
          python: DBRef('coll', ObjectId(), 'db')
      output:
          javascript: new DBRef('coll', new ObjectId(), 'db')
          shell: new DBRef('coll', new ObjectId(), 'db')
          python: DBRef('coll', ObjectId(), 'db')
          java: new DBRef("db", "coll", new ObjectId())
          csharp: new MongoDBRef("coll", new ObjectId(), "db")
          object: new DBRef('coll', new ObjectId(), 'db')
          ruby: |-
            BSON::DBRef.new(
              '$ref' => 'coll',
              '$id' => BSON::ObjectId.new,
              '$db' => 'db'
            )
    - description: '(string, ObjectId, database=string) args'
      input:
          python: DBRef('coll', ObjectId(), database='db')
      output:
          javascript: new DBRef('coll', new ObjectId(), 'db')
          shell: new DBRef('coll', new ObjectId(), 'db')
          python: DBRef('coll', ObjectId(), 'db')
          java: new DBRef("db", "coll", new ObjectId())
          csharp: new MongoDBRef("coll", new ObjectId(), "db")
          object: new DBRef('coll', new ObjectId(), 'db')
          ruby: |-
            BSON::DBRef.new(
              '$ref' => 'coll',
              '$id' => BSON::ObjectId.new,
              '$db' => 'db'
            )
    32-bit integer:
    - description: 'NEW number arg'
      input:
          javascript: new Int32(3)
          shell: new NumberInt(3)
      output:
          javascript: new Int32(3)
          shell: new NumberInt(3)
          python: int(3)
          java: '3'
          csharp: '3'
          object: new Int32(3)
          ruby: '3'
<<<<<<< HEAD
          go: int32(3)
=======
          rust: '3'
>>>>>>> 3f4cfe9f
    - description: 'number arg'
      input:
          javascript: Int32(3)
          shell: NumberInt(3)
          python: int(3)
      output:
          javascript: new Int32(3)
          shell: new NumberInt(3)
          python: int(3)
          java: '3'
          csharp: '3'
          object: new Int32(3)
          ruby: '3'
<<<<<<< HEAD
          go: int32(3)
=======
          rust: '3'
>>>>>>> 3f4cfe9f
    - description: 'string arg'
      input:
          javascript: new Int32('3')
          shell: NumberInt('3')
          python: int('3')
      output:
          javascript: new Int32('3')
          shell: new NumberInt('3')
          python: int('3')
          java: Integer.parseInt("3")
          csharp: Convert.ToInt32("3")
          object: new Int32('3')
          ruby: "'3'.to_i"
<<<<<<< HEAD
          go: |-
            var parseInt32 = func(str string) int32 {
            i64, err := sstrconv.ParseInt(str, 10, 32)
              if err != nil {
                log.Fatal(err)
              }
              return int32(i64)
            }

            parseInt32("3")
=======
          rust: '"3".parse::<i32>()?'
>>>>>>> 3f4cfe9f
    - description: 'no arg'
      input:
          shell: NumberInt()
          python: int()
      output:
          javascript: new Int32(0)
          shell: new NumberInt(0)
          python: int(0)
          java: '0'
          csharp: '0'
          object: new Int32('0')
          ruby: '0'
<<<<<<< HEAD
          go: int32(0)
=======
          rust: '0'
>>>>>>> 3f4cfe9f
    - description: 'hex arg'
      input:
          javascript: new Int32(0x3)
          shell: NumberInt(0x3)
          python: int(0x3)
      output:
          javascript: new Int32(0x3)
          shell: new NumberInt(0x3)
          python: int(0x3)
          java: (int) 0x3
          csharp: Convert.ToInt32(0x3)
          object: new Int32(0x3)
          ruby: 0x3.to_i
<<<<<<< HEAD
          go: int32(0x3)
=======
          rust: '0x3'
>>>>>>> 3f4cfe9f
    - description: 'decimal arg'
      input:
          javascript: new Int32(3.0001)
          shell: NumberInt(3.0001)
          python: int(3.0001)
      output:
          javascript: new Int32(3.0001)
          shell: new NumberInt(3.0001)
          python: int(3.0001)
          java: (int) 3.0001d
          csharp: Convert.ToInt32(3.0001)
          object: new Int32(3.0001)
          ruby: 3.0001.to_i
<<<<<<< HEAD
          go: int32(3.0001)
=======
          rust: i32::try_from(3.0001)?
>>>>>>> 3f4cfe9f
    - description: 'octal arg'
      input:
          javascript: new Int32(0o3)
          shell: NumberInt(0o3)
          python: int(0o3)
      output:
          javascript: new Int32(0o3)
          shell: new NumberInt(0o3)
          python: int(0o3)
          java: (int) 03
          csharp: '3'
          object: new Int32(0o3)
          ruby: 0o3.to_i
<<<<<<< HEAD
          go: int32(0o3)
=======
          rust: 0o3
>>>>>>> 3f4cfe9f
    Double:
    - description: 'number arg'
      input:
          javascript: Double(3)
          python: float(3)
      output:
          javascript: new Double(3)
          shell: '3'
          python: float(3)
          java: 3d
          csharp: '3.0'
          object: new Double(3)
          ruby: 3.to_f
<<<<<<< HEAD
          go: float64(3)
=======
          rust: '3.0'
>>>>>>> 3f4cfe9f
    - description: 'NEW number arg'
      input:
          javascript: new Double(3)
      output:
          javascript: new Double(3)
          shell: '3'
          python: float(3)
          java: 3d
          csharp: '3.0'
          object: new Double(3)
          ruby: 3.to_f
<<<<<<< HEAD
          go: float64(3)
=======
          rust: '3.0'
>>>>>>> 3f4cfe9f
    - description: 'string arg'
      input:
          javascript: Double('3')
          python: float('3')
      output:
          javascript: new Double('3')
          shell: '3'
          python: float('3')
          java: Double.parseDouble("3")
          csharp: Convert.ToDouble("3")
          object: new Double('3')
          ruby: "'3'.to_f"
<<<<<<< HEAD
          go: |-
            var parseFloat64 = func(str string) float64 {
              f64, err := strconv.ParseFloat(str, 64)
              if err != nil {
                log.Fatal(err)
              }
              return f64
            }

            parseFloat64("3")
=======
          rust: '"3".parse::<f32>()?'
>>>>>>> 3f4cfe9f
    - description: 'decimal arg'
      input:
          javascript: Double(3.0001)
          python: float(3.0001)
      output:
          javascript: new Double(3.0001)
          shell: '3.0001'
          python: float(3.0001)
          java: 3.0001d
          csharp: '3.0001'
          object: new Double(3.0001)
          ruby: '3.0001'
<<<<<<< HEAD
          go: float64(3.0001)
=======
          rust: '3.0001'
>>>>>>> 3f4cfe9f
    - description: 'hex arg'
      input:
          javascript: Double(0x3)
          python: float(0x3)
      output:
          javascript: new Double(0x3)
          shell: '0x3'
          python: float(0x3)
          java: (double) 0x3
          csharp: Convert.ToDouble(0x3)
          object: new Double(0x3)
          ruby: 0x3.to_f
<<<<<<< HEAD
          go: float64(0x3)
=======
          rust: f32::try_from(0x3)?
>>>>>>> 3f4cfe9f
    - description: 'octal arg'
      input:
          javascript: Double(0o3)
          python: float(0o3)
      output:
          javascript: new Double(0o3)
          shell: 0o3
          python: float(0o3)
          java: (double) 03
          csharp: '3.0'
          object: new Double(0o3)
          ruby: 0o3.to_f
<<<<<<< HEAD
          go: float64(0o3)
=======
          rust: f32::try_from(0o3)?
>>>>>>> 3f4cfe9f
    Long:
    - description: 'number arg'
      input:
          javascript: Long(-1, 2147483647)
          shell: NumberLong(9223372036854775807)
          python: Int64(9223372036854775807)
      output:
          javascript: Long.fromNumber(9223372036854775807)
          shell: new NumberLong(9223372036854775807)
          python: Int64(9223372036854775807)
          java: 9223372036854775807L
          csharp: 9223372036854775807L
          object: Long.fromNumber(9223372036854775807)
          ruby: '9223372036854775807'
<<<<<<< HEAD
          go: int64(9223372036854775807)
=======
          rust: 9223372036854775807i64
>>>>>>> 3f4cfe9f
    - description: 'NEW number arg'
      input:
          javascript: Long(-1, 2147483647)
          shell: NumberLong(9223372036854775807)
      output:
          javascript: Long.fromNumber(9223372036854775807)
          shell: new NumberLong(9223372036854775807)
          python: Int64(9223372036854775807)
          java: 9223372036854775807L
          csharp: 9223372036854775807L
          object: Long.fromNumber(9223372036854775807)
          ruby: '9223372036854775807'
<<<<<<< HEAD
          go: int64(9223372036854775807)
=======
          rust: 9223372036854775807i64
>>>>>>> 3f4cfe9f
    - description: 'no arg'
      input:
          shell: NumberLong()
          python: Int64()
      output:
          javascript: Long.fromNumber(0)
          shell: new NumberLong(0)
          python: Int64(0)
          java: 0L
          csharp: 0L
          object: Long.fromNumber(0)
          ruby: '0'
<<<<<<< HEAD
          go: int64(0)
=======
          rust: 0i64
>>>>>>> 3f4cfe9f
    - description: 'string arg'
      input:
          shell: NumberLong('9223372036854775807')
          python: Int64('9223372036854775807')
      output:
          javascript: Long.fromString('9223372036854775807')
          shell: new NumberLong('9223372036854775807')
          python: Int64('9223372036854775807')
          java: Long.parseLong("9223372036854775807")
          csharp: Convert.ToInt64("9223372036854775807")
          object: Long.fromString('9223372036854775807')
          ruby: "'9223372036854775807'.to_i"
<<<<<<< HEAD
          go: |-
            var parseInt = func(str string) int64 {
              i64, err := strconv.ParseInt(str, 10, 64)
              if err != nil {
                log.Fatal(err)
              }
              return i64
            }

            parseInt64("9223372036854775807")
=======
          rust: '"9223372036854775807".parse::<i64>()?'
>>>>>>> 3f4cfe9f
    Decimal128:
    - description: 'buffer arg'
      input:
          javascript: Decimal128(Buffer.from('5\0\0\0\0\0\0\0\0\0\0\0\0\0\0\0'))
      output:
          shell: new NumberDecimal(5.3E-6175)
          python: Decimal128('5.3E-6175')
          java: Decimal128.parse("5.3E-6175")
          csharp: Decimal128.Parse("5.3E-6175")
          object: Decimal128.fromString('5.3E-6175')
          ruby: BSON::Decimal128.new('5.3E-6175')
          go: |-
            var parseDecimal128 = func(str string) primitive.Decimal128 {
              d128, err := primitive.ParseDecimal128(str)
              if err != nil {
                log.Fatal(err)
              }
              return d128
            }

            parseDecimal128("5.3E-6175")
    - description: 'string arg'
      input:
          shell: NumberDecimal('5')
          python: Decimal128('5')
      output:
          javascript: Decimal128.fromString('5')
          shell: new NumberDecimal('5')
          python: Decimal128('5')
          java: Decimal128.parse("5")
          csharp: Decimal128.Parse("5")
          object: Decimal128.fromString('5')
          ruby: BSON::Decimal128.new('5')
    - description: 'NEW'
      input:
          javascript: new Decimal128(Buffer.from('5\0\0\0\0\0\0\0\0\0\0\0\0\0\0\0'))
          shell: new NumberDecimal('5.3E-6175')
      output:
          shell: new NumberDecimal(5.3E-6175)
          python: Decimal128('5.3E-6175')
          java: Decimal128.parse("5.3E-6175")
          csharp: Decimal128.Parse("5.3E-6175")
          object: new Decimal128(Buffer.from('5\0\0\0\0\0\0\0\0\0\0\0\0\0\0\0'))
          ruby: BSON::Decimal128.new('5.3E-6175')
    - description: 'number arg'
      input:
          shell: NumberDecimal(5)
      output:
          javascript: Decimal128.fromString('5')
          shell: new NumberDecimal(5)
          python: Decimal128('5')
          java: Decimal128.parse("5")
          csharp: Decimal128.Parse("5")
          object: Decimal128.fromString('5')
          ruby: BSON::Decimal128.new('5')
    - description: 'no arg'
      input:
          shell: NumberDecimal()
      output:
          javascript: Decimal128.fromString('0')
          shell: new NumberDecimal(0)
          python: Decimal128('0')
          java: Decimal128.parse("0")
          csharp: Decimal128.Parse("0")
          object: Decimal128.fromString('0')
          ruby: BSON::Decimal128.new('0')
    MinKey/MaxKey:
    - description: 'MinKey'
      input:
          javascript: MinKey()
          shell: MinKey()
          python: MinKey()
      output:
          javascript: new MinKey()
          shell: new MinKey()
          python: MinKey()
          java: new MinKey()
          csharp: BsonMinKey.Value
          object: new MinKey()
          ruby: BSON::MinKey.new
<<<<<<< HEAD
          go: primitive.MinKey{}
=======
          rust: Bson::MinKey
>>>>>>> 3f4cfe9f
    - description: 'NEW MinKey'
      input:
          javascript: new MinKey()
          shell: new MinKey()
      output:
          javascript: new MinKey()
          shell: new MinKey()
          python: MinKey()
          java: new MinKey()
          csharp: BsonMinKey.Value
          object: new MinKey()
          ruby: BSON::MinKey.new
<<<<<<< HEAD
          go: primitive.MinKey{}
=======
          rust: Bson::MinKey
>>>>>>> 3f4cfe9f
    - description: 'MaxKey'
      input:
          javascript: MaxKey()
          shell: MaxKey()
          python: MaxKey()
      output:
          javascript: new MaxKey()
          shell: new MaxKey()
          python: MaxKey()
          java: new MaxKey()
          csharp: BsonMaxKey.Value
          object: new MaxKey()
          ruby: BSON::MaxKey.new
<<<<<<< HEAD
          go: primitive.MaxKey{}
=======
          rust: Bson::MaxKey
>>>>>>> 3f4cfe9f
    - description: 'NEW MaxKey'
      input:
          javascript: new MaxKey()
          shell: new MaxKey()
      output:
          javascript: new MaxKey()
          shell: new MaxKey()
          python: MaxKey()
          java: new MaxKey()
          csharp: BsonMaxKey.Value
          object: new MaxKey()
          ruby: BSON::MaxKey.new
<<<<<<< HEAD
          go: primitive.MaxKey{}
=======
          rust: Bson::MaxKey
>>>>>>> 3f4cfe9f
    Timestamp:
    - description: 'NEW Timestamp'
      input:
          javascript: new Timestamp(10, 100)
          shell: new Timestamp(10, 100)
      output:
          javascript: new Timestamp(10, 100)
          shell: new Timestamp(10, 100)
          python: Timestamp(10, 100)
          java: new BSONTimestamp(10, 100)
          csharp: new BsonTimestamp(10, 100)
          object: new Timestamp(10, 100)
          ruby: BSON::Timestamp.new(10, 100)
<<<<<<< HEAD
          go: "primitive.Timestamp{T: 10, I: 100}"
=======
          rust: "Timestamp { time: 10, increment: 100 }"
>>>>>>> 3f4cfe9f
    - description: 'Timestamp'
      input:
          javascript: Timestamp(10, 100)
          shell: Timestamp(10, 100)
          python: Timestamp(10, 100)
      output:
          javascript: new Timestamp(10, 100)
          shell: new Timestamp(10, 100)
          python: Timestamp(10, 100)
          java: new BSONTimestamp(10, 100)
          csharp: new BsonTimestamp(10, 100)
          object: new Timestamp(10, 100)
          ruby: BSON::Timestamp.new(10, 100)
<<<<<<< HEAD
          go: "primitive.Timestamp{T: 10, I: 100}"
=======
          rust: "Timestamp { time: 10, increment: 100 }"
>>>>>>> 3f4cfe9f
    BSONRegExp:
    - description: 'no flags'
      input:
          javascript: BSONRegExp('^[a-z0-9_-]{3,16}$')
          python: Regex('^[a-z0-9_-]{3,16}$')
      output:
          javascript: new BSONRegExp('^[a-z0-9_-]{3,16}$')
          shell: new RegExp('^[a-z0-9_-]{3,16}$')
          python: Regex('^[a-z0-9_-]{3,16}$')
          java: new BsonRegularExpression("^[a-z0-9_-]{3,16}$")
          csharp: new BsonRegularExpression("^[a-z0-9_-]{3,16}$")
          object: new BSONRegExp('^[a-z0-9_-]{3,16}$')
          ruby: /^[a-z0-9_-]{3,16}$/
<<<<<<< HEAD
          go: "primitive.Regex(Pattern: \"^[a-z0-9_-]{3,16}$\")"
=======
          rust: 'Regex { pattern: "^[a-z0-9_-]{3,16}$", flags: "" }'
>>>>>>> 3f4cfe9f
    - description: 'NEW no flags'
      input:
          javascript: new BSONRegExp('^[a-z0-9_-]{3,16}$')
      output:
          javascript: new BSONRegExp('^[a-z0-9_-]{3,16}$')
          shell: new RegExp('^[a-z0-9_-]{3,16}$')
          python: Regex('^[a-z0-9_-]{3,16}$')
          java: new BsonRegularExpression("^[a-z0-9_-]{3,16}$")
          csharp: new BsonRegularExpression("^[a-z0-9_-]{3,16}$")
          object: new BSONRegExp('^[a-z0-9_-]{3,16}$')
          ruby: /^[a-z0-9_-]{3,16}$/
<<<<<<< HEAD
          go: "primitive.Regex(Pattern: \"^[a-z0-9_-]{3,16}$\")"
=======
          rust: 'Regex { pattern: "^[a-z0-9_-]{3,16}$", flags: "" }'
>>>>>>> 3f4cfe9f
    - description: 'with flags'
      input:
          javascript: new BSONRegExp('^[a-z0-9_-]{3,16}$', 'imuxls')
          python: Regex('^[a-z0-9_-]{3,16}$', 'imuxls')
      output:
          javascript: new BSONRegExp('^[a-z0-9_-]{3,16}$', 'imuxls')
          shell: new RegExp('^[a-z0-9_-]{3,16}$', 'imuxls')
          python: Regex('^[a-z0-9_-]{3,16}$', 'imuxls')
          java: new BsonRegularExpression("^[a-z0-9_-]{3,16}$", "imuxls")
          csharp: new BsonRegularExpression("^[a-z0-9_-]{3,16}$", "imxs")
          object: new BSONRegExp('^[a-z0-9_-]{3,16}$', 'imuxls')
          ruby: /^[a-z0-9_-]{3,16}$/imx
<<<<<<< HEAD
          go: "primitive.Regex(Pattern: \"^[a-z0-9_-]{3,16}$\", Options: \"imuxls\")"
=======
          rust: 'Regex { pattern: "^[a-z0-9_-]{3,16}$", flags: "imuxls" }'
>>>>>>> 3f4cfe9f
    - description: 'with flags named'
      input:
          python: Regex('^[a-z0-9_-]{3,16}$', flags='imuxls')
      output:
          javascript: new BSONRegExp('^[a-z0-9_-]{3,16}$', 'imuxls')
          shell: new RegExp('^[a-z0-9_-]{3,16}$', 'imuxls')
          python: Regex('^[a-z0-9_-]{3,16}$', 'imuxls')
          java: new BsonRegularExpression("^[a-z0-9_-]{3,16}$", "imuxls")
          csharp: new BsonRegularExpression("^[a-z0-9_-]{3,16}$", "imxs")
          object: new BSONRegExp('^[a-z0-9_-]{3,16}$', 'imuxls')
          ruby: /^[a-z0-9_-]{3,16}$/imx
<<<<<<< HEAD
          go: "primitive.Regex(Pattern: \"^[a-z0-9_-]{3,16}$\", Options: \"imuxls\")"
=======
          rust: 'Regex { pattern: "^[a-z0-9_-]{3,16}$", flags: "imuxls" }'
>>>>>>> 3f4cfe9f
    Symbol:
    - description: from string
      input:
          javascript: BSONSymbol('abc')
          shell: Symbol('abc')
      output:
          javascript: new BSONSymbol('abc')
          shell: "'abc'"
          python: "'abc'"
          java: new Symbol("abc")
          csharp: '"abc"'
          object: new BSONSymbol('abc')
          ruby: ":'abc'"
<<<<<<< HEAD
          go: primitive.Symbol("abc")
=======
          rust: 'Bson::Symbol("abc")'
>>>>>>> 3f4cfe9f
    - description: from shell symbol
      input:
          shell: Symbol('abc')
      output:
          javascript: new BSONSymbol('abc')
          shell: "'abc'"
          python: "'abc'"
          java: new Symbol("abc")
          csharp: '"abc"'
          object: new BSONSymbol('abc')
          ruby: ":'abc'"
<<<<<<< HEAD
          go: primitive.Symbol("abc")
=======
          rust: 'Bson::Symbol("abc")'
>>>>>>> 3f4cfe9f
    - description: NEW from string
      input:
          javascript: new BSONSymbol('abc')
      output:
          javascript: new BSONSymbol('abc')
          shell: "'abc'"
          python: "'abc'"
          java: new Symbol("abc")
          csharp: '"abc"'
          object: new BSONSymbol('abc')
          ruby: ":'abc'"
<<<<<<< HEAD
          go: primitive.Symbol("abc")
=======
          rust: 'Bson::Symbol("abc")'
>>>>>>> 3f4cfe9f
<|MERGE_RESOLUTION|>--- conflicted
+++ resolved
@@ -20,11 +20,8 @@
           csharp: new BsonJavaScript("some code")
           object: new Code('some code')
           ruby: BSON::Code.new('some code')
-<<<<<<< HEAD
           go: "primitive.CodeWithScope{Code: primitive.JavaScript(\"some code\")}"
-=======
           rust: Bson::JavaScriptCode("some code".to_string())
->>>>>>> 3f4cfe9f
     - description: 'string code'
       input:
           javascript: Code('some code')
@@ -38,11 +35,8 @@
           csharp: new BsonJavaScript("some code")
           object: new Code('some code')
           ruby: BSON::Code.new('some code')
-<<<<<<< HEAD
           go: "primitive.CodeWithScope{Code: primitive.JavaScript(\"some code\")}"
-=======
           rust: Bson::JavaScriptCode("some code".to_string())
->>>>>>> 3f4cfe9f
     - description: 'string code and object scope'
       input:
           javascript: "new Code('string', {x: '1'})"
@@ -56,14 +50,11 @@
           csharp: 'new BsonJavaScriptWithScope("string", new BsonDocument("x", "1"))'
           object: 'new Code("string", {"x": 1})'
           ruby: "BSON::CodeWithScope.new('string', {\n  'x' => '1'\n})"
-<<<<<<< HEAD
           go: "primitive.CodeWithScope{Code: primitive.JavaScript(\"string\"), Scope: bson.D{{\"x\", \"1\"}}}"
-=======
           rust: |-
             JavaScriptCodeWithScope { code: "string".to_string(), scope: doc! {
                 "x": "1"
             } }
->>>>>>> 3f4cfe9f
     - description: 'no args'
       input:
           shell: Code()
@@ -75,11 +66,8 @@
           csharp: new BsonJavaScript("")
           object: new Code('')
           ruby: BSON::Code.new
-<<<<<<< HEAD
           go: primitive.CodeWithScope{}
-=======
           rust: Bson::JavaScriptCode("".to_string())
->>>>>>> 3f4cfe9f
     - description: 'function arg'
       input:
           javascript: Code(function(test) { console.log(test); })
@@ -91,11 +79,8 @@
           csharp: new BsonJavaScript("function(test){console.log(test);}")
           object: new Code('function(test){console.log(test);}')
           ruby: BSON::Code.new('function(test){console.log(test);}')
-<<<<<<< HEAD
           go: "primitive.CodeWithScope{Code: primitive.JavaScript(\"function(test){console.log(test);}\")}"
-=======
           rust: Bson::JavaScriptCode("function(test){console.log(test);}".to_string())
->>>>>>> 3f4cfe9f
     - description: 'named scope arg'
       input:
           python: "Code('string', scope={'x': '1'})"
@@ -107,14 +92,11 @@
           csharp: 'new BsonJavaScriptWithScope("string", new BsonDocument("x", "1"))'
           object: "new Code('string', {'x': '1'})"
           ruby: "BSON::CodeWithScope.new('string', {\n  'x' => '1'\n})"
-<<<<<<< HEAD
           go: "primitive.CodeWithScope{Code: primitive.JavaScript(\"string\"), Scope: bson.D{{\"x\", \"1\"}}}"
-=======
           rust: |-
             JavaScriptCodeWithScope { code: "string".to_string(), scope: doc! {
                 "x": "1"
             } }
->>>>>>> 3f4cfe9f
     ObjectId:
     - description: 'no arg'
       input:
@@ -129,11 +111,8 @@
           csharp: new ObjectId()
           object: new ObjectId()
           ruby: BSON::ObjectId.new
-<<<<<<< HEAD
           go: primitive.NewObjectID()
-=======
           rust: ObjectId::new()
->>>>>>> 3f4cfe9f
     - description: 'NEW no arg'
       input:
           javascript: new ObjectId()
@@ -146,11 +125,8 @@
           csharp: new ObjectId()
           object: new ObjectId()
           ruby: BSON::ObjectId.new
-<<<<<<< HEAD
           go: primitive.NewObjectID()
-=======
           rust: ObjectId::new()
->>>>>>> 3f4cfe9f
     - description: 'hex string arg'
       input:
           javascript: new ObjectId('5a7382114ec1f67ae445f778')
@@ -164,7 +140,6 @@
           csharp: new ObjectId("5a7382114ec1f67ae445f778")
           object: new ObjectId('5a7382114ec1f67ae445f778')
           ruby: BSON::ObjectId('5a7382114ec1f67ae445f778')
-<<<<<<< HEAD
           go: |-
             var objectIDFromHex = func(hex string) primitive.ObjectID {
               objectID, err := primitive.ObjectIDFromHex(hex)
@@ -175,9 +150,7 @@
             }
 
             objectIDFromHex("5a7382114ec1f67ae445f778")
-=======
           rust: ObjectId::parse_str("5a7382114ec1f67ae445f778")?
->>>>>>> 3f4cfe9f
     - description: 'hex string arg named'
       input:
           python: ObjectId(oid='5a7382114ec1f67ae445f778')
@@ -189,7 +162,6 @@
           csharp: new ObjectId("5a7382114ec1f67ae445f778")
           object: new ObjectId('5a7382114ec1f67ae445f778')
           ruby: BSON::ObjectId('5a7382114ec1f67ae445f778')
-<<<<<<< HEAD
           go: |-
             var objectIDFromHex = func(hex string) primitive.ObjectID {
               objectID, err := primitive.ObjectIDFromHex(hex)
@@ -200,9 +172,7 @@
             }
 
             objectIDFromHex("5a7382114ec1f67ae445f778")
-=======
           rust: ObjectId::parse_str("5a7382114ec1f67ae445f778")?
->>>>>>> 3f4cfe9f
     DBRef:
     - description: 'NEW (string, ObjectID) args'
       input:
@@ -284,11 +254,8 @@
           csharp: '3'
           object: new Int32(3)
           ruby: '3'
-<<<<<<< HEAD
           go: int32(3)
-=======
           rust: '3'
->>>>>>> 3f4cfe9f
     - description: 'number arg'
       input:
           javascript: Int32(3)
@@ -302,11 +269,8 @@
           csharp: '3'
           object: new Int32(3)
           ruby: '3'
-<<<<<<< HEAD
           go: int32(3)
-=======
           rust: '3'
->>>>>>> 3f4cfe9f
     - description: 'string arg'
       input:
           javascript: new Int32('3')
@@ -320,7 +284,6 @@
           csharp: Convert.ToInt32("3")
           object: new Int32('3')
           ruby: "'3'.to_i"
-<<<<<<< HEAD
           go: |-
             var parseInt32 = func(str string) int32 {
             i64, err := sstrconv.ParseInt(str, 10, 32)
@@ -331,9 +294,7 @@
             }
 
             parseInt32("3")
-=======
           rust: '"3".parse::<i32>()?'
->>>>>>> 3f4cfe9f
     - description: 'no arg'
       input:
           shell: NumberInt()
@@ -346,11 +307,8 @@
           csharp: '0'
           object: new Int32('0')
           ruby: '0'
-<<<<<<< HEAD
           go: int32(0)
-=======
           rust: '0'
->>>>>>> 3f4cfe9f
     - description: 'hex arg'
       input:
           javascript: new Int32(0x3)
@@ -364,11 +322,8 @@
           csharp: Convert.ToInt32(0x3)
           object: new Int32(0x3)
           ruby: 0x3.to_i
-<<<<<<< HEAD
           go: int32(0x3)
-=======
           rust: '0x3'
->>>>>>> 3f4cfe9f
     - description: 'decimal arg'
       input:
           javascript: new Int32(3.0001)
@@ -382,11 +337,8 @@
           csharp: Convert.ToInt32(3.0001)
           object: new Int32(3.0001)
           ruby: 3.0001.to_i
-<<<<<<< HEAD
           go: int32(3.0001)
-=======
           rust: i32::try_from(3.0001)?
->>>>>>> 3f4cfe9f
     - description: 'octal arg'
       input:
           javascript: new Int32(0o3)
@@ -400,11 +352,8 @@
           csharp: '3'
           object: new Int32(0o3)
           ruby: 0o3.to_i
-<<<<<<< HEAD
           go: int32(0o3)
-=======
           rust: 0o3
->>>>>>> 3f4cfe9f
     Double:
     - description: 'number arg'
       input:
@@ -418,11 +367,8 @@
           csharp: '3.0'
           object: new Double(3)
           ruby: 3.to_f
-<<<<<<< HEAD
           go: float64(3)
-=======
           rust: '3.0'
->>>>>>> 3f4cfe9f
     - description: 'NEW number arg'
       input:
           javascript: new Double(3)
@@ -434,11 +380,8 @@
           csharp: '3.0'
           object: new Double(3)
           ruby: 3.to_f
-<<<<<<< HEAD
           go: float64(3)
-=======
           rust: '3.0'
->>>>>>> 3f4cfe9f
     - description: 'string arg'
       input:
           javascript: Double('3')
@@ -451,7 +394,6 @@
           csharp: Convert.ToDouble("3")
           object: new Double('3')
           ruby: "'3'.to_f"
-<<<<<<< HEAD
           go: |-
             var parseFloat64 = func(str string) float64 {
               f64, err := strconv.ParseFloat(str, 64)
@@ -462,9 +404,7 @@
             }
 
             parseFloat64("3")
-=======
           rust: '"3".parse::<f32>()?'
->>>>>>> 3f4cfe9f
     - description: 'decimal arg'
       input:
           javascript: Double(3.0001)
@@ -477,11 +417,8 @@
           csharp: '3.0001'
           object: new Double(3.0001)
           ruby: '3.0001'
-<<<<<<< HEAD
           go: float64(3.0001)
-=======
           rust: '3.0001'
->>>>>>> 3f4cfe9f
     - description: 'hex arg'
       input:
           javascript: Double(0x3)
@@ -494,11 +431,8 @@
           csharp: Convert.ToDouble(0x3)
           object: new Double(0x3)
           ruby: 0x3.to_f
-<<<<<<< HEAD
           go: float64(0x3)
-=======
           rust: f32::try_from(0x3)?
->>>>>>> 3f4cfe9f
     - description: 'octal arg'
       input:
           javascript: Double(0o3)
@@ -511,11 +445,8 @@
           csharp: '3.0'
           object: new Double(0o3)
           ruby: 0o3.to_f
-<<<<<<< HEAD
           go: float64(0o3)
-=======
           rust: f32::try_from(0o3)?
->>>>>>> 3f4cfe9f
     Long:
     - description: 'number arg'
       input:
@@ -530,11 +461,8 @@
           csharp: 9223372036854775807L
           object: Long.fromNumber(9223372036854775807)
           ruby: '9223372036854775807'
-<<<<<<< HEAD
           go: int64(9223372036854775807)
-=======
           rust: 9223372036854775807i64
->>>>>>> 3f4cfe9f
     - description: 'NEW number arg'
       input:
           javascript: Long(-1, 2147483647)
@@ -547,11 +475,8 @@
           csharp: 9223372036854775807L
           object: Long.fromNumber(9223372036854775807)
           ruby: '9223372036854775807'
-<<<<<<< HEAD
           go: int64(9223372036854775807)
-=======
           rust: 9223372036854775807i64
->>>>>>> 3f4cfe9f
     - description: 'no arg'
       input:
           shell: NumberLong()
@@ -564,11 +489,8 @@
           csharp: 0L
           object: Long.fromNumber(0)
           ruby: '0'
-<<<<<<< HEAD
           go: int64(0)
-=======
           rust: 0i64
->>>>>>> 3f4cfe9f
     - description: 'string arg'
       input:
           shell: NumberLong('9223372036854775807')
@@ -581,7 +503,6 @@
           csharp: Convert.ToInt64("9223372036854775807")
           object: Long.fromString('9223372036854775807')
           ruby: "'9223372036854775807'.to_i"
-<<<<<<< HEAD
           go: |-
             var parseInt = func(str string) int64 {
               i64, err := strconv.ParseInt(str, 10, 64)
@@ -592,9 +513,7 @@
             }
 
             parseInt64("9223372036854775807")
-=======
           rust: '"9223372036854775807".parse::<i64>()?'
->>>>>>> 3f4cfe9f
     Decimal128:
     - description: 'buffer arg'
       input:
@@ -675,11 +594,8 @@
           csharp: BsonMinKey.Value
           object: new MinKey()
           ruby: BSON::MinKey.new
-<<<<<<< HEAD
           go: primitive.MinKey{}
-=======
           rust: Bson::MinKey
->>>>>>> 3f4cfe9f
     - description: 'NEW MinKey'
       input:
           javascript: new MinKey()
@@ -692,11 +608,8 @@
           csharp: BsonMinKey.Value
           object: new MinKey()
           ruby: BSON::MinKey.new
-<<<<<<< HEAD
           go: primitive.MinKey{}
-=======
           rust: Bson::MinKey
->>>>>>> 3f4cfe9f
     - description: 'MaxKey'
       input:
           javascript: MaxKey()
@@ -710,11 +623,8 @@
           csharp: BsonMaxKey.Value
           object: new MaxKey()
           ruby: BSON::MaxKey.new
-<<<<<<< HEAD
           go: primitive.MaxKey{}
-=======
           rust: Bson::MaxKey
->>>>>>> 3f4cfe9f
     - description: 'NEW MaxKey'
       input:
           javascript: new MaxKey()
@@ -727,11 +637,8 @@
           csharp: BsonMaxKey.Value
           object: new MaxKey()
           ruby: BSON::MaxKey.new
-<<<<<<< HEAD
           go: primitive.MaxKey{}
-=======
           rust: Bson::MaxKey
->>>>>>> 3f4cfe9f
     Timestamp:
     - description: 'NEW Timestamp'
       input:
@@ -745,11 +652,8 @@
           csharp: new BsonTimestamp(10, 100)
           object: new Timestamp(10, 100)
           ruby: BSON::Timestamp.new(10, 100)
-<<<<<<< HEAD
           go: "primitive.Timestamp{T: 10, I: 100}"
-=======
           rust: "Timestamp { time: 10, increment: 100 }"
->>>>>>> 3f4cfe9f
     - description: 'Timestamp'
       input:
           javascript: Timestamp(10, 100)
@@ -763,11 +667,8 @@
           csharp: new BsonTimestamp(10, 100)
           object: new Timestamp(10, 100)
           ruby: BSON::Timestamp.new(10, 100)
-<<<<<<< HEAD
           go: "primitive.Timestamp{T: 10, I: 100}"
-=======
           rust: "Timestamp { time: 10, increment: 100 }"
->>>>>>> 3f4cfe9f
     BSONRegExp:
     - description: 'no flags'
       input:
@@ -781,11 +682,8 @@
           csharp: new BsonRegularExpression("^[a-z0-9_-]{3,16}$")
           object: new BSONRegExp('^[a-z0-9_-]{3,16}$')
           ruby: /^[a-z0-9_-]{3,16}$/
-<<<<<<< HEAD
           go: "primitive.Regex(Pattern: \"^[a-z0-9_-]{3,16}$\")"
-=======
           rust: 'Regex { pattern: "^[a-z0-9_-]{3,16}$", flags: "" }'
->>>>>>> 3f4cfe9f
     - description: 'NEW no flags'
       input:
           javascript: new BSONRegExp('^[a-z0-9_-]{3,16}$')
@@ -797,11 +695,8 @@
           csharp: new BsonRegularExpression("^[a-z0-9_-]{3,16}$")
           object: new BSONRegExp('^[a-z0-9_-]{3,16}$')
           ruby: /^[a-z0-9_-]{3,16}$/
-<<<<<<< HEAD
           go: "primitive.Regex(Pattern: \"^[a-z0-9_-]{3,16}$\")"
-=======
           rust: 'Regex { pattern: "^[a-z0-9_-]{3,16}$", flags: "" }'
->>>>>>> 3f4cfe9f
     - description: 'with flags'
       input:
           javascript: new BSONRegExp('^[a-z0-9_-]{3,16}$', 'imuxls')
@@ -814,11 +709,8 @@
           csharp: new BsonRegularExpression("^[a-z0-9_-]{3,16}$", "imxs")
           object: new BSONRegExp('^[a-z0-9_-]{3,16}$', 'imuxls')
           ruby: /^[a-z0-9_-]{3,16}$/imx
-<<<<<<< HEAD
           go: "primitive.Regex(Pattern: \"^[a-z0-9_-]{3,16}$\", Options: \"imuxls\")"
-=======
           rust: 'Regex { pattern: "^[a-z0-9_-]{3,16}$", flags: "imuxls" }'
->>>>>>> 3f4cfe9f
     - description: 'with flags named'
       input:
           python: Regex('^[a-z0-9_-]{3,16}$', flags='imuxls')
@@ -830,11 +722,8 @@
           csharp: new BsonRegularExpression("^[a-z0-9_-]{3,16}$", "imxs")
           object: new BSONRegExp('^[a-z0-9_-]{3,16}$', 'imuxls')
           ruby: /^[a-z0-9_-]{3,16}$/imx
-<<<<<<< HEAD
           go: "primitive.Regex(Pattern: \"^[a-z0-9_-]{3,16}$\", Options: \"imuxls\")"
-=======
           rust: 'Regex { pattern: "^[a-z0-9_-]{3,16}$", flags: "imuxls" }'
->>>>>>> 3f4cfe9f
     Symbol:
     - description: from string
       input:
@@ -848,11 +737,8 @@
           csharp: '"abc"'
           object: new BSONSymbol('abc')
           ruby: ":'abc'"
-<<<<<<< HEAD
           go: primitive.Symbol("abc")
-=======
           rust: 'Bson::Symbol("abc")'
->>>>>>> 3f4cfe9f
     - description: from shell symbol
       input:
           shell: Symbol('abc')
@@ -864,11 +750,8 @@
           csharp: '"abc"'
           object: new BSONSymbol('abc')
           ruby: ":'abc'"
-<<<<<<< HEAD
           go: primitive.Symbol("abc")
-=======
           rust: 'Bson::Symbol("abc")'
->>>>>>> 3f4cfe9f
     - description: NEW from string
       input:
           javascript: new BSONSymbol('abc')
@@ -880,8 +763,5 @@
           csharp: '"abc"'
           object: new BSONSymbol('abc')
           ruby: ":'abc'"
-<<<<<<< HEAD
           go: primitive.Symbol("abc")
-=======
-          rust: 'Bson::Symbol("abc")'
->>>>>>> 3f4cfe9f
+          rust: 'Bson::Symbol("abc")'