--- conflicted
+++ resolved
@@ -20,11 +20,8 @@
           csharp: new BsonJavaScript("some code")
           object: new Code('some code')
           ruby: BSON::Code.new('some code')
-<<<<<<< HEAD
           swift: 'BSONCode(code: "some code")'
-=======
           rust: Bson::JavaScriptCode("some code".to_string())
->>>>>>> 7f612945
     - description: 'string code'
       input:
           javascript: Code('some code')
@@ -38,11 +35,8 @@
           csharp: new BsonJavaScript("some code")
           object: new Code('some code')
           ruby: BSON::Code.new('some code')
-<<<<<<< HEAD
           swift: 'BSONCode(code: "some code")'
-=======
           rust: Bson::JavaScriptCode("some code".to_string())
->>>>>>> 7f612945
     - description: 'string code and object scope'
       input:
           javascript: "new Code('string', {x: '1'})"
@@ -56,15 +50,12 @@
           csharp: 'new BsonJavaScriptWithScope("string", new BsonDocument("x", "1"))'
           object: 'new Code("string", {"x": 1})'
           ruby: "BSON::CodeWithScope.new('string', {\n  'x' => '1'\n})"
-<<<<<<< HEAD
           swift: "BSONCodeWithScope(code: \"string\", scope: [\n    \"x\": \"1\"\n])"
 
-=======
           rust: |-
             JavaScriptCodeWithScope { code: "string".to_string(), scope: doc! {
                 "x": "1"
             } }
->>>>>>> 7f612945
     - description: 'no args'
       input:
           shell: Code()
@@ -76,11 +67,8 @@
           csharp: new BsonJavaScript("")
           object: new Code('')
           ruby: BSON::Code.new
-<<<<<<< HEAD
           swift: 'BSONCode(code: "")'
-=======
           rust: Bson::JavaScriptCode("".to_string())
->>>>>>> 7f612945
     - description: 'function arg'
       input:
           javascript: Code(function(test) { console.log(test); })
@@ -92,11 +80,8 @@
           csharp: new BsonJavaScript("function(test){console.log(test);}")
           object: new Code('function(test){console.log(test);}')
           ruby: BSON::Code.new('function(test){console.log(test);}')
-<<<<<<< HEAD
           swift: 'BSONCode(code: "function(test){console.log(test);}")'
-=======
           rust: Bson::JavaScriptCode("function(test){console.log(test);}".to_string())
->>>>>>> 7f612945
     - description: 'named scope arg'
       input:
           python: "Code('string', scope={'x': '1'})"
@@ -108,17 +93,14 @@
           csharp: 'new BsonJavaScriptWithScope("string", new BsonDocument("x", "1"))'
           object: "new Code('string', {'x': '1'})"
           ruby: "BSON::CodeWithScope.new('string', {\n  'x' => '1'\n})"
-<<<<<<< HEAD
           swift: |-
             BSONCodeWithScope(code: "string", scope: [
                 "x": "1"
             ])
-=======
           rust: |-
             JavaScriptCodeWithScope { code: "string".to_string(), scope: doc! {
                 "x": "1"
             } }
->>>>>>> 7f612945
     ObjectId:
     - description: 'no arg'
       input:
@@ -133,11 +115,8 @@
           csharp: new ObjectId()
           object: new ObjectId()
           ruby: BSON::ObjectId.new
-<<<<<<< HEAD
           swift: BSONObjectID()
-=======
           rust: ObjectId::new()
->>>>>>> 7f612945
     - description: 'NEW no arg'
       input:
           javascript: new ObjectId()
@@ -150,11 +129,8 @@
           csharp: new ObjectId()
           object: new ObjectId()
           ruby: BSON::ObjectId.new
-<<<<<<< HEAD
           swift: BSONObjectID()
-=======
           rust: ObjectId::new()
->>>>>>> 7f612945
     - description: 'hex string arg'
       input:
           javascript: new ObjectId('5a7382114ec1f67ae445f778')
@@ -168,11 +144,8 @@
           csharp: new ObjectId("5a7382114ec1f67ae445f778")
           object: new ObjectId('5a7382114ec1f67ae445f778')
           ruby: BSON::ObjectId('5a7382114ec1f67ae445f778')
-<<<<<<< HEAD
           swift: try BSONObjectID("5a7382114ec1f67ae445f778")
-=======
           rust: ObjectId::parse_str("5a7382114ec1f67ae445f778")?
->>>>>>> 7f612945
     - description: 'hex string arg named'
       input:
           python: ObjectId(oid='5a7382114ec1f67ae445f778')
@@ -184,11 +157,8 @@
           csharp: new ObjectId("5a7382114ec1f67ae445f778")
           object: new ObjectId('5a7382114ec1f67ae445f778')
           ruby: BSON::ObjectId('5a7382114ec1f67ae445f778')
-<<<<<<< HEAD
           swift: try BSONObjectID("5a7382114ec1f67ae445f778")
-=======
           rust: ObjectId::parse_str("5a7382114ec1f67ae445f778")?
->>>>>>> 7f612945
     DBRef:
     - description: 'NEW (string, ObjectID) args'
       input:
@@ -270,11 +240,8 @@
           csharp: '3'
           object: new Int32(3)
           ruby: '3'
-<<<<<<< HEAD
           swift: Int32(3)
-=======
           rust: '3'
->>>>>>> 7f612945
     - description: 'number arg'
       input:
           javascript: Int32(3)
@@ -288,11 +255,8 @@
           csharp: '3'
           object: new Int32(3)
           ruby: '3'
-<<<<<<< HEAD
           swift: Int32(3)
-=======
           rust: '3'
->>>>>>> 7f612945
     - description: 'string arg'
       input:
           javascript: new Int32('3')
@@ -306,11 +270,8 @@
           csharp: Convert.ToInt32("3")
           object: new Int32('3')
           ruby: "'3'.to_i"
-<<<<<<< HEAD
           swift: Int32("3")!
-=======
           rust: '"3".parse::<i32>()?'
->>>>>>> 7f612945
     - description: 'no arg'
       input:
           shell: NumberInt()
@@ -323,11 +284,8 @@
           csharp: '0'
           object: new Int32('0')
           ruby: '0'
-<<<<<<< HEAD
           swift: Int32(0)
-=======
           rust: '0'
->>>>>>> 7f612945
     - description: 'hex arg'
       input:
           javascript: new Int32(0x3)
@@ -341,11 +299,8 @@
           csharp: Convert.ToInt32(0x3)
           object: new Int32(0x3)
           ruby: 0x3.to_i
-<<<<<<< HEAD
           swift: Int32(0x3)
-=======
           rust: '0x3'
->>>>>>> 7f612945
     - description: 'decimal arg'
       input:
           javascript: new Int32(3.0001)
@@ -359,11 +314,8 @@
           csharp: Convert.ToInt32(3.0001)
           object: new Int32(3.0001)
           ruby: 3.0001.to_i
-<<<<<<< HEAD
           swift: Int32(3.0001)
-=======
           rust: i32::try_from(3.0001)?
->>>>>>> 7f612945
     - description: 'octal arg'
       input:
           javascript: new Int32(0o3)
@@ -377,11 +329,8 @@
           csharp: '3'
           object: new Int32(0o3)
           ruby: 0o3.to_i
-<<<<<<< HEAD
           swift: Int32(0o3)
-=======
           rust: 0o3
->>>>>>> 7f612945
     Double:
     - description: 'number arg'
       input:
@@ -395,11 +344,8 @@
           csharp: '3.0'
           object: new Double(3)
           ruby: 3.to_f
-<<<<<<< HEAD
           swift: '3.0'
-=======
           rust: '3.0'
->>>>>>> 7f612945
     - description: 'NEW number arg'
       input:
           javascript: new Double(3)
@@ -411,11 +357,8 @@
           csharp: '3.0'
           object: new Double(3)
           ruby: 3.to_f
-<<<<<<< HEAD
           swift: '3.0'
-=======
           rust: '3.0'
->>>>>>> 7f612945
     - description: 'string arg'
       input:
           javascript: Double('3')
@@ -428,11 +371,8 @@
           csharp: Convert.ToDouble("3")
           object: new Double('3')
           ruby: "'3'.to_f"
-<<<<<<< HEAD
           swift: Double("3")!
-=======
           rust: '"3".parse::<f32>()?'
->>>>>>> 7f612945
     - description: 'decimal arg'
       input:
           javascript: Double(3.0001)
@@ -445,11 +385,8 @@
           csharp: '3.0001'
           object: new Double(3.0001)
           ruby: '3.0001'
-<<<<<<< HEAD
           swift: '3.0001'
-=======
           rust: '3.0001'
->>>>>>> 7f612945
     - description: 'hex arg'
       input:
           javascript: Double(0x3)
@@ -462,11 +399,8 @@
           csharp: Convert.ToDouble(0x3)
           object: new Double(0x3)
           ruby: 0x3.to_f
-<<<<<<< HEAD
           swift: Double(0x3)
-=======
           rust: f32::try_from(0x3)?
->>>>>>> 7f612945
     - description: 'octal arg'
       input:
           javascript: Double(0o3)
@@ -479,11 +413,8 @@
           csharp: '3.0'
           object: new Double(0o3)
           ruby: 0o3.to_f
-<<<<<<< HEAD
           swift: Double(0o3)
-=======
           rust: f32::try_from(0o3)?
->>>>>>> 7f612945
     Long:
     - description: 'number arg'
       input:
@@ -498,11 +429,8 @@
           csharp: 9223372036854775807L
           object: Long.fromNumber(9223372036854775807)
           ruby: '9223372036854775807'
-<<<<<<< HEAD
           swift: '9223372036854775807'
-=======
           rust: 9223372036854775807i64
->>>>>>> 7f612945
     - description: 'NEW number arg'
       input:
           javascript: Long(-1, 2147483647)
@@ -515,11 +443,8 @@
           csharp: 9223372036854775807L
           object: Long.fromNumber(9223372036854775807)
           ruby: '9223372036854775807'
-<<<<<<< HEAD
           swift: '9223372036854775807'
-=======
           rust: 9223372036854775807i64
->>>>>>> 7f612945
     - description: 'no arg'
       input:
           shell: NumberLong()
@@ -532,11 +457,8 @@
           csharp: 0L
           object: Long.fromNumber(0)
           ruby: '0'
-<<<<<<< HEAD
           swift: '0'
-=======
           rust: 0i64
->>>>>>> 7f612945
     - description: 'string arg'
       input:
           shell: NumberLong('9223372036854775807')
@@ -549,11 +471,8 @@
           csharp: Convert.ToInt64("9223372036854775807")
           object: Long.fromString('9223372036854775807')
           ruby: "'9223372036854775807'.to_i"
-<<<<<<< HEAD
           swift: Int64("9223372036854775807")!
-=======
           rust: '"9223372036854775807".parse::<i64>()?'
->>>>>>> 7f612945
     Decimal128:
     - description: 'buffer arg'
       input:
@@ -629,11 +548,8 @@
           csharp: BsonMinKey.Value
           object: new MinKey()
           ruby: BSON::MinKey.new
-<<<<<<< HEAD
           swift: BSONMinKey()
-=======
           rust: Bson::MinKey
->>>>>>> 7f612945
     - description: 'NEW MinKey'
       input:
           javascript: new MinKey()
@@ -646,11 +562,8 @@
           csharp: BsonMinKey.Value
           object: new MinKey()
           ruby: BSON::MinKey.new
-<<<<<<< HEAD
           swift: BSONMinKey()
-=======
           rust: Bson::MinKey
->>>>>>> 7f612945
     - description: 'MaxKey'
       input:
           javascript: MaxKey()
@@ -664,11 +577,8 @@
           csharp: BsonMaxKey.Value
           object: new MaxKey()
           ruby: BSON::MaxKey.new
-<<<<<<< HEAD
           swift: BSONMaxKey()
-=======
           rust: Bson::MaxKey
->>>>>>> 7f612945
     - description: 'NEW MaxKey'
       input:
           javascript: new MaxKey()
@@ -681,11 +591,8 @@
           csharp: BsonMaxKey.Value
           object: new MaxKey()
           ruby: BSON::MaxKey.new
-<<<<<<< HEAD
           swift: BSONMaxKey()
-=======
           rust: Bson::MaxKey
->>>>>>> 7f612945
     Timestamp:
     - description: 'NEW Timestamp'
       input:
@@ -699,11 +606,8 @@
           csharp: new BsonTimestamp(10, 100)
           object: new Timestamp(10, 100)
           ruby: BSON::Timestamp.new(10, 100)
-<<<<<<< HEAD
           swift: 'BSONTimestamp(timestamp: 10, inc: 100)'
-=======
           rust: "Timestamp { time: 10, increment: 100 }"
->>>>>>> 7f612945
     - description: 'Timestamp'
       input:
           javascript: Timestamp(10, 100)
@@ -717,11 +621,8 @@
           csharp: new BsonTimestamp(10, 100)
           object: new Timestamp(10, 100)
           ruby: BSON::Timestamp.new(10, 100)
-<<<<<<< HEAD
           swift: 'BSONTimestamp(timestamp: 10, inc: 100)'
-=======
           rust: "Timestamp { time: 10, increment: 100 }"
->>>>>>> 7f612945
     BSONRegExp:
     - description: 'no flags'
       input:
@@ -735,11 +636,8 @@
           csharp: new BsonRegularExpression("^[a-z0-9_-]{3,16}$")
           object: new BSONRegExp('^[a-z0-9_-]{3,16}$')
           ruby: /^[a-z0-9_-]{3,16}$/
-<<<<<<< HEAD
           swift: 'BSONRegularExpression(pattern: "^[a-z0-9_-]{3,16}$", options: "")'
-=======
           rust: 'Regex { pattern: "^[a-z0-9_-]{3,16}$", flags: "" }'
->>>>>>> 7f612945
     - description: 'NEW no flags'
       input:
           javascript: new BSONRegExp('^[a-z0-9_-]{3,16}$')
@@ -751,11 +649,8 @@
           csharp: new BsonRegularExpression("^[a-z0-9_-]{3,16}$")
           object: new BSONRegExp('^[a-z0-9_-]{3,16}$')
           ruby: /^[a-z0-9_-]{3,16}$/
-<<<<<<< HEAD
           swift: 'BSONRegularExpression(pattern: "^[a-z0-9_-]{3,16}$", options: "")'
-=======
           rust: 'Regex { pattern: "^[a-z0-9_-]{3,16}$", flags: "" }'
->>>>>>> 7f612945
     - description: 'with flags'
       input:
           javascript: new BSONRegExp('^[a-z0-9_-]{3,16}$', 'imuxls')
@@ -768,11 +663,8 @@
           csharp: new BsonRegularExpression("^[a-z0-9_-]{3,16}$", "imxs")
           object: new BSONRegExp('^[a-z0-9_-]{3,16}$', 'imuxls')
           ruby: /^[a-z0-9_-]{3,16}$/imx
-<<<<<<< HEAD
           swift: 'BSONRegularExpression(pattern: "^[a-z0-9_-]{3,16}$", options: "imuxls")'
-=======
           rust: 'Regex { pattern: "^[a-z0-9_-]{3,16}$", flags: "imuxls" }'
->>>>>>> 7f612945
     - description: 'with flags named'
       input:
           python: Regex('^[a-z0-9_-]{3,16}$', flags='imuxls')
@@ -784,11 +676,8 @@
           csharp: new BsonRegularExpression("^[a-z0-9_-]{3,16}$", "imxs")
           object: new BSONRegExp('^[a-z0-9_-]{3,16}$', 'imuxls')
           ruby: /^[a-z0-9_-]{3,16}$/imx
-<<<<<<< HEAD
           swift: 'BSONRegularExpression(pattern: "^[a-z0-9_-]{3,16}$", options: "imuxls")'
-=======
           rust: 'Regex { pattern: "^[a-z0-9_-]{3,16}$", flags: "imuxls" }'
->>>>>>> 7f612945
     Symbol:
     - description: from string
       input:
