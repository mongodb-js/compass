# Theses tests aren't that useful, more like defining edge case behavior so if it accidentally changes we're informed.
runner: !!js/function >
    (it, expect, input, output, transpiler, test) => {
        it(`${input}: ${test.input[input]} => ${output}`, () => {
            expect(
                transpiler[input][output].compile(test.input[input], true)
            ).to.equal(test.output[output]);
        });
    }
tests:
    bson:
    - input:
          javascript: new Long
          python: Int64
      output:
          javascript: ''
          python: Int64
          java: ''
          csharp: ''
          shell: NumberLong
          ruby: ''
          rust: ''
    - input:
          javascript: new Decimal128
          python: Decimal128
      output:
          javascript: Decimal128
          python: Decimal128
          java: Decimal128
          csharp: Decimal128
          shell: NumberDecimal
          ruby: BSON::Decimal128
    - input:
          javascript: Double
          python: float
      output:
          javascript: Double
          python: float
          java: ''
          csharp: ''
          shell: ''
          ruby: ''
          rust: ''
    - input:
          javascript: Int32
          python: int
      output:
          javascript: Int32
          python: int
          java: ''
          csharp: ''
          shell: NumberInt
          ruby: ''
<<<<<<< HEAD
          swift: Int32
=======
          rust: ''
>>>>>>> 7f612945
    - input:
          javascript: Long
      output:
          javascript: Long
          python: Int64
          java: ''
          csharp: ''
          shell: NumberLong
          ruby: ''
          rust: ''
    - input:
          javascript: Decimal128
      output:
          javascript: Decimal128
          python: Decimal128
          java: Decimal128
          csharp: Decimal128
          shell: NumberDecimal
          ruby: BSON::Decimal128
    - input:
          javascript: ObjectId
          python: ObjectId
      output:
          javascript: ObjectId
          python: ObjectId
          java: ObjectId
          csharp: ObjectId
          shell: ObjectId
          ruby: BSON::ObjectId
          rust: ObjectId
    - input:
          javascript: Code
          python: Code
      output:
          javascript: Code
          python: Code
          java: Code
          csharp: BsonJavaScript
          shell: Code
          ruby: BSON::Code
<<<<<<< HEAD
          swift: BSONCode
=======
          rust: ''
>>>>>>> 7f612945
    - input:
          javascript: DBRef
          python: DBRef
      output:
          javascript: DBRef
          python: DBRef
          java: DBRef
          csharp: MongoDBRef
          shell: DBRef
          ruby: BSON::DBRef
    - input:
          javascript: Timestamp
          python: Timestamp
      output:
          javascript: Timestamp
          python: Timestamp
          java: BSONTimestamp
          csharp: BsonTimestamp
          shell: Timestamp
          ruby: BSON::Timestamp
<<<<<<< HEAD
          swift: BSONTimestamp
=======
          rust: Timestamp
>>>>>>> 7f612945
    - input:
          javascript: BSONSymbol
      output:
          javascript: BSONSymbol
          python: ''
          java: Symbol
          csharp: ''
          shell: ''
          ruby: ''
          rust: Bson::Symbol
    - input:
          javascript: MinKey
          python: MinKey
      output:
          javascript: MinKey
          python: MinKey
          java: MinKey
          csharp: BsonMinKey
          shell: MinKey
          ruby: BSON::MinKey
<<<<<<< HEAD
          swift: BSONMinKey
=======
          rust: Bson::MinKey
>>>>>>> 7f612945
    - input:
          javascript: MaxKey
          python: MaxKey
      output:
          javascript: MaxKey
          python: MaxKey
          java: MaxKey
          csharp: BsonMaxKey
          shell: MaxKey
          ruby: BSON::MaxKey
<<<<<<< HEAD
          swift: BSONMaxKey
=======
          rust: Bson::MaxKey
>>>>>>> 7f612945
    - input:
          javascript: BSONRegExp
          python: Regex
      output:
          javascript: BSONRegExp
          python: Regex
          java: BsonRegularExpression
          csharp: BsonRegularExpression
          shell: RegExp
          ruby: ''
<<<<<<< HEAD
          swift: BSONRegularExpression
=======
          rust: Regex
>>>>>>> 7f612945
    - input:
          javascript: RegExp
          python: re.compile
      output:
          javascript: RegExp
          python: re
          java: Pattern
          csharp: Regex
          shell: RegExp
          ruby: ''
          rust: Regex
    - input:
          python: re
      output:
          javascript: ''
          python: ''
          java: ''
          csharp: ''
          shell: ''
          ruby: ''
          rust: ''
    - input:
          javascript: Date
          python: datetime
      output:
          javascript: Date
          python: datetime
          java: java.util.Date
          csharp: DateTime
          shell: Date
          ruby: Time
<<<<<<< HEAD
          swift: Date
=======
          rust: DateTime
>>>>>>> 7f612945
    - input:
          javascript: ObjectId.createFromTime
          python: ObjectId.from_datetime
      output:
          javascript: ObjectId.createFromTime
          python: ObjectId.from_datetime
          java: new ObjectId
          csharp: new ObjectId.GenerateNewId
          shell: ObjectId.fromDate
          ruby: BSON::ObjectId.from_time
    - input:
          javascript: ObjectId.isValid
          python: ObjectId.is_valid
      output:
          javascript: ObjectId.isValid
          python: ObjectId.is_valid
          java: ObjectId.isValid
          csharp: new ObjectId
          shell: new ObjectId
          ruby: BSON::ObjectId.legal?
    - input:
          javascript: ObjectId().toString
      output:
          javascript: ''
          python: str(ObjectId())
          java: new ObjectId().toHexString()
          csharp: new ObjectId().ToString()
          shell: new ObjectId().toString()
          ruby: BSON::ObjectId.new.to_s
<<<<<<< HEAD
          swift: BSONObjectID().hex
=======
          rust: ObjectId::new().to_hex()
>>>>>>> 7f612945
    - input:
          javascript: ObjectId().getTimestamp
      output:
          javascript: ''
          python: ObjectId().generation_time
          java: new ObjectId().getTimestamp()
          csharp: new ObjectId().Timestamp
          shell: new ObjectId().getTimestamp()
          ruby: BSON::ObjectId.new.to_time
<<<<<<< HEAD
          swift: BSONObjectID().timestamp
=======
          rust: ObjectId::new().timestamp()
>>>>>>> 7f612945
    - input:
          javascript: ObjectId().equals
      output:
          javascript: ''
          python: ObjectId() ==
          java: new ObjectId().equals
          csharp: new ObjectId().Equals
          shell: new ObjectId().equals
          ruby: BSON::ObjectId.new ==
<<<<<<< HEAD
          swift: BSONObjectID() ==
=======
          rust: ObjectId::new() ==
>>>>>>> 7f612945
    - input:
          javascript: Long(1, 100).toInt
      output:
          javascript: ''
          python: int(Int64(429496729601))
          java: "(int) 429496729601L"
          csharp: "(int) 429496729601L"
          shell: new NumberLong(429496729601).valueOf
          ruby: "429496729601"
<<<<<<< HEAD
          swift: "Int32(429496729601)"
=======
          rust: 429496729601i64 as i32
>>>>>>> 7f612945
    - input:
          javascript: Long(1, 100).toNumber
      output:
          javascript: ''
          python: float(Int64(429496729601))
          java: "(double) 429496729601L"
          csharp: "(double) 429496729601L"
          shell: new NumberLong(429496729601).floatApprox
          ruby: "429496729601.to_f"
<<<<<<< HEAD
          swift: "Double(429496729601)"
=======
          rust: 429496729601i64 as f64
>>>>>>> 7f612945
    - input:
          javascript: Long(1, 100).toString
      output:
          javascript: ''
          python: str
          java: 429496729601L
          csharp: 429496729601L
          shell: new NumberLong(429496729601).toString
          ruby: '429496729601.to_s'
<<<<<<< HEAD
          swift: '"\(429496729601)"'
=======
          rust: 429496729601i64
>>>>>>> 7f612945
    - input:
          javascript: Long(1, 100).isZero
      output:
          javascript: ''
          python: Int64(429496729601) == 0
          java: 429496729601L == 0
          csharp: 429496729601L == 0
          shell: new NumberLong(429496729601) === 0
          ruby: 429496729601 == 0
<<<<<<< HEAD
          swift: 429496729601 == 0
=======
          rust: 429496729601i64 == 0
>>>>>>> 7f612945
    - input:
          javascript: Long(1, 100).isNegative
      output:
          javascript: ''
          python: Int64(429496729601) < 0
          java: 429496729601L < 0
          csharp: 429496729601L < 0
          shell: new NumberLong(429496729601) < 0
          ruby: 429496729601 < 0
<<<<<<< HEAD
          swift: 429496729601 < 0
=======
          rust: 429496729601i64 < 0
>>>>>>> 7f612945
    - input:
          javascript: Long(1, 100).isOdd()
      output:
          javascript: ''
          python: "(Int64(429496729601) % 2) == 1"
          java: "(429496729601L % 2) == 1"
          csharp: 429496729601L % 2 == 1
          shell: "(new NumberLong(429496729601) % 2) === 1"
          ruby: (429496729601 % 2) == 1
<<<<<<< HEAD
          swift: 429496729601 % 2 == 1
=======
          rust: 429496729601i64 % 2 == 1
>>>>>>> 7f612945
    - input:
          javascript: Long(1, 100).equals
      output:
          javascript: ''
          python: Int64(429496729601) ==
          java: 429496729601L ==
          csharp: 429496729601L ==
          shell: new NumberLong(429496729601) ===
          ruby: 429496729601 ==
<<<<<<< HEAD
          swift: 429496729601 ==
=======
          rust: 429496729601i64 ==
>>>>>>> 7f612945
    - input:
          javascript: Long(1, 100).notEquals
      output:
          javascript: ''
          python: Int64(429496729601) !=
          java: 429496729601L !=
          csharp: 429496729601L !=
          shell: new NumberLong(429496729601) !==
          ruby: 429496729601 !=
<<<<<<< HEAD
          swift: 429496729601 !=
=======
          rust: 429496729601i64 !=
>>>>>>> 7f612945
    - input:
          javascript: Long(1, 100).compare
      output:
          javascript: ''
          python: Int64(429496729601) -
          java: 429496729601L -
          csharp: 429496729601L -
          shell: new NumberLong(429496729601) -
          ruby: 429496729601 -
<<<<<<< HEAD
          swift: 429496729601 -
=======
          rust: 429496729601i64 -
>>>>>>> 7f612945
    - input:
          javascript: Long(1, 100).greaterThan
      output:
          javascript: ''
          python: Int64(429496729601) >
          java: 429496729601L >
          csharp: 429496729601L >
          shell: new NumberLong(429496729601) >
          ruby: 429496729601 >
<<<<<<< HEAD
          swift: 429496729601 >
=======
          rust: 429496729601i64 >
>>>>>>> 7f612945
    - input:
          javascript: Long(1, 100).greaterThanOrEqual
      output:
          javascript: ''
          python: Int64(429496729601) >=
          java: 429496729601L >=
          csharp: 429496729601L >=
          shell: new NumberLong(429496729601) >=
          ruby: 429496729601 >=
<<<<<<< HEAD
          swift: 429496729601 >=
=======
          rust: 429496729601i64 >=
>>>>>>> 7f612945
    - input:
          javascript: Long(1, 100).lessThan
      output:
          javascript: ''
          python: Int64(429496729601) <
          java: 429496729601L <
          csharp: 429496729601L <
          shell: new NumberLong(429496729601) <
          ruby: 429496729601 <
<<<<<<< HEAD
          swift: 429496729601 <
=======
          rust: 429496729601i64 <
>>>>>>> 7f612945
    - input:
          javascript: Long(1, 100).lessThanOrEqual
      output:
          javascript: ''
          python: Int64(429496729601) <=
          java: 429496729601L <=
          csharp: 429496729601L <=
          shell: new NumberLong(429496729601) <=
          ruby: 429496729601 <=
<<<<<<< HEAD
          swift: 429496729601 <=
=======
          rust: 429496729601i64 <=
>>>>>>> 7f612945
    - input:
          javascript: Long(1, 100).negate
      output:
          javascript: ''
          python: "-"
          java: "-"
          csharp: "-"
          shell: "-"
          ruby: "-"
<<<<<<< HEAD
          swift: "-"
=======
          rust: "-"
>>>>>>> 7f612945
    - input:
          javascript: Long(1, 100).add
      output:
          javascript: ''
          python: Int64(429496729601) +
          java: 429496729601L +
          csharp: 429496729601L +
          shell: new NumberLong(429496729601) +
          ruby: 429496729601 +
<<<<<<< HEAD
          swift: 429496729601 +
=======
          rust: 429496729601i64 +
>>>>>>> 7f612945
    - input:
          javascript: Long(1, 100).subtract
      output:
          javascript: ''
          python: Int64(429496729601) -
          java: 429496729601L -
          csharp: 429496729601L -
          shell: new NumberLong(429496729601) -
          ruby: 429496729601 -
<<<<<<< HEAD
          swift: 429496729601 -
=======
          rust: 429496729601i64 -
>>>>>>> 7f612945
    - input:
          javascript: Long(1, 100).multiply
      output:
          javascript: ''
          python: Int64(429496729601) *
          java: 429496729601L *
          csharp: 429496729601L *
          shell: new NumberLong(429496729601) *
          ruby: 429496729601 *
<<<<<<< HEAD
          swift: 429496729601 *
=======
          rust: 429496729601i64 *
>>>>>>> 7f612945
    - input:
          javascript: Long(1, 100).div
      output:
          javascript: ''
          python: Int64(429496729601) /
          java: 429496729601L /
          csharp: 429496729601L /
          shell: new NumberLong(429496729601) /
          ruby: 429496729601 /
<<<<<<< HEAD
          swift: 429496729601 /
=======
          rust: 429496729601i64 /
>>>>>>> 7f612945
    - input:
          javascript: Long(1, 100).modulo
      output:
          javascript: ''
          python: Int64(429496729601) %
          java: 429496729601L %
          csharp: 429496729601L %
          shell: new NumberLong(429496729601) %
          ruby: 429496729601 %
<<<<<<< HEAD
          swift: 429496729601 %
=======
          rust: 429496729601i64 %
>>>>>>> 7f612945
    - input:
          javascript: Long(1, 100).not
      output:
          javascript: ''
          python: "~"
          java: "~"
          csharp: "~"
          shell: "~"
          ruby: "~"
<<<<<<< HEAD
          swift: "~"
=======
          rust: "~"
>>>>>>> 7f612945
    - input:
          javascript: Long(1, 100).and
      output:
          javascript: ''
          python: Int64(429496729601) &
          java: 429496729601L &
          csharp: 429496729601L &
          shell: new NumberLong(429496729601) &
          ruby: 429496729601 &
<<<<<<< HEAD
          swift: 429496729601 &
=======
          rust: 429496729601i64 &
>>>>>>> 7f612945
    - input:
          javascript: Long(1, 100).or
      output:
          javascript: ''
          python: Int64(429496729601) |
          java: 429496729601L |
          csharp: 429496729601L |
          shell: new NumberLong(429496729601) |
          ruby: 429496729601 |
<<<<<<< HEAD
          swift: 429496729601 |
=======
          rust: 429496729601i64 |
>>>>>>> 7f612945
    - input:
          javascript: Long(1, 100).xor
      output:
          javascript: ''
          python: Int64(429496729601) ^
          java: 429496729601L ^
          csharp: 429496729601L ^
          shell: new NumberLong(429496729601) ^
          ruby: 429496729601 ^
<<<<<<< HEAD
          swift: 429496729601 ^
=======
          rust: 429496729601i64 ^
>>>>>>> 7f612945
    - input:
          javascript: Long(1, 100).shiftLeft
      output:
          javascript: ''
          python: Int64(429496729601) <<
          java: Long.rotateLeft
          csharp: 429496729601L <<
          shell: new NumberLong(429496729601) <<
          ruby: 429496729601 <<
<<<<<<< HEAD
          swift: 429496729601 <<
=======
          rust: 429496729601i64 <<
>>>>>>> 7f612945
    - input:
          javascript: Long(1, 100).shiftRight
      output:
          javascript: ''
          python: Int64(429496729601) >>
          java: Long.rotateRight
          csharp: 429496729601L >>
          shell: new NumberLong(429496729601) >>
          ruby: 429496729601 >>
<<<<<<< HEAD
          swift: 429496729601 >>
=======
          rust: 429496729601i64 >>
>>>>>>> 7f612945
    - input:
          javascript: new Decimal128(Buffer.from('5\0\0\0\0\0\0\0\0\0\0\0\0\0\0\0')).toString
      output:
          javascript: ''
          python: str
          java: Decimal128.parse("5.3E-6175").toString
          csharp: Decimal128.Parse("5.3E-6175").ToString
          shell: new NumberDecimal(5.3E-6175).toString
          ruby: BSON::Decimal128.new('5.3E-6175').to_s
          swift: '"\(try BSONDecimal128("5.3E-6175"))"'
    - input:
          javascript: Timestamp(1, 100).toString
      output:
          javascript: ''
          python: str
          java: new BSONTimestamp(1, 100).toString
          csharp: new BsonTimestamp(1, 100).ToString
          shell: new Timestamp(1, 100).toString
          ruby: BSON::Timestamp.new(1, 100).to_s
<<<<<<< HEAD
          swift: '"\(BSONTimestamp(timestamp: 1, inc: 100))"'
=======
          rust: "Timestamp { time: 1, increment: 100 }.to_string()"
>>>>>>> 7f612945
    - input:
          javascript: Timestamp(1, 100).equals
      output:
          javascript: ''
          python: Timestamp(1, 100) ==
          java: new BSONTimestamp(1, 100).equals
          csharp: new BsonTimestamp(1, 100).Equals
          shell: new Timestamp(1, 100) ===
          ruby: BSON::Timestamp.new(1, 100) ==
<<<<<<< HEAD
          swift: 'BSONTimestamp(timestamp: 1, inc: 100) =='
=======
          rust: "Timestamp { time: 1, increment: 100 } =="
>>>>>>> 7f612945
    - input:
          javascript: Timestamp(1, 100).compare
      output:
          javascript: ''
          python: "(Timestamp(1, 100).as_datetime() -"
          java: new BSONTimestamp(1, 100).compareTo
          csharp: new BsonTimestamp(1, 100).CompareTo
          shell: new Timestamp(1, 100) -
          ruby: BSON::Timestamp.new(1, 100) <=>
          rust: "Timestamp { time: 1, increment: 100 }.cmp"
    - input:
          javascript: Timestamp(1, 100).notEquals
      output:
          javascript: ''
          python: Timestamp(1, 100) !=
          java: new BSONTimestamp(1, 100).compareTo
          csharp: new BsonTimestamp(1, 100) !=
          shell: new Timestamp(1, 100) !==
          ruby: BSON::Timestamp.new(1, 100) !=
<<<<<<< HEAD
          swift: 'BSONTimestamp(timestamp: 1, inc: 100) !='
=======
          rust: "Timestamp { time: 1, increment: 100 } !="
>>>>>>> 7f612945
    - input:
          javascript: Timestamp(1, 100).greaterThan
      output:
          javascript: ''
          python: Timestamp(1, 100) >
          java: new BSONTimestamp(1, 100).compareTo
          csharp: new BsonTimestamp(1, 100) >
          shell: new Timestamp(1, 100) >
          ruby: BSON::Timestamp.new(1, 100) >
          rust: "Timestamp { time: 1, increment: 100 } >"
    - input:
          javascript: Timestamp(1, 100).greaterThanOrEqual
      output:
          javascript: ''
          python: Timestamp(1, 100) >=
          java: new BSONTimestamp(1, 100).compareTo
          csharp: new BsonTimestamp(1, 100) >=
          shell: new Timestamp(1, 100) >=
          ruby: BSON::Timestamp.new(1, 100) >=
          rust: "Timestamp { time: 1, increment: 100 } >="
    - input:
          javascript: Timestamp(1, 100).lessThan
      output:
          javascript: ''
          python: Timestamp(1, 100) <
          java: new BSONTimestamp(1, 100).compareTo
          csharp: new BsonTimestamp(1, 100) <
          shell: new Timestamp(1, 100) <
          ruby: BSON::Timestamp.new(1, 100) <
          rust: "Timestamp { time: 1, increment: 100 } <"
    - input:
          javascript: Timestamp(1, 100).lessThanOrEqual
      output:
          javascript: ''
          python: Timestamp(1, 100) <=
          java: new BSONTimestamp(1, 100).compareTo
          csharp: new BsonTimestamp(1, 100) <=
          shell: new Timestamp(1, 100) <=
          ruby: BSON::Timestamp.new(1, 100) <=
          rust: "Timestamp { time: 1, increment: 100 } <="
    - input:
          javascript: Timestamp(1, 100).getLowBits
      output:
          javascript: ''
          python: Timestamp(1, 100).time
          java: new BSONTimestamp(1, 100).getTime
          csharp: new BsonTimestamp(1, 100).ToUniversalTime
          shell: new Timestamp(1, 100).getTime
          ruby: BSON::Timestamp.new(1, 100).seconds
<<<<<<< HEAD
          swift: 'BSONTimestamp(timestamp: 1, inc: 100).timestamp'
=======
          rust: "Timestamp { time: 1, increment: 100 }.time"
>>>>>>> 7f612945
    - input:
          javascript: Timestamp(1, 100).getHighBits
      output:
          javascript: ''
          python: Timestamp(1, 100).inc
          java: new BSONTimestamp(1, 100).getInc
          csharp: new BsonTimestamp(1, 100).Increment
          shell: new Timestamp(1, 100).getInc
          ruby: BSON::Timestamp.new(1, 100).increment
<<<<<<< HEAD
          swift: 'BSONTimestamp(timestamp: 1, inc: 100).increment'
=======
          rust: "Timestamp { time: 1, increment: 100 }.increment"
>>>>>>> 7f612945
    - input:
          javascript: BSONSymbol('2').valueOf
      output:
          javascript: ''
          python: "'2'"
          java: new Symbol("2").getSymbol
          csharp: '"2"'
          shell: "'2'"
          ruby: ":'2'"
          rust: Bson::Symbol("2").as_symbol().unwrap()
    - input:
          javascript: BSONSymbol('2').toString
      output:
          javascript: ''
          python: "'2'"
          java: new Symbol("2").toString
          csharp: '"2"'
          shell: "'2'"
          ruby: "'2'"
          rust: Bson::Symbol("2").as_symbol().unwrap()
    - input:
          javascript: BSONSymbol('2').inspect
      output:
          javascript: ''
          python: "'2'"
          java: new Symbol("2").getSymbol
          csharp: '"2"'
          shell: "'2'"
          ruby: ":'2'.inspect"
          rust: format!("{:?}", Bson::Symbol("2"))<|MERGE_RESOLUTION|>--- conflicted
+++ resolved
@@ -51,11 +51,8 @@
           csharp: ''
           shell: NumberInt
           ruby: ''
-<<<<<<< HEAD
           swift: Int32
-=======
           rust: ''
->>>>>>> 7f612945
     - input:
           javascript: Long
       output:
@@ -96,11 +93,8 @@
           csharp: BsonJavaScript
           shell: Code
           ruby: BSON::Code
-<<<<<<< HEAD
           swift: BSONCode
-=======
           rust: ''
->>>>>>> 7f612945
     - input:
           javascript: DBRef
           python: DBRef
@@ -121,11 +115,8 @@
           csharp: BsonTimestamp
           shell: Timestamp
           ruby: BSON::Timestamp
-<<<<<<< HEAD
           swift: BSONTimestamp
-=======
           rust: Timestamp
->>>>>>> 7f612945
     - input:
           javascript: BSONSymbol
       output:
@@ -146,11 +137,8 @@
           csharp: BsonMinKey
           shell: MinKey
           ruby: BSON::MinKey
-<<<<<<< HEAD
           swift: BSONMinKey
-=======
           rust: Bson::MinKey
->>>>>>> 7f612945
     - input:
           javascript: MaxKey
           python: MaxKey
@@ -161,11 +149,8 @@
           csharp: BsonMaxKey
           shell: MaxKey
           ruby: BSON::MaxKey
-<<<<<<< HEAD
           swift: BSONMaxKey
-=======
           rust: Bson::MaxKey
->>>>>>> 7f612945
     - input:
           javascript: BSONRegExp
           python: Regex
@@ -176,11 +161,8 @@
           csharp: BsonRegularExpression
           shell: RegExp
           ruby: ''
-<<<<<<< HEAD
           swift: BSONRegularExpression
-=======
           rust: Regex
->>>>>>> 7f612945
     - input:
           javascript: RegExp
           python: re.compile
@@ -212,11 +194,8 @@
           csharp: DateTime
           shell: Date
           ruby: Time
-<<<<<<< HEAD
           swift: Date
-=======
           rust: DateTime
->>>>>>> 7f612945
     - input:
           javascript: ObjectId.createFromTime
           python: ObjectId.from_datetime
@@ -246,11 +225,8 @@
           csharp: new ObjectId().ToString()
           shell: new ObjectId().toString()
           ruby: BSON::ObjectId.new.to_s
-<<<<<<< HEAD
           swift: BSONObjectID().hex
-=======
           rust: ObjectId::new().to_hex()
->>>>>>> 7f612945
     - input:
           javascript: ObjectId().getTimestamp
       output:
@@ -260,11 +236,8 @@
           csharp: new ObjectId().Timestamp
           shell: new ObjectId().getTimestamp()
           ruby: BSON::ObjectId.new.to_time
-<<<<<<< HEAD
           swift: BSONObjectID().timestamp
-=======
           rust: ObjectId::new().timestamp()
->>>>>>> 7f612945
     - input:
           javascript: ObjectId().equals
       output:
@@ -274,11 +247,8 @@
           csharp: new ObjectId().Equals
           shell: new ObjectId().equals
           ruby: BSON::ObjectId.new ==
-<<<<<<< HEAD
           swift: BSONObjectID() ==
-=======
           rust: ObjectId::new() ==
->>>>>>> 7f612945
     - input:
           javascript: Long(1, 100).toInt
       output:
@@ -288,11 +258,8 @@
           csharp: "(int) 429496729601L"
           shell: new NumberLong(429496729601).valueOf
           ruby: "429496729601"
-<<<<<<< HEAD
           swift: "Int32(429496729601)"
-=======
           rust: 429496729601i64 as i32
->>>>>>> 7f612945
     - input:
           javascript: Long(1, 100).toNumber
       output:
@@ -302,11 +269,8 @@
           csharp: "(double) 429496729601L"
           shell: new NumberLong(429496729601).floatApprox
           ruby: "429496729601.to_f"
-<<<<<<< HEAD
           swift: "Double(429496729601)"
-=======
           rust: 429496729601i64 as f64
->>>>>>> 7f612945
     - input:
           javascript: Long(1, 100).toString
       output:
@@ -316,11 +280,8 @@
           csharp: 429496729601L
           shell: new NumberLong(429496729601).toString
           ruby: '429496729601.to_s'
-<<<<<<< HEAD
           swift: '"\(429496729601)"'
-=======
           rust: 429496729601i64
->>>>>>> 7f612945
     - input:
           javascript: Long(1, 100).isZero
       output:
@@ -330,11 +291,8 @@
           csharp: 429496729601L == 0
           shell: new NumberLong(429496729601) === 0
           ruby: 429496729601 == 0
-<<<<<<< HEAD
           swift: 429496729601 == 0
-=======
           rust: 429496729601i64 == 0
->>>>>>> 7f612945
     - input:
           javascript: Long(1, 100).isNegative
       output:
@@ -344,11 +302,8 @@
           csharp: 429496729601L < 0
           shell: new NumberLong(429496729601) < 0
           ruby: 429496729601 < 0
-<<<<<<< HEAD
           swift: 429496729601 < 0
-=======
           rust: 429496729601i64 < 0
->>>>>>> 7f612945
     - input:
           javascript: Long(1, 100).isOdd()
       output:
@@ -358,11 +313,8 @@
           csharp: 429496729601L % 2 == 1
           shell: "(new NumberLong(429496729601) % 2) === 1"
           ruby: (429496729601 % 2) == 1
-<<<<<<< HEAD
           swift: 429496729601 % 2 == 1
-=======
           rust: 429496729601i64 % 2 == 1
->>>>>>> 7f612945
     - input:
           javascript: Long(1, 100).equals
       output:
@@ -372,11 +324,8 @@
           csharp: 429496729601L ==
           shell: new NumberLong(429496729601) ===
           ruby: 429496729601 ==
-<<<<<<< HEAD
           swift: 429496729601 ==
-=======
           rust: 429496729601i64 ==
->>>>>>> 7f612945
     - input:
           javascript: Long(1, 100).notEquals
       output:
@@ -386,11 +335,8 @@
           csharp: 429496729601L !=
           shell: new NumberLong(429496729601) !==
           ruby: 429496729601 !=
-<<<<<<< HEAD
           swift: 429496729601 !=
-=======
           rust: 429496729601i64 !=
->>>>>>> 7f612945
     - input:
           javascript: Long(1, 100).compare
       output:
@@ -400,11 +346,8 @@
           csharp: 429496729601L -
           shell: new NumberLong(429496729601) -
           ruby: 429496729601 -
-<<<<<<< HEAD
           swift: 429496729601 -
-=======
           rust: 429496729601i64 -
->>>>>>> 7f612945
     - input:
           javascript: Long(1, 100).greaterThan
       output:
@@ -414,11 +357,8 @@
           csharp: 429496729601L >
           shell: new NumberLong(429496729601) >
           ruby: 429496729601 >
-<<<<<<< HEAD
           swift: 429496729601 >
-=======
           rust: 429496729601i64 >
->>>>>>> 7f612945
     - input:
           javascript: Long(1, 100).greaterThanOrEqual
       output:
@@ -428,11 +368,8 @@
           csharp: 429496729601L >=
           shell: new NumberLong(429496729601) >=
           ruby: 429496729601 >=
-<<<<<<< HEAD
           swift: 429496729601 >=
-=======
           rust: 429496729601i64 >=
->>>>>>> 7f612945
     - input:
           javascript: Long(1, 100).lessThan
       output:
@@ -442,11 +379,8 @@
           csharp: 429496729601L <
           shell: new NumberLong(429496729601) <
           ruby: 429496729601 <
-<<<<<<< HEAD
           swift: 429496729601 <
-=======
           rust: 429496729601i64 <
->>>>>>> 7f612945
     - input:
           javascript: Long(1, 100).lessThanOrEqual
       output:
@@ -456,11 +390,8 @@
           csharp: 429496729601L <=
           shell: new NumberLong(429496729601) <=
           ruby: 429496729601 <=
-<<<<<<< HEAD
           swift: 429496729601 <=
-=======
           rust: 429496729601i64 <=
->>>>>>> 7f612945
     - input:
           javascript: Long(1, 100).negate
       output:
@@ -470,11 +401,8 @@
           csharp: "-"
           shell: "-"
           ruby: "-"
-<<<<<<< HEAD
           swift: "-"
-=======
           rust: "-"
->>>>>>> 7f612945
     - input:
           javascript: Long(1, 100).add
       output:
@@ -484,11 +412,8 @@
           csharp: 429496729601L +
           shell: new NumberLong(429496729601) +
           ruby: 429496729601 +
-<<<<<<< HEAD
           swift: 429496729601 +
-=======
           rust: 429496729601i64 +
->>>>>>> 7f612945
     - input:
           javascript: Long(1, 100).subtract
       output:
@@ -498,11 +423,8 @@
           csharp: 429496729601L -
           shell: new NumberLong(429496729601) -
           ruby: 429496729601 -
-<<<<<<< HEAD
           swift: 429496729601 -
-=======
           rust: 429496729601i64 -
->>>>>>> 7f612945
     - input:
           javascript: Long(1, 100).multiply
       output:
@@ -512,11 +434,8 @@
           csharp: 429496729601L *
           shell: new NumberLong(429496729601) *
           ruby: 429496729601 *
-<<<<<<< HEAD
           swift: 429496729601 *
-=======
           rust: 429496729601i64 *
->>>>>>> 7f612945
     - input:
           javascript: Long(1, 100).div
       output:
@@ -526,11 +445,8 @@
           csharp: 429496729601L /
           shell: new NumberLong(429496729601) /
           ruby: 429496729601 /
-<<<<<<< HEAD
           swift: 429496729601 /
-=======
           rust: 429496729601i64 /
->>>>>>> 7f612945
     - input:
           javascript: Long(1, 100).modulo
       output:
@@ -540,11 +456,8 @@
           csharp: 429496729601L %
           shell: new NumberLong(429496729601) %
           ruby: 429496729601 %
-<<<<<<< HEAD
           swift: 429496729601 %
-=======
           rust: 429496729601i64 %
->>>>>>> 7f612945
     - input:
           javascript: Long(1, 100).not
       output:
@@ -554,11 +467,8 @@
           csharp: "~"
           shell: "~"
           ruby: "~"
-<<<<<<< HEAD
           swift: "~"
-=======
           rust: "~"
->>>>>>> 7f612945
     - input:
           javascript: Long(1, 100).and
       output:
@@ -568,11 +478,8 @@
           csharp: 429496729601L &
           shell: new NumberLong(429496729601) &
           ruby: 429496729601 &
-<<<<<<< HEAD
           swift: 429496729601 &
-=======
           rust: 429496729601i64 &
->>>>>>> 7f612945
     - input:
           javascript: Long(1, 100).or
       output:
@@ -582,11 +489,8 @@
           csharp: 429496729601L |
           shell: new NumberLong(429496729601) |
           ruby: 429496729601 |
-<<<<<<< HEAD
           swift: 429496729601 |
-=======
           rust: 429496729601i64 |
->>>>>>> 7f612945
     - input:
           javascript: Long(1, 100).xor
       output:
@@ -596,11 +500,8 @@
           csharp: 429496729601L ^
           shell: new NumberLong(429496729601) ^
           ruby: 429496729601 ^
-<<<<<<< HEAD
           swift: 429496729601 ^
-=======
           rust: 429496729601i64 ^
->>>>>>> 7f612945
     - input:
           javascript: Long(1, 100).shiftLeft
       output:
@@ -610,11 +511,8 @@
           csharp: 429496729601L <<
           shell: new NumberLong(429496729601) <<
           ruby: 429496729601 <<
-<<<<<<< HEAD
           swift: 429496729601 <<
-=======
           rust: 429496729601i64 <<
->>>>>>> 7f612945
     - input:
           javascript: Long(1, 100).shiftRight
       output:
@@ -624,11 +522,8 @@
           csharp: 429496729601L >>
           shell: new NumberLong(429496729601) >>
           ruby: 429496729601 >>
-<<<<<<< HEAD
           swift: 429496729601 >>
-=======
           rust: 429496729601i64 >>
->>>>>>> 7f612945
     - input:
           javascript: new Decimal128(Buffer.from('5\0\0\0\0\0\0\0\0\0\0\0\0\0\0\0')).toString
       output:
@@ -648,11 +543,8 @@
           csharp: new BsonTimestamp(1, 100).ToString
           shell: new Timestamp(1, 100).toString
           ruby: BSON::Timestamp.new(1, 100).to_s
-<<<<<<< HEAD
           swift: '"\(BSONTimestamp(timestamp: 1, inc: 100))"'
-=======
           rust: "Timestamp { time: 1, increment: 100 }.to_string()"
->>>>>>> 7f612945
     - input:
           javascript: Timestamp(1, 100).equals
       output:
@@ -662,11 +554,8 @@
           csharp: new BsonTimestamp(1, 100).Equals
           shell: new Timestamp(1, 100) ===
           ruby: BSON::Timestamp.new(1, 100) ==
-<<<<<<< HEAD
           swift: 'BSONTimestamp(timestamp: 1, inc: 100) =='
-=======
           rust: "Timestamp { time: 1, increment: 100 } =="
->>>>>>> 7f612945
     - input:
           javascript: Timestamp(1, 100).compare
       output:
@@ -686,11 +575,8 @@
           csharp: new BsonTimestamp(1, 100) !=
           shell: new Timestamp(1, 100) !==
           ruby: BSON::Timestamp.new(1, 100) !=
-<<<<<<< HEAD
           swift: 'BSONTimestamp(timestamp: 1, inc: 100) !='
-=======
           rust: "Timestamp { time: 1, increment: 100 } !="
->>>>>>> 7f612945
     - input:
           javascript: Timestamp(1, 100).greaterThan
       output:
@@ -740,11 +626,8 @@
           csharp: new BsonTimestamp(1, 100).ToUniversalTime
           shell: new Timestamp(1, 100).getTime
           ruby: BSON::Timestamp.new(1, 100).seconds
-<<<<<<< HEAD
           swift: 'BSONTimestamp(timestamp: 1, inc: 100).timestamp'
-=======
           rust: "Timestamp { time: 1, increment: 100 }.time"
->>>>>>> 7f612945
     - input:
           javascript: Timestamp(1, 100).getHighBits
       output:
@@ -754,11 +637,8 @@
           csharp: new BsonTimestamp(1, 100).Increment
           shell: new Timestamp(1, 100).getInc
           ruby: BSON::Timestamp.new(1, 100).increment
-<<<<<<< HEAD
           swift: 'BSONTimestamp(timestamp: 1, inc: 100).increment'
-=======
           rust: "Timestamp { time: 1, increment: 100 }.increment"
->>>>>>> 7f612945
     - input:
           javascript: BSONSymbol('2').valueOf
       output:
