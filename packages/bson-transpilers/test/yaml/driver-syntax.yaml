--- conflicted
+++ resolved
@@ -81,7 +81,6 @@
                       'x' => 0,
                       'y' => BSON::ObjectId.new
                     })
-<<<<<<< HEAD
                 # TODO: COMPASS-5567 unskip this test
                 # swift: |-
                 #     // Requires the MongoSwift and NIO packages
@@ -113,7 +112,6 @@
                 #         ]
                 #     ]
                 #     let cursor = try await coll.aggregate(pipeline)
-=======
                 rust: |-
                     // Requires the MongoDB crate.
                     // https://crates.io/crates/mongodb
@@ -123,7 +121,6 @@
                         "x": 0i64,
                         "y": ObjectId::new()
                     }], None).await?;
->>>>>>> 7f612945
             imports:
                 python: |-
                     from pymongo import MongoClient
@@ -149,16 +146,13 @@
                     } = require('mongodb');
                 shell: ''
                 ruby: require 'mongo'
-<<<<<<< HEAD
                 swift: |-
                   import MongoSwift
                   import NIO
-=======
                 rust: |-
                     use mongodb::Client;
                     use mongodb::bson::doc;
                     use mongodb::bson::oid::ObjectId;
->>>>>>> 7f612945
     query:
         -
             description: 'generate driver syntax with only filter'
@@ -230,7 +224,6 @@
                     result = client.database['collection'].find({
                       'x' => 0
                     })
-<<<<<<< HEAD
                 swift: |-
                     // Requires the MongoSwift and NIO packages
                     // https://github.com/mongodb/mongo-swift-driver
@@ -257,7 +250,6 @@
                         "x": 0
                     ]
                     let cursor = try await coll.find(filter)
-=======
                 rust: |-
                     // Requires the MongoDB crate.
                     // https://crates.io/crates/mongodb
@@ -266,7 +258,6 @@
                     let result = client.database("db").collection::<Document>("collection").find(doc! {
                         "x": 0i64
                     }, None).await?;
->>>>>>> 7f612945
             imports:
                 python: |-
                     from pymongo import MongoClient
@@ -289,15 +280,12 @@
                     } = require('mongodb');
                 shell: ''
                 ruby: require 'mongo'
-<<<<<<< HEAD
                 swift: |-
                   import MongoSwift
                   import NIO
-=======
                 rust: |-
                     use mongodb::Client;
                     use mongodb::bson::doc;
->>>>>>> 7f612945
         -
             description: 'generate driver syntax with filter and other options'
             input:
@@ -465,7 +453,6 @@
                       max_time_ms: max_time_ms,
                       collation: collation
                     })
-<<<<<<< HEAD
                 swift: |-
                     // Requires the MongoSwift and NIO packages
                     // https://github.com/mongodb/mongo-swift-driver
@@ -508,7 +495,6 @@
                         "x": 0
                     ]
                     let cursor = try await coll.find(filter, options: options)
-=======
                 rust: |-
                     // Requires the MongoDB crate.
                     // https://crates.io/crates/mongodb
@@ -531,7 +517,6 @@
                     let result = client.database("db").collection::<Document>("collection").find(doc! {
                         "x": 0i64
                     }, options).await?;
->>>>>>> 7f612945
             imports:
                 python: |-
                     from pymongo import MongoClient
@@ -556,13 +541,10 @@
                     } = require('mongodb');
                 shell: ''
                 ruby: require 'mongo'
-<<<<<<< HEAD
                 swift: |-
                   import MongoSwift
                   import NIO
-=======
                 rust: |-
                     use mongodb::Client;
                     use mongodb::bson::doc;
-                    use mongodb::bson::oid::ObjectId;
->>>>>>> 7f612945
+                    use mongodb::bson::oid::ObjectId;