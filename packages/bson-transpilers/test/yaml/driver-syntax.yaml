runner: !!js/function >
    (it, expect, input, output, transpiler, test) => {
        it(`${input} => ${output}`, () => {
            expect(
                transpiler[input][output].compileWithDriver(test.input[input], true, true)
            ).to.equal(test.output[output]);
        });
        it(`${input}: imports in ${output}`, () => {
            expect(
                transpiler[input][output].getImports(true)
            ).to.equal(test.imports[output]);
        });
    }
tests:
    aggregation:
        -
            description: 'generate driver syntax'
            input:
                shell: { aggregation: '{x: NumberLong(0), y: ObjectId()}', options: { uri: 'mongodb://localhost:27017', database: 'db', collection: 'collection'} }
                javascript: { aggregation: '{x: Long(0, 0), y: ObjectId()}', options: { uri: 'mongodb://localhost:27017', database: 'db', collection: 'collection'} }
                python: { aggregation: "{'x': Int64(0), 'y': ObjectId()}", options: { uri: 'mongodb://localhost:27017', database: 'db', collection: 'collection'} }
            output:
                python: |-
                    # Requires the PyMongo package.
                    # https://api.mongodb.com/python/current

                    client = MongoClient('mongodb://localhost:27017')
                    result = client['db']['collection'].aggregate({
                        'x': Int64(0), 
                        'y': ObjectId()
                    })
                java: |-
                    /*
                     * Requires the MongoDB Java Driver.
                     * https://mongodb.github.io/mongo-java-driver
                     */

                    MongoClient mongoClient = new MongoClient(
                        new MongoClientURI(
                            "mongodb://localhost:27017"
                        )
                    );
                    MongoDatabase database = mongoClient.getDatabase("db");
                    MongoCollection<Document> collection = database.getCollection("collection");

                    FindIterable<Document> result = collection.aggregate(and(eq("x", 0L), eq("y", new ObjectId())));
                javascript: |-
                    /*
                     * Requires the MongoDB Node.js Driver
                     * https://mongodb.github.io/node-mongodb-native
                     */

                    const agg = {
                      'x': Long.fromNumber(0), 
                      'y': new ObjectId()
                    };

                    MongoClient.connect(
                      'mongodb://localhost:27017',
                      { useNewUrlParser: true, useUnifiedTopology: true },
                      function(connectErr, client) {
                        assert.equal(null, connectErr);
                        const coll = client.db('db').collection('collection');
                        coll.aggregate(agg, (cmdErr, result) => {
                          assert.equal(null, cmdErr);
                        });
                        client.close();
                      });
                shell: |-
                    mongo 'mongodb://localhost:27017' --eval "db = db.getSiblingDB('db');
                    db.collection.aggregate({
                      'x': new NumberLong(0), 
                      'y': new ObjectId()
                    });"
                ruby: |-
                    # Requires the MongoDB Ruby Driver
                    # https://docs.mongodb.com/ruby-driver/master/

                    client = Mongo::Client.new('mongodb://localhost:27017', :database => 'db')
                    result = client.database['collection'].aggregate({
                      'x' => 0,
                      'y' => BSON::ObjectId.new
                    })
<<<<<<< HEAD
                go: |-
                    // Requires the MongodDB Go Driver
                    // https://github.com/mongodb/mongo-go-driver
                    ctx := context.TODO()

                    // Set client options
                    clientOptions := options.Client().ApplyURI("mongodb://localhost:27017")

                    // Connect to MongoDB
                    client, err := mongo.Connect(ctx, clientOptions)
                    if err != nil {
                      log.Fatal(err)
                    }
                    defer client.Disconnect(ctx)

                    // Open an aggregation cursor
                    coll := client.Database("db").Collection("collection")
                    _, err = coll.Aggregate(ctx, bson.D{
                        {"x", int64(0)},
                        {"y", primitive.NewObjectID()},
                    })
                    if err != nil {
                      log.Fatal(err)
                    }
=======
                rust: |-
                    // Requires the MongoDB crate.
                    // https://crates.io/crates/mongodb

                    let client = Client::with_uri_str("mongodb://localhost:27017").await?;
                    let result = client.database("db").collection::<Document>("collection").aggregate([doc! {
                        "x": 0i64,
                        "y": ObjectId::new()
                    }], None).await?;
>>>>>>> 3f4cfe9f
            imports:
                python: |-
                    from pymongo import MongoClient
                    from bson import ObjectId, Int64
                java: |-
                    import org.bson.types.ObjectId;
                    import static com.mongodb.client.model.Filters.and;
                    import static com.mongodb.client.model.Filters.eq;
                    import com.mongodb.MongoClient;
                    import com.mongodb.MongoClientURI;
                    import com.mongodb.client.FindIterable;
                    import com.mongodb.client.MongoCollection;
                    import com.mongodb.client.MongoDatabase;
                    import org.bson.conversions.Bson;
                    import java.util.concurrent.TimeUnit;
                    import org.bson.Document;
                javascript: |-
                    const MongoClient = require('mongodb').MongoClient;
                    const assert = require('assert');
                    const {
                      ObjectId,
                      Long
                    } = require('mongodb');
                shell: ''
                ruby: require 'mongo'
<<<<<<< HEAD
                go: |-
                  import (
                    "context"
                    "go.mongodb.org/mongo-driver/bson"
                    "go.mongodb.org/mongo-driver/bson/primitive"
                    "go.mongodb.org/mongo-driver/mongo"
                    "log"
                    "strconv"
                  )
=======
                rust: |-
                    use mongodb::Client;
                    use mongodb::bson::doc;
                    use mongodb::bson::oid::ObjectId;
>>>>>>> 3f4cfe9f
    query:
        -
            description: 'generate driver syntax with only filter'
            input:
                javascript: { filter: '{x: Long(0, 0)}', options: { uri: 'mongodb://localhost:27017', database: 'db', collection: 'collection' } }
                python: { filter: "{'x': Int64(0)}", options: { uri: 'mongodb://localhost:27017', database: 'db', collection: 'collection' } }
                shell: { filter: '{x: NumberLong(0)}', options: { uri: 'mongodb://localhost:27017', database: 'db', collection: 'collection' } }
            output:
                python: |-
                    # Requires the PyMongo package.
                    # https://api.mongodb.com/python/current

                    client = MongoClient('mongodb://localhost:27017')
                    filter={
                        'x': Int64(0)
                    }

                    result = client['db']['collection'].find(
                      filter=filter
                    )
                java: |-
                    /*
                     * Requires the MongoDB Java Driver.
                     * https://mongodb.github.io/mongo-java-driver
                     */

                    Bson filter = eq("x", 0L);

                    MongoClient mongoClient = new MongoClient(
                        new MongoClientURI(
                            "mongodb://localhost:27017"
                        )
                    );
                    MongoDatabase database = mongoClient.getDatabase("db");
                    MongoCollection<Document> collection = database.getCollection("collection");
                    FindIterable<Document> result = collection.find(filter);
                javascript: |-
                    /*
                     * Requires the MongoDB Node.js Driver
                     * https://mongodb.github.io/node-mongodb-native
                     */

                    const filter = {
                      'x': Long.fromNumber(0)
                    };

                    MongoClient.connect(
                      'mongodb://localhost:27017',
                      { useNewUrlParser: true, useUnifiedTopology: true },
                      function(connectErr, client) {
                        assert.equal(null, connectErr);
                        const coll = client.db('db').collection('collection');
                        coll.find(filter, (cmdErr, result) => {
                          assert.equal(null, cmdErr);
                        });
                        client.close();
                      });
                shell: |-
                    mongo 'mongodb://localhost:27017' --eval "db = db.getSiblingDB('db');
                    db.collection.find({
                      'x': new NumberLong(0)
                    });"
                ruby: |-
                    # Requires the MongoDB Ruby Driver
                    # https://docs.mongodb.com/ruby-driver/master/

                    client = Mongo::Client.new('mongodb://localhost:27017', :database => 'db')

                    result = client.database['collection'].find({
                      'x' => 0
                    })
<<<<<<< HEAD
                go: |-
                  // Requires the MongodDB Go Driver
                  // https://github.com/mongodb/mongo-go-driver
                  ctx := context.TODO()

                  // Set client options
                  clientOptions := options.Client().ApplyURI("mongodb://localhost:27017")

                  // Connect to MongoDB
                  client, err := mongo.Connect(ctx, clientOptions)
                  if err != nil {
                    log.Fatal(err)
                  }
                  defer client.Disconnect(ctx)

                  // Find data
                  coll := client.Database("db").Collection("collection")
                  _, err = coll.Find(ctx, bson.D{{"x", int64(0)}})
                  if err != nil {
                    log.Fatal(err)
                  }
=======
                rust: |-
                    // Requires the MongoDB crate.
                    // https://crates.io/crates/mongodb

                    let client = Client::with_uri_str("mongodb://localhost:27017").await?;
                    let result = client.database("db").collection::<Document>("collection").find(doc! {
                        "x": 0i64
                    }, None).await?;
>>>>>>> 3f4cfe9f
            imports:
                python: |-
                    from pymongo import MongoClient
                    from bson import Int64
                java: |-
                    import static com.mongodb.client.model.Filters.eq;
                    import com.mongodb.MongoClient;
                    import com.mongodb.MongoClientURI;
                    import com.mongodb.client.FindIterable;
                    import com.mongodb.client.MongoCollection;
                    import com.mongodb.client.MongoDatabase;
                    import org.bson.conversions.Bson;
                    import java.util.concurrent.TimeUnit;
                    import org.bson.Document;
                javascript: |-
                    const MongoClient = require('mongodb').MongoClient;
                    const assert = require('assert');
                    const {
                      Long
                    } = require('mongodb');
                shell: ''
                ruby: require 'mongo'
<<<<<<< HEAD
                go: |-
                  import (
                    "context"
                    "go.mongodb.org/mongo-driver/bson"
                    "go.mongodb.org/mongo-driver/mongo"
                    "log"
                    "strconv"
                  )
=======
                rust: |-
                    use mongodb::Client;
                    use mongodb::bson::doc;
>>>>>>> 3f4cfe9f
        -
            description: 'generate driver syntax with filter and other options'
            input:
                javascript:
                    options:
                        uri: mongodb://localhost:27017
                        database: db
                        collection: collection
                    filter: "{x: Long(0, 0)}"
                    project: "{y: ObjectId()}"
                    sort: "{name: 1}"
                    skip: '5'
                    limit: '10'
                    maxTimeMS: '100'
                    collation: "{ locale: 'zh' }"
                shell:
                    options:
                        uri: mongodb://localhost:27017
                        database: db
                        collection: collection
                    filter: "{x: NumberLong(0)}"
                    project: "{y: ObjectId()}"
                    sort: "{name: 1}"
                    skip: '5'
                    limit: '10'
                    maxTimeMS: '100'
                    collation: "{ locale: 'zh' }"
                python:
                    options:
                        uri: mongodb://localhost:27017
                        database: db
                        collection: collection
                    filter: "{'x': Int64(0)}"
                    project: "{'y': ObjectId()}"
                    sort: "{'name': 1}"
                    skip: '5'
                    limit: '10'
                    maxTimeMS: '100'
                    collation: "{ 'locale': 'zh' }"
            output:
                python: |-
                    # Requires the PyMongo package.
                    # https://api.mongodb.com/python/current

                    client = MongoClient('mongodb://localhost:27017')
                    filter={
                        'x': Int64(0)
                    }
                    project={
                        'y': ObjectId()
                    }
                    sort=list({
                        'name': 1
                    }.items())
                    skip=5
                    limit=10
                    maxTimeMS=100
                    collation={
                        'locale': 'zh'
                    }

                    result = client['db']['collection'].find(
                      filter=filter,
                      projection=project,
                      sort=sort,
                      skip=skip,
                      limit=limit,
                      max_time_ms=maxTimeMS,
                      collation=collation
                    )
                java: |-
                    /*
                     * Requires the MongoDB Java Driver.
                     * https://mongodb.github.io/mongo-java-driver
                     *
                     * Warning: translating collation to Java not yet supported, so will be ignored
                     */

                    Bson filter = eq("x", 0L);
                    Bson project = eq("y", new ObjectId());
                    Bson sort = eq("name", 1L);

                    MongoClient mongoClient = new MongoClient(
                        new MongoClientURI(
                            "mongodb://localhost:27017"
                        )
                    );
                    MongoDatabase database = mongoClient.getDatabase("db");
                    MongoCollection<Document> collection = database.getCollection("collection");
                    FindIterable<Document> result = collection.find(filter)
                        .projection(project)
                        .sort(sort)
                        .skip((int)5L)
                        .limit((int)10L)
                        .maxTime(100L, TimeUnit.MICROSECONDS);
                javascript: |-
                    /*
                     * Requires the MongoDB Node.js Driver
                     * https://mongodb.github.io/node-mongodb-native
                     */

                    const filter = {
                      'x': Long.fromNumber(0)
                    };
                    const projection = {
                      'y': new ObjectId()
                    };
                    const sort = {
                      'name': 1
                    };
                    const skip = 5;
                    const limit = 10;
                    const maxTimeMS = 100;
                    const collation = {
                      'locale': 'zh'
                    };

                    MongoClient.connect(
                      'mongodb://localhost:27017',
                      { useNewUrlParser: true, useUnifiedTopology: true },
                      function(connectErr, client) {
                        assert.equal(null, connectErr);
                        const coll = client.db('db').collection('collection');
                        coll.find(filter, { projection: projection, sort: sort, skip: skip, limit: limit, maxTimeMS: maxTimeMS, collation: collation }, (cmdErr, result) => {
                          assert.equal(null, cmdErr);
                        });
                        client.close();
                      });
                shell: |-
                    mongo 'mongodb://localhost:27017' --eval "db = db.getSiblingDB('db');
                    db.collection.find({
                      'x': new NumberLong(0)
                    }, {
                      'y': new ObjectId()
                    }).sort({
                      'name': 1
                    }).skip(5).limit(10).maxTimeMS(100).collation({
                      'locale': 'zh'
                    });"
                ruby: |-
                    # Requires the MongoDB Ruby Driver
                    # https://docs.mongodb.com/ruby-driver/master/

                    client = Mongo::Client.new('mongodb://localhost:27017', :database => 'db')
                    projection = {
                      'y' => BSON::ObjectId.new
                    }
                    sort = {
                      'name' => 1
                    }
                    skip = 5
                    limit = 10
                    max_time_ms = 100
                    collation = {
                      'locale' => 'zh'
                    }

                    result = client.database['collection'].find({
                      'x' => 0
                    }, {
                      projection: projection,
                      sort: sort,
                      skip: skip,
                      limit: limit,
                      max_time_ms: max_time_ms,
                      collation: collation
                    })
<<<<<<< HEAD
                go: |-
                  // Requires the MongodDB Go Driver
                  // https://github.com/mongodb/mongo-go-driver
                  ctx := context.TODO()

                  // Set client options
                  clientOptions := options.Client().ApplyURI("mongodb://localhost:27017")

                  // Connect to MongoDB
                  client, err := mongo.Connect(ctx, clientOptions)
                  if err != nil {
                    log.Fatal(err)
                  }
                  defer client.Disconnect(ctx)

                  // Find data
                  coll := client.Database("db").Collection("collection")
                  _, err = coll.Find(ctx, bson.D{{"x", int64(0)}},
                    options.Find().SetProjection(bson.D{{"y", primitive.NewObjectID()}}),
                    options.Find().SetSort(bson.D{{"name", 1}}))
                  if err != nil {
                    log.Fatal(err)
                  }
=======
                rust: |-
                    // Requires the MongoDB crate.
                    // https://crates.io/crates/mongodb

                    let client = Client::with_uri_str("mongodb://localhost:27017").await?;
                    let options = mongodb::options::FindOptions::builder()
                        .projection(doc! {
                        "y": ObjectId::new()
                    })
                        .sort(doc! {
                        "name": 1
                    })
                        .skip(5)
                        .limit(10)
                        .max_time(std::time::Duration::from_millis(100))
                        .collation(doc! {
                        "locale": "zh"
                    })
                        .build();
                    let result = client.database("db").collection::<Document>("collection").find(doc! {
                        "x": 0i64
                    }, options).await?;
>>>>>>> 3f4cfe9f
            imports:
                python: |-
                    from pymongo import MongoClient
                    from bson import ObjectId, Int64
                java: |-
                    import org.bson.types.ObjectId;
                    import static com.mongodb.client.model.Filters.eq;
                    import com.mongodb.MongoClient;
                    import com.mongodb.MongoClientURI;
                    import com.mongodb.client.FindIterable;
                    import com.mongodb.client.MongoCollection;
                    import com.mongodb.client.MongoDatabase;
                    import org.bson.conversions.Bson;
                    import java.util.concurrent.TimeUnit;
                    import org.bson.Document;
                javascript: |-
                    const MongoClient = require('mongodb').MongoClient;
                    const assert = require('assert');
                    const {
                      ObjectId,
                      Long
                    } = require('mongodb');
                shell: ''
                ruby: require 'mongo'
<<<<<<< HEAD
                go: |-
                  import (
                    "context"
                    "go.mongodb.org/mongo-driver/bson"
                    "go.mongodb.org/mongo-driver/bson/primitive"
                    "go.mongodb.org/mongo-driver/mongo"
                    "log"
                    "strconv"
                  )
    declarations:
        -
            description: 'generate driver syntax with declarations'
            input:
                shell: { aggregation: "{x: ObjectId('5a7382114ec1f67ae445f778')}", options: { uri: 'mongodb://localhost:27017', database: 'db', collection: 'collection'} }
                javascript: { aggregation: "{x: ObjectId('5a7382114ec1f67ae445f778')}", options: { uri: 'mongodb://localhost:27017', database: 'db', collection: 'collection'} }
                python: { aggregation: "{'x': ObjectId('5a7382114ec1f67ae445f778')}", options: { uri: 'mongodb://localhost:27017', database: 'db', collection: 'collection'} }
            output:
                go: |-
                  // Requires the MongodDB Go Driver
                  // https://github.com/mongodb/mongo-go-driver
                  ctx := context.TODO()

                  var objectIDFromHex = func(hex string) primitive.ObjectID {
                    objectID, err := primitive.ObjectIDFromHex(hex)
                    if err != nil {
                      log.Fatal(err)
                    }
                    return objectID
                  }

                  // Set client options
                  clientOptions := options.Client().ApplyURI("mongodb://localhost:27017")

                  // Connect to MongoDB
                  client, err := mongo.Connect(ctx, clientOptions)
                  if err != nil {
                    log.Fatal(err)
                  }
                  defer client.Disconnect(ctx)

                  // Open an aggregation cursor
                  coll := client.Database("db").Collection("collection")
                  _, err = coll.Aggregate(ctx, bson.D{{"x", objectIDFromHex("5a7382114ec1f67ae445f778")}})
                  if err != nil {
                    log.Fatal(err)
                  }
            imports:
                go: |-
                  import (
                    "context"
                    "go.mongodb.org/mongo-driver/bson"
                    "go.mongodb.org/mongo-driver/bson/primitive"
                    "go.mongodb.org/mongo-driver/mongo"
                    "log"
                  )
                  
=======
                rust: |-
                    use mongodb::Client;
                    use mongodb::bson::doc;
                    use mongodb::bson::oid::ObjectId;
>>>>>>> 3f4cfe9f
<|MERGE_RESOLUTION|>--- conflicted
+++ resolved
@@ -81,7 +81,6 @@
                       'x' => 0,
                       'y' => BSON::ObjectId.new
                     })
-<<<<<<< HEAD
                 go: |-
                     // Requires the MongodDB Go Driver
                     // https://github.com/mongodb/mongo-go-driver
@@ -106,7 +105,6 @@
                     if err != nil {
                       log.Fatal(err)
                     }
-=======
                 rust: |-
                     // Requires the MongoDB crate.
                     // https://crates.io/crates/mongodb
@@ -116,7 +114,6 @@
                         "x": 0i64,
                         "y": ObjectId::new()
                     }], None).await?;
->>>>>>> 3f4cfe9f
             imports:
                 python: |-
                     from pymongo import MongoClient
@@ -142,7 +139,6 @@
                     } = require('mongodb');
                 shell: ''
                 ruby: require 'mongo'
-<<<<<<< HEAD
                 go: |-
                   import (
                     "context"
@@ -152,12 +148,10 @@
                     "log"
                     "strconv"
                   )
-=======
                 rust: |-
                     use mongodb::Client;
                     use mongodb::bson::doc;
                     use mongodb::bson::oid::ObjectId;
->>>>>>> 3f4cfe9f
     query:
         -
             description: 'generate driver syntax with only filter'
@@ -229,7 +223,6 @@
                     result = client.database['collection'].find({
                       'x' => 0
                     })
-<<<<<<< HEAD
                 go: |-
                   // Requires the MongodDB Go Driver
                   // https://github.com/mongodb/mongo-go-driver
@@ -251,7 +244,6 @@
                   if err != nil {
                     log.Fatal(err)
                   }
-=======
                 rust: |-
                     // Requires the MongoDB crate.
                     // https://crates.io/crates/mongodb
@@ -260,7 +252,6 @@
                     let result = client.database("db").collection::<Document>("collection").find(doc! {
                         "x": 0i64
                     }, None).await?;
->>>>>>> 3f4cfe9f
             imports:
                 python: |-
                     from pymongo import MongoClient
@@ -283,7 +274,6 @@
                     } = require('mongodb');
                 shell: ''
                 ruby: require 'mongo'
-<<<<<<< HEAD
                 go: |-
                   import (
                     "context"
@@ -292,11 +282,9 @@
                     "log"
                     "strconv"
                   )
-=======
                 rust: |-
                     use mongodb::Client;
                     use mongodb::bson::doc;
->>>>>>> 3f4cfe9f
         -
             description: 'generate driver syntax with filter and other options'
             input:
@@ -464,7 +452,6 @@
                       max_time_ms: max_time_ms,
                       collation: collation
                     })
-<<<<<<< HEAD
                 go: |-
                   // Requires the MongodDB Go Driver
                   // https://github.com/mongodb/mongo-go-driver
@@ -488,7 +475,6 @@
                   if err != nil {
                     log.Fatal(err)
                   }
-=======
                 rust: |-
                     // Requires the MongoDB crate.
                     // https://crates.io/crates/mongodb
@@ -511,7 +497,6 @@
                     let result = client.database("db").collection::<Document>("collection").find(doc! {
                         "x": 0i64
                     }, options).await?;
->>>>>>> 3f4cfe9f
             imports:
                 python: |-
                     from pymongo import MongoClient
@@ -536,7 +521,6 @@
                     } = require('mongodb');
                 shell: ''
                 ruby: require 'mongo'
-<<<<<<< HEAD
                 go: |-
                   import (
                     "context"
@@ -546,6 +530,10 @@
                     "log"
                     "strconv"
                   )
+                rust: |-
+                  use mongodb::Client;
+                  use mongodb::bson::doc;
+                  use mongodb::bson::oid::ObjectId;
     declarations:
         -
             description: 'generate driver syntax with declarations'
@@ -592,10 +580,8 @@
                     "go.mongodb.org/mongo-driver/mongo"
                     "log"
                   )
-                  
-=======
+
                 rust: |-
                     use mongodb::Client;
                     use mongodb::bson::doc;
-                    use mongodb::bson::oid::ObjectId;
->>>>>>> 3f4cfe9f
+                    use mongodb::bson::oid::ObjectId;