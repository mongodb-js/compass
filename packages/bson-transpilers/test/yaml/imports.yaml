runner: !!js/function >
    (it, expect, input, output, transpiler, test) => {
        it(`correct ${output} imports from ${input}`, () => {
            transpiler[input][output].compile(test.input[input], true, false);
            expect(
                transpiler[input][output].getImports()
            ).to.equal(test.output[output]);
        });
    }
tests:
    every:
    - description: Empty test with all types imported # (used for make-test-file.js)
      input: {}
      output:
          java: |-
              import static java.lang.Math.pow;
              import static java.lang.Math.floor;
              import java.util.regex.Pattern;
              import java.util.Arrays;
              import java.text.SimpleDateFormat;
              import org.bson.*;
              import org.bson.types.*;
              import com.mongodb.DBRef;
              import com.mongodb.client.model.*;
              import com.mongodb.client.model.geojson.*;
              import static com.mongodb.client.model.Accumulators.*;
              import static com.mongodb.client.model.Filters.*;
              import static com.mongodb.client.model.Aggregates.*;
              import static com.mongodb.client.model.Projections.*;
              import static com.mongodb.client.model.Sorts.*;
          csharp: |-
              using MongoDB.Bson;
              using MongoDB.Driver;
              using System.Text.RegularExpressions;
              using System;
          python: |-
              import re
              import sys
              from datetime import datetime, tzinfo, timezone
              from bson import Code, ObjectId, DBRef, Int64, MinKey, MaxKey, Timestamp, Decimal128, Regex
          javascript: |-
              const {
                Code,
                ObjectId,
                DBRef,
                Int32,
                Long,
                MinKey,
                MaxKey,
                Timestamp,
                BSONSymbol,
                Decimal128,
                Double,
                BSONRegExp
              } = require('bson');
          ruby: |-
            require 'mongo'
            require 'bson'
          swift: "import MongoSwift"
    all:
    - description: Single import Code
      input:
          shell: "{x: Code('code')}"
          javascript: "{x: Code('code')}"
          python: "{'x': Code('code')}"
      output:
          java: |-
              import org.bson.types.Code;
              import static com.mongodb.client.model.Filters.eq;
          csharp: |-
              using MongoDB.Bson;
              using MongoDB.Driver;
          python: from bson import Code
          javascript: |-
              const {
                Code
              } = require('mongodb');
          ruby: require 'bson'
<<<<<<< HEAD
          swift: "import MongoSwift"
=======
          rust: |-
              use mongodb::bson::Bson;
              use mongodb::bson::doc;
>>>>>>> 7f612945
    - description: Single import Code with scope
      input:
          shell: "{x: Code('code', {x: 1})}"
          javascript: "{x: Code('code', {x: 1})}"
          python: "{'x': Code('code', {'x', 1})}"
      output:
          java: |-
              import org.bson.Document;
              import org.bson.types.Code;
              import org.bson.types.CodeWithScope;
              import static com.mongodb.client.model.Filters.eq;
          csharp: |-
              using MongoDB.Bson;
              using MongoDB.Driver;
          python: from bson import Code
          javascript: |-
              const {
                Code
              } = require('mongodb');
          ruby: require 'bson'
<<<<<<< HEAD
          swift: "import MongoSwift"
=======
          rust: |-
              use mongodb::bson::Bson;
              use mongodb::bson::JavaScriptCodeWithScope;
              use mongodb::bson::doc;
>>>>>>> 7f612945
    - description: Single import ObjectId
      input:
          shell: "{x: ObjectId()}"
          javascript: "{x: ObjectId()}"
          python: "{'x': ObjectId()}"
      output:
          java: |-
              import org.bson.types.ObjectId;
              import static com.mongodb.client.model.Filters.eq;
          csharp: |-
              using MongoDB.Bson;
              using MongoDB.Driver;
          python: from bson import ObjectId
          javascript: |-
              const {
                ObjectId
              } = require('mongodb');
          ruby: require 'bson'
<<<<<<< HEAD
          swift: "import MongoSwift"
=======
          rust: |-
              use mongodb::bson::doc;
              use mongodb::bson::oid::ObjectId;
>>>>>>> 7f612945
    - description: Single import Timestamp
      input:
          shell: "{x: Timestamp(1, 2)}"
          javascript: "{x: Timestamp(1, 2)}"
          python: "{'x': Timestamp(1, 2)}"
      output:
          java: |-
              import org.bson.types.BSONTimestamp;
              import static com.mongodb.client.model.Filters.eq;
          csharp: |-
              using MongoDB.Bson;
              using MongoDB.Driver;
          python: from bson import Timestamp
          javascript: |-
              const {
                Timestamp
              } = require('mongodb');
<<<<<<< HEAD
          swift: "import MongoSwift"
=======
          rust: |-
              use mongodb::bson::Timestamp;
              use mongodb::bson::doc;
>>>>>>> 7f612945
    - description: Single import DBRef
      input:
          shell: "{x: DBRef('db', ObjectId())}"
          javascript: "{x: DBRef('db', ObjectId())}"
          python: "{'x': DBRef('db', ObjectId())}"
      output:
          java: |-
              import org.bson.types.ObjectId;
              import com.mongodb.DBRef;
              import static com.mongodb.client.model.Filters.eq;
          csharp: |-
              using MongoDB.Bson;
              using MongoDB.Driver;
          python: from bson import ObjectId, DBRef
          javascript: |-
              const {
                ObjectId,
                DBRef
              } = require('mongodb');
          ruby: require 'bson'
          rust: |-
              use mongodb::bson::doc;
              use mongodb::bson::oid::ObjectId;
    - description: Single import Double
      input:
          shell: "{x: 1}"
          javascript: "{x: Double(1)}"
          python: "{'x': 1}"
      output:
          java: import static com.mongodb.client.model.Filters.eq;
          csharp: |-
              using MongoDB.Bson;
              using MongoDB.Driver;
          python: ''
          javascript: ''
          ruby: ''
          rust: use mongodb::bson::doc;
    - description: Single import NumberInt
      input:
          shell: "{x: NumberInt(1)}"
          javascript: "{x: Int32(1)}"
          python: "{'x': int(1)}"
      output:
          java: import static com.mongodb.client.model.Filters.eq;
          csharp: |-
              using MongoDB.Bson;
              using MongoDB.Driver;
          python: ''
          javascript: |-
              const {
                Int32
              } = require('mongodb');
          ruby: ''
          rust: use mongodb::bson::doc;
    - description: Single import NumberLong
      input:
          shell: "{x: NumberLong(1)}"
          javascript: "{x: Long(1, 100)}"
          python: "{'x': Int64(1)}"
      output:
          java: import static com.mongodb.client.model.Filters.eq;
          csharp: |-
              using MongoDB.Bson;
              using MongoDB.Driver;
          python: from bson import Int64
          javascript: |-
              const {
                Long
              } = require('mongodb');
          ruby: ''
          rust: use mongodb::bson::doc;
    - description: Single import MinKey
      input:
          shell: "{x: MinKey()}"
          javascript: "{x: MinKey()}"
          python: "{'x': MinKey()}"
      output:
          java: |-
              import org.bson.types.MinKey;
              import static com.mongodb.client.model.Filters.eq;
          csharp: |-
              using MongoDB.Bson;
              using MongoDB.Driver;
          python: from bson import MinKey
          javascript: |-
              const {
                MinKey
              } = require('mongodb');
          ruby: require 'bson'
<<<<<<< HEAD
          swift: "import MongoSwift"
=======
          rust: |-
              use mongodb::bson::Bson;
              use mongodb::bson::doc;
>>>>>>> 7f612945
    - description: Single import MaxKey
      input:
          shell: "{x: MaxKey()}"
          javascript: "{x: MaxKey()}"
          python: "{'x': MaxKey()}"
      output:
          java: |-
              import org.bson.types.MaxKey;
              import static com.mongodb.client.model.Filters.eq;
          csharp: |-
              using MongoDB.Bson;
              using MongoDB.Driver;
          python: from bson import MaxKey
          javascript: |-
              const {
                MaxKey
              } = require('mongodb');
          ruby: require 'bson'
<<<<<<< HEAD
          swift: "import MongoSwift"
=======
          rust: |-
              use mongodb::bson::Bson;
              use mongodb::bson::doc;
>>>>>>> 7f612945
    - description: Single import RegExp
      input:
          shell: "{x: RegExp('abc')}"
          javascript: "{x: RegExp('abc')}"
          python: "{'x': re.compile('abc')}"
      output:
          java: |-
              import java.util.regex.Pattern;
              import static com.mongodb.client.model.Filters.eq;
          csharp: |-
              using MongoDB.Bson;
              using MongoDB.Driver;
              using System.Text.RegularExpressions;
          python: import re
          javascript: ''
          ruby: ''
          rust: |-
              use mongodb::bson::Regex;
              use mongodb::bson::doc;
    - description: Single import BSONRegExp
      input:
          javascript: "{x: BSONRegExp('abc')}"
          python: "{'x': Regex('abc')}"
      output:
          java: |-
              import org.bson.BsonRegularExpression;
              import static com.mongodb.client.model.Filters.eq;
          csharp: |-
              using MongoDB.Bson;
              using MongoDB.Driver;
          python: from bson import Regex
<<<<<<< HEAD
          swift: "import MongoSwift"
=======
          rust: |-
              use mongodb::bson::Regex;
              use mongodb::bson::doc;
>>>>>>> 7f612945
    - description: Single import literal regex
      input:
          shell: "{x: /abc/g}"
          javascript: "{x: /abc/g}"
      output:
          java: |-
              import java.util.regex.Pattern;
              import static com.mongodb.client.model.Filters.eq;
          csharp: |-
              using MongoDB.Bson;
              using MongoDB.Driver;
              using System.Text.RegularExpressions;
          python: import re
          javascript: ''
          ruby: ''
          rust: |-
              use mongodb::bson::Regex;
              use mongodb::bson::doc;
    - description: Single import Timestamp
      input:
          shell: "{x: Timestamp(1, 2)}"
          javascript: "{x: Timestamp(1, 2)}"
          python: "{'x': Timestamp(1, 2)}"
      output:
          java: |-
              import org.bson.types.BSONTimestamp;
              import static com.mongodb.client.model.Filters.eq;
          csharp: |-
              using MongoDB.Bson;
              using MongoDB.Driver;
          python: from bson import Timestamp
          javascript: |-
              const {
                Timestamp
              } = require('mongodb');
          ruby: require 'bson'
<<<<<<< HEAD
          swift: "import MongoSwift"
=======
          rust: |-
              use mongodb::bson::Timestamp;
              use mongodb::bson::doc;
>>>>>>> 7f612945
    - description: Single import Symbol
      input:
          shell: "{x: Symbol('a')}"
          javascript: "{x: BSONSymbol('a')}"
      output:
          java: |-
              import org.bson.types.Symbol;
              import static com.mongodb.client.model.Filters.eq;
          csharp: |-
              using MongoDB.Bson;
              using MongoDB.Driver;
          python: ''
          javascript: |-
              const {
                BSONSymbol
              } = require('mongodb');
          ruby: ''
          rust: use mongodb::bson::doc;
    - description: Single import NumberDecimal
      input:
          shell: "{x: NumberDecimal(1)}"
          javascript: "{x: Decimal128.fromString('1')}"
          python: "{'x': Decimal128('1')}"
      output:
          java: |-
              import org.bson.types.Decimal128;
              import static com.mongodb.client.model.Filters.eq;
          csharp: |-
              using MongoDB.Bson;
              using MongoDB.Driver;
          python: from bson import Decimal128
          javascript: |-
              const {
                Decimal128
              } = require('mongodb');
          ruby: require 'bson'
<<<<<<< HEAD
          swift: "import MongoSwift"
=======
          rust: use mongodb::bson::doc;
>>>>>>> 7f612945
    - description: Single import Date as string
      input:
          shell: "{x: Date()}"
          javascript: "{x: Date()}"
      output:
          java: |-
              import java.text.SimpleDateFormat;
              import static com.mongodb.client.model.Filters.eq;
          csharp: |-
              using MongoDB.Bson;
              using MongoDB.Driver;
              using System;
          python: from datetime import datetime, tzinfo, timezone
          javascript: ''
          ruby: ''
<<<<<<< HEAD
          swift: |-
              import Foundation
              import MongoSwift
=======
          rust: |-
            use mongodb::bson::DateTime;
            use mongodb::bson::doc;
>>>>>>> 7f612945
    - description: Single import Date() as object
      input:
          shell: "{x: new Date()}"
          javascript: "{x: new Date()}"
          python: "{'x': datetime()}"
      output:
          java: import static com.mongodb.client.model.Filters.eq;
          csharp: |-
              using MongoDB.Bson;
              using MongoDB.Driver;
              using System;
          python: from datetime import datetime, tzinfo, timezone
          javascript: ''
          ruby: ''
          rust: |-
            use mongodb::bson::DateTime;
            use mongodb::bson::doc;
    - description: Single import ISODate
      input:
          shell: "{x: ISODate()}"
          javascript: "{x: new Date(1)}"
      output:
          java: import static com.mongodb.client.model.Filters.eq;
          csharp: |-
              using MongoDB.Bson;
              using MongoDB.Driver;
              using System;
          python: from datetime import datetime, tzinfo, timezone
          javascript: ''
          ruby: ''
<<<<<<< HEAD
          swift: |-
              import Foundation
              import MongoSwift
=======
          rust: |-
            use mongodb::bson::DateTime;
            use mongodb::bson::doc;
>>>>>>> 7f612945
    - description: Multiple imports without Date to string
      input: {}
      output:
          java: ''
          csharp: ''
          javascript: ''
          ruby: ''
          rust: ''
    - description: Multiple imports
      input:
          shell: "{  0: true, 1: 1, 2: NumberLong(100), 3: 0.001, 4: 0x1243, 5: 0o123,
        6: 10, 7: 'str', 8: RegExp('10'), '8a': /abc/, 9: [1,2], 10: {x: 1}, 11: null,
        12: undefined, 100: Code('1', {x: 1}), '100a': Code('!'), 101: ObjectId(),
        103: DBRef('c', ObjectId()), 104: 1, 105: NumberInt(1), 106: NumberLong(1),
        107: MinKey(), 108: MaxKey(), 110: Timestamp(1, 100), 111: Symbol('1'), 112:
        NumberDecimal(1), '201a': new Date(), '201b': ISODate(), '201c': new ISODate()}"
          javascript: "{ 0: true, 1: 1, 2: Long(1, 100), 3: 0.001, 4: 0x1243, 5: 0o123,
        6: 10, 7: 'str', 8: RegExp('10'), '8a': /abc/, 9: [1,2], 10: {x: 1}, 11: null,
        12: undefined, 100: Code('1', {x: 1}), '100a': Code('!'), 101: ObjectId(),
        103: DBRef('c', ObjectId()), 104: Double(1), 105: Int32(1), 106: Long(1, 100),
        107: MinKey(), 108: MaxKey(), 110: Timestamp(1, 100), 111: BSONSymbol('1'), 112:
        Decimal128('1'), '201a': new Date()}"
      output:
          java: |-
              import java.util.regex.Pattern;
              import java.util.Arrays;
              import org.bson.Document;
              import org.bson.BsonNull;
              import org.bson.BsonUndefined;
              import org.bson.types.Code;
              import org.bson.types.ObjectId;
              import com.mongodb.DBRef;
              import org.bson.types.MinKey;
              import org.bson.types.MaxKey;
              import org.bson.types.BSONTimestamp;
              import org.bson.types.Symbol;
              import org.bson.types.Decimal128;
              import org.bson.types.CodeWithScope;
              import static com.mongodb.client.model.Filters.and;
              import static com.mongodb.client.model.Filters.eq;
          csharp: |-
              using MongoDB.Bson;
              using MongoDB.Driver;
              using System.Text.RegularExpressions;
              using System;
          python: |-
              import re
              from datetime import datetime, tzinfo, timezone
              from bson import Code, ObjectId, DBRef, Int64, MinKey, MaxKey, Timestamp, Decimal128
          javascript: |-
              const {
                Code,
                ObjectId,
                DBRef,
                Int32,
                Long,
                MinKey,
                MaxKey,
                Timestamp,
                BSONSymbol,
                Decimal128
              } = require('mongodb');
          ruby: require 'bson'
<<<<<<< HEAD
          swift: |-
              import Foundation
              import MongoSwift
=======
          rust: |-
              use mongodb::bson::Bson;
              use mongodb::bson::DateTime;
              use mongodb::bson::JavaScriptCodeWithScope;
              use mongodb::bson::Regex;
              use mongodb::bson::Timestamp;
              use mongodb::bson::doc;
              use mongodb::bson::oid::ObjectId;
>>>>>>> 7f612945
    - description: All filter builder imports
      input:
          shell: "[{ $and: [{x: 1}], $expr: 1, all: {$all: [1,2]}, bitsAllClear: {$bitsAllClear:
        [1, 1]}, bitsAllSet: {$bitsAllSet: [1, 1]}, bitsAnyClear: {$bitsAnyClear:
        [1, 1]}, bitsAnySet: {$bitsAnySet: [1, 1]}, elemMatch: {$elemMatch: {x: 1}},
        eq: {$eq: 1}, exists: {$exists: true}, gt: {$gt: 1}, gte: {$gte: 1}, lt: {$lt:
        1}, lte: {$lte: 1}, in: {$in: [1, 2]}, mod: {$mod: [1,2]}, ne: {$ne: 1}, nin:
        {$nin: [1, 2]}, $nor: [{x: 1}, {y: 1}], not: {$not: {$eq: 1}}, $or: [{x: 1},
        {y: 2}], regex: {$regex: 'abc', $options: 'c'}, size: {$size: 1}, type: {$type:
        'string'}, $where: '1', $text: {$search: '1'}, x1: {$geoWithin: {$geometry:
        {type: 'Point', coordinates: [1, 2]}}}, x2: {$geoWithin: {$box: [ [1, 2],
        [3, 4] ]}}, x3: {$geoWithin: {$polygon: [ [1, 2], [3, 4], [5, 6], [1, 2] ]}},
        x4: {$geoWithin: {$center: [ [1, 2], 5 ]}}, x5: {$geoWithin: {$centerSphere:
        [ [1, 2], 5 ]}}, x6: {$geoIntersects: {$geometry: {type: 'Point', coordinates:
        [1, 2]}}}, x7: {$near: {$geometry: {type: 'Point', coordinates: [1, 2]}, $minDistance:
        10, $maxDistance: 100}}, x8: {$nearSphere: {$geometry: {type: 'Point', coordinates:
        [1, 2]}, $minDistance: 10, $maxDistance: 100}}}]"
          javascript: "[{ $and: [{x: 1}], $expr: 1, all: {$all: [1,2]}, bitsAllClear:
        {$bitsAllClear: [1, 1]}, bitsAllSet: {$bitsAllSet: [1, 1]}, bitsAnyClear:
        {$bitsAnyClear: [1, 1]}, bitsAnySet: {$bitsAnySet: [1, 1]}, elemMatch: {$elemMatch:
        {x: 1}}, eq: {$eq: 1}, exists: {$exists: true}, gt: {$gt: 1}, gte: {$gte:
        1}, lt: {$lt: 1}, lte: {$lte: 1}, in: {$in: [1, 2]}, mod: {$mod: [1,2]}, ne:
        {$ne: 1}, nin: {$nin: [1, 2]}, $nor: [{x: 1}, {y: 1}], not: {$not: {$eq: 1}},
        $or: [{x: 1}, {y: 2}], regex: {$regex: 'abc', $options: 'c'}, size: {$size:
        1}, type: {$type: 'string'}, $where: '1', $text: {$search: '1'}, x1: {$geoWithin:
        {$geometry: {type: 'Point', coordinates: [1, 2]}}}, x2: {$geoWithin: {$box:
        [ [1, 2], [3, 4] ]}}, x3: {$geoWithin: {$polygon: [ [1, 2], [3, 4], [5, 6],
        [1, 2] ]}}, x4: {$geoWithin: {$center: [ [1, 2], 5 ]}}, x5: {$geoWithin: {$centerSphere:
        [ [1, 2], 5 ]}}, x6: {$geoIntersects: {$geometry: {type: 'Point', coordinates:
        [1, 2]}}}, x7: {$near: {$geometry: {type: 'Point', coordinates: [1, 2]}, $minDistance:
        10, $maxDistance: 100}}, x8: {$nearSphere: {$geometry: {type: 'Point', coordinates:
        [1, 2]}, $minDistance: 10, $maxDistance: 100}}}]"
          python: "[{'$and': [{'x': 1}], '$expr': 1, 'all': {'$all': [1, 2]}, 'bitsAllClear':
        {'$bitsAllClear': [1, 1]}, 'bitsAllSet': {'$bitsAllSet': [1, 1]}, 'bitsAnyClear':
        {'$bitsAnyClear': [1, 1]}, 'bitsAnySet': {'$bitsAnySet': [1, 1]}, 'elemMatch':
        {'$elemMatch': {'x': 1}}, 'eq': {'$eq': 1}, 'exists': {'$exists': True}, 'gt':
        {'$gt': 1}, 'gte': {'$gte': 1}, 'lt': {'$lt': 1}, 'lte': {'$lte': 1}, 'in':
        {'$in': [1, 2]}, 'mod': {'$mod': [1, 2]}, 'ne': {'$ne': 1}, 'nin': {'$nin':
        [1, 2]}, '$nor': [{'x': 1}, {'y': 1}], 'not': {'$not': {'$eq': 1}}, '$or':
        [{'x': 1}, {'y': 2}], 'regex': {'$regex': 'abc', '$options': 'c'}, 'size':
        {'$size': 1}, 'type': {'$type': 'string'}, '$where': '1', '$text': {'$search':
        '1'}, 'x1': {'$geoWithin': {'$geometry': {'type': 'Point', 'coordinates':
        [1, 2]}}}, 'x2': {'$geoWithin': {'$box': [[1, 2], [3, 4]]}}, 'x3': {'$geoWithin':
        {'$polygon': [[1, 2], [3, 4], [5, 6], [1, 2]]}}, 'x4': {'$geoWithin': {'$center':
        [[1, 2], 5]}}, 'x5': {'$geoWithin': {'$centerSphere': [[1, 2], 5]}}, 'x6':
        {'$geoIntersects': {'$geometry': {'type': 'Point', 'coordinates': [1, 2]}}},
        'x7': {'$near': {'$geometry': {'type': 'Point', 'coordinates': [1, 2]}, '$minDistance':
        10, '$maxDistance': 100}}, 'x8': {'$nearSphere': {'$geometry': {'type': 'Point',
        'coordinates': [1, 2]}, '$minDistance': 10, '$maxDistance': 100}}}]"
      output:
          java: |-
              import java.util.Arrays;
              import static com.mongodb.client.model.Filters.all;
              import static com.mongodb.client.model.Filters.and;
              import static com.mongodb.client.model.Filters.bitsAllClear;
              import static com.mongodb.client.model.Filters.bitsAllSet;
              import static com.mongodb.client.model.Filters.bitsAnyClear;
              import static com.mongodb.client.model.Filters.bitsAnySet;
              import static com.mongodb.client.model.Filters.elemMatch;
              import static com.mongodb.client.model.Filters.eq;
              import static com.mongodb.client.model.Filters.exists;
              import static com.mongodb.client.model.Filters.expr;
              import static com.mongodb.client.model.Filters.geoIntersects;
              import static com.mongodb.client.model.Filters.geoWithin;
              import static com.mongodb.client.model.Filters.geoWithinBox;
              import static com.mongodb.client.model.Filters.geoWithinCenter;
              import static com.mongodb.client.model.Filters.geoWithinCenterSphere;
              import static com.mongodb.client.model.Filters.geoWithinPolygon;
              import static com.mongodb.client.model.Filters.gt;
              import static com.mongodb.client.model.Filters.gte;
              import static com.mongodb.client.model.Filters.in;
              import static com.mongodb.client.model.Filters.lt;
              import static com.mongodb.client.model.Filters.lte;
              import static com.mongodb.client.model.Filters.mod;
              import static com.mongodb.client.model.Filters.ne;
              import static com.mongodb.client.model.Filters.near;
              import static com.mongodb.client.model.Filters.nearSphere;
              import static com.mongodb.client.model.Filters.nin;
              import static com.mongodb.client.model.Filters.nor;
              import static com.mongodb.client.model.Filters.not;
              import static com.mongodb.client.model.Filters.or;
              import static com.mongodb.client.model.Filters.regex;
              import static com.mongodb.client.model.Filters.size;
              import static com.mongodb.client.model.Filters.text;
              import static com.mongodb.client.model.Filters.type;
              import static com.mongodb.client.model.Filters.where;
              import com.mongodb.client.model.geojson.Point;
              import com.mongodb.client.model.geojson.Position;
    - description: All agg builder imports
      input:
          shell: "[ { $count: 'field' }, { $facet: { output1: [{ $match: {x: 1} }] } },
        { $graphLookup: {     from: 'collection',     startWith: '$expr',     connectFromField:
        'fromF',     connectToField: 'toF',     as: 'asF',     maxDepth: 10,     depthField:
        'depthF',     restrictSearchWithMatch: { x: 1 } } }, { $group: { _id: 'idField'
        } }, { $limit: 1 }, { $lookup: { from: 'fromColl', localField: 'localF', foreignField:
        'foreignF', as: 'outputF' } }, { $match: {x: 1} }, { $out: 'coll' }, { $project:
        { x: true, y: true, _id: 0 } }, { $replaceRoot: { newRoot: { x: 'newDoc' }
        } }, { $sample: { size: 1 } }, { $skip: 10 }, { $sort: { x: 1, y: -1, z: {
        $meta: 'textScore' } } }, { $sortByCount: '$expr' }, { $unwind: '$field' }]"
          javascript: "[ { $count: 'field' }, { $facet: { output1: [{ $match: {x: 1} }]
        } }, { $graphLookup: { from: 'collection', startWith: '$expr', connectFromField:
        'fromF', connectToField: 'toF', as: 'asF', maxDepth: 10, depthField: 'depthF',
        restrictSearchWithMatch: { x: 1 } } }, { $group: { _id: 'idField' } }, { $limit:
        1 }, { $lookup: { from: 'fromColl', localField: 'localF', foreignField: 'foreignF',
        as: 'outputF'} }, { $match: {x: 1} }, { $out: 'coll' }, { $project: { x: true,
        y: true, _id: 0 } }, { $replaceRoot: { newRoot: { x: 'newDoc' } } }, { $sample:
        { size: 1 } }, { $skip: 10 }, { $sort: { x: 1, y: -1, z: { $meta: 'textScore'
        } } }, { $sortByCount: '$expr' }, { $unwind: '$field' }]"
          python: "[{'$count': 'field'}, {'$facet': {'output1': [{'$match': {'x': 1}}]}},
        {'$graphLookup': {'from': 'collection', 'startWith': '$expr', 'connectFromField':
        'fromF', 'connectToField': 'toF', 'as': 'asF', 'maxDepth': 10, 'depthField':
        'depthF', 'restrictSearchWithMatch': {'x': 1}}}, {'$group': {'_id': 'idField'}},
        {'$limit': 1}, {'$lookup': {'from': 'fromColl', 'localField': 'localF', 'foreignField':
        'foreignF', 'as': 'outputF'}}, {'$match': {'x': 1}}, {'$out': 'coll'}, {'$project':
        {'x': True, 'y': True, '_id': 0}}, {'$replaceRoot': {'newRoot': {'x': 'newDoc'}}},
        {'$sample': {'size': 1}}, {'$skip': 10}, {'$sort': {'x': 1, 'y': -1, 'z':
        {'$meta': 'textScore'}}}, {'$sortByCount': '$expr'}, {'$unwind': '$field'}]"
      output:
          java: |-
              import java.util.Arrays;
              import org.bson.Document;
              import static com.mongodb.client.model.Filters.eq;
              import static com.mongodb.client.model.Aggregates.count;
              import static com.mongodb.client.model.Aggregates.facet;
              import static com.mongodb.client.model.Aggregates.graphLookup;
              import static com.mongodb.client.model.Aggregates.group;
              import static com.mongodb.client.model.Aggregates.limit;
              import static com.mongodb.client.model.Aggregates.lookup;
              import static com.mongodb.client.model.Aggregates.match;
              import static com.mongodb.client.model.Aggregates.out;
              import static com.mongodb.client.model.Aggregates.project;
              import static com.mongodb.client.model.Aggregates.replaceRoot;
              import static com.mongodb.client.model.Aggregates.sample;
              import static com.mongodb.client.model.Aggregates.skip;
              import static com.mongodb.client.model.Aggregates.sort;
              import static com.mongodb.client.model.Aggregates.sortByCount;
              import static com.mongodb.client.model.Aggregates.unwind;
              import static com.mongodb.client.model.Projections.excludeId;
              import static com.mongodb.client.model.Projections.fields;
              import static com.mongodb.client.model.Projections.include;
              import static com.mongodb.client.model.Sorts.ascending;
              import static com.mongodb.client.model.Sorts.descending;
              import static com.mongodb.client.model.Sorts.metaTextScore;
              import static com.mongodb.client.model.Sorts.orderBy;
              import com.mongodb.client.model.Facet;
              import com.mongodb.client.model.GraphLookupOptions;
    - description: all geometry builder imports
      input:
          shell: "[ {$geometry: {type: 'Point', coordinates: [1, 2]}}, {$geometry: {type:
        'MultiPoint', coordinates: [ [1, 2], [3, 4], [5, 6] ]}}, {$geometry: {type:
        'LineString', coordinates: [ [1, 2], [3, 4], [5, 6] ]}}, {$geometry: {type:
        'MultiLineString', coordinates: [ [ [1, 2], [3, 4], [5, 6] ], [ [7, 8], [9,
        10 ] ], ]}}, {$geometry: {type: 'Polygon', coordinates: [ [ [1, 2], [3, 4],
        [5, 6], [1, 2] ], [ [7, 8], [9, 10], [9, 11], [7, 8] ], [ [9, 10], [11, 12],
        [11, 10], [9, 10] ] ]}}, {$geometry: {type: 'MultiPolygon', coordinates: [
        [ [ [1, 2],  [3, 4],   [5, 6],   [1, 2] ] ], [ [ [1, 2],  [3, 4],   [5, 6],
        \  [1, 2] ], [ [7, 8],  [9, 10],  [9, 11],  [7, 8] ], [ [9, 10], [11, 12],
        [11, 10], [9, 10] ] ] ]}}, {$geometry: {type: 'GeometryCollection', coordinates:
        [ {type: 'Point', coordinates: [1, 2]}, {type: 'MultiPoint', coordinates:
        [[1, 2], [3, 4], [5, 6]]}, {type: 'LineString', coordinates: [[1, 2], [3,
        4], [5, 6]]}, {type: 'MultiLineString', coordinates: [ [[1, 2], [3, 4], [5,
        6]], [[7, 8], [9, 10]] ]}, {type: 'Polygon', coordinates: [[ [1, 2], [3, 4],
        [5, 6], [1, 2] ]]}, {type: 'MultiPolygon', coordinates: [ [[ [1, 2],  [3,
        4],   [5, 6],   [1, 2] ]], [ [ [1, 2],  [3, 4],   [5, 6],   [1, 2] ], [ [7,
        8],  [9, 10],  [9, 11],  [7, 8] ], [ [9, 10], [11, 12], [11, 10], [9, 10]
        ] ]]}]}}]"
          javascript: "[ {$geometry: {type: 'Point', coordinates: [1, 2]}}, {$geometry:
        {type: 'MultiPoint', coordinates: [ [1, 2], [3, 4], [5, 6] ]}}, {$geometry:
        {type: 'LineString', coordinates: [ [1, 2], [3, 4], [5, 6] ]}}, {$geometry:
        {type: 'MultiLineString', coordinates: [ [ [1, 2], [3, 4], [5, 6] ], [ [7,
        8], [9, 10 ] ], ]}}, {$geometry: {type: 'Polygon', coordinates: [ [ [1, 2],
        [3, 4], [5, 6], [1, 2] ], [ [7, 8], [9, 10], [9, 11], [7, 8] ], [ [9, 10],
        [11, 12], [11, 10], [9, 10] ] ]}}, {$geometry: {type: 'MultiPolygon', coordinates:
        [ [ [ [1, 2],  [3, 4],   [5, 6],   [1, 2] ] ], [ [ [1, 2],  [3, 4],   [5,
        6],   [1, 2] ], [ [7, 8],  [9, 10],  [9, 11],  [7, 8] ], [ [9, 10], [11, 12],
        [11, 10], [9, 10] ] ] ]}}, {$geometry: {type: 'GeometryCollection', coordinates:
        [ {type: 'Point', coordinates: [1, 2]}, {type: 'MultiPoint', coordinates:
        [[1, 2], [3, 4], [5, 6]]}, {type: 'LineString', coordinates: [[1, 2], [3,
        4], [5, 6]]}, {type: 'MultiLineString', coordinates: [ [[1, 2], [3, 4], [5,
        6]], [[7, 8], [9, 10]] ]}, {type: 'Polygon', coordinates: [[ [1, 2], [3, 4],
        [5, 6], [1, 2] ]]}, {type: 'MultiPolygon', coordinates: [ [[ [1, 2],  [3,
        4],   [5, 6],   [1, 2] ]], [ [ [1, 2],  [3, 4],   [5, 6],   [1, 2] ], [ [7,
        8],  [9, 10],  [9, 11],  [7, 8] ], [ [9, 10], [11, 12], [11, 10], [9, 10]
        ] ]]}]}}]"
          python: "[{'$geometry': {'type': 'Point', 'coordinates': [1, 2]}}, {'$geometry':
        {'type': 'MultiPoint', 'coordinates': [[1, 2], [3, 4], [5, 6]]}}, {'$geometry':
        {'type': 'LineString', 'coordinates': [[1, 2], [3, 4], [5, 6]]}}, {'$geometry':
        {'type': 'MultiLineString', 'coordinates': [[[1, 2], [3, 4], [5, 6]], [[7,
        8], [9, 10]]]}}, {'$geometry': {'type': 'Polygon', 'coordinates': [[[1, 2],
        [3, 4], [5, 6], [1, 2]], [[7, 8], [9, 10], [9, 11], [7, 8]], [[9, 10], [11,
        12], [11, 10], [9, 10]]]}}, {'$geometry': {'type': 'MultiPolygon', 'coordinates':
        [[[[1, 2], [3, 4], [5, 6], [1, 2]]], [[[1, 2], [3, 4], [5, 6], [1, 2]], [[7,
        8], [9, 10], [9, 11], [7, 8]], [[9, 10], [11, 12], [11, 10], [9, 10]]]]}},
        {'$geometry': {'type': 'GeometryCollection', 'coordinates': [{'type': 'Point',
        'coordinates': [1, 2]}, {'type': 'MultiPoint', 'coordinates': [[1, 2], [3,
        4], [5, 6]]}, {'type': 'LineString', 'coordinates': [[1, 2], [3, 4], [5, 6]]},
        {'type': 'MultiLineString', 'coordinates': [[[1, 2], [3, 4], [5, 6]], [[7,
        8], [9, 10]]]}, {'type': 'Polygon', 'coordinates': [[[1, 2], [3, 4], [5, 6],
        [1, 2]]]}, {'type': 'MultiPolygon', 'coordinates': [[[[1, 2], [3, 4], [5,
        6], [1, 2]]], [[[1, 2], [3, 4], [5, 6], [1, 2]], [[7, 8], [9, 10], [9, 11],
        [7, 8]], [[9, 10], [11, 12], [11, 10], [9, 10]]]]}]}}]"
      output:
          java: |-
              import java.util.Arrays;
              import com.mongodb.client.model.geojson.GeometryCollection;
              import com.mongodb.client.model.geojson.LineString;
              import com.mongodb.client.model.geojson.MultiLineString;
              import com.mongodb.client.model.geojson.MultiPoint;
              import com.mongodb.client.model.geojson.MultiPolygon;
              import com.mongodb.client.model.geojson.Point;
              import com.mongodb.client.model.geojson.Polygon;
              import com.mongodb.client.model.geojson.PolygonCoordinates;
              import com.mongodb.client.model.geojson.Position;
    - description: all accumulator builder imports
      input:
          shell: "[ {x: {$sum: 1}}, {x: {$avg: 1}}, {x: {$first: 1}}, {x: {$last: 1}},
        {x: {$max: 1}}, {x: {$min: 1}}, {x: {$push: 1}}, {x: {$addToSet: 1}}, {x:
        {$stdDevPop: 1}}, {x: {$stdDevSamp: 1}}]"
          javascript: "[ {x: {$sum: 1}}, {x: {$avg: 1}}, {x: {$first: 1}}, {x: {$last:
        1}}, {x: {$max: 1}}, {x: {$min: 1}}, {x: {$push: 1}}, {x: {$addToSet: 1}},
        {x: {$stdDevPop: 1}}, {x: {$stdDevSamp: 1}}]"
          python: "[{'x': {'$sum': 1}}, {'x': {'$avg': 1}}, {'x': {'$first': 1}}, {'x':
        {'$last': 1}}, {'x': {'$max': 1}}, {'x': {'$min': 1}}, {'x': {'$push': 1}},
        {'x': {'$addToSet': 1}}, {'x': {'$stdDevPop': 1}}, {'x': {'$stdDevSamp': 1}}]"
      output:
          java: |-
              import java.util.Arrays;
              import static com.mongodb.client.model.Accumulators.addToSet;
              import static com.mongodb.client.model.Accumulators.avg;
              import static com.mongodb.client.model.Accumulators.first;
              import static com.mongodb.client.model.Accumulators.last;
              import static com.mongodb.client.model.Accumulators.max;
              import static com.mongodb.client.model.Accumulators.min;
              import static com.mongodb.client.model.Accumulators.push;
              import static com.mongodb.client.model.Accumulators.stdDevPop;
              import static com.mongodb.client.model.Accumulators.stdDevSamp;
              import static com.mongodb.client.model.Accumulators.sum;<|MERGE_RESOLUTION|>--- conflicted
+++ resolved
@@ -76,13 +76,10 @@
                 Code
               } = require('mongodb');
           ruby: require 'bson'
-<<<<<<< HEAD
-          swift: "import MongoSwift"
-=======
+          swift: "import MongoSwift"
           rust: |-
               use mongodb::bson::Bson;
               use mongodb::bson::doc;
->>>>>>> 7f612945
     - description: Single import Code with scope
       input:
           shell: "{x: Code('code', {x: 1})}"
@@ -103,14 +100,11 @@
                 Code
               } = require('mongodb');
           ruby: require 'bson'
-<<<<<<< HEAD
-          swift: "import MongoSwift"
-=======
+          swift: "import MongoSwift"
           rust: |-
               use mongodb::bson::Bson;
               use mongodb::bson::JavaScriptCodeWithScope;
               use mongodb::bson::doc;
->>>>>>> 7f612945
     - description: Single import ObjectId
       input:
           shell: "{x: ObjectId()}"
@@ -129,13 +123,10 @@
                 ObjectId
               } = require('mongodb');
           ruby: require 'bson'
-<<<<<<< HEAD
-          swift: "import MongoSwift"
-=======
+          swift: "import MongoSwift"
           rust: |-
               use mongodb::bson::doc;
               use mongodb::bson::oid::ObjectId;
->>>>>>> 7f612945
     - description: Single import Timestamp
       input:
           shell: "{x: Timestamp(1, 2)}"
@@ -153,13 +144,10 @@
               const {
                 Timestamp
               } = require('mongodb');
-<<<<<<< HEAD
-          swift: "import MongoSwift"
-=======
+          swift: "import MongoSwift"
           rust: |-
               use mongodb::bson::Timestamp;
               use mongodb::bson::doc;
->>>>>>> 7f612945
     - description: Single import DBRef
       input:
           shell: "{x: DBRef('db', ObjectId())}"
@@ -249,13 +237,10 @@
                 MinKey
               } = require('mongodb');
           ruby: require 'bson'
-<<<<<<< HEAD
-          swift: "import MongoSwift"
-=======
+          swift: "import MongoSwift"
           rust: |-
               use mongodb::bson::Bson;
               use mongodb::bson::doc;
->>>>>>> 7f612945
     - description: Single import MaxKey
       input:
           shell: "{x: MaxKey()}"
@@ -274,13 +259,10 @@
                 MaxKey
               } = require('mongodb');
           ruby: require 'bson'
-<<<<<<< HEAD
-          swift: "import MongoSwift"
-=======
+          swift: "import MongoSwift"
           rust: |-
               use mongodb::bson::Bson;
               use mongodb::bson::doc;
->>>>>>> 7f612945
     - description: Single import RegExp
       input:
           shell: "{x: RegExp('abc')}"
@@ -312,13 +294,10 @@
               using MongoDB.Bson;
               using MongoDB.Driver;
           python: from bson import Regex
-<<<<<<< HEAD
-          swift: "import MongoSwift"
-=======
+          swift: "import MongoSwift"
           rust: |-
               use mongodb::bson::Regex;
               use mongodb::bson::doc;
->>>>>>> 7f612945
     - description: Single import literal regex
       input:
           shell: "{x: /abc/g}"
@@ -355,13 +334,10 @@
                 Timestamp
               } = require('mongodb');
           ruby: require 'bson'
-<<<<<<< HEAD
-          swift: "import MongoSwift"
-=======
+          swift: "import MongoSwift"
           rust: |-
               use mongodb::bson::Timestamp;
               use mongodb::bson::doc;
->>>>>>> 7f612945
     - description: Single import Symbol
       input:
           shell: "{x: Symbol('a')}"
@@ -398,11 +374,8 @@
                 Decimal128
               } = require('mongodb');
           ruby: require 'bson'
-<<<<<<< HEAD
-          swift: "import MongoSwift"
-=======
+          swift: "import MongoSwift"
           rust: use mongodb::bson::doc;
->>>>>>> 7f612945
     - description: Single import Date as string
       input:
           shell: "{x: Date()}"
@@ -418,15 +391,12 @@
           python: from datetime import datetime, tzinfo, timezone
           javascript: ''
           ruby: ''
-<<<<<<< HEAD
           swift: |-
               import Foundation
               import MongoSwift
-=======
           rust: |-
             use mongodb::bson::DateTime;
             use mongodb::bson::doc;
->>>>>>> 7f612945
     - description: Single import Date() as object
       input:
           shell: "{x: new Date()}"
@@ -457,15 +427,12 @@
           python: from datetime import datetime, tzinfo, timezone
           javascript: ''
           ruby: ''
-<<<<<<< HEAD
           swift: |-
               import Foundation
               import MongoSwift
-=======
           rust: |-
             use mongodb::bson::DateTime;
             use mongodb::bson::doc;
->>>>>>> 7f612945
     - description: Multiple imports without Date to string
       input: {}
       output:
@@ -529,11 +496,9 @@
                 Decimal128
               } = require('mongodb');
           ruby: require 'bson'
-<<<<<<< HEAD
           swift: |-
               import Foundation
               import MongoSwift
-=======
           rust: |-
               use mongodb::bson::Bson;
               use mongodb::bson::DateTime;
@@ -542,7 +507,6 @@
               use mongodb::bson::Timestamp;
               use mongodb::bson::doc;
               use mongodb::bson::oid::ObjectId;
->>>>>>> 7f612945
     - description: All filter builder imports
       input:
           shell: "[{ $and: [{x: 1}], $expr: 1, all: {$all: [1,2]}, bitsAllClear: {$bitsAllClear:
