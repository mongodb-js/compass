--- conflicted
+++ resolved
@@ -9,11 +9,7 @@
 
 const transpiler = require('../index');
 
-<<<<<<< HEAD
-const outputLanguages = process.env.OUTPUT ? process.env.OUTPUT.split(',') : [ 'csharp', 'python', 'java', 'javascript', 'shell', 'object', 'ruby', 'swift'];
-=======
-const outputLanguages = process.env.OUTPUT ? process.env.OUTPUT.split(',') : [ 'csharp', 'python', 'java', 'javascript', 'shell', 'object', 'ruby', 'rust'];
->>>>>>> 7f612945
+const outputLanguages = process.env.OUTPUT ? process.env.OUTPUT.split(',') : [ 'csharp', 'python', 'java', 'javascript', 'shell', 'object', 'ruby', 'rust', 'swift'];
 const inputLanguages = process.env.INPUT ? process.env.INPUT.split(',') : [ 'shell', 'javascript', 'python' ];
 const modes = process.env.MODE ? process.env.MODE.split(',') : [];
 
