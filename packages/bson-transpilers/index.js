const antlr4 = require('antlr4');
const ECMAScriptLexer = require('./lib/antlr/ECMAScriptLexer.js');
const ECMAScriptParser = require('./lib/antlr/ECMAScriptParser.js');
const Python3Lexer = require('./lib/antlr/Python3Lexer.js');
const Python3Parser = require('./lib/antlr/Python3Parser');

const JavascriptANTLRVisitor = require('./lib/antlr/ECMAScriptVisitor').ECMAScriptVisitor;
const PythonANTLRVisitor = require('./lib/antlr/Python3Visitor').Python3Visitor;

const ErrorListener = require('./codegeneration/ErrorListener.js');
const {
  BsonTranspilersInternalError,
  BsonTranspilersUnimplementedError
} = require('./helper/error');

const yaml = require('js-yaml');

const getCodeGenerationVisitor = require('./codegeneration/CodeGenerationVisitor');
const getJavascriptVisitor = require('./codegeneration/javascript/Visitor');
const getShellVisitor = require('./codegeneration/shell/Visitor');
const getPythonVisitor = require('./codegeneration/python/Visitor');

const getJavaGenerator = require('./codegeneration/java/Generator');
const getPythonGenerator = require('./codegeneration/python/Generator');
const getCsharpGenerator = require('./codegeneration/csharp/Generator');
const getShellGenerator = require('./codegeneration/shell/Generator');
const getJavascriptGenerator = require('./codegeneration/javascript/Generator');
const getObjectGenerator = require('./codegeneration/object/Generator');
const getRubyGenerator = require('./codegeneration/ruby/Generator.js');
const getGoGenerator = require('./codegeneration/go/Generator.js');

const javascriptjavasymbols = require('./lib/symbol-table/javascripttojava');
const javascriptpythonsymbols = require('./lib/symbol-table/javascripttopython');
const javascriptcsharpsymbols = require('./lib/symbol-table/javascripttocsharp');
const javascriptshellsymbols = require('./lib/symbol-table/javascripttoshell');
const javascriptobjectsymbols = require('./lib/symbol-table/javascripttoobject');
const javascriptrubysymbols = require('./lib/symbol-table/javascripttoruby');
const javascriptgosymbols = require('./lib/symbol-table/javascripttogo');

const shelljavasymbols = require('./lib/symbol-table/shelltojava');
const shellpythonsymbols = require('./lib/symbol-table/shelltopython');
const shellcsharpsymbols = require('./lib/symbol-table/shelltocsharp');
const shelljavascriptsymbols = require('./lib/symbol-table/shelltojavascript');
const shellobjectsymbols = require('./lib/symbol-table/shelltoobject');
const shellrubysymbols = require('./lib/symbol-table/shelltoruby');
const shellgosymbols = require('./lib/symbol-table/shelltogo');

const pythonjavasymbols = require('./lib/symbol-table/pythontojava');
const pythonshellsymbols = require('./lib/symbol-table/pythontoshell');
const pythoncsharpsymbols = require('./lib/symbol-table/pythontocsharp');
const pythonjavascriptsymbols = require('./lib/symbol-table/pythontojavascript');
const pythonobjectsymbols = require('./lib/symbol-table/pythontoobject');
const pythonrubysymbols = require('./lib/symbol-table/pythontoruby');
const pythongosymbols = require('./lib/symbol-table/pythontogo');

/**
 * Constructs the parse tree from the JS or Shell code given by the user.
 *
 * @param {String} input - the input code.
 * @param {String} start - the name of the start node. Always defined in the
 * language-specific visitor.
 * @return {antlr4.ParserRuleContext} - The parse tree.
 */
const loadJSTree = (input, start) => {
  const chars = new antlr4.InputStream(input);
  const lexer = new ECMAScriptLexer.ECMAScriptLexer(chars);
  lexer.strictMode = false;

  const tokens = new antlr4.CommonTokenStream(lexer);
  const parser = new ECMAScriptParser.ECMAScriptParser(tokens);
  parser.buildParseTrees = true;

  const listener = new ErrorListener();
  parser.removeErrorListeners(); // Remove the default ConsoleErrorListener
  parser.addErrorListener(listener); // Add back a custom error listener

  return parser[start]();
};

/**
 * Constructs the parse tree from the Python code given by the user.
 *
 * @param {String} input
 * @param {String} start - the name of the start node. Always defined in the
 * language-specific visitor.
 * @return {antlr4.ParserRuleContext} - The parse tree.
 */
const loadPyTree = (input, start) => {
  const chars = new antlr4.InputStream(input + '\n'); // requires newline
  const lexer = new Python3Lexer.Python3Lexer(chars);

  const tokens = new antlr4.CommonTokenStream(lexer);
  const parser = new Python3Parser.Python3Parser(tokens);
  parser.buildParseTrees = true;

  const listener = new ErrorListener();
  parser.removeErrorListeners(); // Remove the default ConsoleErrorListener
  parser.addErrorListener(listener); // Add back a custom error listener

  return parser[start]();
};

const getTranspiler = (loadTree, visitor, generator, symbols) => {
  const Transpiler = generator(visitor);
  const transpiler = new Transpiler();

  const doc = yaml.load(symbols);

  /* Object validation. If the symbol table is missing any of these elements,
   * then an error should be thrown. Can be empty, but must exist. */
  ['BasicTypes', 'BsonTypes', 'NativeTypes', 'SymbolTypes', 'BsonTypes',
    'BsonSymbols', 'NativeSymbols', 'SymbolTypes'].map((k) => {
    if (!(k in doc)) {
      throw new BsonTranspilersInternalError(
        `Invalid Symbol Table: missing ${k}`
      );
    }
  });
  Object.assign(transpiler, {
    SYMBOL_TYPE: doc.SymbolTypes,
    BsonTypes: doc.BsonTypes,
    Symbols: Object.assign({}, doc.BsonSymbols, doc.NativeSymbols),
    Types: Object.assign({}, doc.BasicTypes, doc.BsonTypes, doc.NativeTypes),
    Syntax: doc.Syntax,
    Imports: doc.Imports
  });

  const compile = (input, idiomatic, driverSyntax) => {
    try {
      const tree = loadTree(input, transpiler.startRule);
      transpiler.idiomatic = idiomatic === undefined ?
        transpiler.idiomatic :
        idiomatic;
      if (!driverSyntax) {
        transpiler.clearImports();
      }
      return transpiler.start(tree);
    } catch (e) {
      if (e.code && e.code.includes('BSONTRANSPILERS')) {
        throw e;
      }
      throw new BsonTranspilersInternalError(e.message, e);
    } finally {
      transpiler.idiomatic = true;
    }
  };

  return {
    compileWithDriver: (input, idiomatic) => {
      transpiler.clearImports();
      transpiler.clearDeclarations();

      const result = {};
      Object.keys(input).map((k) => {
        result[k] = k === 'options' ? input[k] : compile(input[k], idiomatic, true);
      });
      if (!('options' in result) ||
          !('uri' in result.options) ||
          !('database' in result.options) ||
          !('collection' in result.options)) {
        throw new BsonTranspilersInternalError(
          'Missing required metadata to generate drivers syntax'
        );
      }
      if (!('aggregation' in result) && !('filter' in result)) {
        throw new BsonTranspilersInternalError(
          'Need to pass \'aggregation\' or \'filter\' when compiling with driver syntax'
        );
      }
      if (!transpiler.Syntax.driver) {
        throw new BsonTranspilersUnimplementedError(
          'Generating driver syntax not implemented for current language'
        );
      }
<<<<<<< HEAD
      return transpiler.Syntax.driver.bind(transpiler.getState())(result);
=======
      return transpiler.Syntax.driver.bind(this.state)(result);
>>>>>>> 46a167bc
    },
    compile: compile,
    getImports: (driverSyntax) => {
      return transpiler.getImports(driverSyntax);
    },
    getState: () => {
      return transpiler.getState();
    },
    clearDeclarations: () => {
      return transpiler.clearDeclarations();
    }
  };
};

module.exports = {
  javascript: {
    java: getTranspiler(
      loadJSTree,
      getJavascriptVisitor(getCodeGenerationVisitor(JavascriptANTLRVisitor)),
      getJavaGenerator,
      javascriptjavasymbols
    ),
    python: getTranspiler(
      loadJSTree,
      getJavascriptVisitor(getCodeGenerationVisitor(JavascriptANTLRVisitor)),
      getPythonGenerator,
      javascriptpythonsymbols
    ),
    csharp: getTranspiler(
      loadJSTree,
      getJavascriptVisitor(getCodeGenerationVisitor(JavascriptANTLRVisitor)),
      getCsharpGenerator,
      javascriptcsharpsymbols
    ),
    shell: getTranspiler(
      loadJSTree,
      getJavascriptVisitor(getCodeGenerationVisitor(JavascriptANTLRVisitor)),
      getShellGenerator,
      javascriptshellsymbols
    ),
    object: getTranspiler(
      loadJSTree,
      getJavascriptVisitor(getCodeGenerationVisitor(JavascriptANTLRVisitor)),
      getObjectGenerator,
      javascriptobjectsymbols
    ),
    ruby: getTranspiler(
      loadJSTree,
      getJavascriptVisitor(getCodeGenerationVisitor(JavascriptANTLRVisitor)),
      getRubyGenerator,
      javascriptrubysymbols
    ),
    go: getTranspiler(
      loadJSTree,
      getJavascriptVisitor(getCodeGenerationVisitor(JavascriptANTLRVisitor)),
      getGoGenerator,
      javascriptgosymbols
    )
  },
  shell: {
    java: getTranspiler(
      loadJSTree,
      getShellVisitor(getJavascriptVisitor(getCodeGenerationVisitor(JavascriptANTLRVisitor))),
      getJavaGenerator,
      shelljavasymbols
    ),
    python: getTranspiler(
      loadJSTree,
      getShellVisitor(getJavascriptVisitor(getCodeGenerationVisitor(JavascriptANTLRVisitor))),
      getPythonGenerator,
      shellpythonsymbols
    ),
    csharp: getTranspiler(
      loadJSTree,
      getShellVisitor(getJavascriptVisitor(getCodeGenerationVisitor(JavascriptANTLRVisitor))),
      getCsharpGenerator,
      shellcsharpsymbols
    ),
    javascript: getTranspiler(
      loadJSTree,
      getShellVisitor(getJavascriptVisitor(getCodeGenerationVisitor(JavascriptANTLRVisitor))),
      getJavascriptGenerator,
      shelljavascriptsymbols
    ),
    object: getTranspiler(
      loadJSTree,
      getShellVisitor(getJavascriptVisitor(getCodeGenerationVisitor(JavascriptANTLRVisitor))),
      getObjectGenerator,
      shellobjectsymbols
    ),
    ruby: getTranspiler(
      loadJSTree,
      getShellVisitor(getJavascriptVisitor(getCodeGenerationVisitor(JavascriptANTLRVisitor))),
      getRubyGenerator,
      shellrubysymbols
    ),
    go: getTranspiler(
      loadJSTree,
      getShellVisitor(getJavascriptVisitor(getCodeGenerationVisitor(JavascriptANTLRVisitor))),
      getGoGenerator,
      shellgosymbols
    )
  },
  python: {
    java: getTranspiler(
      loadPyTree,
      getPythonVisitor(getCodeGenerationVisitor(PythonANTLRVisitor)),
      getJavaGenerator,
      pythonjavasymbols
    ),
    shell: getTranspiler(
      loadPyTree,
      getPythonVisitor(getCodeGenerationVisitor(PythonANTLRVisitor)),
      getShellGenerator,
      pythonshellsymbols
    ),
    csharp: getTranspiler(
      loadPyTree,
      getPythonVisitor(getCodeGenerationVisitor(PythonANTLRVisitor)),
      getCsharpGenerator,
      pythoncsharpsymbols
    ),
    javascript: getTranspiler(
      loadPyTree,
      getPythonVisitor(getCodeGenerationVisitor(PythonANTLRVisitor)),
      getJavascriptGenerator,
      pythonjavascriptsymbols
    ),
    object: getTranspiler(
      loadPyTree,
      getPythonVisitor(getCodeGenerationVisitor(PythonANTLRVisitor)),
      getObjectGenerator,
      pythonobjectsymbols
    ),
    ruby: getTranspiler(
      loadPyTree,
      getPythonVisitor(getCodeGenerationVisitor(PythonANTLRVisitor)),
      getRubyGenerator,
      pythonrubysymbols
    ),
    go: getTranspiler(
      loadPyTree,
      getPythonVisitor(getCodeGenerationVisitor(PythonANTLRVisitor)),
      getGoGenerator,
      pythongosymbols
    )
  },
  getTree: {
    javascript: loadJSTree,
    shell: loadJSTree,
    python: loadPyTree
  }
};<|MERGE_RESOLUTION|>--- conflicted
+++ resolved
@@ -172,21 +172,12 @@
           'Generating driver syntax not implemented for current language'
         );
       }
-<<<<<<< HEAD
+
       return transpiler.Syntax.driver.bind(transpiler.getState())(result);
-=======
-      return transpiler.Syntax.driver.bind(this.state)(result);
->>>>>>> 46a167bc
     },
     compile: compile,
     getImports: (driverSyntax) => {
       return transpiler.getImports(driverSyntax);
-    },
-    getState: () => {
-      return transpiler.getState();
-    },
-    clearDeclarations: () => {
-      return transpiler.clearDeclarations();
     }
   };
 };
