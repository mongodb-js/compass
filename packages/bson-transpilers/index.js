const antlr4 = require('antlr4');
const ECMAScriptLexer = require('./lib/antlr/ECMAScriptLexer.js');
const ECMAScriptParser = require('./lib/antlr/ECMAScriptParser.js');
const Python3Lexer = require('./lib/antlr/Python3Lexer.js');
const Python3Parser = require('./lib/antlr/Python3Parser');

const JavascriptANTLRVisitor = require('./lib/antlr/ECMAScriptVisitor').ECMAScriptVisitor;
const PythonANTLRVisitor = require('./lib/antlr/Python3Visitor').Python3Visitor;

const ErrorListener = require('./codegeneration/ErrorListener.js');
const {
  BsonTranspilersInternalError,
  BsonTranspilersUnimplementedError
} = require('./helper/error');

const yaml = require('js-yaml');

const getCodeGenerationVisitor = require('./codegeneration/CodeGenerationVisitor');
const getJavascriptVisitor = require('./codegeneration/javascript/Visitor');
const getShellVisitor = require('./codegeneration/shell/Visitor');
const getPythonVisitor = require('./codegeneration/python/Visitor');

const getJavaGenerator = require('./codegeneration/java/Generator');
const getPythonGenerator = require('./codegeneration/python/Generator');
const getCsharpGenerator = require('./codegeneration/csharp/Generator');
const getShellGenerator = require('./codegeneration/shell/Generator');
const getJavascriptGenerator = require('./codegeneration/javascript/Generator');
const getObjectGenerator = require('./codegeneration/object/Generator');
const getRubyGenerator = require('./codegeneration/ruby/Generator.js');
<<<<<<< HEAD
const getGoGenerator = require('./codegeneration/go/Generator.js');
=======
const getRustGenerator = require('./codegeneration/rust/Generator.js');
>>>>>>> 3f4cfe9f

const javascriptjavasymbols = require('./lib/symbol-table/javascripttojava');
const javascriptpythonsymbols = require('./lib/symbol-table/javascripttopython');
const javascriptcsharpsymbols = require('./lib/symbol-table/javascripttocsharp');
const javascriptshellsymbols = require('./lib/symbol-table/javascripttoshell');
const javascriptobjectsymbols = require('./lib/symbol-table/javascripttoobject');
const javascriptrubysymbols = require('./lib/symbol-table/javascripttoruby');
<<<<<<< HEAD
const javascriptgosymbols = require('./lib/symbol-table/javascripttogo');
=======
const javascriptrustsymbols = require('./lib/symbol-table/javascripttorust');
>>>>>>> 3f4cfe9f

const shelljavasymbols = require('./lib/symbol-table/shelltojava');
const shellpythonsymbols = require('./lib/symbol-table/shelltopython');
const shellcsharpsymbols = require('./lib/symbol-table/shelltocsharp');
const shelljavascriptsymbols = require('./lib/symbol-table/shelltojavascript');
const shellobjectsymbols = require('./lib/symbol-table/shelltoobject');
const shellrubysymbols = require('./lib/symbol-table/shelltoruby');
<<<<<<< HEAD
const shellgosymbols = require('./lib/symbol-table/shelltogo');
=======
const shellrustsymbols = require('./lib/symbol-table/shelltorust');
>>>>>>> 3f4cfe9f

const pythonjavasymbols = require('./lib/symbol-table/pythontojava');
const pythonshellsymbols = require('./lib/symbol-table/pythontoshell');
const pythoncsharpsymbols = require('./lib/symbol-table/pythontocsharp');
const pythonjavascriptsymbols = require('./lib/symbol-table/pythontojavascript');
const pythonobjectsymbols = require('./lib/symbol-table/pythontoobject');
const pythonrubysymbols = require('./lib/symbol-table/pythontoruby');
<<<<<<< HEAD
const pythongosymbols = require('./lib/symbol-table/pythontogo');
=======
const pythonrustsymbols = require('./lib/symbol-table/pythontorust');
>>>>>>> 3f4cfe9f

/**
 * Constructs the parse tree from the JS or Shell code given by the user.
 *
 * @param {String} input - the input code.
 * @param {String} start - the name of the start node. Always defined in the
 * language-specific visitor.
 * @return {antlr4.ParserRuleContext} - The parse tree.
 */
const loadJSTree = (input, start) => {
  const chars = new antlr4.InputStream(input);
  const lexer = new ECMAScriptLexer.ECMAScriptLexer(chars);
  lexer.strictMode = false;

  const tokens = new antlr4.CommonTokenStream(lexer);
  const parser = new ECMAScriptParser.ECMAScriptParser(tokens);
  parser.buildParseTrees = true;

  const listener = new ErrorListener();
  parser.removeErrorListeners(); // Remove the default ConsoleErrorListener
  parser.addErrorListener(listener); // Add back a custom error listener

  return parser[start]();
};

/**
 * Constructs the parse tree from the Python code given by the user.
 *
 * @param {String} input
 * @param {String} start - the name of the start node. Always defined in the
 * language-specific visitor.
 * @return {antlr4.ParserRuleContext} - The parse tree.
 */
const loadPyTree = (input, start) => {
  const chars = new antlr4.InputStream(input + '\n'); // requires newline
  const lexer = new Python3Lexer.Python3Lexer(chars);

  const tokens = new antlr4.CommonTokenStream(lexer);
  const parser = new Python3Parser.Python3Parser(tokens);
  parser.buildParseTrees = true;

  const listener = new ErrorListener();
  parser.removeErrorListeners(); // Remove the default ConsoleErrorListener
  parser.addErrorListener(listener); // Add back a custom error listener

  return parser[start]();
};

const getTranspiler = (loadTree, visitor, generator, symbols) => {
  const Transpiler = generator(visitor);
  const transpiler = new Transpiler();

  const doc = yaml.load(symbols);

  /* Object validation. If the symbol table is missing any of these elements,
   * then an error should be thrown. Can be empty, but must exist. */
  ['BasicTypes', 'BsonTypes', 'NativeTypes', 'SymbolTypes', 'BsonTypes',
    'BsonSymbols', 'NativeSymbols', 'SymbolTypes'].map((k) => {
    if (!(k in doc)) {
      throw new BsonTranspilersInternalError(
        `Invalid Symbol Table: missing ${k}`
      );
    }
  });
  Object.assign(transpiler, {
    SYMBOL_TYPE: doc.SymbolTypes,
    BsonTypes: doc.BsonTypes,
    Symbols: Object.assign({}, doc.BsonSymbols, doc.NativeSymbols),
    Types: Object.assign({}, doc.BasicTypes, doc.BsonTypes, doc.NativeTypes),
    Syntax: doc.Syntax,
    Imports: doc.Imports
  });

  const compile = (input, idiomatic, driverSyntax) => {
    try {
      const tree = loadTree(input, transpiler.startRule);
      transpiler.idiomatic = idiomatic === undefined ?
        transpiler.idiomatic :
        idiomatic;
      if (!driverSyntax) {
        transpiler.clearImports();
        transpiler.clearDeclarations();
      }
      return transpiler.start(tree, !driverSyntax);
    } catch (e) {
      if (e.code && e.code.includes('BSONTRANSPILERS')) {
        throw e;
      }
      throw new BsonTranspilersInternalError(e.message, e);
    } finally {
      transpiler.idiomatic = true;
    }
  };

  return {
    compileWithDriver: (input, idiomatic) => {
      transpiler.clearImports();
      transpiler.clearDeclarations();

      const result = {};
      Object.keys(input).map((k) => {
        result[k] = k === 'options' ? input[k] : compile(input[k], idiomatic, true);
      });
      if (!('options' in result) ||
          !('uri' in result.options) ||
          !('database' in result.options) ||
          !('collection' in result.options)) {
        throw new BsonTranspilersInternalError(
          'Missing required metadata to generate drivers syntax'
        );
      }
      if (!('aggregation' in result) && !('filter' in result)) {
        throw new BsonTranspilersInternalError(
          'Need to pass \'aggregation\' or \'filter\' when compiling with driver syntax'
        );
      }
      if (!transpiler.Syntax.driver) {
        throw new BsonTranspilersUnimplementedError(
          'Generating driver syntax not implemented for current language'
        );
      }
      return transpiler.Syntax.driver.bind(transpiler.getState())(result);
    },
    compile: compile,
    getImports: (driverSyntax) => {
      return transpiler.getImports(driverSyntax);
    }
  };
};

module.exports = {
  javascript: {
    java: getTranspiler(
      loadJSTree,
      getJavascriptVisitor(getCodeGenerationVisitor(JavascriptANTLRVisitor)),
      getJavaGenerator,
      javascriptjavasymbols
    ),
    python: getTranspiler(
      loadJSTree,
      getJavascriptVisitor(getCodeGenerationVisitor(JavascriptANTLRVisitor)),
      getPythonGenerator,
      javascriptpythonsymbols
    ),
    csharp: getTranspiler(
      loadJSTree,
      getJavascriptVisitor(getCodeGenerationVisitor(JavascriptANTLRVisitor)),
      getCsharpGenerator,
      javascriptcsharpsymbols
    ),
    shell: getTranspiler(
      loadJSTree,
      getJavascriptVisitor(getCodeGenerationVisitor(JavascriptANTLRVisitor)),
      getShellGenerator,
      javascriptshellsymbols
    ),
    object: getTranspiler(
      loadJSTree,
      getJavascriptVisitor(getCodeGenerationVisitor(JavascriptANTLRVisitor)),
      getObjectGenerator,
      javascriptobjectsymbols
    ),
    ruby: getTranspiler(
      loadJSTree,
      getJavascriptVisitor(getCodeGenerationVisitor(JavascriptANTLRVisitor)),
      getRubyGenerator,
      javascriptrubysymbols
    ),
<<<<<<< HEAD
    go: getTranspiler(
      loadJSTree,
      getJavascriptVisitor(getCodeGenerationVisitor(JavascriptANTLRVisitor)),
      getGoGenerator,
      javascriptgosymbols
=======
    rust: getTranspiler(
      loadJSTree,
      getJavascriptVisitor(getCodeGenerationVisitor(JavascriptANTLRVisitor)),
      getRustGenerator,
      javascriptrustsymbols
>>>>>>> 3f4cfe9f
    )
  },
  shell: {
    java: getTranspiler(
      loadJSTree,
      getShellVisitor(getJavascriptVisitor(getCodeGenerationVisitor(JavascriptANTLRVisitor))),
      getJavaGenerator,
      shelljavasymbols
    ),
    python: getTranspiler(
      loadJSTree,
      getShellVisitor(getJavascriptVisitor(getCodeGenerationVisitor(JavascriptANTLRVisitor))),
      getPythonGenerator,
      shellpythonsymbols
    ),
    csharp: getTranspiler(
      loadJSTree,
      getShellVisitor(getJavascriptVisitor(getCodeGenerationVisitor(JavascriptANTLRVisitor))),
      getCsharpGenerator,
      shellcsharpsymbols
    ),
    javascript: getTranspiler(
      loadJSTree,
      getShellVisitor(getJavascriptVisitor(getCodeGenerationVisitor(JavascriptANTLRVisitor))),
      getJavascriptGenerator,
      shelljavascriptsymbols
    ),
    object: getTranspiler(
      loadJSTree,
      getShellVisitor(getJavascriptVisitor(getCodeGenerationVisitor(JavascriptANTLRVisitor))),
      getObjectGenerator,
      shellobjectsymbols
    ),
    ruby: getTranspiler(
      loadJSTree,
      getShellVisitor(getJavascriptVisitor(getCodeGenerationVisitor(JavascriptANTLRVisitor))),
      getRubyGenerator,
      shellrubysymbols
    ),
<<<<<<< HEAD
    go: getTranspiler(
      loadJSTree,
      getShellVisitor(getJavascriptVisitor(getCodeGenerationVisitor(JavascriptANTLRVisitor))),
      getGoGenerator,
      shellgosymbols
=======
    rust: getTranspiler(
      loadJSTree,
      getShellVisitor(getJavascriptVisitor(getCodeGenerationVisitor(JavascriptANTLRVisitor))),
      getRustGenerator,
      shellrustsymbols
>>>>>>> 3f4cfe9f
    )
  },
  python: {
    java: getTranspiler(
      loadPyTree,
      getPythonVisitor(getCodeGenerationVisitor(PythonANTLRVisitor)),
      getJavaGenerator,
      pythonjavasymbols
    ),
    shell: getTranspiler(
      loadPyTree,
      getPythonVisitor(getCodeGenerationVisitor(PythonANTLRVisitor)),
      getShellGenerator,
      pythonshellsymbols
    ),
    csharp: getTranspiler(
      loadPyTree,
      getPythonVisitor(getCodeGenerationVisitor(PythonANTLRVisitor)),
      getCsharpGenerator,
      pythoncsharpsymbols
    ),
    javascript: getTranspiler(
      loadPyTree,
      getPythonVisitor(getCodeGenerationVisitor(PythonANTLRVisitor)),
      getJavascriptGenerator,
      pythonjavascriptsymbols
    ),
    object: getTranspiler(
      loadPyTree,
      getPythonVisitor(getCodeGenerationVisitor(PythonANTLRVisitor)),
      getObjectGenerator,
      pythonobjectsymbols
    ),
    ruby: getTranspiler(
      loadPyTree,
      getPythonVisitor(getCodeGenerationVisitor(PythonANTLRVisitor)),
      getRubyGenerator,
      pythonrubysymbols
    ),
<<<<<<< HEAD
    go: getTranspiler(
      loadPyTree,
      getPythonVisitor(getCodeGenerationVisitor(PythonANTLRVisitor)),
      getGoGenerator,
      pythongosymbols
=======
    rust: getTranspiler(
      loadPyTree,
      getPythonVisitor(getCodeGenerationVisitor(PythonANTLRVisitor)),
      getRustGenerator,
      pythonrustsymbols
>>>>>>> 3f4cfe9f
    )
  },
  getTree: {
    javascript: loadJSTree,
    shell: loadJSTree,
    python: loadPyTree
  }
};<|MERGE_RESOLUTION|>--- conflicted
+++ resolved
@@ -27,11 +27,8 @@
 const getJavascriptGenerator = require('./codegeneration/javascript/Generator');
 const getObjectGenerator = require('./codegeneration/object/Generator');
 const getRubyGenerator = require('./codegeneration/ruby/Generator.js');
-<<<<<<< HEAD
 const getGoGenerator = require('./codegeneration/go/Generator.js');
-=======
 const getRustGenerator = require('./codegeneration/rust/Generator.js');
->>>>>>> 3f4cfe9f
 
 const javascriptjavasymbols = require('./lib/symbol-table/javascripttojava');
 const javascriptpythonsymbols = require('./lib/symbol-table/javascripttopython');
@@ -39,11 +36,8 @@
 const javascriptshellsymbols = require('./lib/symbol-table/javascripttoshell');
 const javascriptobjectsymbols = require('./lib/symbol-table/javascripttoobject');
 const javascriptrubysymbols = require('./lib/symbol-table/javascripttoruby');
-<<<<<<< HEAD
 const javascriptgosymbols = require('./lib/symbol-table/javascripttogo');
-=======
 const javascriptrustsymbols = require('./lib/symbol-table/javascripttorust');
->>>>>>> 3f4cfe9f
 
 const shelljavasymbols = require('./lib/symbol-table/shelltojava');
 const shellpythonsymbols = require('./lib/symbol-table/shelltopython');
@@ -51,11 +45,8 @@
 const shelljavascriptsymbols = require('./lib/symbol-table/shelltojavascript');
 const shellobjectsymbols = require('./lib/symbol-table/shelltoobject');
 const shellrubysymbols = require('./lib/symbol-table/shelltoruby');
-<<<<<<< HEAD
 const shellgosymbols = require('./lib/symbol-table/shelltogo');
-=======
 const shellrustsymbols = require('./lib/symbol-table/shelltorust');
->>>>>>> 3f4cfe9f
 
 const pythonjavasymbols = require('./lib/symbol-table/pythontojava');
 const pythonshellsymbols = require('./lib/symbol-table/pythontoshell');
@@ -63,11 +54,8 @@
 const pythonjavascriptsymbols = require('./lib/symbol-table/pythontojavascript');
 const pythonobjectsymbols = require('./lib/symbol-table/pythontoobject');
 const pythonrubysymbols = require('./lib/symbol-table/pythontoruby');
-<<<<<<< HEAD
 const pythongosymbols = require('./lib/symbol-table/pythontogo');
-=======
 const pythonrustsymbols = require('./lib/symbol-table/pythontorust');
->>>>>>> 3f4cfe9f
 
 /**
  * Constructs the parse tree from the JS or Shell code given by the user.
@@ -236,19 +224,17 @@
       getRubyGenerator,
       javascriptrubysymbols
     ),
-<<<<<<< HEAD
     go: getTranspiler(
       loadJSTree,
       getJavascriptVisitor(getCodeGenerationVisitor(JavascriptANTLRVisitor)),
       getGoGenerator,
       javascriptgosymbols
-=======
+    ),
     rust: getTranspiler(
       loadJSTree,
       getJavascriptVisitor(getCodeGenerationVisitor(JavascriptANTLRVisitor)),
       getRustGenerator,
       javascriptrustsymbols
->>>>>>> 3f4cfe9f
     )
   },
   shell: {
@@ -288,19 +274,17 @@
       getRubyGenerator,
       shellrubysymbols
     ),
-<<<<<<< HEAD
     go: getTranspiler(
       loadJSTree,
       getShellVisitor(getJavascriptVisitor(getCodeGenerationVisitor(JavascriptANTLRVisitor))),
       getGoGenerator,
       shellgosymbols
-=======
+    ),
     rust: getTranspiler(
       loadJSTree,
       getShellVisitor(getJavascriptVisitor(getCodeGenerationVisitor(JavascriptANTLRVisitor))),
       getRustGenerator,
       shellrustsymbols
->>>>>>> 3f4cfe9f
     )
   },
   python: {
@@ -340,19 +324,17 @@
       getRubyGenerator,
       pythonrubysymbols
     ),
-<<<<<<< HEAD
     go: getTranspiler(
       loadPyTree,
       getPythonVisitor(getCodeGenerationVisitor(PythonANTLRVisitor)),
       getGoGenerator,
       pythongosymbols
-=======
+    ),
     rust: getTranspiler(
       loadPyTree,
       getPythonVisitor(getCodeGenerationVisitor(PythonANTLRVisitor)),
       getRustGenerator,
       pythonrustsymbols
->>>>>>> 3f4cfe9f
     )
   },
   getTree: {
