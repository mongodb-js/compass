--- conflicted
+++ resolved
@@ -57,7 +57,7 @@
   "license": "SSPL",
   "peerDependencies": {
     "@mongodb-js/compass-components": "^1.19.0",
-    "hadron-app-registry": "^9.0.13",
+    "hadron-app-registry": "^9.0.14",
     "hadron-ipc": "^3.2.4",
     "react": "^17.0.2"
   },
@@ -79,10 +79,6 @@
     "depcheck": "^1.4.1",
     "electron": "^25.9.3",
     "eslint": "^7.25.0",
-<<<<<<< HEAD
-=======
-    "hadron-app-registry": "^9.0.14",
->>>>>>> c18fdc5f
     "mocha": "^10.2.0",
     "nyc": "^15.1.0",
     "prettier": "^2.7.1",
@@ -96,7 +92,7 @@
   },
   "dependencies": {
     "@mongodb-js/compass-components": "^1.19.0",
-    "hadron-app-registry": "^9.0.13",
+    "hadron-app-registry": "^9.0.14",
     "hadron-ipc": "^3.2.4"
   }
 }