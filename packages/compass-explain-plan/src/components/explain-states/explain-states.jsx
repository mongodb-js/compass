--- conflicted
+++ resolved
@@ -152,12 +152,10 @@
   render() {
     return (
       <>
-<<<<<<< HEAD
         <ExplainToolbar
           explainErrorMessage={this.props.explain.error?.message}
           localAppRegistry={this.props.appRegistry.localAppRegistry}
           onExecuteExplainClicked={this.onExecuteExplainClicked.bind(this)}
-          onExportToLanguageClicked={this.onExportToLanguageClicked.bind(this)}
           showOutdatedWarning={
             this.props.explain.explainState === EXPLAIN_STATES.OUTDATED
           }
@@ -166,31 +164,6 @@
           switchToJSONView={this.props.switchToJSONView}
           viewType={this.props.explain.viewType}
         />
-=======
-        {useNewToolbars ? (
-          <ExplainToolbar
-            explainErrorMessage={this.props.explain.error?.message}
-            localAppRegistry={this.props.appRegistry.localAppRegistry}
-            onExecuteExplainClicked={this.onExecuteExplainClicked.bind(this)}
-            showOutdatedWarning={
-              this.props.explain.explainState === EXPLAIN_STATES.OUTDATED
-            }
-            showReadonlyWarning={!this.props.isEditable}
-            switchToTreeView={this.props.switchToTreeView}
-            switchToJSONView={this.props.switchToJSONView}
-            viewType={this.props.explain.viewType}
-          />
-        ) : (
-          <div
-            key="controls-container"
-            className={styles['controls-container']}
-          >
-            {this.renderBanner()}
-            {this.renderQueryBar()}
-            {this.renderViewSwitcher()}
-          </div>
-        )}
->>>>>>> 96de4dea
         {this.renderZeroState()}
         {this.renderContent()}
       </>
