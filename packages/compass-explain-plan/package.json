{
  "name": "@mongodb-js/compass-explain-plan",
  "productName": "Explain Plan plugin",
  "description": "Evaluate the performance of your query",
  "version": "6.24.1",
  "author": {
    "name": "MongoDB Inc",
    "email": "compass@mongodb.com"
  },
  "publishConfig": {
    "access": "public"
  },
  "repository": {
    "type": "git",
    "url": "https://github.com/mongodb-js/compass.git"
  },
  "license": "SSPL",
  "homepage": "https://github.com/mongodb-js/compass",
  "bugs": {
    "url": "https://jira.mongodb.org/projects/COMPASS/issues",
    "email": "compass@mongodb.com"
  },
  "files": [
    "dist"
  ],
  "main": "dist/index.js",
  "compass:main": "src/index.ts",
  "types": "dist/index.d.ts",
  "exports": {
    "browser": "./dist/browser.js",
    "require": "./dist/index.js"
  },
  "compass:exports": {
    ".": "./src/index.ts"
  },
  "scripts": {
    "bootstrap": "npm run postcompile",
    "prepublishOnly": "npm run compile && compass-scripts check-exports-exist",
    "compile": "npm run webpack -- --mode production",
    "webpack": "webpack-compass",
    "postcompile": "tsc --emitDeclarationOnly",
    "analyze": "npm run webpack -- --mode production --analyze",
    "typecheck": "tsc -p tsconfig-lint.json --noEmit",
    "eslint": "eslint",
    "prettier": "prettier",
    "lint": "npm run eslint . && npm run prettier -- --check .",
    "depcheck": "compass-scripts check-peer-deps && depcheck",
    "check": "npm run typecheck && npm run lint && npm run depcheck",
    "check-ci": "npm run check",
    "test": "mocha",
    "test-electron": "xvfb-maybe electron-mocha --no-sandbox",
    "test-cov": "nyc --compact=false --produce-source-map=false -x \"**/*.spec.*\" --reporter=lcov --reporter=text --reporter=html npm run test",
    "test-watch": "npm run test -- --watch",
    "test-ci": "npm run test-cov",
    "test-ci-electron": "npm run test-electron",
    "reformat": "npm run eslint . -- --fix && npm run prettier -- --write ."
  },
  "peerDependencies": {
    "@mongodb-js/compass-components": "^1.22.1",
    "@mongodb-js/compass-connections": "^1.25.1",
    "@mongodb-js/compass-editor": "^0.21.1",
    "@mongodb-js/compass-logging": "^1.2.14",
    "@mongodb-js/explain-plan-helper": "^1.1.10",
    "compass-preferences-model": "^2.18.1",
    "hadron-app-registry": "^9.1.8",
    "react": "^17.0.2"
  },
  "devDependencies": {
    "@mongodb-js/compass-collection": "^4.23.1",
    "@mongodb-js/eslint-config-compass": "^1.0.17",
    "@mongodb-js/mocha-config-compass": "^1.3.7",
    "@mongodb-js/prettier-config-compass": "^1.0.1",
    "@mongodb-js/tsconfig-compass": "^1.0.3",
    "@mongodb-js/webpack-config-compass": "^1.3.5",
    "@testing-library/react": "^12.1.4",
    "@types/d3": "^3.5.x",
    "@types/d3-flextree": "^2.1.0",
    "@types/d3-hierarchy": "^3.1.2",
    "chai": "^4.2.0",
    "d3": "^3.5.17",
    "d3-flextree": "2.1.2",
    "d3-hierarchy": "^3.1.2",
    "depcheck": "^1.4.1",
    "electron": "^28.2.5",
    "electron-mocha": "^12.2.0",
    "eslint": "^7.25.0",
    "lodash": "^4.17.21",
    "mocha": "^10.2.0",
<<<<<<< HEAD
    "mongodb": "^6.3.0",
    "mongodb-data-service": "^22.18.1",
=======
    "mongodb": "^6.5.0",
>>>>>>> 38ca9c1c
    "nyc": "^15.1.0",
    "react": "^17.0.2",
    "react-dom": "^17.0.2",
    "react-redux": "^8.1.3",
    "redux": "^4.2.1",
    "redux-thunk": "^2.4.2",
    "sinon": "^9.2.3",
    "xvfb-maybe": "^0.2.1"
  },
  "dependencies": {
    "@mongodb-js/compass-components": "^1.22.1",
    "@mongodb-js/compass-connections": "^1.25.1",
    "@mongodb-js/compass-editor": "^0.21.1",
    "@mongodb-js/compass-logging": "^1.2.14",
    "@mongodb-js/explain-plan-helper": "^1.1.10",
    "compass-preferences-model": "^2.18.1",
    "hadron-app-registry": "^9.1.8"
  }
}<|MERGE_RESOLUTION|>--- conflicted
+++ resolved
@@ -86,12 +86,7 @@
     "eslint": "^7.25.0",
     "lodash": "^4.17.21",
     "mocha": "^10.2.0",
-<<<<<<< HEAD
-    "mongodb": "^6.3.0",
-    "mongodb-data-service": "^22.18.1",
-=======
     "mongodb": "^6.5.0",
->>>>>>> 38ca9c1c
     "nyc": "^15.1.0",
     "react": "^17.0.2",
     "react-dom": "^17.0.2",
