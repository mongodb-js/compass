{
  "name": "@mongodb-js/compass-explain-plan",
  "productName": "Explain Plan plugin",
  "description": "Evaluate the performance of your query",
  "version": "5.28.0",
  "author": {
    "name": "MongoDB Inc",
    "email": "compass@mongodb.com"
  },
  "publishConfig": {
    "access": "public"
  },
  "repository": {
    "type": "git",
    "url": "https://github.com/mongodb-js/compass.git"
  },
  "license": "SSPL",
  "homepage": "https://github.com/mongodb-js/compass",
  "bugs": {
    "url": "https://jira.mongodb.org/projects/COMPASS/issues",
    "email": "compass@mongodb.com"
  },
  "files": [
    "dist"
  ],
  "main": "dist/index.js",
  "compass:main": "src/index.js",
  "exports": {
    "require": "./dist/index.js",
    "browser": "./dist/browser.js"
  },
  "compass:exports": {
    ".": "./src/index.js"
  },
  "scripts": {
    "prepublishOnly": "npm run compile && compass-scripts check-exports-exist",
    "compile": "npm run webpack -- --mode production",
    "prewebpack": "rimraf ./dist",
    "webpack": "webpack-compass",
    "start": "npm run webpack serve -- --mode development",
    "analyze": "npm run webpack -- --mode production --analyze",
    "typecheck": "tsc --noEmit",
    "eslint": "eslint",
    "prettier": "prettier",
    "lint": "npm run eslint . && npm run prettier -- --check .",
    "depcheck": "depcheck",
    "check": "npm run typecheck && npm run lint && npm run depcheck",
    "check-ci": "npm run check",
    "test": "mocha",
    "test-electron": "xvfb-maybe electron-mocha --no-sandbox",
    "test-cov": "nyc -x \"**/*.spec.*\" --reporter=lcov --reporter=text --reporter=html npm run test",
    "test-watch": "npm run test -- --watch",
    "test-ci": "npm run test-cov",
    "test-ci-electron": "npm run test-electron",
    "reformat": "npm run prettier -- --write ."
  },
  "peerDependencies": {
    "@mongodb-js/compass-components": "^0.16.0",
    "@mongodb-js/compass-crud": "^12.26.0",
    "@mongodb-js/compass-field-store": "^7.25.0",
    "@mongodb-js/compass-indexes": "^4.27.0",
    "@mongodb-js/compass-query-bar": "^7.23.0",
    "@mongodb-js/compass-query-history": "^8.25.0",
    "d3": "^3.5.17",
    "debug": "*",
    "hadron-document": "^7.12.0",
    "hadron-react-buttons": "^5.9.0",
    "hadron-react-components": "^5.16.0",
    "mongodb-query-parser": "^2.4.6",
    "prop-types": "^15.7.2",
    "react": "^16.14.0",
    "react-bootstrap": "^0.32.1",
    "react-dom": "^16.14.0",
    "react-fontawesome": "^1.6.1",
    "react-redux": "^5.0.6",
    "redux-thunk": "^2.3.0",
    "reflux-state-mixin": "github:mongodb-js/reflux-state-mixin"
  },
  "devDependencies": {
<<<<<<< HEAD
    "@mongodb-js/compass-components": "^0.15.0",
    "@mongodb-js/compass-crud": "^12.24.0",
    "@mongodb-js/eslint-config-compass": "^0.9.0",
    "@mongodb-js/mocha-config-compass": "^0.10.0",
=======
    "@mongodb-js/compass-components": "^0.16.0",
    "@mongodb-js/eslint-config-compass": "^0.10.0",
    "@mongodb-js/mocha-config-compass": "^0.11.0",
>>>>>>> 3bac742f
    "@mongodb-js/prettier-config-compass": "^0.5.0",
    "@mongodb-js/tsconfig-compass": "^0.6.0",
    "@mongodb-js/webpack-config-compass": "^0.10.0",
    "@testing-library/react": "^12.1.4",
    "@testing-library/user-event": "^13.5.0",
    "bson": "^4.4.1",
    "chai": "^4.2.0",
    "classnames": "^2.2.6",
    "d3": "^3.5.17",
    "debug": "4.3.0",
    "depcheck": "^1.4.1",
    "electron": "^13.5.1",
    "enzyme": "^3.11.0",
    "eslint": "^7.25.0",
    "hadron-app": "^4.25.0",
    "hadron-app-registry": "^8.13.0",
    "hadron-react-buttons": "^5.9.0",
    "hadron-react-components": "^5.16.0",
    "mocha": "^8.4.0",
    "nyc": "^15.1.0",
    "prop-types": "^15.7.2",
    "react": "^16.14.0",
    "react-dom": "^16.14.0",
    "react-redux": "^5.0.6",
    "redux": "^4.1.2",
    "redux-thunk": "^2.3.0",
    "reflux-state-mixin": "github:mongodb-js/reflux-state-mixin",
    "rimraf": "^3.0.2",
    "sinon": "^9.2.3",
    "xvfb-maybe": "^0.2.1"
  },
  "dependencies": {
    "@mongodb-js/compass-logging": "^0.13.0",
    "@mongodb-js/explain-plan-helper": "^0.10.0",
    "@mongodb-js/mongodb-redux-common": "^1.13.0",
    "@react-aria/utils": "^3.11.3",
    "d3-flextree": "1.0.3",
    "lodash": "^4.17.15"
  }
}<|MERGE_RESOLUTION|>--- conflicted
+++ resolved
@@ -77,16 +77,10 @@
     "reflux-state-mixin": "github:mongodb-js/reflux-state-mixin"
   },
   "devDependencies": {
-<<<<<<< HEAD
-    "@mongodb-js/compass-components": "^0.15.0",
+    "@mongodb-js/compass-components": "^0.16.0",
     "@mongodb-js/compass-crud": "^12.24.0",
-    "@mongodb-js/eslint-config-compass": "^0.9.0",
-    "@mongodb-js/mocha-config-compass": "^0.10.0",
-=======
-    "@mongodb-js/compass-components": "^0.16.0",
     "@mongodb-js/eslint-config-compass": "^0.10.0",
     "@mongodb-js/mocha-config-compass": "^0.11.0",
->>>>>>> 3bac742f
     "@mongodb-js/prettier-config-compass": "^0.5.0",
     "@mongodb-js/tsconfig-compass": "^0.6.0",
     "@mongodb-js/webpack-config-compass": "^0.10.0",
