--- conflicted
+++ resolved
@@ -54,22 +54,6 @@
     "reformat": "npm run prettier -- --write . && npm run eslint . --fix"
   },
   "dependencies": {
-<<<<<<< HEAD
-    "@mongodb-js/compass-components": "^1.12.0",
-    "@mongodb-js/compass-logging": "^1.1.8",
-    "@mongodb-js/compass-utils": "^0.3.4",
-    "@mongodb-js/mongodb-redux-common": "^2.0.10",
-    "@mongosh/node-runtime-worker-thread": "^1.10.0",
-    "compass-preferences-model": "^2.12.0"
-  },
-  "peerDependencies": {
-    "@mongodb-js/compass-components": "^1.12.0",
-    "@mongodb-js/compass-logging": "^1.1.8",
-    "@mongodb-js/compass-utils": "^0.3.4",
-    "@mongodb-js/mongodb-redux-common": "^2.0.10",
-    "@mongosh/node-runtime-worker-thread": "^1.10.0",
-    "compass-preferences-model": "^2.12.0",
-=======
     "@mongodb-js/compass-user-data": "^0.1.1",
     "@mongodb-js/compass-components": "^1.13.0",
     "@mongodb-js/compass-logging": "^1.1.9",
@@ -86,7 +70,6 @@
     "@mongodb-js/mongodb-redux-common": "^2.0.11",
     "@mongosh/node-runtime-worker-thread": "^2.0.0",
     "compass-preferences-model": "^2.13.0",
->>>>>>> c44e5796
     "react": "^17.0.2"
   },
   "devDependencies": {
