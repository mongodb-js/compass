{
  "name": "@mongodb-js/compass-shell",
  "description": "Compass Shell Plugin",
  "author": {
    "name": "MongoDB Inc",
    "email": "compass@mongodb.com"
  },
  "private": true,
  "version": "3.41.0",
  "repository": {
    "type": "git",
    "url": "https://github.com/mongodb-js/compass.git"
  },
  "license": "SSPL",
  "homepage": "https://github.com/mongodb-js/compass",
  "bugs": {
    "url": "https://jira.mongodb.org/projects/COMPASS/issues",
    "email": "compass@mongodb.com"
  },
  "files": [
    "dist"
  ],
  "main": "dist/index.js",
  "compass:main": "src/index.ts",
  "types": "dist/index.d.ts",
  "exports": {
    ".": "./dist/index.js"
  },
  "compass:exports": {
    ".": "./src/index.ts"
  },
  "scripts": {
    "bootstrap": "npm run compile",
    "compile": "tsc -p tsconfig.json",
    "start": "npm run webpack serve -- --mode development",
    "typecheck": "tsc --noEmit",
    "eslint": "eslint",
    "prettier": "prettier",
    "lint": "npm run eslint . && npm run prettier -- --check .",
    "depcheck": "compass-scripts check-peer-deps && depcheck",
    "check": "npm run typecheck && npm run lint && npm run depcheck",
    "check-ci": "npm run check",
    "test": "mocha",
    "test-electron": "xvfb-maybe electron-mocha --no-sandbox",
    "test-cov": "nyc --compact=false --produce-source-map=false -x \"**/*.spec.*\" --reporter=lcov --reporter=text --reporter=html npm run test",
    "test-watch": "npm run test -- --watch",
    "test-ci": "npm run test-cov",
    "test-ci-electron": "echo \"TODO(COMPASS-6779): These tests are broken and disabled for now\"",
    "reformat": "npm run eslint . -- --fix && npm run prettier -- --write ."
  },
  "dependencies": {
    "@mongodb-js/compass-components": "^1.29.4",
    "@mongodb-js/compass-connections": "^1.42.0",
    "@mongodb-js/compass-logging": "^1.4.7",
    "@mongodb-js/compass-telemetry": "^1.1.7",
    "@mongodb-js/compass-user-data": "^0.3.7",
    "@mongodb-js/compass-utils": "^0.6.12",
    "@mongodb-js/compass-workspaces": "^0.23.0",
    "@mongosh/browser-repl": "^2.3.1",
    "@mongosh/logging": "^2.3.1",
    "@mongosh/node-runtime-worker-thread": "^2.3.1",
    "bson": "^6.7.0",
    "compass-preferences-model": "^2.28.3",
    "hadron-app-registry": "^9.2.6",
    "react": "^17.0.2",
    "react-redux": "^8.1.3",
    "redux": "^4.2.1",
    "redux-thunk": "^2.4.2"
  },
  "devDependencies": {
    "@mongodb-js/eslint-config-compass": "^1.1.7",
    "@mongodb-js/mocha-config-compass": "^1.4.2",
    "@mongodb-js/prettier-config-compass": "^1.0.2",
<<<<<<< HEAD
    "@mongodb-js/testing-library-compass": "^1.0.0",
    "@mongodb-js/tsconfig-compass": "^1.0.4",
    "@types/enzyme": "^3.10.14",
=======
    "@mongodb-js/testing-library-compass": "^1.0.1",
    "@mongodb-js/tsconfig-compass": "^1.0.5",
>>>>>>> d8f7af7c
    "chai": "^4.2.0",
    "depcheck": "^1.4.1",
    "electron": "^30.5.1",
    "electron-mocha": "^12.2.0",
    "enzyme": "^3.11.0",
    "eslint": "^7.25.0",
    "mocha": "^10.2.0",
    "nyc": "^15.1.0",
    "react-dom": "^17.0.2",
    "sinon": "^9.2.3",
    "typescript": "^5.0.4"
  },
  "is_compass_plugin": true
}<|MERGE_RESOLUTION|>--- conflicted
+++ resolved
@@ -71,14 +71,9 @@
     "@mongodb-js/eslint-config-compass": "^1.1.7",
     "@mongodb-js/mocha-config-compass": "^1.4.2",
     "@mongodb-js/prettier-config-compass": "^1.0.2",
-<<<<<<< HEAD
-    "@mongodb-js/testing-library-compass": "^1.0.0",
-    "@mongodb-js/tsconfig-compass": "^1.0.4",
-    "@types/enzyme": "^3.10.14",
-=======
     "@mongodb-js/testing-library-compass": "^1.0.1",
     "@mongodb-js/tsconfig-compass": "^1.0.5",
->>>>>>> d8f7af7c
+    "@types/enzyme": "^3.10.14",
     "chai": "^4.2.0",
     "depcheck": "^1.4.1",
     "electron": "^30.5.1",
