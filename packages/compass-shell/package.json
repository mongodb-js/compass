{
  "name": "@mongodb-js/compass-shell",
  "description": "Compass Shell Plugin",
  "author": {
    "name": "MongoDB Inc",
    "email": "compass@mongodb.com"
  },
  "private": true,
  "version": "3.32.0",
  "repository": {
    "type": "git",
    "url": "https://github.com/mongodb-js/compass.git"
  },
  "license": "SSPL",
  "homepage": "https://github.com/mongodb-js/compass",
  "bugs": {
    "url": "https://jira.mongodb.org/projects/COMPASS/issues",
    "email": "compass@mongodb.com"
  },
  "files": [
    "dist"
  ],
  "main": "dist/index.js",
  "compass:main": "src/index.ts",
  "types": "dist/index.d.ts",
  "exports": {
    ".": "./dist/index.js"
  },
  "compass:exports": {
    ".": "./src/index.ts"
  },
  "scripts": {
    "bootstrap": "npm run compile",
    "compile": "tsc -p tsconfig.json",
    "start": "npm run webpack serve -- --mode development",
    "typecheck": "tsc --noEmit",
    "eslint": "eslint",
    "prettier": "prettier",
    "lint": "npm run eslint . && npm run prettier -- --check .",
    "depcheck": "compass-scripts check-peer-deps && depcheck",
    "check": "npm run typecheck && npm run lint && npm run depcheck",
    "check-ci": "npm run check",
    "test": "mocha",
    "test-electron": "xvfb-maybe electron-mocha --no-sandbox",
    "test-cov": "nyc --compact=false --produce-source-map=false -x \"**/*.spec.*\" --reporter=lcov --reporter=text --reporter=html npm run test",
    "test-watch": "npm run test -- --watch",
    "test-ci": "npm run test-cov",
    "test-ci-electron": "echo \"TODO(COMPASS-6779): These tests are broken and disabled for now\"",
    "reformat": "npm run eslint . -- --fix && npm run prettier -- --write ."
  },
  "dependencies": {
<<<<<<< HEAD
    "@mongodb-js/compass-workspaces": "^0.13.0",
    "@mongodb-js/compass-components": "^1.25.1",
    "@mongodb-js/compass-connections": "^1.32.0",
    "@mongodb-js/compass-logging": "^1.3.0",
    "@mongodb-js/compass-user-data": "^0.2.0",
    "@mongodb-js/compass-utils": "^0.6.4",
    "@mongosh/browser-repl": "^2.2.6",
    "@mongosh/logging": "^2.2.6",
    "@mongosh/node-runtime-worker-thread": "^2.2.6",
    "compass-preferences-model": "^2.23.0",
    "hadron-app-registry": "^9.1.11",
=======
    "@mongodb-js/compass-workspaces": "^0.14.0",
    "@mongodb-js/compass-components": "^1.26.0",
    "@mongodb-js/compass-connections": "^1.33.0",
    "@mongodb-js/compass-logging": "^1.3.1",
    "@mongodb-js/compass-telemetry": "^1.0.1",
    "@mongodb-js/compass-user-data": "^0.2.1",
    "@mongodb-js/compass-utils": "^0.6.5",
    "@mongosh/browser-repl": "^2.2.10",
    "@mongosh/logging": "^2.2.10",
    "@mongosh/node-runtime-worker-thread": "^2.2.10",
    "compass-preferences-model": "^2.23.1",
    "hadron-app-registry": "^9.1.12",
>>>>>>> 5d49e659
    "prop-types": "^15.7.2",
    "react": "^17.0.2",
    "react-redux": "^8.1.3",
    "redux": "^4.2.1"
  },
  "devDependencies": {
    "@mongodb-js/connection-storage": "^0.14.1",
    "@mongodb-js/eslint-config-compass": "^1.1.2",
    "@mongodb-js/mocha-config-compass": "^1.3.9",
    "@mongodb-js/prettier-config-compass": "^1.0.2",
    "@mongodb-js/tsconfig-compass": "^1.0.4",
    "chai": "^4.2.0",
    "depcheck": "^1.4.1",
    "electron": "^29.4.2",
    "electron-mocha": "^12.2.0",
    "enzyme": "^3.11.0",
    "eslint": "^7.25.0",
    "mocha": "^10.2.0",
    "nyc": "^15.1.0",
    "react-dom": "^17.0.2",
    "sinon": "^9.2.3",
    "typescript": "^5.0.4"
  },
  "is_compass_plugin": true
}<|MERGE_RESOLUTION|>--- conflicted
+++ resolved
@@ -49,19 +49,6 @@
     "reformat": "npm run eslint . -- --fix && npm run prettier -- --write ."
   },
   "dependencies": {
-<<<<<<< HEAD
-    "@mongodb-js/compass-workspaces": "^0.13.0",
-    "@mongodb-js/compass-components": "^1.25.1",
-    "@mongodb-js/compass-connections": "^1.32.0",
-    "@mongodb-js/compass-logging": "^1.3.0",
-    "@mongodb-js/compass-user-data": "^0.2.0",
-    "@mongodb-js/compass-utils": "^0.6.4",
-    "@mongosh/browser-repl": "^2.2.6",
-    "@mongosh/logging": "^2.2.6",
-    "@mongosh/node-runtime-worker-thread": "^2.2.6",
-    "compass-preferences-model": "^2.23.0",
-    "hadron-app-registry": "^9.1.11",
-=======
     "@mongodb-js/compass-workspaces": "^0.14.0",
     "@mongodb-js/compass-components": "^1.26.0",
     "@mongodb-js/compass-connections": "^1.33.0",
@@ -74,7 +61,6 @@
     "@mongosh/node-runtime-worker-thread": "^2.2.10",
     "compass-preferences-model": "^2.23.1",
     "hadron-app-registry": "^9.1.12",
->>>>>>> 5d49e659
     "prop-types": "^15.7.2",
     "react": "^17.0.2",
     "react-redux": "^8.1.3",
