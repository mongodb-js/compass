{
  "name": "@mongodb-js/compass-shell",
  "productName": "Compass Shell plugin",
<<<<<<< HEAD
  "version": "2.27.1",
=======
  "version": "3.1.1",
  "apiVersion": "3.0.0",
>>>>>>> 25b11de6
  "description": "Compass Shell Plugin",
  "author": {
    "name": "MongoDB Inc",
    "email": "compass@mongodb.com"
  },
<<<<<<< HEAD
  "publishConfig": {
    "access": "public"
=======
  "scripts": {
    "prepublishOnly": "npm run compile && compass-scripts check-exports-exist",
    "clean": "rimraf lib",
    "precompile": "npm run clean",
    "compile": "cross-env NODE_ENV=production webpack --config ./config/webpack.prod.config.js",
    "compile:watch": "cross-env NODE_ENV=production webpack --config ./config/webpack.prod.config.js --watch",
    "test": "cross-env NODE_ENV=test mocha-webpack \"./src/**/*.spec.js\"",
    "test-ci": "npm run test",
    "test-ci-electron": "echo \"TODO(COMPASS-5555): These tests are broken and disabled for now\"",
    "test-watch": "cross-env NODE_ENV=test mocha-webpack \"./src/**/*.spec.js\" --watch",
    "test-electron": "xvfb-maybe cross-env NODE_ENV=test karma start",
    "test-cov": "echo",
    "check": "npm run lint && npm run depcheck",
    "lint": "eslint \"./src/**/*.{js,jsx}\" \"./test/**/*.js\" \"./config/**/*.{js,jsx}\"",
    "depcheck": "compass-scripts check-peer-deps && depcheck",
    "bootstrap": "npm run compile"
>>>>>>> 25b11de6
  },
  "repository": {
    "type": "git",
    "url": "https://github.com/mongodb-js/compass.git"
  },
  "license": "SSPL",
  "homepage": "https://github.com/mongodb-js/compass",
  "bugs": {
    "url": "https://jira.mongodb.org/projects/COMPASS/issues",
    "email": "compass@mongodb.com"
  },
<<<<<<< HEAD
  "files": [
    "dist"
  ],
  "main": "dist/index.js",
  "compass:main": "src/index.ts",
  "exports": {
    "browser": "./dist/browser.js",
    "require": "./dist/index.js"
  },
  "compass:exports": {
    ".": "./src/index.ts"
  },
  "scripts": {
    "prepublishOnly": "npm run compile && compass-scripts check-exports-exist",
    "compile": "npm run webpack -- --mode production",
    "prewebpack": "rimraf ./dist",
    "webpack": "webpack-compass",
    "start": "npm run webpack serve -- --mode development",
    "analyze": "npm run webpack -- --mode production --analyze",
    "typecheck": "tsc --noEmit",
    "eslint": "eslint",
    "prettier": "prettier",
    "lint-with-prettier": "npm run eslint . && npm run prettier -- --check .",
    "lint-without-prettier": "npm run eslint .",
    "depcheck": "compass-scripts check-peer-deps && depcheck",
    "check": "npm run typecheck && npm run lint-without-prettier && npm run depcheck",
    "check-ci": "npm run check",
    "test": "mocha",
    "test-electron": "xvfb-maybe electron-mocha --no-sandbox",
    "test-cov": "nyc -x \"**/*.spec.*\" --reporter=lcov --reporter=text --reporter=html npm run test",
    "test-watch": "npm run test -- --watch",
    "test-ci": "npm run test-cov",
    "test-ci-electron": "npm run test-electron",
    "reformat": "npm run prettier -- --write ."
=======
  "license": "SSPL",
  "publishConfig": {
    "access": "public"
>>>>>>> 25b11de6
  },
  "dependencies": {
    "@mongodb-js/compass-components": "^1.1.1",
    "@mongodb-js/compass-logging": "^1.1.0",
    "@mongodb-js/compass-utils": "^0.1.1",
    "@mongodb-js/mongodb-redux-common": "^2.0.1",
    "@mongosh/node-runtime-worker-thread": "^1.6.0",
    "react": "^16.14.0"
  },
  "peerDependencies": {
    "@mongodb-js/compass-components": "^1.1.1",
    "@mongodb-js/compass-logging": "^1.1.0",
    "@mongodb-js/compass-utils": "^0.1.1",
    "@mongodb-js/mongodb-redux-common": "^2.0.1",
    "@mongosh/node-runtime-worker-thread": "^1.6.0",
    "react": "^16.14.0"
  },
  "devDependencies": {
<<<<<<< HEAD
    "@leafygreen-ui/code": "^9.4.0",
    "@mongodb-js/eslint-config-compass": "^0.11.0",
    "@mongodb-js/mocha-config-compass": "^0.12.0",
    "@mongodb-js/prettier-config-compass": "^0.6.0",
    "@mongodb-js/tsconfig-compass": "^0.7.0",
    "@mongodb-js/webpack-config-compass": "^0.11.1",
    "@mongosh/browser-repl": "^1.5.0",
    "@mongosh/logging": "^1.5.0",
=======
    "@babel/cli": "^7.14.3",
    "@babel/core": "^7.14.3",
    "@babel/plugin-proposal-decorators": "^7.14.2",
    "@babel/plugin-syntax-dynamic-import": "^7.8.3",
    "@babel/preset-env": "^7.14.2",
    "@babel/preset-react": "^7.13.13",
    "@babel/register": "^7.13.16",
    "@hot-loader/react-dom": "^16.9.0",
    "@leafygreen-ui/code": "^12.0.1",
    "@mongosh/browser-repl": "^1.6.0",
    "@mongosh/logging": "^1.6.0",
    "@mongosh/service-provider-core": "^1.6.0",
>>>>>>> 25b11de6
    "ace-builds": "^1.4.3",
    "chai": "^4.2.0",
    "depcheck": "^1.4.1",
<<<<<<< HEAD
    "electron": "^13.5.1",
=======
>>>>>>> 25b11de6
    "enzyme": "^3.11.0",
    "eslint": "^7.25.0",
<<<<<<< HEAD
    "hadron-app-registry": "^8.14.1",
    "hadron-ipc": "^2.10.0",
    "mocha": "^8.4.0",
=======
    "eslint-config-mongodb-js": "^5.0.3",
    "eslint-plugin-react": "^7.24.0",
    "file-loader": "^5.1.0",
    "font-awesome": "^4.7.0",
    "hadron-ipc": "^3.1.0",
    "html-webpack-plugin": "^3.2.0",
    "ignore-loader": "^0.1.2",
    "istanbul-instrumenter-loader": "^3.0.1",
    "jsdom": "^16.7.0",
    "jsdom-global": "^3.0.2",
    "karma": "^6.3.4",
    "karma-chai": "^0.1.0",
    "karma-chai-sinon": "^0.1.5",
    "karma-electron": "^7.0.0",
    "karma-mocha": "^1.3.0",
    "karma-mocha-reporter": "^2.2.5",
    "karma-sinon": "^1.0.5",
    "karma-sourcemap-loader": "^0.3.8",
    "karma-webpack": "^4.0.2",
    "mocha": "^5.2.0",
    "mocha-webpack": "^2.0.0-beta.0",
    "mongodb-reflux-store": "^0.0.1",
    "node-loader": "^0.6.0",
>>>>>>> 25b11de6
    "nyc": "^13.1.0",
    "prop-types": "^15.7.2",
    "react-ace": "^9.5.0",
    "react-dom": "^16.14.0",
<<<<<<< HEAD
    "react-redux": "^7.1.1",
    "redux": "^4.1.2",
    "rimraf": "^2.6.1",
    "sinon": "^7.2.5"
=======
    "react-hot-loader": "^4.13.0",
    "react-redux": "^8.0.2",
    "react-tooltip": "^3.11.1",
    "redux": "^4.2.0",
    "resolve": "^1.15.1",
    "rimraf": "^2.6.1",
    "shebang-loader": "^0.0.1",
    "sinon": "^7.2.5",
    "sinon-chai": "^3.3.0",
    "url-loader": "^3.0.0",
    "webpack": "^4.46.0",
    "webpack-bundle-analyzer": "^3.0.3",
    "webpack-cli": "^3.3.12",
    "webpack-merge": "^4.2.2",
    "webpack-node-externals": "^3.0.0"
  },
  "homepage": "https://github.com/mongodb-js/compass",
  "bugs": {
    "url": "https://jira.mongodb.org/projects/COMPASS/issues",
    "email": "compass@mongodb.com"
>>>>>>> 25b11de6
  }
}<|MERGE_RESOLUTION|>--- conflicted
+++ resolved
@@ -1,38 +1,14 @@
 {
   "name": "@mongodb-js/compass-shell",
   "productName": "Compass Shell plugin",
-<<<<<<< HEAD
-  "version": "2.27.1",
-=======
   "version": "3.1.1",
-  "apiVersion": "3.0.0",
->>>>>>> 25b11de6
   "description": "Compass Shell Plugin",
   "author": {
     "name": "MongoDB Inc",
     "email": "compass@mongodb.com"
   },
-<<<<<<< HEAD
   "publishConfig": {
     "access": "public"
-=======
-  "scripts": {
-    "prepublishOnly": "npm run compile && compass-scripts check-exports-exist",
-    "clean": "rimraf lib",
-    "precompile": "npm run clean",
-    "compile": "cross-env NODE_ENV=production webpack --config ./config/webpack.prod.config.js",
-    "compile:watch": "cross-env NODE_ENV=production webpack --config ./config/webpack.prod.config.js --watch",
-    "test": "cross-env NODE_ENV=test mocha-webpack \"./src/**/*.spec.js\"",
-    "test-ci": "npm run test",
-    "test-ci-electron": "echo \"TODO(COMPASS-5555): These tests are broken and disabled for now\"",
-    "test-watch": "cross-env NODE_ENV=test mocha-webpack \"./src/**/*.spec.js\" --watch",
-    "test-electron": "xvfb-maybe cross-env NODE_ENV=test karma start",
-    "test-cov": "echo",
-    "check": "npm run lint && npm run depcheck",
-    "lint": "eslint \"./src/**/*.{js,jsx}\" \"./test/**/*.js\" \"./config/**/*.{js,jsx}\"",
-    "depcheck": "compass-scripts check-peer-deps && depcheck",
-    "bootstrap": "npm run compile"
->>>>>>> 25b11de6
   },
   "repository": {
     "type": "git",
@@ -44,7 +20,6 @@
     "url": "https://jira.mongodb.org/projects/COMPASS/issues",
     "email": "compass@mongodb.com"
   },
-<<<<<<< HEAD
   "files": [
     "dist"
   ],
@@ -79,11 +54,6 @@
     "test-ci": "npm run test-cov",
     "test-ci-electron": "npm run test-electron",
     "reformat": "npm run prettier -- --write ."
-=======
-  "license": "SSPL",
-  "publishConfig": {
-    "access": "public"
->>>>>>> 25b11de6
   },
   "dependencies": {
     "@mongodb-js/compass-components": "^1.1.1",
@@ -102,97 +72,30 @@
     "react": "^16.14.0"
   },
   "devDependencies": {
-<<<<<<< HEAD
-    "@leafygreen-ui/code": "^9.4.0",
-    "@mongodb-js/eslint-config-compass": "^0.11.0",
-    "@mongodb-js/mocha-config-compass": "^0.12.0",
-    "@mongodb-js/prettier-config-compass": "^0.6.0",
-    "@mongodb-js/tsconfig-compass": "^0.7.0",
-    "@mongodb-js/webpack-config-compass": "^0.11.1",
-    "@mongosh/browser-repl": "^1.5.0",
-    "@mongosh/logging": "^1.5.0",
-=======
-    "@babel/cli": "^7.14.3",
-    "@babel/core": "^7.14.3",
-    "@babel/plugin-proposal-decorators": "^7.14.2",
-    "@babel/plugin-syntax-dynamic-import": "^7.8.3",
-    "@babel/preset-env": "^7.14.2",
-    "@babel/preset-react": "^7.13.13",
-    "@babel/register": "^7.13.16",
-    "@hot-loader/react-dom": "^16.9.0",
     "@leafygreen-ui/code": "^12.0.1",
+    "@mongodb-js/eslint-config-compass": "^1.0.1",
+    "@mongodb-js/mocha-config-compass": "^1.0.1",
+    "@mongodb-js/prettier-config-compass": "^1.0.0",
+    "@mongodb-js/tsconfig-compass": "^1.0.1",
+    "@mongodb-js/webpack-config-compass": "^1.0.2",
     "@mongosh/browser-repl": "^1.6.0",
     "@mongosh/logging": "^1.6.0",
-    "@mongosh/service-provider-core": "^1.6.0",
->>>>>>> 25b11de6
     "ace-builds": "^1.4.3",
     "chai": "^4.2.0",
     "depcheck": "^1.4.1",
-<<<<<<< HEAD
-    "electron": "^13.5.1",
-=======
->>>>>>> 25b11de6
+    "electron": "^15.5.7",
     "enzyme": "^3.11.0",
     "eslint": "^7.25.0",
-<<<<<<< HEAD
-    "hadron-app-registry": "^8.14.1",
-    "hadron-ipc": "^2.10.0",
+    "hadron-app-registry": "9.0.1",
+    "hadron-ipc": "^3.1.0",
     "mocha": "^8.4.0",
-=======
-    "eslint-config-mongodb-js": "^5.0.3",
-    "eslint-plugin-react": "^7.24.0",
-    "file-loader": "^5.1.0",
-    "font-awesome": "^4.7.0",
-    "hadron-ipc": "^3.1.0",
-    "html-webpack-plugin": "^3.2.0",
-    "ignore-loader": "^0.1.2",
-    "istanbul-instrumenter-loader": "^3.0.1",
-    "jsdom": "^16.7.0",
-    "jsdom-global": "^3.0.2",
-    "karma": "^6.3.4",
-    "karma-chai": "^0.1.0",
-    "karma-chai-sinon": "^0.1.5",
-    "karma-electron": "^7.0.0",
-    "karma-mocha": "^1.3.0",
-    "karma-mocha-reporter": "^2.2.5",
-    "karma-sinon": "^1.0.5",
-    "karma-sourcemap-loader": "^0.3.8",
-    "karma-webpack": "^4.0.2",
-    "mocha": "^5.2.0",
-    "mocha-webpack": "^2.0.0-beta.0",
-    "mongodb-reflux-store": "^0.0.1",
-    "node-loader": "^0.6.0",
->>>>>>> 25b11de6
     "nyc": "^13.1.0",
     "prop-types": "^15.7.2",
     "react-ace": "^9.5.0",
     "react-dom": "^16.14.0",
-<<<<<<< HEAD
-    "react-redux": "^7.1.1",
-    "redux": "^4.1.2",
+    "react-redux": "^8.0.2",
+    "redux": "^4.2.0",
     "rimraf": "^2.6.1",
     "sinon": "^7.2.5"
-=======
-    "react-hot-loader": "^4.13.0",
-    "react-redux": "^8.0.2",
-    "react-tooltip": "^3.11.1",
-    "redux": "^4.2.0",
-    "resolve": "^1.15.1",
-    "rimraf": "^2.6.1",
-    "shebang-loader": "^0.0.1",
-    "sinon": "^7.2.5",
-    "sinon-chai": "^3.3.0",
-    "url-loader": "^3.0.0",
-    "webpack": "^4.46.0",
-    "webpack-bundle-analyzer": "^3.0.3",
-    "webpack-cli": "^3.3.12",
-    "webpack-merge": "^4.2.2",
-    "webpack-node-externals": "^3.0.0"
-  },
-  "homepage": "https://github.com/mongodb-js/compass",
-  "bugs": {
-    "url": "https://jira.mongodb.org/projects/COMPASS/issues",
-    "email": "compass@mongodb.com"
->>>>>>> 25b11de6
   }
 }