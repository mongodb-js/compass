--- conflicted
+++ resolved
@@ -1,12 +1,7 @@
 {
   "name": "@mongodb-js/compass-shell",
   "productName": "Compass Shell plugin",
-<<<<<<< HEAD
-  "version": "3.2.0",
-=======
   "version": "3.4.0",
-  "apiVersion": "3.0.0",
->>>>>>> 2ebdcb5b
   "description": "Compass Shell Plugin",
   "author": {
     "name": "MongoDB Inc",
@@ -84,7 +79,7 @@
     "@mongodb-js/mocha-config-compass": "^1.0.1",
     "@mongodb-js/prettier-config-compass": "^1.0.0",
     "@mongodb-js/tsconfig-compass": "^1.0.1",
-    "@mongodb-js/webpack-config-compass": "^1.0.2",
+    "@mongodb-js/webpack-config-compass": "^1.0.4",
     "@mongosh/browser-repl": "^1.6.0",
     "@mongosh/logging": "^1.6.0",
     "chai": "^4.2.0",
@@ -92,16 +87,15 @@
     "electron": "^15.5.7",
     "enzyme": "^3.11.0",
     "eslint": "^7.25.0",
-    "hadron-app-registry": "9.0.1",
+    "hadron-app-registry": "9.0.2",
     "hadron-ipc": "^3.1.0",
     "mocha": "^8.4.0",
-    "nyc": "^13.1.0",
+    "nyc": "^15.1.0",
     "prop-types": "^15.7.2",
-    "react-ace": "^9.5.0",
     "react-dom": "^16.14.0",
     "react-redux": "^8.0.2",
     "redux": "^4.2.0",
-    "rimraf": "^2.6.1",
-    "sinon": "^7.2.5"
+    "rimraf": "^3.0.2",
+    "sinon": "^9.2.3"
   }
 }