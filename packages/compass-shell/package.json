--- conflicted
+++ resolved
@@ -57,17 +57,10 @@
     "@mongodb-js/compass-telemetry": "^1.19.1",
     "@mongodb-js/compass-user-data": "^0.11.0",
     "@mongodb-js/compass-utils": "^0.9.21",
-<<<<<<< HEAD
-    "@mongodb-js/compass-workspaces": "^0.66.0",
+    "@mongodb-js/compass-workspaces": "^0.67.0",
     "@mongosh/browser-repl": "^3.26.0",
     "@mongosh/logging": "^3.15.3",
     "@mongosh/node-runtime-worker-thread": "^3.3.28",
-=======
-    "@mongodb-js/compass-workspaces": "^0.67.0",
-    "@mongosh/browser-repl": "^3.24.0",
-    "@mongosh/logging": "^3.15.1",
-    "@mongosh/node-runtime-worker-thread": "^3.3.26",
->>>>>>> 0ccb3c66
     "bson": "^6.10.4",
     "compass-preferences-model": "^2.64.0",
     "react": "^17.0.2",
