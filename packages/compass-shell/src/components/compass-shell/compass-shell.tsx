import React, { Component, Fragment } from 'react';
import { connect } from 'react-redux';
import { withPreferences } from 'compass-preferences-model/provider';
import { Shell } from '@mongosh/browser-repl';
import {
  ResizeHandle,
  ResizeDirection,
  css,
  cx,
  getScrollbarStyles,
  palette,
} from '@mongodb-js/compass-components';
import ShellInfoModal from '../shell-info-modal';
import ShellHeader from '../shell-header';
<<<<<<< HEAD
import type { WorkerRuntime } from '../../node-runtime-worker-thread';
import type { HistoryStorage } from '../../modules/history-storage';
import type { RootState } from '../../modules';
=======
import type { WorkerRuntime } from '@mongosh/node-runtime-worker-thread';
import type { RootState } from '../../stores/store';
import { saveHistory, selectRuntimeById } from '../../stores/store';
>>>>>>> d8f89bd3

const compassShellStyles = css(
  {
    backgroundColor: palette.gray.dark4,
    display: 'flex',
    flexBasis: 'auto',
    position: 'relative',
    flexDirection: 'column',
    width: '100vw',
  },
  getScrollbarStyles(true /* Always show dark mode. */)
);

const compassShellContainerStyles = css({
  flexGrow: 1,
  display: 'none',
  overflow: 'auto',
  borderTop: `1px solid ${palette.gray.dark2}`,
});

const compassShellContainerVisibleStyles = css({
  display: 'flex',
});

const defaultShellHeightOpened = 240;
const shellHeightClosed = 32;
const shellMinHeightOpened = 100;

function getMaxShellHeight() {
  // @ts-expect-error test ignore window undef with web worker ts config.
  return Math.max(defaultShellHeightOpened, window.innerHeight - 100);
}

// Apply bounds to the shell height when resizing to ensure it's always
// visible and usable to the user.
function boundShellHeight(attemptedHeight: number): number {
  const maxHeight = getMaxShellHeight();

  return Math.min(maxHeight, Math.max(shellMinHeightOpened, attemptedHeight));
}

export interface CompassShellProps {
  runtime: WorkerRuntime | null;
  shellOutput?: ShellOutputEntry[];
  enableShell: boolean;
  initialHistory: string[] | null;
  onHistoryChange: (history: string[]) => void;
}

interface CompassShellState {
  height: number;
  prevHeight: number;
  isOperationInProgress: boolean;
  showInfoModal: boolean;
}

type ShellProps = React.ComponentProps<typeof Shell>;

type ShellRef = Extract<Required<ShellProps>['ref'], { current: any }>;

type ShellOutputEntry = Required<ShellProps>['initialOutput'][number];

export class CompassShell extends Component<
  CompassShellProps,
  CompassShellState
> {
  shellRef: ShellRef = React.createRef();
  shellOutput: readonly ShellOutputEntry[];

  static defaultProps = {
    runtime: null,
  };
  constructor(props: CompassShellProps) {
    super(props);

    this.shellOutput = this.props.shellOutput || [];

    this.state = {
      height: shellHeightClosed,
      prevHeight: defaultShellHeightOpened,
      isOperationInProgress: false,
      showInfoModal: false,
    };
  }

<<<<<<< HEAD
  componentDidMount() {
    void this.loadHistory();
    // @ts-expect-error test ignore window undef with web worker ts config.
    window.addEventListener('beforeunload', this.terminateRuntime);
  }

  componentDidUpdate(
    prevProps: CompassShellProps,
    prevState: CompassShellState
  ) {
    const { height } = this.state;
    if (
      prevState.height < shellMinHeightOpened &&
      height > shellMinHeightOpened
    ) {
      this.props.emitShellPluginOpened?.();
    }
  }

  componentWillUnmount() {
    // @ts-expect-error test ignore window undef with web worker ts config.
    window.removeEventListener('beforeunload', this.terminateRuntime);
  }

=======
>>>>>>> d8f89bd3
  onShellOutputChanged = (output: readonly ShellOutputEntry[]) => {
    this.shellOutput = output;
  };

  onOperationStarted = () => {
    this.setState({
      isOperationInProgress: true,
    });
  };

  onOperationEnd = () => {
    this.setState({
      isOperationInProgress: false,
    });
  };

  terminateRuntime = () => {
    if (this.props.runtime) {
      void this.props.runtime.terminate();
    }
  };

  updateHeight(height: number) {
    if (height > shellMinHeightOpened) {
      this.setState({
        height,
        // Store the previous height to use when toggling open/close
        // when we resize while the shell is expanded.
        prevHeight: height,
      });
    } else {
      this.setState({
        height,
      });
    }
  }

  hideInfoModal() {
    this.setState({ showInfoModal: false });
  }

  focusEditor() {
    // @ts-expect-error test ignore window undef with web worker ts config.
    if (this.shellRef.current && window.getSelection()?.type !== 'Range') {
      this.shellRef.current.focusEditor();
    }
  }

  render() {
    const { height, prevHeight, isOperationInProgress, showInfoModal } =
      this.state;

    if (
      !this.props.enableShell ||
      !this.props.runtime ||
      !this.props.initialHistory
    ) {
      return <div />;
    }

    const isExpanded = height > shellMinHeightOpened;
    const renderedHeight = isExpanded
      ? boundShellHeight(height)
      : shellHeightClosed;

    return (
      <Fragment>
        <ShellInfoModal
          show={showInfoModal}
          hideInfoModal={this.hideInfoModal.bind(this)}
        />
        {/* Clicking on the shell container to focus it is a ux improvement to give
            the shell more of a native shell feeling. We disable the jsx-ally rules
            as this is a unique ux improvement solely for clicking. */}
        {/* eslint-disable jsx-a11y/no-static-element-interactions */}
        {/* eslint-disable-next-line jsx-a11y/click-events-have-key-events */}
        <div
          data-testid="shell-section"
          className={compassShellStyles}
          style={{ height: renderedHeight }}
          id="content"
          onClick={this.focusEditor.bind(this)}
        >
          {/* eslint-enable jsx-a11y/no-static-element-interactions */}
          <ResizeHandle
            direction={ResizeDirection.TOP}
            onChange={(newHeight) => this.updateHeight(newHeight)}
            value={height}
            minValue={shellHeightClosed}
            maxValue={getMaxShellHeight()}
            title="MongoDB Shell"
          />
          <ShellHeader
            isExpanded={isExpanded}
            onShellToggleClicked={() =>
              isExpanded
                ? this.updateHeight(shellHeightClosed)
                : this.updateHeight(prevHeight)
            }
            isOperationInProgress={isOperationInProgress}
            showInfoModal={() => this.setState({ showInfoModal: true })}
          />
          <div
            data-testid="shell-content"
            className={cx(
              compassShellContainerStyles,
              isExpanded && compassShellContainerVisibleStyles
            )}
          >
            <Shell
              ref={this.shellRef}
              runtime={this.props.runtime}
              initialHistory={this.props.initialHistory}
              initialOutput={this.shellOutput}
              onHistoryChanged={(history) => {
                this.props.onHistoryChange([...history]);
              }}
              onOutputChanged={this.onShellOutputChanged}
              onOperationStarted={this.onOperationStarted}
              onOperationEnd={this.onOperationEnd}
            />
          </div>
        </div>
      </Fragment>
    );
  }
}

export default connect(
  (state: RootState) => {
    return {
      runtime: selectRuntimeById(state),
      initialHistory: state.history,
    };
  },
  { onHistoryChange: saveHistory }
)(withPreferences(CompassShell, ['enableShell']));<|MERGE_RESOLUTION|>--- conflicted
+++ resolved
@@ -12,15 +12,9 @@
 } from '@mongodb-js/compass-components';
 import ShellInfoModal from '../shell-info-modal';
 import ShellHeader from '../shell-header';
-<<<<<<< HEAD
 import type { WorkerRuntime } from '../../node-runtime-worker-thread';
-import type { HistoryStorage } from '../../modules/history-storage';
-import type { RootState } from '../../modules';
-=======
-import type { WorkerRuntime } from '@mongosh/node-runtime-worker-thread';
 import type { RootState } from '../../stores/store';
 import { saveHistory, selectRuntimeById } from '../../stores/store';
->>>>>>> d8f89bd3
 
 const compassShellStyles = css(
   {
@@ -106,33 +100,6 @@
     };
   }
 
-<<<<<<< HEAD
-  componentDidMount() {
-    void this.loadHistory();
-    // @ts-expect-error test ignore window undef with web worker ts config.
-    window.addEventListener('beforeunload', this.terminateRuntime);
-  }
-
-  componentDidUpdate(
-    prevProps: CompassShellProps,
-    prevState: CompassShellState
-  ) {
-    const { height } = this.state;
-    if (
-      prevState.height < shellMinHeightOpened &&
-      height > shellMinHeightOpened
-    ) {
-      this.props.emitShellPluginOpened?.();
-    }
-  }
-
-  componentWillUnmount() {
-    // @ts-expect-error test ignore window undef with web worker ts config.
-    window.removeEventListener('beforeunload', this.terminateRuntime);
-  }
-
-=======
->>>>>>> d8f89bd3
   onShellOutputChanged = (output: readonly ShellOutputEntry[]) => {
     this.shellOutput = output;
   };
