import { connect } from 'react-redux';
import React, { useCallback, useEffect, useRef, useState } from 'react';
import {
  useOnTabReplace,
  useTabState,
} from '@mongodb-js/compass-workspaces/provider';
import {
  Banner,
  Link,
  css,
  getScrollbarStyles,
  palette,
  rafraf,
  spacing,
} from '@mongodb-js/compass-components';
<<<<<<< HEAD
import type { MapStateToProps } from 'react-redux';
import type { Shell as ShellType } from '@mongosh/browser-repl';
import type { WorkerRuntime } from '../../node-runtime-worker-thread';

=======
import type { WorkerRuntime } from '@mongosh/node-runtime-worker-thread';
>>>>>>> d8f89bd3
import ShellInfoModal from '../shell-info-modal';
import ShellHeader from '../shell-header/shell-header';
import { usePreference } from 'compass-preferences-model/provider';
import { Shell as _Shell } from '@mongosh/browser-repl';
import type { RootState } from '../../stores/store';
import { selectRuntimeById, saveHistory } from '../../stores/store';

const compassShellStyles = css(
  {
    backgroundColor: palette.gray.dark4,
    display: 'flex',
    flexBasis: 'auto',
    position: 'relative',
    flexDirection: 'column',
    width: '100vw',
  },
  getScrollbarStyles(true /* Always show dark mode. */)
);

const infoBannerContainerStyles = css({
  padding: spacing[400],
});

const compassShellContainerStyles = css({
  flexGrow: 1,
  display: 'flex',
  overflow: 'auto',
  borderTop: `1px solid ${palette.gray.dark2}`,
});

type ShellProps = React.ComponentProps<typeof _Shell>;

type ShellRef = Extract<Required<ShellProps>['ref'], { current: any }>;

type ShellType = ShellRef['current'];

type ShellOutputEntry = Required<ShellProps>['initialOutput'][number];

type CompassShellProps = {
  runtime: WorkerRuntime | null;
  initialHistory: string[] | null;
  onHistoryChange: (history: string[]) => void;
  initialEvaluate?: string | string[];
  initialInput?: string;
};

function useInitialEval(initialEvaluate?: string | string[]) {
  const [initialEvalApplied, setInitialEvalApplied] = useTabState(
    'initialEvalApplied',
    false
  );
  useEffect(() => {
    setInitialEvalApplied(true);
  }, [setInitialEvalApplied]);
  return initialEvalApplied ? undefined : initialEvaluate;
}

const Shell = React.forwardRef<ShellType, ShellProps>(function Shell(
  { initialEvaluate: _initialEvaluate, ...props },
  ref
) {
  const shellRef = useRef<ShellType | null>(null);
  const initialEvaluate = useInitialEval(_initialEvaluate);
  const mergeRef = useCallback(
    (shell: ShellType | null) => {
      shellRef.current = shell;
      if (typeof ref === 'function') {
        ref(shell);
      } else if (ref) {
        ref.current = shell;
      }
    },
    [ref]
  );
  useEffect(() => {
    return rafraf(() => {
      shellRef.current?.focusEditor();
    });
  }, []);
  return (
    <_Shell
      ref={mergeRef}
      initialEvaluate={initialEvaluate}
      {...props}
    ></_Shell>
  );
});

const CompassShell: React.FC<CompassShellProps> = ({
  runtime,
  initialHistory,
  onHistoryChange,
  initialEvaluate,
  initialInput,
}) => {
  const enableShell = usePreference('enableShell');
  const shellRef: ShellRef = useRef(null);
  const [infoModalVisible, setInfoModalVisible] = useState(false);
  const [isOperationInProgress, setIsOperationInProgress] = useState(false);
  const [shellOutput, setShellOutput] = useTabState<
    readonly ShellOutputEntry[]
  >('shellOutput', []);
  const [shellInput, setShellInput] = useTabState(
    'shellInput',
    initialInput ?? ''
  );

  useOnTabReplace(() => {
    // Never allow to replace the shell tab to avoid destroying the runtime
    // unnecessarily
    return false;
  });

  const showInfoModal = useCallback(() => {
    setInfoModalVisible(true);
  }, []);

  const hideInfoModal = useCallback(() => {
    setInfoModalVisible(false);
  }, []);

  const focusEditor = useCallback(() => {
    // @ts-expect-error test ignore window undef with web worker ts config.
    if (shellRef.current && window.getSelection()?.type !== 'Range') {
      shellRef.current.focusEditor();
    }
  }, []);

  const updateShellOutput = useCallback(
    (output: readonly ShellOutputEntry[]) => {
      setShellOutput(output);
    },
    [setShellOutput]
  );

  const notifyOperationStarted = useCallback(() => {
    setIsOperationInProgress(true);
  }, []);

  const notifyOperationEnd = useCallback(() => {
    setIsOperationInProgress(false);
  }, []);

  const canRenderShell = enableShell && initialHistory && runtime;

  if (!enableShell) {
    return (
      <div className={infoBannerContainerStyles}>
        <Banner variant="info">
          MongoDB Shell is disabled in your Settings. If this was not intended,
          we recommend you to review your{' '}
          <Link href="https://www.mongodb.com/docs/compass/current/settings/settings-reference/#interface-settings">
            settings
          </Link>{' '}
          and enable shell.
        </Banner>
      </div>
    );
  }

  if (!canRenderShell) {
    return <div className={compassShellStyles} />;
  }

  return (
    <>
      <ShellInfoModal show={infoModalVisible} hideInfoModal={hideInfoModal} />
      {/* Clicking on the shell container to focus it is a ux improvement to give
          the shell more of a native shell feeling. We disable the jsx-ally rules
          as this is a unique ux improvement solely for clicking. */}
      {/* eslint-disable jsx-a11y/no-static-element-interactions */}
      {/* eslint-disable-next-line jsx-a11y/click-events-have-key-events */}
      <div
        data-testid="shell-section"
        className={compassShellStyles}
        id="content"
        onClick={focusEditor}
      >
        <ShellHeader
          isExpanded={true}
          isOperationInProgress={isOperationInProgress}
          showInfoModal={showInfoModal}
        />
        <div
          data-testid="shell-content"
          className={compassShellContainerStyles}
        >
          <Shell
            ref={shellRef}
            runtime={runtime}
            initialEvaluate={initialEvaluate}
            initialInput={shellInput}
            onInputChanged={setShellInput}
            initialOutput={shellOutput}
            onOutputChanged={updateShellOutput}
            initialHistory={initialHistory}
            onHistoryChanged={(history) => {
              onHistoryChange([...history]);
            }}
            onOperationStarted={notifyOperationStarted}
            onOperationEnd={notifyOperationEnd}
            maxOutputLength={1000}
            maxHistoryLength={1000}
          />
        </div>
      </div>
    </>
  );
};

export default connect(
  (state: RootState) => {
    return {
      runtime: selectRuntimeById(state),
      initialHistory: state.history,
    };
  },
  { onHistoryChange: saveHistory }
)(CompassShell);<|MERGE_RESOLUTION|>--- conflicted
+++ resolved
@@ -13,14 +13,8 @@
   rafraf,
   spacing,
 } from '@mongodb-js/compass-components';
-<<<<<<< HEAD
-import type { MapStateToProps } from 'react-redux';
-import type { Shell as ShellType } from '@mongosh/browser-repl';
 import type { WorkerRuntime } from '../../node-runtime-worker-thread';
 
-=======
-import type { WorkerRuntime } from '@mongosh/node-runtime-worker-thread';
->>>>>>> d8f89bd3
 import ShellInfoModal from '../shell-info-modal';
 import ShellHeader from '../shell-header/shell-header';
 import { usePreference } from 'compass-preferences-model/provider';
