import React, { Component, Fragment } from 'react';
import PropTypes from 'prop-types';
import { connect } from 'react-redux';

import { Shell } from '@mongosh/browser-repl';
import { ResizeHandle, ResizeDirection, css, cx, palette, rgba } from '@mongodb-js/compass-components';

<<<<<<< HEAD
import { INITIAL_STATE as READONLY_INITIAL_STATE } from '../../modules/is-readonly';

import InfoModal from '../info-modal';
=======
import ShellInfoModal from '../shell-info-modal';
>>>>>>> 4cc9bea4
import ShellHeader from '../shell-header';

const compassShellStyles = css({
  backgroundColor: palette.gray.dark3,
  display: 'flex',
  flexBasis: 'auto',
  position: 'relative',
  flexDirection: 'column',
});

const compassShellContainerStyles = css({
  flexGrow: 1,
  display: 'none',
  overflow: 'auto',
  borderTop: `1px solid ${palette.gray.dark2}`,
  '*::-webkit-scrollbar-thumb': {
    background: rgba(palette.gray.light1, 0.5),
  }
});

const compassShellContainerVisibleStyles = css({
  display: 'flex'
});

const defaultShellHeightOpened = 240;
const shellHeightClosed = 32;
const shellMinHeightOpened = 100;

function getMaxShellHeight() {
  return Math.max(defaultShellHeightOpened, window.innerHeight - 100);
}

// Apply bounds to the shell height when resizing to ensure it's always
// visible and usable to the user.
function boundShellHeight(attemptedHeight) {
  const maxHeight = getMaxShellHeight();

  return Math.min(maxHeight, Math.max(shellMinHeightOpened, attemptedHeight));
}

export class CompassShell extends Component {
  static propTypes = {
    emitShellPluginOpened: PropTypes.func,
    runtime: PropTypes.object,
    shellOutput: PropTypes.array,
    historyStorage: PropTypes.object,
    isReadonly: PropTypes.bool,
  };

  static defaultProps = {
    emitShellPluginOpened: () => {},
    runtime: null
  };
  constructor(props) {
    super(props);

    this.shellRef = React.createRef();

    this.shellOutput = this.props.shellOutput || [];

    this.state = {
      height: shellHeightClosed,
      prevHeight: defaultShellHeightOpened,
      initialHistory: this.props.historyStorage ? null : [],
      isOperationInProgress: false,
      showInfoModal: false
    };
  }

  componentDidMount() {
    this.loadHistory();
    window.addEventListener('beforeunload', this.terminateRuntime);
  }

  componentDidUpdate(prevProps, prevState) {
    const { height } = this.state;
    if (prevState.height < shellMinHeightOpened && height > shellMinHeightOpened) {
      this.props.emitShellPluginOpened();
    }
  }

  componentWillUnmount() {
    window.removeEventListener('beforeunload', this.terminateRuntime);
  }

  onShellOutputChanged = (output) => {
    this.shellOutput = output;
  }

  onOperationStarted = () => {
    this.setState({
      isOperationInProgress: true
    });
  }

  onOperationEnd = () => {
    this.setState({
      isOperationInProgress: false
    });
  }

  terminateRuntime = () => {
    if (this.props.runtime) {
      this.props.runtime.terminate();
    }
  }

  saveHistory = async(history) => {
    if (!this.props.historyStorage) {
      return;
    }

    try {
      await this.props.historyStorage.save(history);
    } catch (error) {
      // eslint-disable-next-line no-console
      console.error(error);
    }
  }

  loadHistory = async() => {
    if (!this.props.historyStorage) {
      return;
    }

    try {
      const history = await this.props.historyStorage.load();
      this.setState({
        initialHistory: history
      });
    } catch (error) {
      // eslint-disable-next-line no-console
      console.error(error);
      this.setState({
        initialHistory: []
      });
    }
  }

  updateHeight(height) {
    this.setState(
      (height > shellMinHeightOpened)
        ? {
          height,
          // Store the previous height to use when toggling open/close
          // when we resize while the shell is expanded.
          prevHeight: height
        } : {
          height
        }
    );
  }

  hideInfoModal() {
    this.setState({ showInfoModal: false });
  }

  focusEditor() {
    if (this.shellRef.current && window.getSelection()?.type !== 'Range') {
      this.shellRef.current.focusEditor();
    }
  }

  /**
   * Render CompassShell component.
   *
   * @returns {React.Component} The rendered component.
   */
  render() {
    const {
      height,
      prevHeight,
      isOperationInProgress,
      showInfoModal
    } = this.state;

    if (this.props.isReadonly || !this.props.runtime || !this.state.initialHistory) {
      return (<div />);
    }

    const isExpanded = height > shellMinHeightOpened;
    const renderedHeight = isExpanded ? boundShellHeight(height) : shellHeightClosed;

    return (
      <Fragment>
        <ShellInfoModal
          show={showInfoModal}
          hideInfoModal={this.hideInfoModal.bind(this)}
        />
        <div
          data-testid="shell-section"
          className={compassShellStyles}
          style={{ height: renderedHeight }}
          id="content"
          onClick={this.focusEditor.bind(this)}
        >
          <ResizeHandle
            direction={ResizeDirection.TOP}
            onChange={(newHeight) => this.updateHeight(newHeight)}
            value={height}
            minValue={shellHeightClosed}
            maxValue={getMaxShellHeight()}
            title="MongoDB Shell"
          />
          <ShellHeader
            isExpanded={isExpanded}
            onShellToggleClicked={() => isExpanded
              ? this.updateHeight(shellHeightClosed)
              : this.updateHeight(prevHeight)
            }
            isOperationInProgress={isOperationInProgress}
            showInfoModal={() => this.setState({ showInfoModal: true })}
          />
          <div
            data-testid="shell-content"
            className={cx(
              compassShellContainerStyles, {
                [compassShellContainerVisibleStyles]: isExpanded
              }
            )}
          >
            <Shell
              ref={this.shellRef}
              runtime={this.props.runtime}
              initialHistory={this.state.initialHistory}
              initialOutput={this.shellOutput}
              onHistoryChanged={this.saveHistory}
              onOutputChanged={this.onShellOutputChanged}
              onOperationStarted={this.onOperationStarted}
              onOperationEnd={this.onOperationEnd}
            />
          </div>
        </div>
      </Fragment>
    );
  }
}

export default connect(
  (state) => ({
    emitShellPluginOpened: () => {
      if (state.appRegistry && state.appRegistry.globalAppRegistry) {
        state.appRegistry.globalAppRegistry.emit('compass:compass-shell:opened');
      }
    },
    runtime: state.runtime ? state.runtime.runtime : null,
    isReadonly: state.isReadonly ? state.isReadonly : READONLY_INITIAL_STATE
  })
)(CompassShell);<|MERGE_RESOLUTION|>--- conflicted
+++ resolved
@@ -5,13 +5,9 @@
 import { Shell } from '@mongosh/browser-repl';
 import { ResizeHandle, ResizeDirection, css, cx, palette, rgba } from '@mongodb-js/compass-components';
 
-<<<<<<< HEAD
 import { INITIAL_STATE as READONLY_INITIAL_STATE } from '../../modules/is-readonly';
 
-import InfoModal from '../info-modal';
-=======
 import ShellInfoModal from '../shell-info-modal';
->>>>>>> 4cc9bea4
 import ShellHeader from '../shell-header';
 
 const compassShellStyles = css({
