import type { LoggerAndTelemetry } from '@mongodb-js/compass-logging/provider';
import { createLoggerAndTelemetryLocator } from '@mongodb-js/compass-logging/provider';
import { ShellPlugin, onActivated } from './plugin';
import { registerHadronPlugin } from 'hadron-app-registry';
<<<<<<< HEAD
import { dataServiceLocator } from '@mongodb-js/compass-connections/provider';
import type { DataService } from 'mongodb-data-service';
=======
import {
  dataServiceLocator,
  type DataService,
} from '@mongodb-js/compass-connections/provider';
>>>>>>> aecfc3ab
import {
  preferencesLocator,
  type PreferencesAccess,
} from 'compass-preferences-model/provider';

export const CompassShellPlugin = registerHadronPlugin<
  unknown,
  {
    logger: () => LoggerAndTelemetry;
    dataService: () => DataService;
    preferences: () => PreferencesAccess;
  }
>(
  {
    name: 'CompassShell',
    component: ShellPlugin,
    activate: onActivated,
  },
  {
    logger: createLoggerAndTelemetryLocator('COMPASS-SHELL'),
    dataService: dataServiceLocator,
    preferences: preferencesLocator,
  }
);<|MERGE_RESOLUTION|>--- conflicted
+++ resolved
@@ -2,15 +2,10 @@
 import { createLoggerAndTelemetryLocator } from '@mongodb-js/compass-logging/provider';
 import { ShellPlugin, onActivated } from './plugin';
 import { registerHadronPlugin } from 'hadron-app-registry';
-<<<<<<< HEAD
-import { dataServiceLocator } from '@mongodb-js/compass-connections/provider';
-import type { DataService } from 'mongodb-data-service';
-=======
 import {
   dataServiceLocator,
   type DataService,
 } from '@mongodb-js/compass-connections/provider';
->>>>>>> aecfc3ab
 import {
   preferencesLocator,
   type PreferencesAccess,
