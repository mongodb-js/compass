--- conflicted
+++ resolved
@@ -13,8 +13,8 @@
     cleanup();
   });
 
-<<<<<<< HEAD
-  it('returns a renderable plugin', async function () {
+  // TODO(COMPASS-7906): remove
+  it.skip('returns a renderable plugin', async function () {
     await renderWithActiveConnection(<CompassShellPlugin />, undefined, {
       connectFn() {
         return {
@@ -28,31 +28,5 @@
     await waitFor(() => {
       expect(screen.getByTestId('shell-section')).to.exist;
     });
-=======
-  // TODO(COMPASS-7906): remove
-  it.skip('returns a renderable plugin', async function () {
-    connectionsManager['connectionStatuses'].set('1', 'connected');
-    wrapper = mount(
-      <AppRegistryProvider>
-        {/* global */}
-        <AppRegistryProvider>
-          {/* local */}
-          <ConnectionStorageProvider
-            value={new InMemoryConnectionStorage([dummyConnectionInfo])}
-          >
-            <ConnectionsManagerProvider value={connectionsManager}>
-              <ConnectionInfoProvider connectionInfoId={dummyConnectionInfo.id}>
-                <CompassShellPlugin />
-              </ConnectionInfoProvider>
-            </ConnectionsManagerProvider>
-          </ConnectionStorageProvider>
-        </AppRegistryProvider>
-      </AppRegistryProvider>
-    );
-
-    const component = await waitForAsyncComponent(wrapper, CompassShell);
-
-    expect(component?.exists()).to.equal(true);
->>>>>>> dbedce12
   });
 });