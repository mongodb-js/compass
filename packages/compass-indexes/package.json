--- conflicted
+++ resolved
@@ -48,14 +48,9 @@
     "reformat": "npm run eslint . -- --fix && npm run prettier -- --write ."
   },
   "devDependencies": {
-<<<<<<< HEAD
     "@mongodb-js/atlas-service": "^0.28.2",
-    "@mongodb-js/eslint-config-compass": "^1.1.6",
-    "@mongodb-js/mocha-config-compass": "^1.4.1",
-=======
     "@mongodb-js/eslint-config-compass": "^1.1.7",
     "@mongodb-js/mocha-config-compass": "^1.4.2",
->>>>>>> 465663aa
     "@mongodb-js/prettier-config-compass": "^1.0.2",
     "@mongodb-js/testing-library-compass": "^1.0.1",
     "@mongodb-js/tsconfig-compass": "^1.0.5",
