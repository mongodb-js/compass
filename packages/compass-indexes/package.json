{
  "name": "@mongodb-js/compass-indexes",
  "description": "Collection index management for Compass",
  "author": {
    "name": "MongoDB Inc",
    "email": "compass@mongodb.com"
  },
  "private": true,
  "version": "5.49.4",
  "repository": {
    "type": "git",
    "url": "https://github.com/mongodb-js/compass.git"
  },
  "license": "SSPL",
  "homepage": "https://github.com/mongodb-js/compass",
  "bugs": {
    "url": "https://jira.mongodb.org/projects/COMPASS/issues",
    "email": "compass@mongodb.com"
  },
  "files": [
    "dist"
  ],
  "main": "dist/index.js",
  "compass:main": "src/index.ts",
  "types": "dist/index.d.ts",
  "exports": {
    ".": "./dist/index.js"
  },
  "compass:exports": {
    ".": "./src/index.ts"
  },
  "scripts": {
    "bootstrap": "npm run compile",
    "compile": "tsc -p tsconfig.json",
    "typecheck": "tsc -p tsconfig-lint.json --noEmit",
    "eslint": "eslint",
    "prettier": "prettier",
    "lint": "npm run eslint . && npm run prettier -- --check .",
    "depcheck": "compass-scripts check-peer-deps && depcheck",
    "check": "npm run typecheck && npm run lint && npm run depcheck",
    "check-ci": "npm run check",
    "test": "mocha",
    "test-electron": "xvfb-maybe electron-mocha --no-sandbox",
    "test-cov": "nyc --compact=false --produce-source-map=false -x \"**/*.spec.*\" --reporter=lcov --reporter=text --reporter=html npm run test",
    "test-watch": "npm run test -- --watch",
    "test-ci": "npm run test-cov",
    "test-ci-electron": "npm run test-electron",
    "reformat": "npm run eslint . -- --fix && npm run prettier -- --write ."
  },
  "devDependencies": {
    "@mongodb-js/eslint-config-compass": "^1.3.4",
    "@mongodb-js/mocha-config-compass": "^1.6.4",
    "@mongodb-js/prettier-config-compass": "^1.2.4",
    "@mongodb-js/testing-library-compass": "^1.2.4",
    "@mongodb-js/tsconfig-compass": "^1.2.4",
    "@types/numeral": "^2.0.5",
    "chai": "^4.2.0",
    "depcheck": "^1.4.1",
    "electron": "^32.3.2",
    "electron-mocha": "^12.2.0",
    "eslint": "^7.25.0",
    "mocha": "^10.2.0",
    "nyc": "^15.1.0",
    "react-dom": "^17.0.2",
    "sinon": "^9.2.3",
    "typescript": "^5.0.4",
    "xvfb-maybe": "^0.2.1"
  },
  "dependencies": {
    "@mongodb-js/atlas-service": "^0.35.4",
    "@mongodb-js/compass-app-stores": "^7.36.4",
    "@mongodb-js/compass-components": "^1.34.4",
    "@mongodb-js/compass-connections": "^1.50.4",
    "@mongodb-js/compass-editor": "^0.36.4",
    "@mongodb-js/compass-field-store": "^9.25.4",
    "@mongodb-js/compass-logging": "^1.6.4",
    "@mongodb-js/compass-telemetry": "^1.4.4",
    "@mongodb-js/compass-workspaces": "^0.31.4",
    "@mongodb-js/mongodb-constants": "^0.10.0",
    "@mongodb-js/shell-bson-parser": "^1.2.0",
    "bson": "^6.10.3",
    "compass-preferences-model": "^2.33.4",
    "hadron-app-registry": "^9.4.4",
    "lodash": "^4.17.21",
<<<<<<< HEAD
    "mongodb": "^6.14.1",
    "mongodb-collection-model": "^5.25.3",
    "mongodb-data-service": "^22.25.3",
=======
    "mongodb": "^6.13.1",
    "mongodb-collection-model": "^5.25.4",
    "mongodb-data-service": "^22.25.4",
>>>>>>> 681e9187
    "mongodb-query-parser": "^4.3.0",
    "mongodb-ns": "^2.4.2",
    "numeral": "^2.0.6",
    "react": "^17.0.2",
    "react-redux": "^8.1.3",
    "redux": "^4.2.1",
    "redux-thunk": "^2.4.2",
    "semver": "^7.6.2"
  },
  "is_compass_plugin": true
}<|MERGE_RESOLUTION|>--- conflicted
+++ resolved
@@ -82,15 +82,9 @@
     "compass-preferences-model": "^2.33.4",
     "hadron-app-registry": "^9.4.4",
     "lodash": "^4.17.21",
-<<<<<<< HEAD
     "mongodb": "^6.14.1",
-    "mongodb-collection-model": "^5.25.3",
-    "mongodb-data-service": "^22.25.3",
-=======
-    "mongodb": "^6.13.1",
     "mongodb-collection-model": "^5.25.4",
     "mongodb-data-service": "^22.25.4",
->>>>>>> 681e9187
     "mongodb-query-parser": "^4.3.0",
     "mongodb-ns": "^2.4.2",
     "numeral": "^2.0.6",
