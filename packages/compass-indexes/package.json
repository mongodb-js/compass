--- conflicted
+++ resolved
@@ -75,12 +75,8 @@
     "@testing-library/user-event": "^13.5.0",
     "chai": "^4.2.0",
     "depcheck": "^1.4.1",
-<<<<<<< HEAD
     "ejson-shell-parser": "^1.2.4",
-    "electron": "^26.2.1",
-=======
     "electron": "^26.2.2",
->>>>>>> dd89515c
     "enzyme": "^3.11.0",
     "eslint": "^7.25.0",
     "hadron-app-registry": "^9.0.10",
