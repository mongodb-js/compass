--- conflicted
+++ resolved
@@ -82,11 +82,6 @@
     "lodash.contains": "^2.4.3",
     "lodash.map": "^4.6.0",
     "lodash.max": "^4.0.1",
-<<<<<<< HEAD
-    "lodash.pluck": "^3.1.2",
-=======
-    "lodash.pick": "^4.4.0",
->>>>>>> ae35285f
     "mocha": "^8.4.0",
     "mongodb": "^4.6.0",
     "mongodb-data-service": "^22.0.0",
