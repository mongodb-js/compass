--- conflicted
+++ resolved
@@ -55,13 +55,9 @@
     "reformat": "npm run prettier -- --write ."
   },
   "peerDependencies": {
-<<<<<<< HEAD
-    "@mongodb-js/compass-components": "^0.16.0",
-=======
     "@mongodb-js/compass-components": "^0.17.0",
     "@mongodb-js/compass-logging": "^0.14.0",
     "@mongodb-js/mongodb-redux-common": "^1.14.1",
->>>>>>> 73331101
     "bson": "^4.4.1",
     "hadron-app-registry": "^8.14.1",
     "hadron-react-buttons": "^5.9.0",
@@ -70,20 +66,11 @@
     "react": "^16.14.0"
   },
   "devDependencies": {
-<<<<<<< HEAD
-    "@mongodb-js/compass-components": "^0.16.0",
-    "@mongodb-js/eslint-config-compass": "^0.10.0",
-    "@mongodb-js/mocha-config-compass": "^0.11.0",
-    "@mongodb-js/prettier-config-compass": "^0.5.0",
-    "@mongodb-js/tsconfig-compass": "^0.6.0",
-    "@mongodb-js/webpack-config-compass": "^0.10.0",
-=======
     "@mongodb-js/eslint-config-compass": "^0.11.0",
     "@mongodb-js/mocha-config-compass": "^0.12.0",
     "@mongodb-js/prettier-config-compass": "^0.6.0",
     "@mongodb-js/tsconfig-compass": "^0.7.0",
     "@mongodb-js/webpack-config-compass": "^0.11.1",
->>>>>>> 73331101
     "@testing-library/react": "^12.1.4",
     "@testing-library/user-event": "^13.5.0",
     "chai": "^4.2.0",
@@ -110,29 +97,12 @@
     "react-tooltip": "^3.11.1",
     "redux": "^4.1.2",
     "redux-thunk": "^2.3.0",
-<<<<<<< HEAD
-=======
-    "reflux": "^0.4.1",
-    "reflux-state-mixin": "github:mongodb-js/reflux-state-mixin",
->>>>>>> 73331101
     "rimraf": "^3.0.2",
     "semver": "^5.4.1",
     "sinon": "^9.2.3",
     "xvfb-maybe": "^0.2.1"
   },
   "dependencies": {
-<<<<<<< HEAD
-    "@mongodb-js/compass-logging": "^0.13.0",
-    "@mongodb-js/mongodb-redux-common": "^1.13.0",
-    "lodash.contains": "^2.4.3",
-    "lodash.isundefined": "^3.0.1",
-    "lodash.map": "^4.6.0",
-    "lodash.max": "^4.0.1",
-    "lodash.pick": "^4.4.0",
-    "lodash.pluck": "^3.1.2",
-    "numeral": "^2.0.6",
-    "react-bootstrap": "^0.32.1"
-=======
     "@mongodb-js/compass-components": "^0.17.0",
     "@mongodb-js/compass-logging": "^0.14.0",
     "@mongodb-js/mongodb-redux-common": "^1.14.1",
@@ -142,6 +112,5 @@
     "hadron-react-components": "^5.17.0",
     "mongodb-index-model": "^3.12.0",
     "react": "^16.14.0"
->>>>>>> 73331101
   }
 }