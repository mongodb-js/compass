--- conflicted
+++ resolved
@@ -66,19 +66,7 @@
     "xvfb-maybe": "^0.2.1"
   },
   "dependencies": {
-<<<<<<< HEAD
-    "@mongodb-js/compass-app-stores": "^7.27.0",
-    "@mongodb-js/compass-components": "^1.29.3",
-    "@mongodb-js/compass-connections": "^1.41.0",
-    "@mongodb-js/compass-editor": "^0.29.3",
-    "@mongodb-js/compass-field-store": "^9.16.0",
-    "@mongodb-js/compass-logging": "^1.4.6",
-    "@mongodb-js/compass-telemetry": "^1.1.6",
-    "@mongodb-js/compass-workspaces": "^0.22.0",
-    "@mongodb-js/connection-storage": "^0.20.0",
-=======
     "@mongodb-js/compass-app-stores": "^7.28.0",
-    "@mongodb-js/compass-collection": "^4.41.0",
     "@mongodb-js/compass-components": "^1.29.4",
     "@mongodb-js/compass-connections": "^1.42.0",
     "@mongodb-js/compass-editor": "^0.30.0",
@@ -87,7 +75,6 @@
     "@mongodb-js/compass-telemetry": "^1.1.7",
     "@mongodb-js/compass-workspaces": "^0.23.0",
     "@mongodb-js/connection-storage": "^0.21.0",
->>>>>>> 0afc8f2b
     "@mongodb-js/mongodb-constants": "^0.10.0",
     "@mongodb-js/shell-bson-parser": "^1.1.2",
     "bson": "^6.7.0",
