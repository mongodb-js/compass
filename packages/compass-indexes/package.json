{
  "name": "@mongodb-js/compass-indexes",
  "productName": "Compass Indexes plugin",
  "description": "Collection index management for Compass",
  "version": "4.28.1",
  "author": {
    "name": "MongoDB Inc",
    "email": "compass@mongodb.com"
  },
  "publishConfig": {
    "access": "public"
  },
  "repository": {
    "type": "git",
    "url": "https://github.com/mongodb-js/compass.git"
  },
  "license": "SSPL",
  "homepage": "https://github.com/mongodb-js/compass",
  "bugs": {
    "url": "https://jira.mongodb.org/projects/COMPASS/issues",
    "email": "compass@mongodb.com"
  },
  "files": [
    "dist"
  ],
  "main": "dist/index.js",
  "compass:main": "src/index.ts",
  "exports": {
    "browser": "./dist/browser.js",
    "require": "./dist/index.js"
  },
  "compass:exports": {
    ".": "./src/index.ts"
  },
  "scripts": {
    "prepublishOnly": "npm run compile && compass-scripts check-exports-exist",
    "compile": "npm run webpack -- --mode production",
    "prewebpack": "rimraf ./dist",
    "webpack": "webpack-compass",
    "start": "npm run webpack serve -- --mode development",
    "analyze": "npm run webpack -- --mode production --analyze",
    "typecheck": "tsc --noEmit",
    "eslint": "eslint",
    "prettier": "prettier",
    "lint": "npm run eslint . && npm run prettier -- --check .",
    "depcheck": "depcheck",
    "check": "npm run typecheck && npm run lint && npm run depcheck",
    "check-ci": "npm run check",
    "test": "mocha",
    "test-electron": "xvfb-maybe electron-mocha --no-sandbox",
    "test-cov": "nyc -x \"**/*.spec.*\" --reporter=lcov --reporter=text --reporter=html npm run test",
    "test-watch": "npm run test -- --watch",
    "test-ci": "npm run test-cov",
    "test-ci-electron": "npm run test-electron",
    "reformat": "npm run prettier -- --write ."
  },
  "peerDependencies": {
    "@mongodb-js/compass-components": "^0.17.0",
    "@mongodb-js/compass-logging": "^0.14.0",
    "@mongodb-js/mongodb-redux-common": "^1.14.1",
    "bson": "^4.4.1",
    "hadron-app-registry": "^8.14.1",
    "hadron-react-buttons": "^5.9.0",
    "hadron-react-components": "^5.17.0",
    "mongodb-index-model": "^3.12.0",
<<<<<<< HEAD
    "react": "^16.14.0"
=======
    "prop-types": "^15.7.2",
    "react": "^16.14.0",
    "react-dom": "^16.14.0",
    "react-redux": "^5.0.6",
    "react-tooltip": "^3.11.1",
    "redux": "^4.1.2",
    "redux-thunk": "^2.3.0"
>>>>>>> 7789585b
  },
  "devDependencies": {
    "@mongodb-js/eslint-config-compass": "^0.11.0",
    "@mongodb-js/mocha-config-compass": "^0.12.0",
    "@mongodb-js/prettier-config-compass": "^0.6.0",
    "@mongodb-js/tsconfig-compass": "^0.7.0",
    "@mongodb-js/webpack-config-compass": "^0.11.1",
    "@testing-library/react": "^12.1.4",
    "@testing-library/user-event": "^13.5.0",
    "chai": "^4.2.0",
    "classnames": "^2.2.6",
    "debug": "^4.2.0",
    "depcheck": "^1.4.1",
    "electron": "^13.5.1",
    "enzyme": "^3.11.0",
    "eslint": "^7.25.0",
    "hadron-app": "^4.26.1",
    "lodash.contains": "^2.4.3",
    "lodash.isundefined": "^3.0.1",
    "lodash.map": "^4.6.0",
    "lodash.max": "^4.0.1",
    "lodash.pick": "^4.4.0",
    "lodash.pluck": "^3.1.2",
    "mocha": "^8.4.0",
    "numeral": "^2.0.6",
    "nyc": "^15.1.0",
    "prop-types": "^15.7.2",
    "react-bootstrap": "^0.32.1",
    "react-dom": "^16.14.0",
    "react-redux": "^5.0.6",
<<<<<<< HEAD
    "react-select-plus": "^1.2.0",
    "react-tooltip": "^3.11.1",
=======
>>>>>>> 7789585b
    "redux": "^4.1.2",
    "redux-thunk": "^2.3.0",
    "reflux": "^0.4.1",
    "reflux-state-mixin": "github:mongodb-js/reflux-state-mixin",
    "rimraf": "^3.0.2",
    "semver": "^5.4.1",
    "sinon": "^9.2.3",
    "xvfb-maybe": "^0.2.1"
  },
  "dependencies": {
    "@mongodb-js/compass-components": "^0.17.0",
    "@mongodb-js/compass-logging": "^0.14.0",
    "@mongodb-js/mongodb-redux-common": "^1.14.1",
    "bson": "^4.4.1",
    "hadron-app-registry": "^8.14.1",
    "hadron-react-buttons": "^5.9.0",
    "hadron-react-components": "^5.17.0",
    "mongodb-index-model": "^3.12.0",
    "react": "^16.14.0"
  }
}<|MERGE_RESOLUTION|>--- conflicted
+++ resolved
@@ -63,17 +63,7 @@
     "hadron-react-buttons": "^5.9.0",
     "hadron-react-components": "^5.17.0",
     "mongodb-index-model": "^3.12.0",
-<<<<<<< HEAD
     "react": "^16.14.0"
-=======
-    "prop-types": "^15.7.2",
-    "react": "^16.14.0",
-    "react-dom": "^16.14.0",
-    "react-redux": "^5.0.6",
-    "react-tooltip": "^3.11.1",
-    "redux": "^4.1.2",
-    "redux-thunk": "^2.3.0"
->>>>>>> 7789585b
   },
   "devDependencies": {
     "@mongodb-js/eslint-config-compass": "^0.11.0",
@@ -104,11 +94,7 @@
     "react-bootstrap": "^0.32.1",
     "react-dom": "^16.14.0",
     "react-redux": "^5.0.6",
-<<<<<<< HEAD
-    "react-select-plus": "^1.2.0",
     "react-tooltip": "^3.11.1",
-=======
->>>>>>> 7789585b
     "redux": "^4.1.2",
     "redux-thunk": "^2.3.0",
     "reflux": "^0.4.1",
