{
  "name": "@mongodb-js/compass-indexes",
  "description": "Collection index management for Compass",
  "author": {
    "name": "MongoDB Inc",
    "email": "compass@mongodb.com"
  },
  "private": true,
  "version": "5.30.0",
  "repository": {
    "type": "git",
    "url": "https://github.com/mongodb-js/compass.git"
  },
  "license": "SSPL",
  "homepage": "https://github.com/mongodb-js/compass",
  "bugs": {
    "url": "https://jira.mongodb.org/projects/COMPASS/issues",
    "email": "compass@mongodb.com"
  },
  "files": [
    "dist"
  ],
  "main": "dist/index.js",
  "compass:main": "src/index.ts",
  "types": "dist/index.d.ts",
  "exports": {
    ".": "./dist/index.js"
  },
  "compass:exports": {
    ".": "./src/index.ts"
  },
  "scripts": {
    "bootstrap": "npm run compile",
    "compile": "tsc -p tsconfig.json",
    "typecheck": "tsc -p tsconfig-lint.json --noEmit",
    "eslint": "eslint",
    "prettier": "prettier",
    "lint": "npm run eslint . && npm run prettier -- --check .",
    "depcheck": "compass-scripts check-peer-deps && depcheck",
    "check": "npm run typecheck && npm run lint && npm run depcheck",
    "check-ci": "npm run check",
    "test": "mocha",
    "test-electron": "xvfb-maybe electron-mocha --no-sandbox",
    "test-cov": "nyc --compact=false --produce-source-map=false -x \"**/*.spec.*\" --reporter=lcov --reporter=text --reporter=html npm run test",
    "test-watch": "npm run test -- --watch",
    "test-ci": "npm run test-cov",
    "test-ci-electron": "npm run test-electron",
    "reformat": "npm run eslint . -- --fix && npm run prettier -- --write ."
  },
  "devDependencies": {
    "@mongodb-js/eslint-config-compass": "^1.1.1",
    "@mongodb-js/mocha-config-compass": "^1.3.9",
    "@mongodb-js/prettier-config-compass": "^1.0.2",
    "@mongodb-js/tsconfig-compass": "^1.0.4",
    "@testing-library/react": "^12.1.5",
    "@testing-library/user-event": "^13.5.0",
    "chai": "^4.2.0",
    "depcheck": "^1.4.1",
    "electron": "^29.4.2",
    "electron-mocha": "^12.2.0",
    "eslint": "^7.25.0",
    "mocha": "^10.2.0",
    "nyc": "^15.1.0",
    "react-dom": "^17.0.2",
    "sinon": "^9.2.3",
    "typescript": "^5.0.4",
    "xvfb-maybe": "^0.2.1"
  },
  "dependencies": {
    "@mongodb-js/compass-app-stores": "^7.17.0",
    "@mongodb-js/compass-collection": "^4.30.0",
    "@mongodb-js/compass-components": "^1.25.1",
    "@mongodb-js/compass-connections": "^1.31.0",
    "@mongodb-js/compass-editor": "^0.24.1",
    "@mongodb-js/compass-field-store": "^9.6.0",
    "@mongodb-js/compass-logging": "^1.2.18",
<<<<<<< HEAD
    "@mongodb-js/compass-telemetry": "^1.0.0",
    "@mongodb-js/compass-workspaces": "^0.11.0",
    "@mongodb-js/connection-storage": "^0.12.1",
=======
    "@mongodb-js/compass-workspaces": "^0.12.0",
    "@mongodb-js/connection-storage": "^0.13.0",
>>>>>>> dd596970
    "@mongodb-js/mongodb-constants": "^0.10.0",
    "bson": "^6.7.0",
    "compass-preferences-model": "^2.22.0",
    "ejson-shell-parser": "^2.0.1",
    "hadron-app-registry": "^9.1.11",
    "lodash": "^4.17.21",
    "mongodb": "^6.6.2",
    "mongodb-data-service": "^22.20.2",
    "mongodb-query-parser": "^4.1.2",
    "numeral": "^2.0.6",
    "react": "^17.0.2",
    "react-redux": "^8.1.3",
    "redux": "^4.2.1",
    "redux-thunk": "^2.4.2",
    "semver": "^7.6.2"
  },
  "is_compass_plugin": true
}<|MERGE_RESOLUTION|>--- conflicted
+++ resolved
@@ -74,14 +74,9 @@
     "@mongodb-js/compass-editor": "^0.24.1",
     "@mongodb-js/compass-field-store": "^9.6.0",
     "@mongodb-js/compass-logging": "^1.2.18",
-<<<<<<< HEAD
     "@mongodb-js/compass-telemetry": "^1.0.0",
-    "@mongodb-js/compass-workspaces": "^0.11.0",
-    "@mongodb-js/connection-storage": "^0.12.1",
-=======
     "@mongodb-js/compass-workspaces": "^0.12.0",
     "@mongodb-js/connection-storage": "^0.13.0",
->>>>>>> dd596970
     "@mongodb-js/mongodb-constants": "^0.10.0",
     "bson": "^6.7.0",
     "compass-preferences-model": "^2.22.0",
