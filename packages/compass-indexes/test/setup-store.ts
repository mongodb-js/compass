import Sinon from 'sinon';
import type AppRegistry from 'hadron-app-registry';
import type {
  ConfigureStoreOptions,
  IndexesDataService,
} from '../src/stores/store';
import configureStore from '../src/stores/store';

const NOOP_DATA_PROVIDER: IndexesDataService = {
  // eslint-disable-next-line @typescript-eslint/no-unused-vars
  indexes(ns: string, options: any) {
    return Promise.resolve([]);
  },
  isConnected() {
    return true;
  },
  // eslint-disable-next-line @typescript-eslint/no-unused-vars
  updateCollection(ns: string, flags: any) {
    return Promise.resolve({});
  },
  // eslint-disable-next-line @typescript-eslint/no-unused-vars
  createIndex(ns, spec, options) {
    return Promise.resolve('ok');
  },
  // eslint-disable-next-line @typescript-eslint/no-unused-vars
  dropIndex(ns, name) {
    return Promise.resolve({});
  },
  // eslint-disable-next-line @typescript-eslint/no-unused-vars
  createSearchIndex(ns, name, definition) {
    return Promise.resolve('');
  },
};

export const setupStore = (
  options: Partial<ConfigureStoreOptions> = {},
  dataProvider: Partial<IndexesDataService> = NOOP_DATA_PROVIDER
) => {
  const localAppRegistry = {
    on: Sinon.spy(),
    emit: Sinon.spy(),
  } as unknown as AppRegistry;
  const globalAppRegistry = {
    on: Sinon.spy(),
    emit: Sinon.spy(),
    getStore: Sinon.spy(),
  } as unknown as AppRegistry;

<<<<<<< HEAD
=======
  const dataProvider: IndexesDataService = {
    // eslint-disable-next-line @typescript-eslint/no-unused-vars
    indexes(ns: string, options: any) {
      return Promise.resolve([]);
    },
    isConnected() {
      return true;
    },
    // eslint-disable-next-line @typescript-eslint/no-unused-vars
    updateCollection(ns: string, flags: any) {
      return Promise.resolve({});
    },
    // eslint-disable-next-line @typescript-eslint/no-unused-vars
    createIndex(ns, spec, options) {
      return Promise.resolve('ok');
    },
    // eslint-disable-next-line @typescript-eslint/no-unused-vars
    dropIndex(ns, name) {
      return Promise.resolve({});
    },
    // eslint-disable-next-line @typescript-eslint/no-unused-vars
    getSearchIndexes(ns: string) {
      return Promise.resolve([]);
    },
    // eslint-disable-next-line @typescript-eslint/no-unused-vars
    createSearchIndex(ns: string, name: string, spec: any) {
      return Promise.resolve('new-id');
    },
    // eslint-disable-next-line @typescript-eslint/no-unused-vars
    updateSearchIndex(ns: string, name: string, spec: any) {
      return Promise.resolve();
    },
    // eslint-disable-next-line @typescript-eslint/no-unused-vars
    dropSearchIndex(ns: string, name: string) {
      return Promise.resolve();
    },
  };

>>>>>>> 5fe74967
  return configureStore({
    namespace: 'citibike.trips',
    dataProvider: {
      dataProvider: { ...NOOP_DATA_PROVIDER, ...dataProvider },
    },
    serverVersion: '6.0.0',
    isReadonly: false,
    isSearchIndexesSupported: false,
    globalAppRegistry,
    localAppRegistry,
    ...options,
  });
};<|MERGE_RESOLUTION|>--- conflicted
+++ resolved
@@ -27,8 +27,20 @@
     return Promise.resolve({});
   },
   // eslint-disable-next-line @typescript-eslint/no-unused-vars
-  createSearchIndex(ns, name, definition) {
-    return Promise.resolve('');
+  getSearchIndexes(ns: string) {
+    return Promise.resolve([]);
+  },
+  // eslint-disable-next-line @typescript-eslint/no-unused-vars
+  createSearchIndex(ns: string, name: string, spec: any) {
+    return Promise.resolve('new-id');
+  },
+  // eslint-disable-next-line @typescript-eslint/no-unused-vars
+  updateSearchIndex(ns: string, name: string, spec: any) {
+    return Promise.resolve();
+  },
+  // eslint-disable-next-line @typescript-eslint/no-unused-vars
+  dropSearchIndex(ns: string, name: string) {
+    return Promise.resolve();
   },
 };
 
@@ -46,47 +58,6 @@
     getStore: Sinon.spy(),
   } as unknown as AppRegistry;
 
-<<<<<<< HEAD
-=======
-  const dataProvider: IndexesDataService = {
-    // eslint-disable-next-line @typescript-eslint/no-unused-vars
-    indexes(ns: string, options: any) {
-      return Promise.resolve([]);
-    },
-    isConnected() {
-      return true;
-    },
-    // eslint-disable-next-line @typescript-eslint/no-unused-vars
-    updateCollection(ns: string, flags: any) {
-      return Promise.resolve({});
-    },
-    // eslint-disable-next-line @typescript-eslint/no-unused-vars
-    createIndex(ns, spec, options) {
-      return Promise.resolve('ok');
-    },
-    // eslint-disable-next-line @typescript-eslint/no-unused-vars
-    dropIndex(ns, name) {
-      return Promise.resolve({});
-    },
-    // eslint-disable-next-line @typescript-eslint/no-unused-vars
-    getSearchIndexes(ns: string) {
-      return Promise.resolve([]);
-    },
-    // eslint-disable-next-line @typescript-eslint/no-unused-vars
-    createSearchIndex(ns: string, name: string, spec: any) {
-      return Promise.resolve('new-id');
-    },
-    // eslint-disable-next-line @typescript-eslint/no-unused-vars
-    updateSearchIndex(ns: string, name: string, spec: any) {
-      return Promise.resolve();
-    },
-    // eslint-disable-next-line @typescript-eslint/no-unused-vars
-    dropSearchIndex(ns: string, name: string) {
-      return Promise.resolve();
-    },
-  };
-
->>>>>>> 5fe74967
   return configureStore({
     namespace: 'citibike.trips',
     dataProvider: {
