--- conflicted
+++ resolved
@@ -22,11 +22,8 @@
 } from '../modules/search-indexes';
 import type { DataService } from 'mongodb-data-service';
 import type AppRegistry from 'hadron-app-registry';
-<<<<<<< HEAD
 import { setFields } from '../modules/fields';
-=======
 import { switchToRegularIndexes } from '../modules/index-view';
->>>>>>> da76e431
 
 export type IndexesDataService = Pick<
   DataService,
@@ -66,11 +63,8 @@
       namespace: options.namespace,
       serverVersion: options.serverVersion,
       isReadonlyView: options.isReadonly,
-<<<<<<< HEAD
       fields: [],
-=======
       indexView: INDEX_LIST_INITIAL_STATE,
->>>>>>> da76e431
       searchIndexes: {
         ...SEARCH_INDEXES_INITIAL_STATE,
         status: options.isSearchIndexesSupported
