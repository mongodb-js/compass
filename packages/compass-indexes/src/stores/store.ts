import { createStore, applyMiddleware } from 'redux';
import reducer from '../modules';
import thunk from 'redux-thunk';
import {
  localAppRegistryActivated,
  globalAppRegistryActivated,
} from '@mongodb-js/mongodb-redux-common/app-registry';
import { writeStateChanged } from '../modules/is-writable';
import { getDescription } from '../modules/description';
import {
  fetchIndexes,
  inProgressIndexAdded,
  inProgressIndexRemoved,
  inProgressIndexFailed,
  type InProgressIndex,
} from '../modules/regular-indexes';
import {
<<<<<<< HEAD
  SearchIndexesStatuses,
  INITIAL_STATE as SEARCH_INDEXES_INITIAL_STATE,
=======
  INITIAL_STATE as SEARCH_INDEXES_INITIAL_STATE,
  fetchSearchIndexes,
  SearchIndexesStatuses,
>>>>>>> 5fe74967
} from '../modules/search-indexes';
import type { DataService } from 'mongodb-data-service';
import type AppRegistry from 'hadron-app-registry';

export type IndexesDataService = Pick<
  DataService,
  | 'indexes'
  | 'isConnected'
  | 'updateCollection'
  | 'createIndex'
  | 'dropIndex'
<<<<<<< HEAD
  | 'createSearchIndex'
=======
  | 'getSearchIndexes'
  | 'createSearchIndex'
  | 'updateSearchIndex'
  | 'dropSearchIndex'
>>>>>>> 5fe74967
>;

export type ConfigureStoreOptions = {
  dataProvider: {
    dataProvider?: IndexesDataService;
  };
  namespace: string;
  localAppRegistry: AppRegistry;
  globalAppRegistry: AppRegistry;
  serverVersion: string;
  isReadonly: boolean;
  isSearchIndexesSupported: boolean;
};

const configureStore = (options: ConfigureStoreOptions) => {
  if (!options.dataProvider?.dataProvider) {
    throw new Error(
      "Can't configure store for indexes plugin without data serivce"
    );
  }
  const store = createStore(
    reducer,
    {
      appRegistry: {
        localAppRegistry: options.localAppRegistry,
        globalAppRegistry: options.globalAppRegistry,
      },
      dataService: options.dataProvider.dataProvider,
      namespace: options.namespace,
      serverVersion: options.serverVersion,
      isReadonlyView: options.isReadonly,
      searchIndexes: {
        ...SEARCH_INDEXES_INITIAL_STATE,
        status: options.isSearchIndexesSupported
          ? SearchIndexesStatuses.PENDING
          : SearchIndexesStatuses.NOT_AVAILABLE,
      },
    },
    applyMiddleware(thunk.withExtraArgument({}))
  );

  // Set the app registry if preset. This must happen first.
  if (options.localAppRegistry) {
    const localAppRegistry = options.localAppRegistry;
    store.dispatch(localAppRegistryActivated(localAppRegistry));

    localAppRegistry.on('refresh-regular-indexes', () => {
      void store.dispatch(fetchIndexes());
    });

    localAppRegistry.on(
      'in-progress-indexes-added',
      (index: InProgressIndex) => {
        store.dispatch(inProgressIndexAdded(index));
      }
    );

    localAppRegistry.on('in-progress-indexes-removed', (id: string) => {
      store.dispatch(inProgressIndexRemoved(id));
    });

    localAppRegistry.on(
      'in-progress-indexes-failed',
      (data: { inProgressIndexId: string; error: string }) => {
        store.dispatch(inProgressIndexFailed(data));
      }
    );
  }

  if (options.globalAppRegistry) {
    const globalAppRegistry = options.globalAppRegistry;
    store.dispatch(globalAppRegistryActivated(globalAppRegistry));

    globalAppRegistry.on('refresh-data', () => {
      void store.dispatch(fetchIndexes());
      void store.dispatch(fetchSearchIndexes());
    });

    const instanceStore: any = globalAppRegistry.getStore('App.InstanceStore');
    if (instanceStore) {
      const instance = instanceStore.getState().instance;
      // set the initial values
      store.dispatch(writeStateChanged(instance.isWritable));
      store.dispatch(getDescription(instance.description));

      // these can change later
      instance.on('change:isWritable', () => {
        store.dispatch(writeStateChanged(instance.isWritable));
      });
      instance.on('change:description', () => {
        store.dispatch(getDescription(instance.description));
      });
    }
  }

  return store;
};

export default configureStore;<|MERGE_RESOLUTION|>--- conflicted
+++ resolved
@@ -15,14 +15,9 @@
   type InProgressIndex,
 } from '../modules/regular-indexes';
 import {
-<<<<<<< HEAD
-  SearchIndexesStatuses,
-  INITIAL_STATE as SEARCH_INDEXES_INITIAL_STATE,
-=======
   INITIAL_STATE as SEARCH_INDEXES_INITIAL_STATE,
   fetchSearchIndexes,
   SearchIndexesStatuses,
->>>>>>> 5fe74967
 } from '../modules/search-indexes';
 import type { DataService } from 'mongodb-data-service';
 import type AppRegistry from 'hadron-app-registry';
@@ -34,14 +29,10 @@
   | 'updateCollection'
   | 'createIndex'
   | 'dropIndex'
-<<<<<<< HEAD
-  | 'createSearchIndex'
-=======
   | 'getSearchIndexes'
   | 'createSearchIndex'
   | 'updateSearchIndex'
   | 'dropSearchIndex'
->>>>>>> 5fe74967
 >;
 
 export type ConfigureStoreOptions = {
