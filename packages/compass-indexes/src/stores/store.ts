--- conflicted
+++ resolved
@@ -90,16 +90,7 @@
       isReadonlyView: options.isReadonly,
       isSearchIndexesSupported: options.isSearchIndexesSupported,
       indexView: INDEX_LIST_INITIAL_STATE,
-<<<<<<< HEAD
-=======
-      searchIndexes: {
-        ...SEARCH_INDEXES_INITIAL_STATE,
-        status: options.isSearchIndexesSupported
-          ? SearchIndexesStatuses.NOT_READY
-          : SearchIndexesStatuses.NOT_AVAILABLE,
-      },
       collectionStats: extractCollectionStats(collectionModel),
->>>>>>> 108bdcf8
     },
     applyMiddleware(
       thunk.withExtraArgument({
@@ -134,12 +125,10 @@
     store.dispatch(getDescription(instance.description));
   });
 
-<<<<<<< HEAD
   void store.dispatch(refreshRegularIndexes());
   if (options.isSearchIndexesSupported) {
     void store.dispatch(refreshSearchIndexes());
   }
-=======
   on(collectionModel, 'change:status', (model: Collection, status: string) => {
     if (status === 'ready') {
       store.dispatch(collectionStatsFetched(model));
@@ -149,7 +138,6 @@
   on(localAppRegistry, 'refresh-collection-stats', () => {
     void collectionModel.fetch({ dataService, force: true });
   });
->>>>>>> 108bdcf8
 
   return { store, deactivate: () => cleanup() };
 }