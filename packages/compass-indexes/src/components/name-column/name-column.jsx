import React, { PureComponent } from 'react';
import PropTypes from 'prop-types';
import { spacing, css, Body, IndexKeys } from '@mongodb-js/compass-components';

const containerStyles = css({
  paddingLeft: spacing[4],
  paddingBottom: spacing[3],
  position: 'relative',
  width: '35%',
});

const indexKeyStyles = css({
  marginTop: spacing[1],
});

class NameColumn extends PureComponent {
  static displayName = 'NameColumn';

  static propTypes = {
    index: PropTypes.object.isRequired,
  };

  render() {
    const indexName = this.props.index.name;
    const indexKeys = this.props.index.fields.serialize();
    return (
<<<<<<< HEAD
      <td className={containerStyles}>
        <Body data-testid="name-column-name">{indexName}</Body>
        <div className={indexKeyStyles}>
          <IndexKeys keys={indexKeys} />
=======
      <td className={classnames(styles['name-column'])}>
        <div className="index-definition">
          <div
            className={classnames(styles['name-column-name'])}
            data-test-id="index-field-name"
            title={this.props.index.name}
          >
            {this.props.index.name}
          </div>
          <IndexDefinitionType index={this.props.index} />
>>>>>>> 90a0d205
        </div>
      </td>
    );
  }
}

export default NameColumn;<|MERGE_RESOLUTION|>--- conflicted
+++ resolved
@@ -24,23 +24,10 @@
     const indexName = this.props.index.name;
     const indexKeys = this.props.index.fields.serialize();
     return (
-<<<<<<< HEAD
       <td className={containerStyles}>
-        <Body data-testid="name-column-name">{indexName}</Body>
+        <Body data-testid="index-field-name">{indexName}</Body>
         <div className={indexKeyStyles}>
           <IndexKeys keys={indexKeys} />
-=======
-      <td className={classnames(styles['name-column'])}>
-        <div className="index-definition">
-          <div
-            className={classnames(styles['name-column-name'])}
-            data-test-id="index-field-name"
-            title={this.props.index.name}
-          >
-            {this.props.index.name}
-          </div>
-          <IndexDefinitionType index={this.props.index} />
->>>>>>> 90a0d205
         </div>
       </td>
     );
