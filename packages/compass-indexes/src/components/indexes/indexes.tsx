--- conflicted
+++ resolved
@@ -3,16 +3,6 @@
 import { css, spacing } from '@mongodb-js/compass-components';
 
 import type { IndexView } from '../indexes-toolbar/indexes-toolbar';
-<<<<<<< HEAD
-import { IndexesToolbar } from '../indexes-toolbar/indexes-toolbar';
-import { RegularIndexesTable } from '../regular-indexes-table/regular-indexes-table';
-import type { RootState } from '../../modules';
-import {
-  SearchIndexesStatuses,
-  openModalForCreation,
-} from '../../modules/search-indexes';
-import CreateSearchIndexModal from '../create-search-index-modal';
-=======
 import IndexesToolbar from '../indexes-toolbar/indexes-toolbar';
 import RegularIndexesTable from '../regular-indexes-table/regular-indexes-table';
 import SearchIndexesTable from '../search-indexes-table/search-indexes-table';
@@ -23,11 +13,11 @@
 import { SearchIndexesStatuses } from '../../modules/search-indexes';
 import type { SearchIndexesStatus } from '../../modules/search-indexes';
 import type { RootState } from '../../modules';
+import CreateSearchIndexModal from '../create-search-index-modal';
 
 // This constant is used as a trigger to show an insight whenever number of
 // indexes in a collection is more than what is specified here.
 const IDEAL_NUMBER_OF_MAX_INDEXES = 10;
->>>>>>> 5fe74967
 
 const containerStyles = css({
   margin: spacing[3],
@@ -38,24 +28,6 @@
 });
 
 type IndexesProps = {
-<<<<<<< HEAD
-  indexes: IndexDefinition[];
-  isWritable: boolean;
-  isReadonlyView: boolean;
-  description?: string;
-  error: string | null;
-  localAppRegistry: AppRegistry;
-  isRefreshing: boolean;
-  serverVersion: string;
-  sortIndexes: (name: SortColumn, direction: SortDirection) => void;
-  refreshIndexes: () => void;
-  dropFailedIndex: (id: string) => void;
-  onHideIndex: (name: string) => void;
-  onUnhideIndex: (name: string) => void;
-  onClickCreateAtlasSearchIndex: () => void;
-  readOnly?: boolean;
-  isAtlasSearchSupported: boolean;
-=======
   isReadonlyView?: boolean;
   regularIndexes: Pick<
     RegularIndexesState,
@@ -64,7 +36,8 @@
   searchIndexes: Pick<SearchIndexesState, 'indexes' | 'error' | 'status'>;
   refreshRegularIndexes: () => void;
   refreshSearchIndexes: () => void;
->>>>>>> 5fe74967
+  onClickCreateAtlasSearchIndex: () => void;
+  onClickCreateRegularIndex: () => void;
 };
 
 function isRefreshingStatus(status: SearchIndexesStatus) {
@@ -76,28 +49,13 @@
 
 export function Indexes({
   isReadonlyView,
-<<<<<<< HEAD
-  description,
-  error,
-  localAppRegistry,
-  isRefreshing,
-  serverVersion,
-  sortIndexes,
-  refreshIndexes,
-  dropFailedIndex,
-  onHideIndex,
-  onUnhideIndex,
-  onClickCreateAtlasSearchIndex,
-  readOnly, // preferences readOnly.
-  isAtlasSearchSupported,
-}) => {
-=======
   regularIndexes,
   searchIndexes,
   refreshRegularIndexes,
   refreshSearchIndexes,
+  onClickCreateAtlasSearchIndex,
+  onClickCreateRegularIndex,
 }: IndexesProps) {
->>>>>>> 5fe74967
   const [currentIndexesView, setCurrentIndexesView] =
     useState<IndexView>('regular-indexes');
 
@@ -143,20 +101,13 @@
   return (
     <div className={containerStyles}>
       <IndexesToolbar
-        errorMessage={errorMessage}
+        errorMessage={errorMessage || null}
         hasTooManyIndexes={hasTooManyIndexes}
         isRefreshing={isRefreshing}
-<<<<<<< HEAD
-        writeStateDescription={description}
-        hasTooManyIndexes={indexes.length > IDEAL_NUMBER_OF_MAX_INDEXES}
-        isAtlasSearchSupported={isAtlasSearchSupported}
-        onRefreshIndexes={refreshIndexes}
-        onChangeIndexView={setCurrentIndexesView}
-        onClickCreateAtlasSearchIndex={onClickCreateAtlasSearchIndex}
-=======
         onRefreshIndexes={onRefreshIndexes}
         onChangeIndexView={changeIndexView}
->>>>>>> 5fe74967
+        onClickCreateAtlasSearchIndex={onClickCreateAtlasSearchIndex}
+        onClickCreateRegularIndex={onClickCreateRegularIndex}
       />
       {!isReadonlyView && currentIndexesView === 'regular-indexes' && (
         <RegularIndexesTable />
@@ -180,17 +131,10 @@
 });
 
 const mapDispatch = {
-<<<<<<< HEAD
-  sortIndexes,
-  refreshIndexes,
-  dropFailedIndex,
-  onHideIndex: hideIndex,
-  onUnhideIndex: unhideIndex,
-  onClickCreateAtlasSearchIndex: openModalForCreation,
-=======
   refreshRegularIndexes,
   refreshSearchIndexes,
->>>>>>> 5fe74967
+  onClickCreateAtlasSearchIndex,
+  onClickCreateRegularIndex,
 };
 
 export default connect(mapState, mapDispatch)(Indexes);