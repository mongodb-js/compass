import React, { useMemo } from 'react';
import {
  css,
  spacing,
  Accordion,
  Body,
  RadioBoxGroup,
  RadioBox,
} from '@mongodb-js/compass-components';
import type { Field, Tab } from '../../modules/create-index';
import { useAutocompleteFields } from '@mongodb-js/compass-field-store';
import { CreateIndexFields } from '../create-index-fields';
import { hasColumnstoreIndexesSupport } from '../../utils/columnstore-indexes';
import CheckboxInput from './checkbox-input';
import CollapsibleInput from './collapsible-input';
import {
  useConnectionInfo,
  useConnectionSupports,
} from '@mongodb-js/compass-connections/provider';
import { usePreference } from 'compass-preferences-model/provider';
<<<<<<< HEAD
import QueryFlowSection from './query-flow-section';
=======
import IndexFlowSection from './index-flow-section';
>>>>>>> 8eec63f0

const createIndexModalFieldsStyles = css({
  margin: `${spacing[600]}px 0 ${spacing[800]}px 0`,
});

const indexFieldsHeaderStyles = css({
  marginBottom: spacing[100],
});

const createIndexModalOptionStyles = css({
  paddingLeft: spacing[100] + 2,
});

const createIndexModalFlowsStyles = css({
  marginBottom: spacing[600],
});

export type CreateIndexFormProps = {
  namespace: string;
  fields: Field[];
  serverVersion: string;
  currentTab: Tab;
  onSelectFieldNameClick: (idx: number, name: string) => void;
  onSelectFieldTypeClick: (idx: number, fType: string) => void;
  onAddFieldClick: () => void; // Plus icon.
  onRemoveFieldClick: (idx: number) => void; // Minus icon.
  onTabClick: (tab: Tab) => void;
  showIndexesGuidanceVariant?: boolean;
};

function CreateIndexForm({
  namespace,
  fields,
  serverVersion,
  currentTab,
  onSelectFieldNameClick,
  onSelectFieldTypeClick,
  onAddFieldClick,
  onRemoveFieldClick,
  onTabClick,
  showIndexesGuidanceVariant,
}: CreateIndexFormProps) {
  const { id: connectionId } = useConnectionInfo();
  const rollingIndexesFeatureEnabled = !!usePreference('enableRollingIndexes');
  const supportsRollingIndexes = useConnectionSupports(
    connectionId,
    'rollingIndexCreation'
  );
  const showRollingIndexOption =
    rollingIndexesFeatureEnabled && supportsRollingIndexes;
  const schemaFields = useAutocompleteFields(namespace);
  const schemaFieldNames = useMemo(() => {
    return schemaFields
      .filter((field) => {
        return field.name !== '_id';
      })
      .map((field) => {
        return field.name;
      });
  }, [schemaFields]);

<<<<<<< HEAD
=======
  const showIndexesGuidanceIndexFlow =
    showIndexesGuidanceVariant && currentTab === 'IndexFlow';
>>>>>>> 8eec63f0
  const showIndexesGuidanceQueryFlow =
    showIndexesGuidanceVariant && currentTab === 'QueryFlow';

  return (
    <>
      <div
        className={createIndexModalFieldsStyles}
        data-testid="create-index-form"
      >
        {!showIndexesGuidanceVariant ? (
          <Body weight="medium" className={indexFieldsHeaderStyles}>
            Index fields
          </Body>
        ) : (
          <RadioBoxGroup
            aria-labelledby="index-flows"
            data-testid="create-index-form-flows"
            id="create-index-form-flows"
            onChange={(e) => {
              onTabClick(e.target.value as Tab);
            }}
            value={currentTab}
            className={createIndexModalFlowsStyles}
          >
            <RadioBox id="index-flow" value={'IndexFlow'}>
              Start with an Index
            </RadioBox>
            <RadioBox id="query-flow" value={'QueryFlow'}>
              Start with a Query
            </RadioBox>
          </RadioBoxGroup>
        )}

        {fields.length > 0 ? (
          // Variant UI
          showIndexesGuidanceVariant && showIndexesGuidanceIndexFlow ? (
            <IndexFlowSection
              createIndexFieldsComponent={
                <CreateIndexFields
                  schemaFields={schemaFieldNames}
                  fields={fields}
                  serverVersion={serverVersion}
                  isRemovable={!(fields.length > 1)}
                  onSelectFieldNameClick={onSelectFieldNameClick}
                  onSelectFieldTypeClick={onSelectFieldTypeClick}
                  onAddFieldClick={onAddFieldClick}
                  onRemoveFieldClick={onRemoveFieldClick}
                />
              }
            />
          ) : (
            // Control UI
            !showIndexesGuidanceQueryFlow && (
              <CreateIndexFields
                schemaFields={schemaFieldNames}
                fields={fields}
                serverVersion={serverVersion}
                isRemovable={!(fields.length > 1)}
                onSelectFieldNameClick={onSelectFieldNameClick}
                onSelectFieldTypeClick={onSelectFieldTypeClick}
                onAddFieldClick={onAddFieldClick}
                onRemoveFieldClick={onRemoveFieldClick}
              />
            )
          )
        ) : null}

        {showIndexesGuidanceQueryFlow && <QueryFlowSection />}
      </div>

      {/* TODO in CLOUDP-314036: update the accordion design */}
      <Accordion data-testid="create-index-modal-toggle-options" text="Options">
        <div
          data-testid="create-index-modal-options"
          className={createIndexModalOptionStyles}
        >
          <CheckboxInput name="unique"></CheckboxInput>
          <CollapsibleInput name="name"></CollapsibleInput>
          <CollapsibleInput name="expireAfterSeconds"></CollapsibleInput>
          <CollapsibleInput name="partialFilterExpression"></CollapsibleInput>
          <CollapsibleInput name="wildcardProjection"></CollapsibleInput>
          <CollapsibleInput name="collation"></CollapsibleInput>
          {hasColumnstoreIndexesSupport(serverVersion) && (
            <CollapsibleInput name="columnstoreProjection"></CollapsibleInput>
          )}
          <CheckboxInput name="sparse"></CheckboxInput>
          {showRollingIndexOption && (
            <CheckboxInput name="buildInRollingProcess"></CheckboxInput>
          )}
        </div>
      </Accordion>
    </>
  );
}

export { CreateIndexForm };<|MERGE_RESOLUTION|>--- conflicted
+++ resolved
@@ -18,11 +18,8 @@
   useConnectionSupports,
 } from '@mongodb-js/compass-connections/provider';
 import { usePreference } from 'compass-preferences-model/provider';
-<<<<<<< HEAD
+import IndexFlowSection from './index-flow-section';
 import QueryFlowSection from './query-flow-section';
-=======
-import IndexFlowSection from './index-flow-section';
->>>>>>> 8eec63f0
 
 const createIndexModalFieldsStyles = css({
   margin: `${spacing[600]}px 0 ${spacing[800]}px 0`,
@@ -84,11 +81,8 @@
       });
   }, [schemaFields]);
 
-<<<<<<< HEAD
-=======
   const showIndexesGuidanceIndexFlow =
     showIndexesGuidanceVariant && currentTab === 'IndexFlow';
->>>>>>> 8eec63f0
   const showIndexesGuidanceQueryFlow =
     showIndexesGuidanceVariant && currentTab === 'QueryFlow';
 
@@ -155,9 +149,9 @@
             )
           )
         ) : null}
+      </div>
 
-        {showIndexesGuidanceQueryFlow && <QueryFlowSection />}
-      </div>
+      {showIndexesGuidanceQueryFlow && <QueryFlowSection />}
 
       {/* TODO in CLOUDP-314036: update the accordion design */}
       <Accordion data-testid="create-index-modal-toggle-options" text="Options">
