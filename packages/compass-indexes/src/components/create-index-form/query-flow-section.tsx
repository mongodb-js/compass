--- conflicted
+++ resolved
@@ -21,11 +21,7 @@
   SuggestedIndexFetchedProps,
 } from '../../modules/create-index';
 import { connect } from 'react-redux';
-<<<<<<< HEAD
 import { parseFilter } from 'mongodb-query-parser';
-=======
-import type { Document } from 'bson';
->>>>>>> f9efb8a4
 
 const inputQueryContainerStyles = css({
   display: 'flex',
@@ -110,15 +106,10 @@
   fetchingSuggestionsState: IndexSuggestionState;
   initialQuery: Document | null;
 }) => {
-<<<<<<< HEAD
-  const [inputQuery, setInputQuery] = React.useState('');
-  const [hasNewChanges, setHasNewChanges] = React.useState(false);
-
-=======
   const [inputQuery, setInputQuery] = React.useState(
     JSON.stringify(initialQuery?.filter ?? {}, null, 2)
   );
->>>>>>> f9efb8a4
+  const [hasNewChanges, setHasNewChanges] = React.useState(false);
   const completer = useMemo(
     () =>
       createQueryAutocompleter({
