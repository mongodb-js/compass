import React, {
  useCallback,
  useEffect,
  useRef,
  useState,
  useMemo,
} from 'react';
import {
  Modal,
  ModalFooter,
  ModalHeader,
  ModalBody,
  TextInput,
  Label,
  spacing,
  css,
  HorizontalRule,
  Button,
  Link,
  Icon,
  WarningSummary,
  ErrorSummary,
  Body,
  Banner,
  RadioBoxGroup,
  RadioBox,
  rafraf,
} from '@mongodb-js/compass-components';
import type { Annotation } from '@mongodb-js/compass-editor';
import {
  CodemirrorMultilineEditor,
  createSearchIndexAutocompleter,
} from '@mongodb-js/compass-editor';
import type { EditorRef } from '@mongodb-js/compass-editor';
import _parseShellBSON, { ParseMode } from '@mongodb-js/shell-bson-parser';
import type { Document } from 'mongodb';
import { SearchIndexTemplateDropdown } from '../search-index-template-dropdown';
import {
  ATLAS_SEARCH_TEMPLATES,
  ATLAS_VECTOR_SEARCH_TEMPLATE,
  type SearchTemplate,
} from '@mongodb-js/mongodb-constants';
import { useAutocompleteFields } from '@mongodb-js/compass-field-store';
import {
  useTrackOnChange,
  type TrackFunction,
} from '@mongodb-js/compass-telemetry/provider';
import { useConnectionInfoRef } from '@mongodb-js/compass-connections/provider';

// Copied from packages/compass-aggregations/src/modules/pipeline-builder/pipeline-parser/utils.ts
function parseShellBSON(source: string): Document[] {
  const parsed = _parseShellBSON(source, { mode: ParseMode.Loose });
  if (!parsed || typeof parsed !== 'object') {
    // XXX(COMPASS-5689): We've hit the condition in
    // https://github.com/mongodb-js/ejson-shell-parser/blob/c9c0145ababae52536ccd2244ac2ad01a4bbdef3/src/index.ts#L36
    throw new Error('The provided index definition is invalid.');
  }
  return parsed;
}

const bodyStyles = css({
  display: 'flex',
  flexDirection: 'column',
  gap: spacing[400],
});

const templateToolbarStyles = css({
  display: 'flex',
  flexDirection: 'row',
  gap: spacing[400],
});

const templateToolbarTextDescriptionStyles = css({
  flexGrow: 1,
});

const templateToolbarDropdownStyles = css({
  width: '40%',
  flexShrink: 0,
});

const formContainerStyles = css({
  display: 'flex',
  flexDirection: 'column',
  gap: spacing[200],
  overflow: 'auto',
  // This is to accomodate for the focus ring that is visible
  // when the index name input is focussed.
  padding: spacing[100],
});

const formFieldContainerStyles = css({
  display: 'flex',
  flexDirection: 'column',
  gap: spacing[100],
});

const footerStyles = css({
  display: 'flex',
  gap: spacing[200],
});

export const DEFAULT_INDEX_DEFINITION = `{
  mappings: {
    dynamic: true,
  },
}`;

type ParsingError = {
  message: string;
  pos: number | undefined;
};

type BaseSearchIndexModalProps = {
  namespace: string;
  mode: 'create' | 'update';
  initialIndexName: string;
  initialIndexDefinition: string;
  initialIndexType?: string;
  isModalOpen: boolean;
  isBusy: boolean;
  isVectorSearchSupported: boolean;
  error: string | undefined;
  onSubmit: (index: {
    name: string;
    type?: string;
    definition: Document;
  }) => void;
  onClose: () => void;
};

type SearchIndexType = 'search' | 'vectorSearch';

const searchIndexTypes = [
  {
    label: 'Search',
    value: 'search',
  },
  {
    label: 'Vector Search',
    value: 'vectorSearch',
  },
] as const;

export const BaseSearchIndexModal: React.FunctionComponent<
  BaseSearchIndexModalProps
> = ({
  namespace,
  mode,
  initialIndexName,
  initialIndexDefinition,
  initialIndexType,
  isModalOpen,
  isBusy,
  isVectorSearchSupported,
  error,
  onSubmit,
  onClose,
}) => {
  const initialSearchIndexType: SearchIndexType =
    initialIndexType === 'search' || initialIndexType === 'vectorSearch'
      ? initialIndexType
      : 'search';
  const editorRef = useRef<EditorRef>(null);
  const connectionInfoRef = useConnectionInfoRef();

  const [indexName, setIndexName] = useState(initialIndexName);
  const [searchIndexType, setSearchIndexType] = useState<SearchIndexType>(
    initialSearchIndexType
  );
  const [indexDefinition, setIndexDefinition] = useState(
    initialIndexDefinition
  );
  const [parsingError, setParsingError] = useState<ParsingError | undefined>(
    undefined
  );

  // https://github.com/mongodb-js/ejson-shell-parser/blob/master/src/index.ts#L30
  // Wraps the input in (\n$input\n) so we need to substract 4 chars from the position.
  const annotations = useMemo<Annotation[]>(() => {
    if (parsingError && parsingError.pos) {
      const pos = Math.max(parsingError.pos - 4, 0);
      return [
        {
          message: parsingError.message,
          severity: 'error',
          from: pos,
          to: pos,
        },
      ];
    }

    return [];
  }, [parsingError]);

  useTrackOnChange(
    (track: TrackFunction) => {
      if (isModalOpen) {
        const connectionInfo = connectionInfoRef.current;
        track(
          'Screen',
<<<<<<< HEAD
          { name: `${mode}_search_index_modal` as const },
=======
          {
            name:
              mode === 'create'
                ? 'create_search_index_modal'
                : 'update_search_index_modal',
          },
>>>>>>> a1fdabba
          connectionInfo
        );
        if (mode === 'create') {
          track(
            'Index Create Opened',
            {
              atlas_search: true,
            },
            connectionInfo
          );
        }
      }
    },
    [isModalOpen, mode, connectionInfoRef],
    undefined
  );

  useEffect(() => {
    if (isModalOpen) {
      setSearchIndexType(initialSearchIndexType);
      setIndexName(initialIndexName);
      setIndexDefinition(initialIndexDefinition);
      setParsingError(undefined);
    }
  }, [isModalOpen, initialIndexName, initialIndexDefinition]);

  const onSearchIndexDefinitionChanged = useCallback(
    (newDefinition: string) => {
      setParsingError(undefined);

      try {
        parseShellBSON(newDefinition);
        setIndexDefinition(newDefinition);
      } catch (ex) {
        setParsingError(ex as ParsingError);
      }
    },
    [setIndexDefinition, setParsingError]
  );

  const onSubmitIndex = useCallback(() => {
    if (parsingError) {
      return;
    }

    const indexDefinitionDoc = parseShellBSON(indexDefinition);
    onSubmit({
      name: indexName,
      definition: indexDefinitionDoc,
      ...(isVectorSearchSupported
        ? {
            type: searchIndexType,
          }
        : {}),
    });
  }, [
    onSubmit,
    parsingError,
    indexName,
    searchIndexType,
    indexDefinition,
    isVectorSearchSupported,
  ]);

  const onChangeTemplate = useCallback(
    (template: SearchTemplate) => {
      rafraf(() => {
        editorRef.current?.focus();
        editorRef.current?.applySnippet(template.snippet);
      });
    },
    [editorRef]
  );

  const onChangeSearchIndexType = useCallback(
    ({ target: { value } }: React.ChangeEvent<HTMLInputElement>) => {
      setSearchIndexType(value as SearchIndexType);

      // Set the template.
      if (value === 'vectorSearch') {
        setIndexDefinition(ATLAS_VECTOR_SEARCH_TEMPLATE.snippet);
        onChangeTemplate(ATLAS_VECTOR_SEARCH_TEMPLATE);
      } else {
        setIndexDefinition(ATLAS_SEARCH_TEMPLATES[0].snippet);
        onChangeTemplate(ATLAS_SEARCH_TEMPLATES[0]);
      }
    },
    [setSearchIndexType, onChangeTemplate, setIndexDefinition]
  );

  const fields = useAutocompleteFields(namespace);

  const completer = useMemo(() => {
    return createSearchIndexAutocompleter({ fields });
  }, [fields]);

  const isEditingVectorSearchIndex =
    mode === 'update' && initialIndexType === 'vectorSearch';

  return (
    <Modal
      open={isModalOpen}
      setOpen={onClose}
      data-testid="search-index-modal"
    >
      <ModalHeader
        title={
          mode === 'create'
            ? 'Create Atlas Search Index'
            : `Edit ${
                initialIndexType === 'vectorSearch' ? 'Vector Search' : 'Search'
              } Index "${indexName}"`
        }
      />
      <ModalBody className={bodyStyles}>
        <div className={formContainerStyles}>
          {mode === 'create' && (
            <>
              <section className={formFieldContainerStyles}>
                <Label htmlFor="name-of-search-index">
                  Name of Search Index
                </Label>
                <TextInput
                  id="name-of-search-index"
                  data-testid="name-of-search-index"
                  aria-labelledby="Name of Search Index"
                  type="text"
                  state={indexName === '' ? 'error' : 'none'}
                  errorMessage={
                    indexName === ''
                      ? 'Please enter the name of the index.'
                      : ''
                  }
                  value={indexName}
                  onChange={(evt: React.ChangeEvent<HTMLInputElement>) =>
                    setIndexName(evt.target.value)
                  }
                />
              </section>
              <HorizontalRule />
              {isVectorSearchSupported && (
                <>
                  <section className={formFieldContainerStyles}>
                    <Label htmlFor="search-index-type">
                      Atlas Search Index type
                    </Label>
                    <RadioBoxGroup
                      id="search-index-type"
                      data-testid="search-index-type"
                      onChange={onChangeSearchIndexType}
                      value={searchIndexType}
                    >
                      {searchIndexTypes.map(({ label, value }) => {
                        return (
                          <RadioBox
                            id={`search-index-type-${value}-button`}
                            data-testid={`search-index-type-${value}-button`}
                            checked={searchIndexType === value}
                            value={value}
                            key={value}
                          >
                            {label}
                          </RadioBox>
                        );
                      })}
                    </RadioBoxGroup>
                  </section>
                  <HorizontalRule />
                </>
              )}
            </>
          )}
          <div className={formFieldContainerStyles}>
            <section className={templateToolbarStyles}>
              <div className={templateToolbarTextDescriptionStyles}>
                <Label htmlFor="definition-of-search-index">
                  Index Definition
                </Label>
                <br />
                {mode === 'create' && (
                  <Body>
                    By default,{' '}
                    {searchIndexType === 'vectorSearch'
                      ? 'vector search'
                      : 'search'}{' '}
                    indexes will have the following search configurations. You
                    can refine this later.
                  </Body>
                )}
                <Link
                  href={
                    searchIndexType === 'vectorSearch'
                      ? 'https://www.mongodb.com/docs/atlas/atlas-vector-search/vector-search-tutorial/'
                      : 'https://www.mongodb.com/docs/atlas/atlas-search/tutorial/'
                  }
                  target="_blank"
                  hideExternalIcon={true}
                >
                  View Atlas{' '}
                  {searchIndexType === 'vectorSearch'
                    ? 'Vector Search'
                    : 'Search'}{' '}
                  tutorials <Icon size="small" glyph="OpenNewTab"></Icon>
                </Link>
              </div>
              {searchIndexType === 'search' && !isEditingVectorSearchIndex && (
                <div className={templateToolbarDropdownStyles}>
                  <SearchIndexTemplateDropdown
                    isVectorSearchSupported={isVectorSearchSupported}
                    tooltip="Selecting a new template will replace your existing index definition in the code editor."
                    onTemplate={onChangeTemplate}
                  />
                </div>
              )}
            </section>
            <CodemirrorMultilineEditor
              ref={editorRef}
              id="definition-of-search-index"
              data-testid="definition-of-search-index"
              text={indexDefinition}
              annotations={annotations}
              onChangeText={onSearchIndexDefinitionChanged}
              minLines={16}
              completer={completer}
            />
          </div>
        </div>
        {parsingError && <WarningSummary warnings={parsingError.message} />}
        {!parsingError && error && <ErrorSummary errors={error} />}
        {mode === 'update' && (
          <Banner>
            Note: Updating the index may slow down your device temporarily due
            to resource usage. Save indexes only with changes to avoid
            reindexing.
          </Banner>
        )}
      </ModalBody>
      <ModalFooter className={footerStyles}>
        <Button
          data-testid="search-index-submit-button"
          variant="primary"
          onClick={onSubmitIndex}
          disabled={isBusy || !!parsingError}
        >
          {mode === 'create' ? 'Create Search Index' : 'Save'}
        </Button>
        <Button variant="default" onClick={onClose}>
          Cancel
        </Button>
      </ModalFooter>
    </Modal>
  );
};<|MERGE_RESOLUTION|>--- conflicted
+++ resolved
@@ -199,16 +199,12 @@
         const connectionInfo = connectionInfoRef.current;
         track(
           'Screen',
-<<<<<<< HEAD
-          { name: `${mode}_search_index_modal` as const },
-=======
           {
             name:
               mode === 'create'
                 ? 'create_search_index_modal'
                 : 'update_search_index_modal',
           },
->>>>>>> a1fdabba
           connectionInfo
         );
         if (mode === 'create') {
