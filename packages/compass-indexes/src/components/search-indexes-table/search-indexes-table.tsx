--- conflicted
+++ resolved
@@ -18,13 +18,9 @@
 import {
   SearchIndexesStatuses,
   dropSearchIndex,
-<<<<<<< HEAD
-  openModalForCreation,
   runAggregateSearchIndex,
-=======
   showCreateModal,
   showUpdateModal,
->>>>>>> a31253f4
 } from '../../modules/search-indexes';
 import type { SearchIndexesStatus } from '../../modules/search-indexes';
 import { sortSearchIndexes } from '../../modules/search-indexes';
@@ -40,11 +36,8 @@
   readOnly?: boolean;
   onSortTable: (column: SearchSortColumn, direction: SortDirection) => void;
   onDropIndex: (name: string) => void;
-<<<<<<< HEAD
+  onEditIndex: (name: string) => void;
   onRunAggregateIndex: (name: string) => void;
-=======
-  onEditIndex: (name: string) => void;
->>>>>>> a31253f4
   openCreateModal: () => void;
   status: SearchIndexesStatus;
 };
@@ -213,6 +206,7 @@
           index={index}
           onDropIndex={onDropIndex}
           onEditIndex={onEditIndex}
+          onRunAggregateIndex={onRunAggregateIndex}
         />
       ),
       // TODO(COMPASS-7206): details for the nested row
@@ -222,16 +216,6 @@
           definition={index.latestDefinition}
         />
       ),
-<<<<<<< HEAD
-      actions: (
-        <IndexActions
-          index={index}
-          onDropIndex={onDropIndex}
-          onRunAggregateIndex={onRunAggregateIndex}
-        />
-      ),
-=======
->>>>>>> a31253f4
     };
   });
 
@@ -256,13 +240,9 @@
 const mapDispatch = {
   onSortTable: sortSearchIndexes,
   onDropIndex: dropSearchIndex,
-<<<<<<< HEAD
-  openCreateModal: openModalForCreation,
   onRunAggregateIndex: runAggregateSearchIndex,
-=======
   openCreateModal: showCreateModal,
   onEditIndex: showUpdateModal,
->>>>>>> a31253f4
 };
 
 export default connect(
