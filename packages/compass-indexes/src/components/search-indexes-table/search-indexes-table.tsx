import React, { useEffect, useMemo } from 'react';
import { connect } from 'react-redux';
import type { Document } from 'mongodb';
import type { SearchIndex, SearchIndexStatus } from 'mongodb-data-service';
import { withPreferences } from 'compass-preferences-model/provider';
import { useOpenWorkspace } from '@mongodb-js/compass-workspaces/provider';
<<<<<<< HEAD
=======
import { BadgeVariant, Disclaimer } from '@mongodb-js/compass-components';
>>>>>>> 07194863
import {
  Badge,
  BadgeVariant,
  Button,
  EmptyContent,
  Link,
<<<<<<< HEAD
=======
  Badge,
  Tooltip,
>>>>>>> 07194863
  css,
  spacing,
} from '@mongodb-js/compass-components';
import type {
  LGColumnDef,
  LeafyGreenTableRow,
  LGTableDataType,
} from '@mongodb-js/compass-components';

import {
  SearchIndexesStatuses,
  dropSearchIndex,
  getInitialSearchIndexPipeline,
  getInitialVectorSearchIndexPipelineText,
  pollSearchIndexes,
  showCreateModal,
  showUpdateModal,
} from '../../modules/search-indexes';
import type { SearchIndexesStatus } from '../../modules/search-indexes';
import { IndexesTable } from '../indexes-table';
import SearchIndexActions from './search-index-actions';
import { ZeroGraphic } from './zero-graphic';
<<<<<<< HEAD
import type { RootState } from '../../modules';
=======
import BadgeWithIconLink from '../indexes-table/badge-with-icon-link';
>>>>>>> 07194863

export const POLLING_INTERVAL = 5000;

type SearchIndexesTableProps = {
  namespace: string;
  indexes: SearchIndex[];
  isWritable?: boolean;
  readOnly?: boolean;
  onDropIndex: (name: string) => void;
  onEditIndex: (name: string) => void;
  openCreateModal: () => void;
  onPollIndexes: () => void;
  status: SearchIndexesStatus;
  pollingInterval?: number;
};

function isReadyStatus(status: SearchIndexesStatus) {
  return (
    status === SearchIndexesStatuses.READY ||
    status === SearchIndexesStatuses.REFRESHING ||
    status === SearchIndexesStatuses.POLLING
  );
}

function ZeroState({ openCreateModal }: { openCreateModal: () => void }) {
  return (
    <EmptyContent
      icon={ZeroGraphic}
      title="No search indexes yet"
      subTitle="Atlas Search is an embedded full-text search in MongoDB Atlas that gives you a seamless, scalable experience for building relevance-based app features."
      callToAction={
        <Button
          onClick={openCreateModal}
          data-testid="create-atlas-search-index-button"
          variant="primary"
          size="small"
        >
          Create Atlas Search Index
        </Button>
      }
      callToActionLink={
        <span>
          Not sure where to start?&nbsp;
          <Link
            href="https://www.mongodb.com/docs/atlas/atlas-search/"
            target="_blank"
          >
            Visit our Docs
          </Link>
        </span>
      }
    />
  );
}

const statusBadgeVariants: Record<SearchIndexStatus, BadgeVariant> = {
  BUILDING: BadgeVariant.Blue,
  FAILED: BadgeVariant.Red,
  PENDING: BadgeVariant.Yellow,
  READY: BadgeVariant.Green,
  STALE: BadgeVariant.LightGray,
  DELETING: BadgeVariant.Red,
};

function IndexStatus({
  status,
  'data-testid': dataTestId,
}: {
  status: SearchIndexStatus;
  'data-testid': string;
}) {
  const variant = statusBadgeVariants[status];
  return (
    <Badge variant={variant} data-testid={dataTestId}>
      {status}
    </Badge>
  );
}

function SearchIndexType({ type, link }: { type: string; link: string }) {
  return <BadgeWithIconLink text={type} link={link} />;
}

const searchIndexDetailsStyles = css({
  display: 'inline-flex',
  gap: spacing[1],
  marginBottom: spacing[2],
  padding: `0px ${spacing[6]}px`,
});

const searchIndexFieldStyles = css({
  // Override LeafyGreen's uppercase styles as we want to keep the case sensitivity of the key.
  textTransform: 'none',
  gap: spacing[1],
});

function VectorSearchIndexDetails({ definition }: { definition: Document }) {
  return (
    <>
      {!definition.fields || definition.fields.length === 0 ? (
        <Disclaimer>No fields in the index definition.</Disclaimer>
      ) : (
        definition.fields.map((field: { path: string }) => (
          <Tooltip
            align="top"
            key={field.path}
            justify="middle"
            trigger={({ children, ...props }) => (
              <Badge {...props} className={searchIndexFieldStyles}>
                {children}
                {field.path}
              </Badge>
            )}
          >
            {JSON.stringify(field, null, 2)}
          </Tooltip>
        ))
      )}
    </>
  );
}

function SearchIndexDetails({ definition }: { definition: Document }) {
  const badges: { name: string; className?: string }[] = [];

  if (definition.mappings?.dynamic) {
    badges.push({
      name: 'Dynamic Mappings',
      className: undefined,
    });
  }

  if (definition.mappings?.fields) {
    badges.push(
      ...Object.keys(definition.mappings.fields as Document).map((name) => ({
        name,
        className: searchIndexFieldStyles,
      }))
    );
  }
  return (
    <>
      {badges.length === 0 ? (
        <Disclaimer>No mappings in the index definition.</Disclaimer>
      ) : (
        badges.map((badge) => (
          <Badge key={badge.name} className={badge.className}>
            {badge.name}
          </Badge>
        ))
      )}
    </>
  );
}

<<<<<<< HEAD
type SearchIndexInfo = {
  id: string;
  name: string;
  indexInfo: SearchIndex;
  status: React.ReactNode;
  actions: React.ReactNode;
  renderExpandedContent: React.ReactNode;
};

function sortByStatus(
  rowA: LeafyGreenTableRow<SearchIndexInfo>,
  rowB: LeafyGreenTableRow<SearchIndexInfo>
) {
  if (typeof rowB.original.indexInfo.status === 'undefined') {
    return -1;
  }
  if (typeof rowA.original.indexInfo.status === 'undefined') {
    return 1;
  }
  if (rowA.original.indexInfo.status > rowB.original.indexInfo.status) {
    return -1;
  }
  if (rowA.original.indexInfo.status < rowB.original.indexInfo.status) {
    return 1;
  }
  return 0;
}

const COLUMNS: LGColumnDef<SearchIndexInfo>[] = [
  {
    accessorKey: 'name',
    header: 'Name and Fields',
    enableSorting: true,
  },
  {
    accessorKey: 'status',
    header: 'Status',
    cell: (info) => info.getValue(),
    sortingFn: sortByStatus,
    enableSorting: true,
  },
];

const COLUMNS_WITH_ACTIONS: LGColumnDef<SearchIndexInfo>[] = [
  ...COLUMNS,
  {
    accessorKey: 'actions',
    header: '',
    cell: (info) => info.getValue(),
  },
];
=======
const COLUMNS = ['Name and Fields', 'Type', 'Status'] as const;
>>>>>>> 07194863

export const SearchIndexesTable: React.FunctionComponent<
  SearchIndexesTableProps
> = ({
  namespace,
  indexes,
  isWritable,
  readOnly,
  openCreateModal,
  onEditIndex,
  status,
  onDropIndex,
  onPollIndexes,
  pollingInterval = POLLING_INTERVAL,
}) => {
  const { openCollectionWorkspace } = useOpenWorkspace();

  useEffect(() => {
    const id = setInterval(onPollIndexes, pollingInterval);
    return () => {
      clearInterval(id);
    };
  }, [onPollIndexes, pollingInterval]);

<<<<<<< HEAD
  const data = useMemo<LGTableDataType<SearchIndexInfo>[]>(
    () =>
      indexes.map((index) => ({
        id: index.name,
        name: index.name,
        status: (
          <IndexStatus
            status={index.status}
            data-testid={`search-indexes-status-${index.name}`}
          />
        ),
        indexInfo: index,
=======
  const data = useMemo(() => {
    return indexes.map((index) => {
      const isVectorSearchIndex = index.type === 'vectorSearch';
      return {
        key: index.name,
        'data-testid': `row-${index.name}`,
        fields: [
          {
            'data-testid': 'name-field',
            style: {
              width: '30%',
            },
            children: index.name,
          },
          {
            'data-testid': 'type-field',
            style: {
              width: '20%',
            },
            children: (
              <SearchIndexType
                type={isVectorSearchIndex ? 'Vector Search' : 'Search'}
                link={
                  isVectorSearchIndex
                    ? 'https://www.mongodb.com/docs/atlas/atlas-vector-search/create-index/'
                    : 'https://www.mongodb.com/docs/atlas/atlas-search/create-index/'
                }
              />
            ),
          },
          {
            'data-testid': 'status-field',
            style: {
              width: '20%',
            },
            children: (
              <IndexStatus
                status={index.status}
                data-testid={`search-indexes-status-${index.name}`}
              />
            ),
          },
        ],
>>>>>>> 07194863
        actions: (
          <SearchIndexActions
            index={index}
            onDropIndex={onDropIndex}
            onEditIndex={onEditIndex}
            onRunAggregateIndex={(name) => {
              openCollectionWorkspace(namespace, {
                newTab: true,
                ...(isVectorSearchIndex
                  ? {
                      initialPipelineText:
                        getInitialVectorSearchIndexPipelineText(name),
                    }
                  : {
                      initialPipeline: getInitialSearchIndexPipeline(name),
                    }),
              });
            }}
          />
        ),
<<<<<<< HEAD
        // eslint-disable-next-line react/display-name
        renderExpandedContent: () => (
          <SearchIndexDetails
            indexName={index.name}
            definition={index.latestDefinition}
          />
=======
        details: (
          <div
            className={searchIndexDetailsStyles}
            data-testid={`search-indexes-details-${index.name}`}
          >
            {isVectorSearchIndex ? (
              <VectorSearchIndexDetails definition={index.latestDefinition} />
            ) : (
              <SearchIndexDetails definition={index.latestDefinition} />
            )}
          </div>
>>>>>>> 07194863
        ),
      })),
    [indexes, namespace, onDropIndex, onEditIndex, openCollectionWorkspace]
  );

  if (!isReadyStatus(status)) {
    // If there's an error or the search indexes are still pending or search
    // indexes aren't available, then that's all handled by the toolbar and we
    // don't render the table.
    return null;
  }

  if (indexes.length === 0) {
    return <ZeroState openCreateModal={openCreateModal} />;
  }

  const canModifyIndex = isWritable && !readOnly;

  return (
    <IndexesTable
      data-testid="search-indexes"
      columns={canModifyIndex ? COLUMNS_WITH_ACTIONS : COLUMNS}
      data={data}
    />
  );
};

const mapState = ({ searchIndexes, isWritable, namespace }: RootState) => ({
  namespace,
  isWritable,
  indexes: searchIndexes.indexes,
  status: searchIndexes.status,
});

const mapDispatch = {
  onDropIndex: dropSearchIndex,
  openCreateModal: showCreateModal,
  onEditIndex: showUpdateModal,
  onPollIndexes: pollSearchIndexes,
};

export default connect(
  mapState,
  mapDispatch
)(withPreferences(SearchIndexesTable, ['readOnly']));<|MERGE_RESOLUTION|>--- conflicted
+++ resolved
@@ -4,21 +4,14 @@
 import type { SearchIndex, SearchIndexStatus } from 'mongodb-data-service';
 import { withPreferences } from 'compass-preferences-model/provider';
 import { useOpenWorkspace } from '@mongodb-js/compass-workspaces/provider';
-<<<<<<< HEAD
-=======
-import { BadgeVariant, Disclaimer } from '@mongodb-js/compass-components';
->>>>>>> 07194863
 import {
   Badge,
   BadgeVariant,
   Button,
+  Disclaimer,
   EmptyContent,
   Link,
-<<<<<<< HEAD
-=======
-  Badge,
   Tooltip,
->>>>>>> 07194863
   css,
   spacing,
 } from '@mongodb-js/compass-components';
@@ -41,11 +34,8 @@
 import { IndexesTable } from '../indexes-table';
 import SearchIndexActions from './search-index-actions';
 import { ZeroGraphic } from './zero-graphic';
-<<<<<<< HEAD
 import type { RootState } from '../../modules';
-=======
 import BadgeWithIconLink from '../indexes-table/badge-with-icon-link';
->>>>>>> 07194863
 
 export const POLLING_INTERVAL = 5000;
 
@@ -201,7 +191,6 @@
   );
 }
 
-<<<<<<< HEAD
 type SearchIndexInfo = {
   id: string;
   name: string;
@@ -230,10 +219,36 @@
   return 0;
 }
 
+function sortByType(
+  rowA: LeafyGreenTableRow<SearchIndexInfo>,
+  rowB: LeafyGreenTableRow<SearchIndexInfo>
+) {
+  if (typeof rowB.original.indexInfo.type === 'undefined') {
+    return -1;
+  }
+  if (typeof rowA.original.indexInfo.type === 'undefined') {
+    return 1;
+  }
+  if (rowA.original.indexInfo.type > rowB.original.indexInfo.type) {
+    return -1;
+  }
+  if (rowA.original.indexInfo.type < rowB.original.indexInfo.type) {
+    return 1;
+  }
+  return 0;
+}
+
 const COLUMNS: LGColumnDef<SearchIndexInfo>[] = [
   {
     accessorKey: 'name',
     header: 'Name and Fields',
+    enableSorting: true,
+  },
+  {
+    accessorKey: 'type',
+    header: 'Type',
+    cell: (info) => info.getValue(),
+    sortingFn: sortByType,
     enableSorting: true,
   },
   {
@@ -253,9 +268,6 @@
     cell: (info) => info.getValue(),
   },
 ];
-=======
-const COLUMNS = ['Name and Fields', 'Type', 'Status'] as const;
->>>>>>> 07194863
 
 export const SearchIndexesTable: React.FunctionComponent<
   SearchIndexesTableProps
@@ -280,106 +292,66 @@
     };
   }, [onPollIndexes, pollingInterval]);
 
-<<<<<<< HEAD
   const data = useMemo<LGTableDataType<SearchIndexInfo>[]>(
     () =>
-      indexes.map((index) => ({
-        id: index.name,
-        name: index.name,
-        status: (
-          <IndexStatus
-            status={index.status}
-            data-testid={`search-indexes-status-${index.name}`}
-          />
-        ),
-        indexInfo: index,
-=======
-  const data = useMemo(() => {
-    return indexes.map((index) => {
-      const isVectorSearchIndex = index.type === 'vectorSearch';
-      return {
-        key: index.name,
-        'data-testid': `row-${index.name}`,
-        fields: [
-          {
-            'data-testid': 'name-field',
-            style: {
-              width: '30%',
-            },
-            children: index.name,
-          },
-          {
-            'data-testid': 'type-field',
-            style: {
-              width: '20%',
-            },
-            children: (
-              <SearchIndexType
-                type={isVectorSearchIndex ? 'Vector Search' : 'Search'}
-                link={
-                  isVectorSearchIndex
-                    ? 'https://www.mongodb.com/docs/atlas/atlas-vector-search/create-index/'
-                    : 'https://www.mongodb.com/docs/atlas/atlas-search/create-index/'
-                }
-              />
-            ),
-          },
-          {
-            'data-testid': 'status-field',
-            style: {
-              width: '20%',
-            },
-            children: (
-              <IndexStatus
-                status={index.status}
-                data-testid={`search-indexes-status-${index.name}`}
-              />
-            ),
-          },
-        ],
->>>>>>> 07194863
-        actions: (
-          <SearchIndexActions
-            index={index}
-            onDropIndex={onDropIndex}
-            onEditIndex={onEditIndex}
-            onRunAggregateIndex={(name) => {
-              openCollectionWorkspace(namespace, {
-                newTab: true,
-                ...(isVectorSearchIndex
-                  ? {
-                      initialPipelineText:
-                        getInitialVectorSearchIndexPipelineText(name),
-                    }
-                  : {
-                      initialPipeline: getInitialSearchIndexPipeline(name),
-                    }),
-              });
-            }}
-          />
-        ),
-<<<<<<< HEAD
-        // eslint-disable-next-line react/display-name
-        renderExpandedContent: () => (
-          <SearchIndexDetails
-            indexName={index.name}
-            definition={index.latestDefinition}
-          />
-=======
-        details: (
-          <div
-            className={searchIndexDetailsStyles}
-            data-testid={`search-indexes-details-${index.name}`}
-          >
-            {isVectorSearchIndex ? (
-              <VectorSearchIndexDetails definition={index.latestDefinition} />
-            ) : (
-              <SearchIndexDetails definition={index.latestDefinition} />
-            )}
-          </div>
->>>>>>> 07194863
-        ),
-      })),
+      indexes.map((index) => {
+        const isVectorSearchIndex = index.type === 'vectorSearch';
+
+        return {
+          id: index.name,
+          name: index.name,
+          status: (
+            <IndexStatus
+              status={index.status}
+              data-testid={`search-indexes-status-${index.name}`}
+            />
+          ),
+          type: (
+            <SearchIndexType
+              type={isVectorSearchIndex ? 'Vector Search' : 'Search'}
+              link={
+                isVectorSearchIndex
+                  ? 'https://www.mongodb.com/docs/atlas/atlas-vector-search/create-index/'
+                  : 'https://www.mongodb.com/docs/atlas/atlas-search/create-index/'
+              }
+            />
+          ),
+          indexInfo: index,
+          actions: (
+            <SearchIndexActions
+              index={index}
+              onDropIndex={onDropIndex}
+              onEditIndex={onEditIndex}
+              onRunAggregateIndex={(name) => {
+                openCollectionWorkspace(namespace, {
+                  newTab: true,
+                  ...(isVectorSearchIndex
+                    ? {
+                        initialPipelineText:
+                          getInitialVectorSearchIndexPipelineText(name),
+                      }
+                    : {
+                        initialPipeline: getInitialSearchIndexPipeline(name),
+                      }),
+                });
+              }}
+            />
+          ),
+          // eslint-disable-next-line react/display-name
+          renderExpandedContent: () => (
+            <div
+              className={searchIndexDetailsStyles}
+              data-testid={`search-indexes-details-${index.name}`}
+            >
+              {isVectorSearchIndex ? (
+                <VectorSearchIndexDetails definition={index.latestDefinition} />
+              ) : (
+                <SearchIndexDetails definition={index.latestDefinition} />
+              )}
+            </div>
+          ),
+        };
+      }),
     [indexes, namespace, onDropIndex, onEditIndex, openCollectionWorkspace]
   );
 
