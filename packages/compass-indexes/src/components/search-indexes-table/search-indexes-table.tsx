--- conflicted
+++ resolved
@@ -8,34 +8,25 @@
 import type { SearchSortColumn } from '../../modules/search-indexes';
 import {
   SearchIndexesStatuses,
-<<<<<<< HEAD
   dropSearchIndex,
-=======
   openModalForCreation,
->>>>>>> 875b49ec
 } from '../../modules/search-indexes';
 import type { SearchIndexesStatus } from '../../modules/search-indexes';
 import { sortSearchIndexes } from '../../modules/search-indexes';
 import type { SortDirection, RootState } from '../../modules';
 
 import { IndexesTable } from '../indexes-table';
-<<<<<<< HEAD
 import IndexActions from './search-index-actions';
 import { showConfirmation, Body } from '@mongodb-js/compass-components';
-=======
 import { ZeroGraphic } from './zero-graphic';
->>>>>>> 875b49ec
 
 type SearchIndexesTableProps = {
   indexes: SearchIndex[];
   isWritable?: boolean;
   readOnly?: boolean;
   onSortTable: (column: SearchSortColumn, direction: SortDirection) => void;
-<<<<<<< HEAD
   onDropIndex: (name: string) => void;
-=======
   openCreateModal: () => void;
->>>>>>> 875b49ec
   status: SearchIndexesStatus;
 };
 
@@ -84,9 +75,9 @@
   isWritable,
   readOnly,
   onSortTable,
-<<<<<<< HEAD
   status,
   onDropIndex: onConfirmDropIndex,
+  openCreateModal,
 }) => {
   const onDropIndex = useCallback(
     async (name: string) => {
@@ -108,12 +99,6 @@
     },
     [onConfirmDropIndex]
   );
-
-=======
-  openCreateModal,
-  status,
-}) => {
->>>>>>> 875b49ec
   if (!isReadyStatus(status)) {
     // If there's an error or the search indexes are still pending or search
     // indexes aren't available, then that's all handled by the toolbar and we
@@ -168,11 +153,8 @@
 
 const mapDispatch = {
   onSortTable: sortSearchIndexes,
-<<<<<<< HEAD
   onDropIndex: dropSearchIndex,
-=======
   openCreateModal: openModalForCreation,
->>>>>>> 875b49ec
 };
 
 export default connect(
