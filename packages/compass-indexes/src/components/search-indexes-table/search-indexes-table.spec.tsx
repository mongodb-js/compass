--- conflicted
+++ resolved
@@ -1,26 +1,17 @@
 import React from 'react';
 import {
   cleanup,
-<<<<<<< HEAD
   render,
   screen,
   waitForElementToBeRemoved,
-=======
   fireEvent,
-  render,
-  screen,
->>>>>>> 875b49ec
   within,
 } from '@testing-library/react';
 import { expect } from 'chai';
 import sinon from 'sinon';
 import userEvent from '@testing-library/user-event';
-<<<<<<< HEAD
-import { spy } from 'sinon';
 import { ConfirmationModalArea } from '@mongodb-js/compass-components';
-=======
 
->>>>>>> 875b49ec
 import { SearchIndexesTable } from './search-indexes-table';
 import { SearchIndexesStatuses } from '../../modules/search-indexes';
 import { searchIndexes as indexes } from './../../../test/fixtures/search-indexes';
@@ -32,7 +23,6 @@
   const openCreateSpy = sinon.spy();
 
   render(
-<<<<<<< HEAD
     <ConfirmationModalArea>
       <SearchIndexesTable
         indexes={indexes}
@@ -41,20 +31,10 @@
         readOnly={false}
         onSortTable={() => {}}
         onDropIndex={() => {}}
+        openCreateModal={openCreateSpy}
         {...props}
       />
     </ConfirmationModalArea>
-=======
-    <SearchIndexesTable
-      indexes={indexes}
-      status="READY"
-      isWritable={true}
-      readOnly={false}
-      onSortTable={onSortTableSpy}
-      openCreateModal={openCreateSpy}
-      {...props}
-    />
->>>>>>> 875b49ec
   );
 
   return { onSortTableSpy, openCreateSpy };
@@ -146,7 +126,7 @@
 
   context('renders list with action', function () {
     it('renders drop action and shows modal when clicked', async function () {
-      const onDropIndexSpy = spy();
+      const onDropIndexSpy = sinon.spy();
 
       renderIndexList({ onDropIndex: onDropIndexSpy });
       const dropIndexActions = screen.getAllByTestId(
