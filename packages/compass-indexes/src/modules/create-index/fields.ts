--- conflicted
+++ resolved
@@ -1,10 +1,5 @@
 import type { AnyAction, Dispatch } from 'redux';
 
-<<<<<<< HEAD
-import { changeSchemaFields } from '../create-index/schema-fields';
-import { clearNewIndexField } from '../create-index/new-index-field';
-=======
->>>>>>> 106c52a9
 import { handleError } from '../error';
 
 import type { RootState } from '../create-index';
@@ -100,16 +95,6 @@
       field.name = name;
       fields[idx] = field;
       dispatch(changeFields(fields));
-<<<<<<< HEAD
-      // Check if field name exists in schemaFields, otherwise add.
-      if (!state.schemaFields?.includes(name)) {
-        const sFields: string[] = [...state.schemaFields];
-        sFields.push(name);
-        dispatch(changeSchemaFields(sFields));
-        dispatch(clearNewIndexField());
-      }
-=======
->>>>>>> 106c52a9
     }
   };
 };