import type { AnyAction } from 'redux';
import { createLoggerAndTelemetry } from '@mongodb-js/compass-logging';
import { isAction } from './../utils/is-action';
import {
  openToast,
  showConfirmation as showConfirmationModal,
} from '@mongodb-js/compass-components';
import type { Document } from 'mongodb';

const ATLAS_SEARCH_SERVER_ERRORS: Record<string, string> = {
  InvalidIndexSpecificationOption: 'Invalid index definition.',
  IndexAlreadyExists:
    'This index name is already in use. Please choose another one.',
};
import type { SortDirection, IndexesThunkAction } from '.';

import type { SearchIndex } from 'mongodb-data-service';

const { debug, track } = createLoggerAndTelemetry('COMPASS-INDEXES-UI');

export type SearchSortColumn = keyof typeof sortColumnToProps;

const sortColumnToProps = {
  'Name and Fields': 'name',
  Status: 'status',
} as const;

export enum SearchIndexesStatuses {
  /**
   * No support. Default status.
   */
  NOT_AVAILABLE = 'NOT_AVAILABLE',
  /**
   * Supported, but we do not have list of indexes yet.
   */
  PENDING = 'PENDING',
  /**
   * Supported and we have list of indexes.
   */
  READY = 'READY',
  /**
   * Supported and we are refreshing the list.
   */
  REFRESHING = 'REFRESHING',
  /**
   * Loading/refreshing the list failed.
   */
  ERROR = 'ERROR',
}

export type SearchIndexesStatus = keyof typeof SearchIndexesStatuses;

export enum ActionTypes {
  SetStatus = 'indexes/search-indexes/SetStatus',
  SetIsRefreshing = 'indexes/search-indexes/SetIsRefreshing',
  SetSearchIndexes = 'indexes/search-indexes/SetSearchIndexes',
  SearchIndexesSorted = 'indexes/search-indexes/SearchIndexesSorted',
  SetError = 'indexes/search-indexes/SetError',

  // Create Index
  OpenCreateSearchIndexModal = 'indexes/search-indexes/OpenCreateSearchIndexModal',
  CreateSearchIndexStarted = 'indexes/search-indexes/CreateSearchIndexStarted',
  CreateSearchIndexFailed = 'indexes/search-indexes/CreateSearchIndexFailed',
  CreateSearchIndexSucceeded = 'indexes/search-indexes/CreateSearchIndexSucceed',
  CreateSearchIndexCancelled = 'indexes/search-indexes/CreateSearchIndexCancelled',

  // Update Index
  OpenUpdateSearchIndexModal = 'indexes/search-indexes/OpenUpdateSearchIndexModal',
  UpdateSearchIndexStarted = 'indexes/search-indexes/UpdateSearchIndexStarted',
  UpdateSearchIndexFailed = 'indexes/search-indexes/UpdateSearchIndexFailed',
  UpdateSearchIndexSucceeded = 'indexes/search-indexes/UpdateSearchIndexSucceed',
  UpdateSearchIndexCancelled = 'indexes/search-indexes/UpdateSearchIndexCancelled',
}

type SetIsRefreshingAction = {
  type: ActionTypes.SetIsRefreshing;
};

type OpenCreateSearchIndexModalAction = {
  type: ActionTypes.OpenCreateSearchIndexModal;
};

type CreateSearchIndexStartedAction = {
  type: ActionTypes.CreateSearchIndexStarted;
};

type CreateSearchIndexFailedAction = {
  type: ActionTypes.CreateSearchIndexFailed;
  error: string;
};

type CreateSearchIndexSucceededAction = {
  type: ActionTypes.CreateSearchIndexSucceeded;
};

type CreateSearchIndexCancelledAction = {
  type: ActionTypes.CreateSearchIndexCancelled;
};

type OpenUpdateSearchIndexModalAction = {
  type: ActionTypes.OpenUpdateSearchIndexModal;
  indexName: string;
};

type UpdateSearchIndexStartedAction = {
  type: ActionTypes.UpdateSearchIndexStarted;
};

type UpdateSearchIndexFailedAction = {
  type: ActionTypes.UpdateSearchIndexFailed;
  error: string;
};

type UpdateSearchIndexSucceededAction = {
  type: ActionTypes.UpdateSearchIndexSucceeded;
};

type UpdateSearchIndexCancelledAction = {
  type: ActionTypes.UpdateSearchIndexCancelled;
};

type CreateSearchIndexState = {
  isModalOpen: boolean;
  isBusy: boolean;
  error?: string;
};

type UpdateSearchIndexState = {
  isModalOpen: boolean;
  isBusy: boolean;
  indexName: string;
  error?: string;
};

export type State = {
  status: SearchIndexesStatus;
  createIndex: CreateSearchIndexState;
  updateIndex: UpdateSearchIndexState;
  error?: string;
  indexes: SearchIndex[];
  sortOrder: SortDirection;
  sortColumn: SearchSortColumn;
};

type SetSearchIndexesAction = {
  type: ActionTypes.SetSearchIndexes;
  indexes: SearchIndex[];
};

type SearchIndexesSortedAction = {
  type: ActionTypes.SearchIndexesSorted;
  indexes: SearchIndex[];
  sortOrder: SortDirection;
  sortColumn: SearchSortColumn;
};

type SetErrorAction = {
  type: ActionTypes.SetError;
  error: string | undefined;
};

type SearchIndexesActions =
  | SetIsRefreshingAction
  | SetSearchIndexesAction
  | SearchIndexesSortedAction
  | SetErrorAction;

export const INITIAL_STATE: State = {
  status: SearchIndexesStatuses.NOT_AVAILABLE,
  createIndex: {
    isModalOpen: false,
    isBusy: false,
  },
  updateIndex: {
    isModalOpen: false,
    isBusy: false,
    indexName: '',
  },
  error: undefined,
  indexes: [],
  sortOrder: 'asc',
  sortColumn: 'Name and Fields',
};

export default function reducer(
  state = INITIAL_STATE,
  action: AnyAction
): State {
  if (isAction<SetIsRefreshingAction>(action, ActionTypes.SetIsRefreshing)) {
    return {
      ...state,
      status: SearchIndexesStatuses.REFRESHING,
      error: undefined,
    };
  }

  if (isAction<SetSearchIndexesAction>(action, ActionTypes.SetSearchIndexes)) {
    return {
      ...state,
      indexes: action.indexes,
      status: SearchIndexesStatuses.READY,
    };
  }

  if (
    isAction<SearchIndexesSortedAction>(action, ActionTypes.SearchIndexesSorted)
  ) {
    return {
      ...state,
      indexes: action.indexes,
      sortOrder: action.sortOrder,
      sortColumn: action.sortColumn,
    };
  }

  if (isAction<SetErrorAction>(action, ActionTypes.SetError)) {
    return {
      ...state,
      error: action.error,
      status: SearchIndexesStatuses.ERROR,
    };
  }

  if (
    isAction<OpenCreateSearchIndexModalAction>(
      action,
      ActionTypes.OpenCreateSearchIndexModal
    )
  ) {
    return {
      ...state,
      createIndex: {
        isModalOpen: true,
        isBusy: false,
      },
    };
  }

  if (
    isAction<CreateSearchIndexCancelledAction>(
      action,
      ActionTypes.CreateSearchIndexCancelled
    )
  ) {
    return {
      ...state,
      createIndex: {
        isModalOpen: false,
        isBusy: false,
      },
    };
  }
  if (
    isAction<CreateSearchIndexStartedAction>(
      action,
      ActionTypes.CreateSearchIndexStarted
    )
  ) {
    return {
      ...state,
      createIndex: {
        ...state.createIndex,
        isBusy: true,
        error: undefined,
      },
    };
  }
  if (
    isAction<CreateSearchIndexFailedAction>(
      action,
      ActionTypes.CreateSearchIndexFailed
    )
  ) {
    return {
      ...state,
      createIndex: {
        ...state.createIndex,
        error: action.error,
        isBusy: false,
      },
    };
  }
  if (
    isAction<CreateSearchIndexSucceededAction>(
      action,
      ActionTypes.CreateSearchIndexSucceeded
    )
  ) {
    return {
      ...state,
      createIndex: {
        isModalOpen: false,
        isBusy: false,
      },
    };
  } else if (
    isAction<OpenUpdateSearchIndexModalAction>(
      action,
      ActionTypes.OpenUpdateSearchIndexModal
    )
  ) {
    return {
      ...state,
      updateIndex: {
        isModalOpen: true,
        isBusy: false,
        indexName: action.indexName,
      },
    };
  } else if (
    isAction<UpdateSearchIndexStartedAction>(
      action,
      ActionTypes.UpdateSearchIndexStarted
    )
  ) {
    return {
      ...state,
      updateIndex: {
        ...state.updateIndex,
        error: undefined,
        isBusy: true,
      },
    };
  } else if (
    isAction<UpdateSearchIndexFailedAction>(
      action,
      ActionTypes.UpdateSearchIndexFailed
    )
  ) {
    return {
      ...state,
      updateIndex: {
        ...state.updateIndex,
        error: action.error,
        isBusy: false,
      },
    };
  } else if (
    isAction<UpdateSearchIndexSucceededAction>(
      action,
      ActionTypes.UpdateSearchIndexSucceeded
    )
  ) {
    return {
      ...state,
      updateIndex: {
        ...state.updateIndex,
        isBusy: false,
        isModalOpen: false,
        indexName: '',
      },
    };
  } else if (
    isAction<UpdateSearchIndexCancelledAction>(
      action,
      ActionTypes.UpdateSearchIndexCancelled
    )
  ) {
    return {
      ...state,
      updateIndex: {
        ...state.updateIndex,
        isModalOpen: false,
        isBusy: false,
      },
    };
  }

  return state;
}

const setSearchIndexes = (indexes: SearchIndex[]): SetSearchIndexesAction => ({
  type: ActionTypes.SetSearchIndexes,
  indexes,
});

export const showCreateModal = (): OpenCreateSearchIndexModalAction => ({
  type: ActionTypes.OpenCreateSearchIndexModal,
});

export const showUpdateModal = (
  indexName: string
): OpenUpdateSearchIndexModalAction => ({
  type: ActionTypes.OpenUpdateSearchIndexModal,
  indexName,
});

export const closeCreateModal = (): CreateSearchIndexCancelledAction => ({
  type: ActionTypes.CreateSearchIndexCancelled,
});

export const closeUpdateModal = (): UpdateSearchIndexCancelledAction => ({
  type: ActionTypes.UpdateSearchIndexCancelled,
});

export const createIndex = (
  indexName: string,
  indexDefinition: Document
): IndexesThunkAction<Promise<void>> => {
  return async function (dispatch, getState) {
    const { namespace, dataService } = getState();

    dispatch({ type: ActionTypes.CreateSearchIndexStarted });

    if (indexName === '') {
      dispatch({
        type: ActionTypes.CreateSearchIndexFailed,
        error: 'Please enter the name of the index.',
      });
      return;
    }

    try {
      await dataService?.createSearchIndex(
        namespace,
        indexName,
        indexDefinition
      );
    } catch (ex) {
      const error = (ex as Error).message;
      dispatch({
        type: ActionTypes.CreateSearchIndexFailed,
        error: ATLAS_SEARCH_SERVER_ERRORS[error] || error,
      });
      return;
    }

<<<<<<< HEAD
    dispatch({ type: ActionTypes.CreateSearchIndexSucceeded });
=======
    track('Index Created', {
      atlas_search: true,
    });

    dispatch(createIndexSucceeded());
>>>>>>> 5a19e8fe
    openToast('search-index-creation-in-progress', {
      title: `Your index ${indexName} is in progress.`,
      dismissible: true,
      timeout: 5000,
      variant: 'success',
    });
    void dispatch(fetchSearchIndexes());
  };
};

export const updateIndex = (
  indexName: string,
  indexDefinition: Document
): IndexesThunkAction<Promise<void>> => {
  return async function (dispatch, getState) {
    const { namespace, dataService } = getState();
    try {
      dispatch({ type: ActionTypes.UpdateSearchIndexStarted });
      await dataService?.updateSearchIndex(
        namespace,
        indexName,
        indexDefinition
      );
      dispatch({ type: ActionTypes.UpdateSearchIndexSucceeded });
      openToast('search-index-update-in-progress', {
        title: `Your index ${indexName} is being updated.`,
        dismissible: true,
        timeout: 5000,
        variant: 'success',
      });
      void dispatch(fetchSearchIndexes());
    } catch (e) {
      const error = (e as Error).message;
      dispatch({
        type: ActionTypes.UpdateSearchIndexFailed,
        error: ATLAS_SEARCH_SERVER_ERRORS[error] || error,
      });
      return;
    }
  };
};

const setError = (error: string | undefined): SetErrorAction => ({
  type: ActionTypes.SetError,
  error,
});

const setIsRefreshing = (): SetIsRefreshingAction => ({
  type: ActionTypes.SetIsRefreshing,
});

export const fetchSearchIndexes = (): IndexesThunkAction<
  Promise<void>,
  SearchIndexesActions
> => {
  return async (dispatch, getState) => {
    const {
      isReadonlyView,
      dataService,
      namespace,
      searchIndexes: { sortColumn, sortOrder, status },
    } = getState();

    if (isReadonlyView) {
      return;
    }

    if (!dataService || !dataService.isConnected()) {
      debug('warning: trying to load indexes but dataService is disconnected');
      return;
    }

    if (status !== SearchIndexesStatuses.PENDING) {
      // 2nd time onwards set the status to refreshing
      dispatch(setIsRefreshing());
    }

    try {
      const indexes = await dataService.getSearchIndexes(namespace);
      const sortedIndexes = _sortIndexes(indexes, sortColumn, sortOrder);
      dispatch(setSearchIndexes(sortedIndexes));
    } catch (err) {
      dispatch(setError((err as Error).message));
    }
  };
};

export const refreshSearchIndexes = (): IndexesThunkAction<void> => {
  return (dispatch) => {
    void dispatch(fetchSearchIndexes());
  };
};

export const sortSearchIndexes = (
  column: SearchSortColumn,
  direction: SortDirection
): IndexesThunkAction<void, SearchIndexesSortedAction> => {
  return (dispatch, getState) => {
    const {
      searchIndexes: { indexes },
    } = getState();

    const sortedIndexes = _sortIndexes(indexes, column, direction);

    dispatch({
      type: ActionTypes.SearchIndexesSorted,
      indexes: sortedIndexes,
      sortOrder: direction,
      sortColumn: column,
    });
  };
};

// Exporting this for test only to stub it and set
// its value. This enables to test dropSearchIndex action.
export const showConfirmation = showConfirmationModal;
export const dropSearchIndex = (
  name: string
): IndexesThunkAction<Promise<void>> => {
  return async function (dispatch, getState) {
    const { namespace, dataService } = getState();
    if (!dataService) {
      return;
    }

    const isConfirmed = await showConfirmation({
      title: `Are you sure you want to drop "${name}" from Cluster?`,
      buttonText: 'Drop Index',
      variant: 'danger',
      requiredInputText: name,
      description:
        'If you drop default, all queries using it will no longer function',
    });
    if (!isConfirmed) {
      return;
    }

    try {
      await dataService.dropSearchIndex(namespace, name);
      track('Index Dropped', {
        atlas_search: true,
      });
      openToast('search-index-delete-in-progress', {
        title: `Your index ${name} is being deleted.`,
        dismissible: true,
        timeout: 5000,
        variant: 'success',
      });
      void dispatch(fetchSearchIndexes());
    } catch (e) {
      openToast('search-index-delete-failed', {
        title: `Failed to drop index.`,
        description: (e as Error).message,
        dismissible: true,
        timeout: 5000,
        variant: 'warning',
      });
    }
  };
};

function _sortIndexes(
  indexes: SearchIndex[],
  column: SearchSortColumn,
  direction: SortDirection
) {
  const order = direction === 'asc' ? 1 : -1;
  const field = sortColumnToProps[column];

  return [...indexes].sort(function (a: SearchIndex, b: SearchIndex) {
    if (typeof b[field] === 'undefined') {
      return order;
    }
    if (typeof a[field] === 'undefined') {
      return -order;
    }
    if (a[field]! > b[field]!) {
      return order;
    }
    if (a[field]! < b[field]!) {
      return -order;
    }
    return 0;
  });
}<|MERGE_RESOLUTION|>--- conflicted
+++ resolved
@@ -425,15 +425,11 @@
       return;
     }
 
-<<<<<<< HEAD
     dispatch({ type: ActionTypes.CreateSearchIndexSucceeded });
-=======
     track('Index Created', {
       atlas_search: true,
     });
 
-    dispatch(createIndexSucceeded());
->>>>>>> 5a19e8fe
     openToast('search-index-creation-in-progress', {
       title: `Your index ${indexName} is in progress.`,
       dismissible: true,
