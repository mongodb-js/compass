import type { AnyAction } from 'redux';
import { createLoggerAndTelemetry } from '@mongodb-js/compass-logging';
import { isAction } from './../utils/is-action';
<<<<<<< HEAD
import type { IndexesThunkAction } from '.';
import { openToast } from '@mongodb-js/compass-components';
import type { Document, MongoServerError } from 'mongodb';

const ATLAS_SEARCH_SERVER_ERRORS: Record<string, string> = {
  InvalidIndexSpecificationOption: 'Invalid index definition.',
  IndexAlreadyExists:
    'This index name is already in use. Please choose another one.',
};
=======
import type { SortDirection, IndexesThunkAction } from '.';

import type { SearchIndex } from 'mongodb-data-service';

const { debug } = createLoggerAndTelemetry('COMPASS-INDEXES');

export type SearchSortColumn = keyof typeof sortColumnToProps;

const sortColumnToProps = {
  'Name and Fields': 'name',
  Status: 'status',
} as const;
>>>>>>> 5fe74967

export enum SearchIndexesStatuses {
  /**
   * No support. Default status.
   */
  NOT_AVAILABLE = 'NOT_AVAILABLE',
  /**
   * Supported, but we do not have list of indexes yet.
   */
  PENDING = 'PENDING',
  /**
   * Supported and we have list of indexes.
   */
  READY = 'READY',
  /**
   * Supported and we are refreshing the list.
   */
  REFRESHING = 'REFRESHING',
  /**
   * Loading/refreshing the list failed.
   */
  ERROR = 'ERROR',
}

export type SearchIndexesStatus = keyof typeof SearchIndexesStatuses;

export enum ActionTypes {
<<<<<<< HEAD
  SetStatus = 'indexes/search-indexes/SetStatus',
  OpenCreateSearchIndexModal = 'indexes/search-indexes/OpenCreateSearchIndexModal',
  CreateSearchIndexStarted = 'indexes/search-indexes/CreateSearchIndexStarted',
  CreateSearchIndexFailed = 'indexes/search-indexes/CreateSearchIndexFailed',
  CreateSearchIndexSucceeded = 'indexes/search-indexes/CreateSearchIndexSucceed',
  CreateSearchIndexCancelled = 'indexes/search-indexes/CreateSearchIndexCancelled',
=======
  SetIsRefreshing = 'indexes/search-indexes/SetIsRefreshing',

  SetSearchIndexes = 'indexes/search-indexes/SetSearchIndexes',
  SearchIndexesSorted = 'indexes/search-indexes/SearchIndexesSorted',

  SetError = 'indexes/search-indexes/SetError',
>>>>>>> 5fe74967
}

type SetIsRefreshingAction = {
  type: ActionTypes.SetIsRefreshing;
};

type SetSearchIndexesAction = {
  type: ActionTypes.SetSearchIndexes;
  indexes: SearchIndex[];
};

type SearchIndexesSortedAction = {
  type: ActionTypes.SearchIndexesSorted;
  indexes: SearchIndex[];
  sortOrder: SortDirection;
  sortColumn: SearchSortColumn;
};

type SetErrorAction = {
  type: ActionTypes.SetError;
  error: string | null;
};

<<<<<<< HEAD
type OpenCreateSearchIndexModalAction = {
  type: ActionTypes.OpenCreateSearchIndexModal;
};

type CreateSearchIndexStartedAction = {
  type: ActionTypes.CreateSearchIndexStarted;
};

type CreateSearchIndexFailedAction = {
  type: ActionTypes.CreateSearchIndexFailed;
  error: string;
};

type CreateSearchIndexSucceededAction = {
  type: ActionTypes.CreateSearchIndexSucceeded;
};

type CreateSearchIndexCancelledAction = {
  type: ActionTypes.CreateSearchIndexCancelled;
};

type CreateSearchIndexState = {
  isModalOpen: boolean;
  isBusy: boolean;
};

export type State = {
  status: SearchIndexesStatus;
  createIndex: CreateSearchIndexState;
  error?: string;
  indexes: any[];
};

export const INITIAL_STATE: State = {
  status: 'NOT_AVAILABLE',
  createIndex: {
    isModalOpen: false,
    isBusy: false,
  },
  error: undefined,
  indexes: [],
=======
type SearchIndexesActions =
  | SetIsRefreshingAction
  | SetSearchIndexesAction
  | SearchIndexesSortedAction
  | SetErrorAction;

export type State = {
  status: SearchIndexesStatus;
  indexes: SearchIndex[];
  sortOrder: SortDirection;
  sortColumn: SearchSortColumn;
  error: string | null;
};

export const INITIAL_STATE: State = {
  status: SearchIndexesStatuses.NOT_AVAILABLE,
  indexes: [],
  sortOrder: 'asc',
  sortColumn: 'Name and Fields',
  error: null,
>>>>>>> 5fe74967
};

export default function reducer(
  state = INITIAL_STATE,
  action: AnyAction
): State {
  if (isAction<SetIsRefreshingAction>(action, ActionTypes.SetIsRefreshing)) {
    return {
      ...state,
      status: SearchIndexesStatuses.REFRESHING,
      error: null,
    };
  }

  if (isAction<SetSearchIndexesAction>(action, ActionTypes.SetSearchIndexes)) {
    return {
      ...state,
      indexes: action.indexes,
      status: SearchIndexesStatuses.READY,
    };
  }

  if (
    isAction<SearchIndexesSortedAction>(action, ActionTypes.SearchIndexesSorted)
  ) {
    return {
      ...state,
      indexes: action.indexes,
      sortOrder: action.sortOrder,
      sortColumn: action.sortColumn,
    };
  }

  if (isAction<SetErrorAction>(action, ActionTypes.SetError)) {
    return {
      ...state,
      indexes: [],
      error: action.error,
      status: SearchIndexesStatuses.ERROR,
    };
  } else if (
    isAction<OpenCreateSearchIndexModalAction>(
      action,
      ActionTypes.OpenCreateSearchIndexModal
    )
  ) {
    return {
      ...state,
      error: undefined,
      createIndex: {
        ...state.createIndex,
        isModalOpen: true,
        isBusy: false,
      },
    };
  } else if (
    isAction<CreateSearchIndexCancelledAction>(
      action,
      ActionTypes.CreateSearchIndexCancelled
    )
  ) {
    return {
      ...state,
      error: undefined,
      createIndex: {
        ...state.createIndex,
        isModalOpen: false,
        isBusy: false,
      },
    };
  } else if (
    isAction<CreateSearchIndexStartedAction>(
      action,
      ActionTypes.CreateSearchIndexStarted
    )
  ) {
    return {
      ...state,
      error: undefined,
      createIndex: {
        ...state.createIndex,
        isBusy: true,
      },
    };
  } else if (
    isAction<CreateSearchIndexFailedAction>(
      action,
      ActionTypes.CreateSearchIndexFailed
    )
  ) {
    return {
      ...state,
      error: action.error,
      createIndex: {
        ...state.createIndex,
        isBusy: false,
      },
    };
  } else if (
    isAction<CreateSearchIndexSucceededAction>(
      action,
      ActionTypes.CreateSearchIndexSucceeded
    )
  ) {
    return {
      ...state,
      error: undefined,
      createIndex: {
        ...state.createIndex,
        isModalOpen: false,
        isBusy: false,
      },
    };
  }

  return state;
}

<<<<<<< HEAD
export const setStatus = (status: SearchIndexesStatus): SetStatusAction => ({
  type: ActionTypes.SetStatus,
  status,
});

export const openModalForCreation = (): OpenCreateSearchIndexModalAction => ({
  type: ActionTypes.OpenCreateSearchIndexModal,
});

export const closeModal = (): CreateSearchIndexCancelledAction => ({
  type: ActionTypes.CreateSearchIndexCancelled,
});

export const createIndexStarted = (): CreateSearchIndexStartedAction => ({
  type: ActionTypes.CreateSearchIndexStarted,
});

export const createIndexFailed = (
  error: string
): CreateSearchIndexFailedAction => ({
  type: ActionTypes.CreateSearchIndexFailed,
  error: ATLAS_SEARCH_SERVER_ERRORS[error] || error,
});

export const createIndexSucceeded = (): CreateSearchIndexSucceededAction => ({
  type: ActionTypes.CreateSearchIndexSucceeded,
});

export const saveIndex = (
  indexName: string,
  indexDefinition: Document
): IndexesThunkAction<Promise<void>> => {
  return async function (dispatch, getState) {
    const { namespace, dataService } = getState();

    dispatch(createIndexStarted());

    if (indexName === '') {
      dispatch(createIndexFailed('Please enter the name of the index.'));
      return;
    }

    try {
      await dataService?.createSearchIndex(
        namespace,
        indexName,
        indexDefinition
      );
    } catch (ex) {
      dispatch(
        createIndexFailed(
          (ex as MongoServerError).codeName || (ex as Error).message
        )
      );
      return;
    }

    dispatch(createIndexSucceeded());
    openToast('index-creation-in-progress', {
      title: `Your index ${indexName} is in progress.`,
      dismissible: true,
      timeout: 5000,
      variant: 'success',
    });
  };
};
=======
const setSearchIndexes = (indexes: SearchIndex[]): SetSearchIndexesAction => ({
  type: ActionTypes.SetSearchIndexes,
  indexes,
});

const setError = (error: string | null): SetErrorAction => ({
  type: ActionTypes.SetError,
  error,
});

const setIsRefreshing = (): SetIsRefreshingAction => ({
  type: ActionTypes.SetIsRefreshing,
});

export const fetchSearchIndexes = (): IndexesThunkAction<
  Promise<void>,
  SearchIndexesActions
> => {
  return async (dispatch, getState) => {
    const {
      isReadonlyView,
      dataService,
      namespace,
      searchIndexes: { sortColumn, sortOrder, status },
    } = getState();

    if (isReadonlyView) {
      return;
    }

    if (!dataService || !dataService.isConnected()) {
      debug('warning: trying to load indexes but dataService is disconnected');
      return;
    }

    if (status !== SearchIndexesStatuses.PENDING) {
      // 2nd time onwards set the status to refreshing
      dispatch(setIsRefreshing());
    }

    try {
      const indexes = await dataService.getSearchIndexes(namespace);
      const sortedIndexes = _sortIndexes(indexes, sortColumn, sortOrder);
      dispatch(setSearchIndexes(sortedIndexes));
    } catch (err) {
      dispatch(setError((err as Error).message));
    }
  };
};

export const refreshSearchIndexes = (): IndexesThunkAction<void> => {
  return (dispatch) => {
    void dispatch(fetchSearchIndexes());
  };
};

export const sortSearchIndexes = (
  column: SearchSortColumn,
  direction: SortDirection
): IndexesThunkAction<void, SearchIndexesSortedAction> => {
  return (dispatch, getState) => {
    const {
      searchIndexes: { indexes },
    } = getState();

    const sortedIndexes = _sortIndexes(indexes, column, direction);

    dispatch({
      type: ActionTypes.SearchIndexesSorted,
      indexes: sortedIndexes,
      sortOrder: direction,
      sortColumn: column,
    });
  };
};

function _sortIndexes(
  indexes: SearchIndex[],
  column: SearchSortColumn,
  direction: SortDirection
) {
  const order = direction === 'asc' ? 1 : -1;
  const field = sortColumnToProps[column];

  return [...indexes].sort(function (a: SearchIndex, b: SearchIndex) {
    if (typeof b[field] === 'undefined') {
      return order;
    }
    if (typeof a[field] === 'undefined') {
      return -order;
    }
    if (a[field]! > b[field]!) {
      return order;
    }
    if (a[field]! < b[field]!) {
      return -order;
    }
    return 0;
  });
}
>>>>>>> 5fe74967
<|MERGE_RESOLUTION|>--- conflicted
+++ resolved
@@ -1,8 +1,6 @@
 import type { AnyAction } from 'redux';
 import { createLoggerAndTelemetry } from '@mongodb-js/compass-logging';
 import { isAction } from './../utils/is-action';
-<<<<<<< HEAD
-import type { IndexesThunkAction } from '.';
 import { openToast } from '@mongodb-js/compass-components';
 import type { Document, MongoServerError } from 'mongodb';
 
@@ -11,7 +9,6 @@
   IndexAlreadyExists:
     'This index name is already in use. Please choose another one.',
 };
-=======
 import type { SortDirection, IndexesThunkAction } from '.';
 
 import type { SearchIndex } from 'mongodb-data-service';
@@ -24,7 +21,6 @@
   'Name and Fields': 'name',
   Status: 'status',
 } as const;
->>>>>>> 5fe74967
 
 export enum SearchIndexesStatuses {
   /**
@@ -52,25 +48,55 @@
 export type SearchIndexesStatus = keyof typeof SearchIndexesStatuses;
 
 export enum ActionTypes {
-<<<<<<< HEAD
   SetStatus = 'indexes/search-indexes/SetStatus',
   OpenCreateSearchIndexModal = 'indexes/search-indexes/OpenCreateSearchIndexModal',
   CreateSearchIndexStarted = 'indexes/search-indexes/CreateSearchIndexStarted',
   CreateSearchIndexFailed = 'indexes/search-indexes/CreateSearchIndexFailed',
   CreateSearchIndexSucceeded = 'indexes/search-indexes/CreateSearchIndexSucceed',
   CreateSearchIndexCancelled = 'indexes/search-indexes/CreateSearchIndexCancelled',
-=======
   SetIsRefreshing = 'indexes/search-indexes/SetIsRefreshing',
-
   SetSearchIndexes = 'indexes/search-indexes/SetSearchIndexes',
   SearchIndexesSorted = 'indexes/search-indexes/SearchIndexesSorted',
-
   SetError = 'indexes/search-indexes/SetError',
->>>>>>> 5fe74967
 }
 
 type SetIsRefreshingAction = {
   type: ActionTypes.SetIsRefreshing;
+};
+
+type OpenCreateSearchIndexModalAction = {
+  type: ActionTypes.OpenCreateSearchIndexModal;
+};
+
+type CreateSearchIndexStartedAction = {
+  type: ActionTypes.CreateSearchIndexStarted;
+};
+
+type CreateSearchIndexFailedAction = {
+  type: ActionTypes.CreateSearchIndexFailed;
+  error: string;
+};
+
+type CreateSearchIndexSucceededAction = {
+  type: ActionTypes.CreateSearchIndexSucceeded;
+};
+
+type CreateSearchIndexCancelledAction = {
+  type: ActionTypes.CreateSearchIndexCancelled;
+};
+
+type CreateSearchIndexState = {
+  isModalOpen: boolean;
+  isBusy: boolean;
+};
+
+export type State = {
+  status: SearchIndexesStatus;
+  createIndex: CreateSearchIndexState;
+  error?: string;
+  indexes: SearchIndex[];
+  sortOrder: SortDirection;
+  sortColumn: SearchSortColumn;
 };
 
 type SetSearchIndexesAction = {
@@ -87,73 +113,25 @@
 
 type SetErrorAction = {
   type: ActionTypes.SetError;
-  error: string | null;
-};
-
-<<<<<<< HEAD
-type OpenCreateSearchIndexModalAction = {
-  type: ActionTypes.OpenCreateSearchIndexModal;
-};
-
-type CreateSearchIndexStartedAction = {
-  type: ActionTypes.CreateSearchIndexStarted;
-};
-
-type CreateSearchIndexFailedAction = {
-  type: ActionTypes.CreateSearchIndexFailed;
-  error: string;
-};
-
-type CreateSearchIndexSucceededAction = {
-  type: ActionTypes.CreateSearchIndexSucceeded;
-};
-
-type CreateSearchIndexCancelledAction = {
-  type: ActionTypes.CreateSearchIndexCancelled;
-};
-
-type CreateSearchIndexState = {
-  isModalOpen: boolean;
-  isBusy: boolean;
-};
-
-export type State = {
-  status: SearchIndexesStatus;
-  createIndex: CreateSearchIndexState;
-  error?: string;
-  indexes: any[];
-};
+  error: string | undefined;
+};
+
+type SearchIndexesActions =
+  | SetIsRefreshingAction
+  | SetSearchIndexesAction
+  | SearchIndexesSortedAction
+  | SetErrorAction;
 
 export const INITIAL_STATE: State = {
-  status: 'NOT_AVAILABLE',
+  status: SearchIndexesStatuses.NOT_AVAILABLE,
   createIndex: {
     isModalOpen: false,
     isBusy: false,
   },
   error: undefined,
   indexes: [],
-=======
-type SearchIndexesActions =
-  | SetIsRefreshingAction
-  | SetSearchIndexesAction
-  | SearchIndexesSortedAction
-  | SetErrorAction;
-
-export type State = {
-  status: SearchIndexesStatus;
-  indexes: SearchIndex[];
-  sortOrder: SortDirection;
-  sortColumn: SearchSortColumn;
-  error: string | null;
-};
-
-export const INITIAL_STATE: State = {
-  status: SearchIndexesStatuses.NOT_AVAILABLE,
-  indexes: [],
   sortOrder: 'asc',
   sortColumn: 'Name and Fields',
-  error: null,
->>>>>>> 5fe74967
 };
 
 export default function reducer(
@@ -164,7 +142,7 @@
     return {
       ...state,
       status: SearchIndexesStatuses.REFRESHING,
-      error: null,
+      error: undefined,
     };
   }
 
@@ -272,10 +250,9 @@
   return state;
 }
 
-<<<<<<< HEAD
-export const setStatus = (status: SearchIndexesStatus): SetStatusAction => ({
-  type: ActionTypes.SetStatus,
-  status,
+const setSearchIndexes = (indexes: SearchIndex[]): SetSearchIndexesAction => ({
+  type: ActionTypes.SetSearchIndexes,
+  indexes,
 });
 
 export const openModalForCreation = (): OpenCreateSearchIndexModalAction => ({
@@ -339,13 +316,7 @@
     });
   };
 };
-=======
-const setSearchIndexes = (indexes: SearchIndex[]): SetSearchIndexesAction => ({
-  type: ActionTypes.SetSearchIndexes,
-  indexes,
-});
-
-const setError = (error: string | null): SetErrorAction => ({
+const setError = (error: string | undefined): SetErrorAction => ({
   type: ActionTypes.SetError,
   error,
 });
@@ -439,5 +410,4 @@
     }
     return 0;
   });
-}
->>>>>>> 5fe74967
+}