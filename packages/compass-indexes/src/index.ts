<<<<<<< HEAD
import React from 'react';
import CreateIndexModal from './components/create-index-modal';
import { activatePlugin as activateCreateIndexPlugin } from './stores/create-index';
import {
  activatePlugin as activateDropIndexPlugin,
  DropIndexComponent,
} from './stores/drop-index';
=======
>>>>>>> f8224e7c
import { registerHadronPlugin } from 'hadron-app-registry';
import {
  activateIndexesPlugin,
  type IndexesDataServiceProps,
} from './stores/store';
import Indexes from './components/indexes/indexes';
import {
  connectionInfoRefLocator,
  dataServiceLocator,
  type DataServiceLocator,
} from '@mongodb-js/compass-connections/provider';
import { mongoDBInstanceLocator } from '@mongodb-js/compass-app-stores/provider';
import { createLoggerLocator } from '@mongodb-js/compass-logging/provider';
import { telemetryLocator } from '@mongodb-js/compass-telemetry/provider';
import { IndexesPluginName } from './plugin-name';

const CompassIndexesHadronPlugin = registerHadronPlugin(
  {
    name: 'CompassIndexes',
    component: function IndexesProvider({ children, ...props }) {
      return React.isValidElement(children)
        ? React.cloneElement(children, props)
        : null;
    },
    activate: activateIndexesPlugin,
  },
  {
    dataService:
      dataServiceLocator as DataServiceLocator<IndexesDataServiceProps>,
    connectionInfoRef: connectionInfoRefLocator,
    instance: mongoDBInstanceLocator,
    logger: createLoggerLocator('COMPASS-INDEXES-UI'),
    track: telemetryLocator,
  }
);

export const CompassIndexesPlugin = {
  name: 'Indexes' as const,
<<<<<<< HEAD
  provider: CompassIndexesHadronPlugin,
  content: Indexes,
  header: IndexesPluginName,
};

export const CreateIndexPlugin = registerHadronPlugin(
  {
    name: 'CreateIndex',
    activate: activateCreateIndexPlugin,
    component: CreateIndexModal,
  },
  {
    dataService: dataServiceLocator as DataServiceLocator<'createIndex'>,
    logger: createLoggerLocator('COMPASS-INDEXES-UI'),
    track: telemetryLocator,
    connectionInfoRef: connectionInfoRefLocator,
  }
);

export const DropIndexPlugin = registerHadronPlugin(
  {
    name: 'DropIndex',
    activate: activateDropIndexPlugin,
    component: DropIndexComponent,
  },
  {
    dataService: dataServiceLocator as DataServiceLocator<'dropIndex'>,
    logger: createLoggerLocator('COMPASS-INDEXES-UI'),
    track: telemetryLocator,
    connectionInfoRef: connectionInfoRefLocator,
  }
);
=======
  component: CompassIndexesHadronPlugin,
};
>>>>>>> f8224e7c
<|MERGE_RESOLUTION|>--- conflicted
+++ resolved
@@ -1,13 +1,4 @@
-<<<<<<< HEAD
 import React from 'react';
-import CreateIndexModal from './components/create-index-modal';
-import { activatePlugin as activateCreateIndexPlugin } from './stores/create-index';
-import {
-  activatePlugin as activateDropIndexPlugin,
-  DropIndexComponent,
-} from './stores/drop-index';
-=======
->>>>>>> f8224e7c
 import { registerHadronPlugin } from 'hadron-app-registry';
 import {
   activateIndexesPlugin,
@@ -46,40 +37,7 @@
 
 export const CompassIndexesPlugin = {
   name: 'Indexes' as const,
-<<<<<<< HEAD
   provider: CompassIndexesHadronPlugin,
   content: Indexes,
   header: IndexesPluginName,
-};
-
-export const CreateIndexPlugin = registerHadronPlugin(
-  {
-    name: 'CreateIndex',
-    activate: activateCreateIndexPlugin,
-    component: CreateIndexModal,
-  },
-  {
-    dataService: dataServiceLocator as DataServiceLocator<'createIndex'>,
-    logger: createLoggerLocator('COMPASS-INDEXES-UI'),
-    track: telemetryLocator,
-    connectionInfoRef: connectionInfoRefLocator,
-  }
-);
-
-export const DropIndexPlugin = registerHadronPlugin(
-  {
-    name: 'DropIndex',
-    activate: activateDropIndexPlugin,
-    component: DropIndexComponent,
-  },
-  {
-    dataService: dataServiceLocator as DataServiceLocator<'dropIndex'>,
-    logger: createLoggerLocator('COMPASS-INDEXES-UI'),
-    track: telemetryLocator,
-    connectionInfoRef: connectionInfoRefLocator,
-  }
-);
-=======
-  component: CompassIndexesHadronPlugin,
-};
->>>>>>> f8224e7c
+};