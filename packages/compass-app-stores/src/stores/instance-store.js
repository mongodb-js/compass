--- conflicted
+++ resolved
@@ -60,11 +60,10 @@
   const { instance, dataService } = store.getState();
   const db = instance.databases.get(dbName);
 
-<<<<<<< HEAD
-  if (db.collectionsStatus === 'initial' || db.collectionsStatus === 'fetching') {
-=======
-  if (db.collectionsStatus === 'initial') {
->>>>>>> 36715d4c
+  if (
+    db.collectionsStatus === 'initial' ||
+    db.collectionsStatus === 'fetching'
+  ) {
     await db.fetchCollections({ dataService, fetchInfo: !nameOnly });
   }
 
