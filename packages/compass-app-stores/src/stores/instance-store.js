--- conflicted
+++ resolved
@@ -265,23 +265,13 @@
     appRegistry.emit('select-namespace', metadata);
   });
 
-<<<<<<< HEAD
-  appRegistry.on('collection-dropped', async(ns) => {
-    const { database } = toNS(ns);
-    await store.fetchDatabaseDetails(database);
-
-    const { instance } = store.getState();
-    const db = instance.databases.get(database);
-=======
   appRegistry.on('active-collection-dropped', async(ns) => {
-    console.log('active-collection-dropped');
     const { instance, dataService } = store.getState();
     const { database } = toNS(ns);
     await store.fetchDatabaseDetails(database);
     const db = instance.databases.get(database);
     await db.fetchCollections({ dataService, force: true });
 
->>>>>>> e3446804
     if (db.collectionsLength) {
       appRegistry.emit('select-database', database);
     } else {
@@ -289,14 +279,10 @@
     }
   });
 
-<<<<<<< HEAD
-=======
   appRegistry.on('active-database-dropped', async() => {
-    console.log('active-database-dropped');
     appRegistry.emit('open-instance-workspace', 'Databases');
   });
 
->>>>>>> e3446804
   appRegistry.on('collections-list-select-collection', async({ ns }) => {
     const metadata = await store.fetchCollectionMetadata(ns);
     appRegistry.emit('select-namespace', metadata);
