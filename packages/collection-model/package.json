{
  "name": "mongodb-collection-model",
  "description": "MongoDB collection model",
  "author": "Lucas Hrabovsky <lucas@mongodb.com>",
  "version": "5.34.2",
  "bugs": {
    "url": "https://jira.mongodb.org/projects/COMPASS/issues",
    "email": "compass@mongodb.com"
  },
  "homepage": "https://github.com/mongodb-js/compass",
  "repository": {
    "type": "git",
    "url": "https://github.com/mongodb-js/compass.git"
  },
  "license": "SSPL",
  "keywords": [
    "mongodb-js"
  ],
  "main": "index.js",
  "compass:main": "index.js",
  "types": "./index.d.ts",
  "scripts": {
    "check": "npm run lint && npm run depcheck",
    "test": "mocha",
    "test-electron": "xvfb-maybe electron-mocha --no-sandbox",
    "lint": "eslint-compass \"./{src,lib,test,bin}/**/*.{js,jsx,ts,tsx}\" \"./*.js\" --no-error-on-unmatched-pattern",
    "depcheck": "compass-scripts check-peer-deps && depcheck",
    "test-ci": "npm run test",
    "test-ci-electron": "npm run test-electron"
  },
  "dependencies": {
    "ampersand-collection": "^2.0.2",
    "ampersand-model": "^8.0.1",
<<<<<<< HEAD
    "mongodb-data-service": "^22.32.0",
    "mongodb-ns": "^3.0.1"
=======
    "mongodb-data-service": "^22.33.2",
    "mongodb-ns": "^2.4.2"
>>>>>>> e6e9d6ca
  },
  "devDependencies": {
    "@mongodb-js/eslint-config-compass": "^1.4.10",
    "@mongodb-js/prettier-config-compass": "^1.2.8",
    "depcheck": "^1.4.1",
    "electron-mocha": "^12.2.0",
    "mocha": "^10.2.0",
    "xvfb-maybe": "^0.2.1"
  }
}<|MERGE_RESOLUTION|>--- conflicted
+++ resolved
@@ -31,13 +31,8 @@
   "dependencies": {
     "ampersand-collection": "^2.0.2",
     "ampersand-model": "^8.0.1",
-<<<<<<< HEAD
-    "mongodb-data-service": "^22.32.0",
+    "mongodb-data-service": "^22.33.2",
     "mongodb-ns": "^3.0.1"
-=======
-    "mongodb-data-service": "^22.33.2",
-    "mongodb-ns": "^2.4.2"
->>>>>>> e6e9d6ca
   },
   "devDependencies": {
     "@mongodb-js/eslint-config-compass": "^1.4.10",
