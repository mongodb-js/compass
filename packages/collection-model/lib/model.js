const AmpersandModel = require('ampersand-model');
const AmpersandCollection = require('ampersand-collection');
const { promisify } = require('util');
const toNs = require('mongodb-ns');

const NamespaceCache = new Map();

function getNamespaceInfo(ns) {
  if (!NamespaceCache.has(ns)) {
    NamespaceCache.set(ns, toNs(ns));
  }
  return NamespaceCache.get(ns);
}

function mergeInit(...init) {
  return {
    initialize(...args) {
      init.forEach(({ initialize }) => {
        initialize.call(this, ...args);
      });
    },
  };
}

const Inflight = new Map();

function debounceInflight(fn) {
  return function (...args) {
    const callId = this.isCollection
      ? `${this.parent.cid}$$coll$$${fn.name}`
      : `${this.cid}$$${fn.name}`;
    if (Inflight.has(callId)) {
      return Inflight.get(callId);
    }
    const promise = fn.call(this, ...args);
    promise.finally(() => {
      Inflight.delete(callId);
    });
    Inflight.set(callId, promise);
    return promise;
  };
}

function debounceActions(actions) {
  return {
    initialize() {
      actions.forEach((key) => {
        if (key in this && typeof this[key] === 'function') {
          const origFn = this[key];
          this[key] = debounceInflight(origFn);
        }
      });
    },
  };
}

function getParent(model) {
  return model.parent ?? model.collection ?? null;
}

function propagate(evtName, ...args) {
  let parent = getParent(this);
  while (parent) {
    parent.emit(evtName, ...args);
    parent = getParent(parent);
  }
}

function propagateCollectionEvents(namespace) {
  return {
    initialize() {
      if (this.isCollection) {
        this.on('add', propagate.bind(this, `add:${namespace}`));
        this.on('remove', propagate.bind(this, `remove:${namespace}`));
        this.on('change', propagate.bind(this, `change:${namespace}`));
        for (const key of Object.keys(this.model.prototype._definition)) {
          this.on(
            `change:${key}`,
            propagate.bind(this, `change:${namespace}.${key}`)
          );
        }
      }
    },
  };
}

function pickCollectionInfo({
  type,
  readonly,
  view_on,
  collation,
  pipeline,
  validation,
}) {
  return { type, readonly, view_on, collation, pipeline, validation };
}

const CollectionModel = AmpersandModel.extend(debounceActions(['fetch']), {
  modelType: 'Collection',
  idAttribute: '_id',
  props: {
<<<<<<< HEAD
    _id: { type: 'string', required: true },
=======
    _id: 'string',

    // Normalized values from collectionInfo command
    name: { type: 'string', required: true },
    database: { type: 'string', required: true },
>>>>>>> 3581237b
    type: { type: 'string', required: true },
    status: { type: 'string', default: 'initial' },
    statusError: { type: 'string', default: null },

    // Normalized values from collectionInfo command
    readonly: 'boolean',
    view_on: 'string',
    collation: 'object',
    pipeline: 'array',
    validation: 'object',

    // Normalized values from collStats command
    is_capped: 'boolean',
    max: 'number',
    is_power_of_two: 'boolean',
    index_sizes: 'object',
    document_count: 'number',
    document_size: 'number',
    storage_size: 'number',
    index_count: 'number',
    index_size: 'number',
    padding_factor: 'number',
    extent_count: 'number',
    extent_last_size: 'number',
    flags_user: 'number',
    max_document_size: 'number',
    size: 'number',
    index_details: 'object',
    wired_tiger: 'object',
  },
  derived: {
    ns: {
      deps: ['_id'],
      fn() {
        return getNamespaceInfo(this._id).ns;
      },
    },
    name: {
      deps: ['_id'],
      fn() {
        return getNamespaceInfo(this._id).collection;
      },
    },
    database: {
      deps: ['_id'],
      fn() {
        return getNamespaceInfo(this._id).database;
      },
    },
    system: {
      deps: ['_id'],
      fn() {
        return getNamespaceInfo(this._id).system;
      },
    },
    oplog: {
      deps: ['_id'],
      fn() {
        return getNamespaceInfo(this._id).oplog;
      },
    },
    command: {
      deps: ['_id'],
      fn() {
        return getNamespaceInfo(this._id).command;
      },
    },
    special: {
      deps: ['_id'],
      fn() {
        return getNamespaceInfo(this._id).special;
      },
    },
    specialish: {
      deps: ['_id'],
      fn() {
        return getNamespaceInfo(this._id).specialish;
      },
    },
    normal: {
      deps: ['_id'],
      fn() {
        return getNamespaceInfo(this._id).normal;
      },
    },
  },

  /**
   * @param {{ dataService: import('mongodb-data-service').DataService }} dataService
   * @returns
   */
  async fetch({ dataService, fetchInfo = true }) {
    const collectionStatsAsync = promisify(
      dataService.collectionStats.bind(dataService)
    );
    try {
      const newStatus = this.status === 'initial' ? 'fetching' : 'refreshing';
      this.set({ status: newStatus });
      const [collStats, collectionInfo] = await Promise.all([
        collectionStatsAsync(this.database, this.name),
        fetchInfo ? dataService.collectionInfo(this.database, this.name) : null,
      ]);
      this.set({
        status: 'ready',
        statusError: null,
        ...collStats,
        ...(collectionInfo && pickCollectionInfo(collectionInfo)),
      });
    } catch (err) {
      this.set({ status: 'error', statusError: err.message });
      throw err;
    }
  },

  toJSON(opts = { derived: true }) {
    return this.serialize(opts);
  },
});

<<<<<<< HEAD
const CollectionCollection = AmpersandCollection.extend(
  mergeInit(
    debounceActions(['fetch']),
    propagateCollectionEvents('collections')
  ),
  {
    modelType: 'CollectionCollection',
    mainIndex: '_id',
    indexes: ['name'],
    comparator: '_id',
    model: CollectionModel,

    /**
     * @param {{ dataService: import('mongodb-data-service').DataService }} dataService
     * @returns {Promise<void>}
     */
    async fetch({ dataService, fetchInfo = false }) {
      const listCollectionsAsync = promisify(
        dataService.listCollections.bind(dataService)
      );
      const listCollectionsNameOnlyAsync = promisify(
        dataService.listCollectionsNamesOnly.bind(dataService)
      );

      const databaseName = this.parent && this.parent.getId();
=======
const CollectionCollection = AmpersandCollection.extend({
  modelType: 'CollectionCollection',
  mainIndex: '_id',
  indexes: ['name'],
  comparator: '_id',
  model: CollectionModel,
  /**
   * @param {{ dataService: import('mongodb-data-service').DataService }} dataService
   * @returns {Promise<void>}
   */
  async fetch({ dataService, fetchInfo = true }) {
    const databaseName = this.parent && this.parent.getId();

    if (!databaseName) {
      throw new Error(
        "Trying to fetch MongoDBCollectionCollection that doesn't have the parent model"
      );
    }
>>>>>>> 3581237b

    const collections = await dataService.listCollections(
      databaseName,
      {},
      { nameOnly: !fetchInfo }
    );

<<<<<<< HEAD
      let collections = [];

      // When trying to fetch additional information about collections during
      // collection list fetch we want to fallback to the nameOnly method that
      // requires less privileges in case user is missing some required ones
      if (fetchInfo) {
        try {
          collections = await listCollectionsAsync(databaseName, {});
        } catch (e) {
          collections = await listCollectionsNameOnlyAsync(databaseName);
        }
      } else {
        collections = await listCollectionsNameOnlyAsync(databaseName);
      }

      this.set(
        collections
          .filter((coll) => {
            // TODO: This is not the best place to do this kind of
            // filtering, but for now this preserves the current behavior
            // and changing it right away will expand the scope of the
            // refactor significantly. We can address this in COMPASS-5211
            return getNamespaceInfo(coll._id).system === false;
          })
          .map(({ _id, ...rest }) => {
            return {
              _id,
              ...(fetchInfo && pickCollectionInfo(rest)),
            };
          })
      );
    },

    toJSON(opts = { derived: true }) {
      return this.map((item) => item.toJSON(opts));
    },
  }
);
=======
    this.set(
      collections.filter((coll) => {
        // TODO: This is not the best place to do this kind of
        // filtering, but for now this preserves the current behavior
        // and changing it right away will expand the scope of the
        // refactor significantly. We can address this in COMPASS-5211
        return toNs(coll._id).system === false;
      })
    );
  },
});
>>>>>>> 3581237b

module.exports = CollectionModel;
module.exports.Collection = CollectionCollection;<|MERGE_RESOLUTION|>--- conflicted
+++ resolved
@@ -99,15 +99,7 @@
   modelType: 'Collection',
   idAttribute: '_id',
   props: {
-<<<<<<< HEAD
     _id: { type: 'string', required: true },
-=======
-    _id: 'string',
-
-    // Normalized values from collectionInfo command
-    name: { type: 'string', required: true },
-    database: { type: 'string', required: true },
->>>>>>> 3581237b
     type: { type: 'string', required: true },
     status: { type: 'string', default: 'initial' },
     statusError: { type: 'string', default: null },
@@ -227,7 +219,6 @@
   },
 });
 
-<<<<<<< HEAD
 const CollectionCollection = AmpersandCollection.extend(
   mergeInit(
     debounceActions(['fetch']),
@@ -244,57 +235,20 @@
      * @param {{ dataService: import('mongodb-data-service').DataService }} dataService
      * @returns {Promise<void>}
      */
-    async fetch({ dataService, fetchInfo = false }) {
-      const listCollectionsAsync = promisify(
-        dataService.listCollections.bind(dataService)
+    async fetch({ dataService, fetchInfo = true }) {
+      const databaseName = this.parent && this.parent.getId();
+
+      if (!databaseName) {
+        throw new Error(
+          "Trying to fetch MongoDBCollectionCollection that doesn't have the parent model"
+        );
+      }
+
+      const collections = await dataService.listCollections(
+        databaseName,
+        {},
+        { nameOnly: !fetchInfo }
       );
-      const listCollectionsNameOnlyAsync = promisify(
-        dataService.listCollectionsNamesOnly.bind(dataService)
-      );
-
-      const databaseName = this.parent && this.parent.getId();
-=======
-const CollectionCollection = AmpersandCollection.extend({
-  modelType: 'CollectionCollection',
-  mainIndex: '_id',
-  indexes: ['name'],
-  comparator: '_id',
-  model: CollectionModel,
-  /**
-   * @param {{ dataService: import('mongodb-data-service').DataService }} dataService
-   * @returns {Promise<void>}
-   */
-  async fetch({ dataService, fetchInfo = true }) {
-    const databaseName = this.parent && this.parent.getId();
-
-    if (!databaseName) {
-      throw new Error(
-        "Trying to fetch MongoDBCollectionCollection that doesn't have the parent model"
-      );
-    }
->>>>>>> 3581237b
-
-    const collections = await dataService.listCollections(
-      databaseName,
-      {},
-      { nameOnly: !fetchInfo }
-    );
-
-<<<<<<< HEAD
-      let collections = [];
-
-      // When trying to fetch additional information about collections during
-      // collection list fetch we want to fallback to the nameOnly method that
-      // requires less privileges in case user is missing some required ones
-      if (fetchInfo) {
-        try {
-          collections = await listCollectionsAsync(databaseName, {});
-        } catch (e) {
-          collections = await listCollectionsNameOnlyAsync(databaseName);
-        }
-      } else {
-        collections = await listCollectionsNameOnlyAsync(databaseName);
-      }
 
       this.set(
         collections
@@ -319,19 +273,6 @@
     },
   }
 );
-=======
-    this.set(
-      collections.filter((coll) => {
-        // TODO: This is not the best place to do this kind of
-        // filtering, but for now this preserves the current behavior
-        // and changing it right away will expand the scope of the
-        // refactor significantly. We can address this in COMPASS-5211
-        return toNs(coll._id).system === false;
-      })
-    );
-  },
-});
->>>>>>> 3581237b
 
 module.exports = CollectionModel;
 module.exports.Collection = CollectionCollection;