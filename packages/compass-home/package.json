{
  "name": "@mongodb-js/compass-home",
  "productName": "Home plugin",
  "version": "6.15.0",
  "apiVersion": "3.0.0",
  "description": "Home",
  "main": "dist/index.js",
  "compass:main": "src/index.ts",
  "types": "dist/src/index.d.ts",
  "exports": {
    "browser": "./dist/browser.js",
    "require": "./dist/index.js"
  },
  "compass:exports": {
    ".": "./src/index.ts"
  },
  "scripts": {
    "webpack": "webpack-compass",
    "postcompile": "tsc --emitDeclarationOnly",
    "compile": "npm run webpack -- --mode production",
    "prettier": "prettier",
    "test": "mocha",
    "test-electron": "xvfb-maybe electron-mocha \"./src/**/*.spec.tsx\" --no-sandbox",
    "check": "npm run lint && npm run depcheck",
    "eslint": "eslint",
    "prepublishOnly": "npm run compile && compass-scripts check-exports-exist",
    "lint": "npm run eslint . && npm run prettier -- --check .",
    "depcheck": "compass-scripts check-peer-deps && depcheck",
    "test-cov": "nyc --compact=false --produce-source-map=false -x \"**/*.spec.*\" --reporter=lcov --reporter=text --reporter=html npm run test",
    "test-ci": "npm run test-cov",
    "test-ci-electron": "npm run test-electron",
    "bootstrap": "npm run compile",
    "reformat": "npm run prettier -- --write . && npm run eslint . --fix"
  },
  "license": "SSPL",
  "dependencies": {
    "@mongodb-js/atlas-service": "^0.5.0",
    "@mongodb-js/compass-components": "^1.14.0",
    "@mongodb-js/compass-connections": "^1.15.0",
    "@mongodb-js/compass-logging": "^1.2.0",
    "@mongodb-js/compass-welcome": "^0.13.0",
    "@mongodb-js/connection-storage": "^0.5.0",
    "compass-preferences-model": "^2.14.0",
    "hadron-app-registry": "^9.0.10",
    "hadron-ipc": "^3.2.0"
  },
  "peerDependencies": {
    "@mongodb-js/atlas-service": "^0.5.0",
    "@mongodb-js/compass-components": "^1.14.0",
    "@mongodb-js/compass-connections": "^1.15.0",
    "@mongodb-js/compass-logging": "^1.2.0",
    "@mongodb-js/compass-welcome": "^0.13.0",
    "@mongodb-js/connection-storage": "^0.5.0",
    "compass-preferences-model": "^2.14.0",
    "hadron-app-registry": "^9.0.10",
    "hadron-ipc": "^3.2.0",
    "react": "^17.0.2"
  },
  "devDependencies": {
    "@electron/remote": "^2.0.11",
    "@mongodb-js/eslint-config-compass": "^1.0.9",
    "@mongodb-js/mocha-config-compass": "^1.3.1",
    "@mongodb-js/prettier-config-compass": "^1.0.1",
    "@mongodb-js/tsconfig-compass": "^1.0.3",
    "@mongodb-js/webpack-config-compass": "^1.2.0",
    "@testing-library/react": "^12.1.4",
    "@types/chai": "^4.2.21",
    "chai": "^4.1.2",
    "depcheck": "^1.4.1",
    "electron-mocha": "^10.1.0",
    "eslint": "^7.25.0",
    "eventemitter3": "^4.0.0",
    "mocha": "^10.2.0",
<<<<<<< HEAD
    "mongodb-collection-model": "^5.10.0",
    "mongodb-data-service": "^22.10.0",
=======
    "mongodb-data-service": "^22.11.0",
>>>>>>> 788c84c4
    "mongodb-ns": "^2.4.0",
    "nyc": "^15.1.0",
    "prettier": "^2.7.1",
    "react": "^17.0.2",
    "react-dom": "^17.0.2",
    "resolve": "^1.15.1",
    "sinon": "^8.1.1",
    "xvfb-maybe": "^0.2.1"
  },
  "homepage": "https://github.com/mongodb-js/compass",
  "bugs": {
    "url": "https://jira.mongodb.org/projects/COMPASS/issues",
    "email": "compass@mongodb.com"
  },
  "repository": {
    "type": "git",
    "url": "https://github.com/mongodb-js/compass.git"
  }
}<|MERGE_RESOLUTION|>--- conflicted
+++ resolved
@@ -71,12 +71,8 @@
     "eslint": "^7.25.0",
     "eventemitter3": "^4.0.0",
     "mocha": "^10.2.0",
-<<<<<<< HEAD
-    "mongodb-collection-model": "^5.10.0",
-    "mongodb-data-service": "^22.10.0",
-=======
+    "mongodb-collection-model": "^5.11.0",
     "mongodb-data-service": "^22.11.0",
->>>>>>> 788c84c4
     "mongodb-ns": "^2.4.0",
     "nyc": "^15.1.0",
     "prettier": "^2.7.1",
