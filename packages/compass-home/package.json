--- conflicted
+++ resolved
@@ -36,16 +36,10 @@
   },
   "license": "SSPL",
   "dependencies": {
-<<<<<<< HEAD
-    "@mongodb-js/compass-components": "^1.1.1",
+    "@mongodb-js/compass-components": "^1.2.0",
     "@mongodb-js/compass-welcome": "^0.1.0",
-    "@mongodb-js/compass-settings": "^0.3.0",
-    "@mongodb-js/compass-connections": "^1.2.0",
-=======
-    "@mongodb-js/compass-components": "^1.2.0",
     "@mongodb-js/compass-settings": "^0.4.0",
     "@mongodb-js/compass-connections": "^1.3.0",
->>>>>>> e42d5808
     "hadron-app-registry": "^9.0.1",
     "hadron-ipc": "^3.1.0",
     "mongodb-data-service": "^22.1.1",
