import React from 'react';
import type AppRegistry from 'hadron-app-registry';
import Home from './components/home';
import AppRegistryContext from './contexts/app-registry-context';

import './index.less';

function Plugin({
  appRegistry,
<<<<<<< HEAD
  ...homeProps
=======
  showWelcomeModal,
  networkTraffic,
>>>>>>> db0f5839
}: {
  appRegistry: AppRegistry;
<<<<<<< HEAD
} & React.ComponentProps<typeof Home>): React.ReactElement {
  return (
    <AppRegistryContext.Provider value={appRegistry}>
      <LeafyGreenProvider>
        <Settings />
        <Home {...homeProps} />
      </LeafyGreenProvider>
=======
  showWelcomeModal: boolean;
  networkTraffic: boolean;
}): React.ReactElement {
  return (
    <AppRegistryContext.Provider value={appRegistry}>
      <Home
        appName={appName}
        showWelcomeModal={showWelcomeModal}
        networkTraffic={networkTraffic}
      />
>>>>>>> db0f5839
    </AppRegistryContext.Provider>
  );
}

Plugin.displayName = 'HomePlugin';

export default Plugin;<|MERGE_RESOLUTION|>--- conflicted
+++ resolved
@@ -7,34 +7,13 @@
 
 function Plugin({
   appRegistry,
-<<<<<<< HEAD
   ...homeProps
-=======
-  showWelcomeModal,
-  networkTraffic,
->>>>>>> db0f5839
 }: {
   appRegistry: AppRegistry;
-<<<<<<< HEAD
 } & React.ComponentProps<typeof Home>): React.ReactElement {
   return (
     <AppRegistryContext.Provider value={appRegistry}>
-      <LeafyGreenProvider>
-        <Settings />
-        <Home {...homeProps} />
-      </LeafyGreenProvider>
-=======
-  showWelcomeModal: boolean;
-  networkTraffic: boolean;
-}): React.ReactElement {
-  return (
-    <AppRegistryContext.Provider value={appRegistry}>
-      <Home
-        appName={appName}
-        showWelcomeModal={showWelcomeModal}
-        networkTraffic={networkTraffic}
-      />
->>>>>>> db0f5839
+      <Home {...homeProps} />
     </AppRegistryContext.Provider>
   );
 }
