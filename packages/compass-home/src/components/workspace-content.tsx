--- conflicted
+++ resolved
@@ -7,7 +7,6 @@
   CollectionTabsProvider,
 } from '@mongodb-js/compass-collection';
 import { CompassAggregationsPlugin } from '@mongodb-js/compass-aggregations';
-<<<<<<< HEAD
 import WorkspacesPlugin, {
   WorkspacesProvider,
 } from '@mongodb-js/compass-workspaces';
@@ -17,11 +16,7 @@
   DatabasesWorkspaceTab,
   CollectionsWorkspaceTab,
 } from '@mongodb-js/compass-databases-collections';
-=======
 import { CompassDocumentsPlugin } from '@mongodb-js/compass-crud';
-
-const EmptyComponent: React.FunctionComponent = () => null;
->>>>>>> 85485a28
 
 const WorkspaceContent: React.FunctionComponent<{ namespace: Namespace }> = ({
   // TODO: clean-up, this state is not needed here anymore
