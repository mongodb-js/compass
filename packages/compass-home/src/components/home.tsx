--- conflicted
+++ resolved
@@ -283,11 +283,7 @@
       );
       appRegistry.removeListener('all-collection-tabs-closed', onAllTabsClosed);
     };
-<<<<<<< HEAD
-  }, [appRegistry]);
-=======
   }, [appRegistry, onDataServiceDisconnected]);
->>>>>>> d28d1ec9
 
   if (isConnected) {
     return (
