--- conflicted
+++ resolved
@@ -355,10 +355,7 @@
         // AppRegistry scope for a connected application
         <AppRegistryProvider>
           <DataServiceProvider value={connectedDataService.current}>
-<<<<<<< HEAD
-=======
             <ImportPlugin></ImportPlugin>
->>>>>>> 20aa4f5c
             <ExportPlugin></ExportPlugin>
             <Workspace namespace={namespace} />
           </DataServiceProvider>
@@ -390,10 +387,6 @@
       <DropDatabasePlugin></DropDatabasePlugin>
       <CreateCollectionPlugin></CreateCollectionPlugin>
       <DropCollectionPlugin></DropCollectionPlugin>
-<<<<<<< HEAD
-      <ImportPlugin></ImportPlugin>
-=======
->>>>>>> 20aa4f5c
       <AtlasSignIn></AtlasSignIn>
     </SignalHooksProvider>
   );
