--- conflicted
+++ resolved
@@ -6,6 +6,7 @@
   ThemeProvider,
   ToastArea,
   uiColors,
+  compassUIColors
 } from '@mongodb-js/compass-components';
 import type { ThemeState } from '@mongodb-js/compass-components';
 import Connections from '@mongodb-js/compass-connections';
@@ -22,13 +23,11 @@
   useRef,
   useState,
 } from 'react';
-const { preferencesIpc } = require('compass-preferences-model');
+import preferences from 'compass-preferences-model';
 import { useAppRegistryContext } from '../contexts/app-registry-context';
 import updateTitle from '../modules/update-title';
 import type Namespace from '../types/namespace';
 import Workspace from './workspace';
-import Settings from '@mongodb-js/compass-settings';
-import { compassUIColors } from '@mongodb-js/compass-components';
 
 const homeViewStyles = css({
   display: 'flex',
@@ -345,7 +344,7 @@
   const closeWelcomeModal = useCallback(
     (showSettings: boolean) => {
       async function close() {
-        await preferencesIpc.ensureDefaultConfigurableUserPreferences();
+        await preferences.ensureDefaultConfigurableUserPreferences();
         setIsWelcomeOpen(false);
         if (showSettings) {
           void showSettingsModal();
@@ -362,20 +361,12 @@
   }, [setIsSettingsOpen]);
 
   return (
-<<<<<<< HEAD
-    <ThemeProvider theme={theme}>
-      <ToastArea>
+    <LeafyGreenProvider>
+      <ThemeProvider theme={theme}>
         {showWelcomeModal && (
           <Welcome isOpen={isWelcomeOpen} closeModal={closeWelcomeModal} />
         )}
         <Settings isOpen={isSettingsOpen} closeModal={closeSettingsModal} />
-        <Home {...props}></Home>
-      </ToastArea>
-    </ThemeProvider>
-=======
-    <LeafyGreenProvider>
-      <ThemeProvider theme={theme}>
-        <Settings />
         <ToastArea>
           <div
             className={cx(
@@ -391,7 +382,6 @@
         </ToastArea>
       </ThemeProvider>
     </LeafyGreenProvider>
->>>>>>> e42d5808
   );
 }
 
