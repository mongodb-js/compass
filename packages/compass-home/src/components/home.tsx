import {
  Body,
  CompassComponentsProvider,
  FileInputBackendProvider,
  createElectronFileInputBackend,
  css,
  cx,
  getScrollbarStyles,
  palette,
  resetGlobalCSS,
  openToast,
  ButtonVariant,
  Button,
  spacing,
  showConfirmation,
} from '@mongodb-js/compass-components';
import Connections from '@mongodb-js/compass-connections';
import { CompassFindInPagePlugin } from '@mongodb-js/compass-find-in-page';
import { useLoggerAndTelemetry } from '@mongodb-js/compass-logging/provider';
import { CompassSettingsPlugin } from '@mongodb-js/compass-settings';
import Welcome from '@mongodb-js/compass-welcome';
import * as hadronIpc from 'hadron-ipc';
import { getConnectionTitle } from '@mongodb-js/connection-info';
import {
  type ConnectionInfo,
  ConnectionStorage,
} from '@mongodb-js/connection-storage/renderer';
import { AppRegistryProvider, useLocalAppRegistry } from 'hadron-app-registry';
import {
  ConnectionsManagerProvider,
  ConnectionsManager,
} from '@mongodb-js/compass-connections/provider';
import type {
  DataService,
  ReauthenticationHandler,
} from 'mongodb-data-service';
import React, {
  useCallback,
  useEffect,
  useLayoutEffect,
  useReducer,
  useRef,
  useState,
} from 'react';
import updateTitle from '../modules/update-title';
import Workspace from './workspace';
import {
  trackConnectionAttemptEvent,
  trackNewConnectionEvent,
  trackConnectionFailedEvent,
} from '../modules/telemetry';
// The only place where the app-stores plugin can be used as a plugin and not a
// provider
// eslint-disable-next-line @typescript-eslint/no-restricted-imports
import { CompassInstanceStorePlugin } from '@mongodb-js/compass-app-stores';
import FieldStorePlugin from '@mongodb-js/compass-field-store';
import { AtlasAuthPlugin } from '@mongodb-js/atlas-service/renderer';
import type { WorkspaceTab } from '@mongodb-js/compass-workspaces';
import {
  ConnectionStorageContext,
  ConnectionRepositoryContextProvider,
} from '@mongodb-js/connection-storage/provider';
import { ConnectionInfoProvider } from '@mongodb-js/connection-storage/provider';

resetGlobalCSS();

// eslint-disable-next-line @typescript-eslint/consistent-type-imports
let remote: typeof import('@electron/remote') | undefined;
try {
  remote = require('@electron/remote');
} catch {
  /* no electron, eg. mocha tests */
}

const homeViewStyles = css({
  display: 'flex',
  flexDirection: 'column',
  alignItems: 'stretch',
  height: '100vh',
});

const hiddenStyles = css({
  display: 'none',
});

const homePageStyles = css({
  display: 'flex',
  flexDirection: 'row',
  alignItems: 'stretch',
  flex: 1,
  overflow: 'auto',
  height: '100%',
});

const homeContainerStyles = css({
  height: '100vh',
  width: '100vw',
  overflow: 'hidden',
  // ensure modals and any other overlays will
  // paint properly above the content
  position: 'relative',
  zIndex: 0,
});

const globalLightThemeStyles = css({
  backgroundColor: palette.white,
  color: palette.gray.dark2,
});

const globalDarkThemeStyles = css({
  backgroundColor: palette.black,
  color: palette.white,
});

const restartPromptToastStyles = css({
  display: 'flex',
  flexDirection: 'row',
  div: {
    display: 'flex',
    flexDirection: 'column',
    margin: 'auto',
    padding: spacing[1],
  },
});

type State = {
  connectionInfo: ConnectionInfo | null;
  isConnected: boolean;
  hasDisconnectedAtLeastOnce: boolean;
};

const initialState: State = {
  connectionInfo: null,
  isConnected: false,
  hasDisconnectedAtLeastOnce: false,
};

type Action =
  | {
      type: 'connected';
      connectionInfo: ConnectionInfo;
    }
  | { type: 'disconnected' };

function reducer(state: State, action: Action): State {
  switch (action.type) {
    case 'connected':
      return {
        ...state,
        isConnected: true,
        connectionInfo: action.connectionInfo,
      };
    case 'disconnected':
      return {
        // Reset to initial state, but do not automatically connect this time.
        ...initialState,
        hasDisconnectedAtLeastOnce: true,
      };
    default:
      return state;
  }
}

function showCollectionSubMenu({ isReadOnly }: { isReadOnly: boolean }) {
  void hadronIpc.ipcRenderer?.call('window:show-collection-submenu', {
    isReadOnly,
  });
}

function hideCollectionSubMenu() {
  void hadronIpc.ipcRenderer?.call('window:hide-collection-submenu');
}

function notifyMainProcessOfDisconnect() {
  void hadronIpc.ipcRenderer?.call('compass:disconnected');
}

function Home({
  appName,
  getAutoConnectInfo,
  isWelcomeModalOpenByDefault = false,
  __TEST_MONGODB_DATA_SERVICE_CONNECT_FN,
  __TEST_CONNECTION_STORAGE,
}: {
  appName: string;
  getAutoConnectInfo?: () => Promise<ConnectionInfo | undefined>;
  isWelcomeModalOpenByDefault?: boolean;
  __TEST_MONGODB_DATA_SERVICE_CONNECT_FN?: () => Promise<DataService>;
  __TEST_CONNECTION_STORAGE?: typeof ConnectionStorage;
}): React.ReactElement | null {
  const appRegistry = useLocalAppRegistry();
<<<<<<< HEAD
  const { log } = useLoggerAndTelemetry('CONNECTIONS-MANAGER');
=======
  const connectedDataService = useRef<DataService>();
  const loggerAndTelemetry = useLoggerAndTelemetry('COMPASS-CONNECT-UI');

  const [
    { connectionInfo, isConnected, hasDisconnectedAtLeastOnce },
    dispatch,
  ] = useReducer(reducer, {
    ...initialState,
  });
>>>>>>> af95fc32

  const reauthenticationHandler = useRef<ReauthenticationHandler>(async () => {
    const confirmed = await showConfirmation({
      title: 'Authentication expired',
      description:
        'You need to re-authenticate to the database in order to continue.',
    });
    if (!confirmed) {
      throw new Error('Reauthentication declined by user');
    }
  });

<<<<<<< HEAD
  const connectionsManager = useRef(
    new ConnectionsManager(
      log.unbound,
      reauthenticationHandler.current,
      __TEST_MONGODB_DATA_SERVICE_CONNECT_FN
    )
  );

  const [
    { connectionInfo, isConnected, hasDisconnectedAtLeastOnce },
    dispatch,
  ] = useReducer(reducer, {
    ...initialState,
  });

  const onConnected = useCallback((connectionInfo: ConnectionInfo) => {
    dispatch({ type: 'connected', connectionInfo });
  }, []);
=======
  const onConnected = useCallback(
    (connectionInfo: ConnectionInfo, dataService: DataService) => {
      trackNewConnectionEvent(connectionInfo, dataService, loggerAndTelemetry);
      connectedDataService.current = dataService;
      dataService.addReauthenticationHandler(reauthenticationHandler.current);

      dispatch({ type: 'connected', connectionInfo: connectionInfo });
    },
    []
  );

  const onConnectionFailed = useCallback(
    (connectionInfo: ConnectionInfo, error: Error) => {
      trackConnectionFailedEvent(connectionInfo, error, loggerAndTelemetry);
    },
    []
  );

  const onConnectionAttemptStarted = useCallback(
    (connectionInfo: ConnectionInfo) => {
      trackConnectionAttemptEvent(connectionInfo, loggerAndTelemetry);
    },
    []
  );
>>>>>>> af95fc32

  useEffect(() => {
    async function handleDisconnectClicked() {
      if (!connectionInfo) {
        return;
      }

      await connectionsManager.current.closeConnection(connectionInfo.id);
      dispatch({ type: 'disconnected' });
    }

    function onDisconnect() {
      void handleDisconnectClicked();
    }

    hadronIpc.ipcRenderer?.on('app:disconnect', onDisconnect);

    return () => {
      // Clean up the ipc listener.
      hadronIpc.ipcRenderer?.removeListener('app:disconnect', onDisconnect);
    };
  }, [appRegistry, appName, connectionInfo]);

  const onWorkspaceChange = useCallback(
    (ws: WorkspaceTab | null, collectionInfo) => {
      const namespace =
        ws?.type === 'Collection' || ws?.type === 'Collections'
          ? ws.namespace
          : undefined;

      updateTitle(
        appName,
        connectionInfo ? getConnectionTitle(connectionInfo) : undefined,
        ws?.type,
        namespace
      );

      if (ws?.type === 'Collection') {
        showCollectionSubMenu({ isReadOnly: !!collectionInfo?.isReadonly });
      } else {
        hideCollectionSubMenu();
      }
    },
    [appName, connectionInfo]
  );

  const onDataServiceDisconnected = useCallback(() => {
    if (!isConnected) {
      updateTitle(appName);
      hideCollectionSubMenu();
      notifyMainProcessOfDisconnect();
    }
  }, [appName, isConnected]);

  useLayoutEffect(onDataServiceDisconnected);

  const electronFileInputBackendRef = useRef(
    remote ? createElectronFileInputBackend(remote) : null
  );

  const [isWelcomeOpen, setIsWelcomeOpen] = useState(
    isWelcomeModalOpenByDefault
  );

  const closeWelcomeModal = useCallback(
    (showSettings?: boolean) => {
      function close() {
        setIsWelcomeOpen(false);
        if (showSettings) {
          appRegistry.emit('open-compass-settings');
        }
      }
      void close();
    },
    [setIsWelcomeOpen, appRegistry]
  );

  useEffect(() => {
    function onAutoupdateStarted() {
      openToast('update-download', {
        variant: 'progress',
        title: 'Compass update is in progress',
      });
    }
    function onAutoupdateFailed() {
      openToast('update-download', {
        variant: 'warning',
        title: 'Failed to download Compass update',
        description: 'Downloading a newer Compass version failed',
      });
    }
    function onAutoupdateSucess() {
      openToast('update-download', {
        variant: 'note',
        title: 'Restart to start newer Compass version',
        description: (
          <div className={restartPromptToastStyles}>
            <div>
              Continuing to use Compass without restarting may cause some of the
              features to not work as intended.
            </div>
            <div>
              <Button
                variant={ButtonVariant.Primary}
                onClick={() => {
                  void hadronIpc.ipcRenderer?.call(
                    'autoupdate:update-download-restart-confirmed'
                  );
                }}
              >
                Restart Compass
              </Button>
            </div>
          </div>
        ),
        dismissible: true,
        onClose: () => {
          void hadronIpc.ipcRenderer?.call(
            'autoupdate:update-download-restart-dismissed'
          );
        },
      });
    }
    hadronIpc.ipcRenderer?.on(
      'autoupdate:update-download-in-progress',
      onAutoupdateStarted
    );
    hadronIpc.ipcRenderer?.on(
      'autoupdate:update-download-failed',
      onAutoupdateFailed
    );
    hadronIpc.ipcRenderer?.on(
      'autoupdate:update-download-success',
      onAutoupdateSucess
    );
    return () => {
      hadronIpc.ipcRenderer?.removeListener(
        'autoupdate:update-download-in-progress',
        onAutoupdateStarted
      );
      hadronIpc.ipcRenderer?.removeListener(
        'autoupdate:update-download-failed',
        onAutoupdateFailed
      );
      hadronIpc.ipcRenderer?.removeListener(
        'autoupdate:update-download-success',
        onAutoupdateSucess
      );
    };
  }, []);

  const connectionStorage =
    __TEST_CONNECTION_STORAGE === undefined
      ? ConnectionStorage
      : __TEST_CONNECTION_STORAGE;
  return (
    <FileInputBackendProvider
      createFileInputBackend={electronFileInputBackendRef.current}
    >
      <ConnectionStorageContext.Provider value={connectionStorage}>
        <ConnectionRepositoryContextProvider>
          <ConnectionsManagerProvider value={connectionsManager.current}>
            <ConnectionInfoProvider value={connectionInfo}>
              {isConnected && connectionInfo && (
                <AppRegistryProvider
                  key={connectionInfo.id}
                  scopeName="Connected Application"
                >
                  <CompassInstanceStorePlugin>
                    <FieldStorePlugin>
                      <Workspace
                        connectionInfo={connectionInfo}
                        onActiveWorkspaceTabChange={onWorkspaceChange}
                      />
                    </FieldStorePlugin>
                  </CompassInstanceStorePlugin>
<<<<<<< HEAD
                </AppRegistryProvider>
              )}
            </ConnectionInfoProvider>
            {/* TODO(COMPASS-7397): Hide <Connections> but keep it in scope if
            connected so that the connection import/export functionality can still
            be used through the application menu */}
            <div
              className={isConnected ? hiddenStyles : homeViewStyles}
              data-hidden={isConnected}
              data-testid="connections"
            >
              <div className={homePageStyles}>
                <Connections
                  appRegistry={appRegistry}
                  onConnected={onConnected}
                  appName={appName}
                  getAutoConnectInfo={
                    hasDisconnectedAtLeastOnce ? undefined : getAutoConnectInfo
                  }
                />
              </div>
=======
                </ConnectionInfoProvider>
              </DataServiceProvider>
            </AppRegistryProvider>
          )}
          {/* TODO(COMPASS-7397): Hide <Connections> but keep it in scope if
          connected so that the connection import/export functionality can still
          be used through the application menu */}
          <div
            className={isConnected ? hiddenStyles : homeViewStyles}
            data-hidden={isConnected}
            data-testid="connections"
          >
            <div className={homePageStyles}>
              <Connections
                appRegistry={appRegistry}
                onConnected={onConnected}
                onConnectionFailed={onConnectionFailed}
                onConnectionAttemptStarted={onConnectionAttemptStarted}
                isConnected={isConnected}
                appName={appName}
                getAutoConnectInfo={
                  hasDisconnectedAtLeastOnce ? undefined : getAutoConnectInfo
                }
                connectFn={__TEST_MONGODB_DATA_SERVICE_CONNECT_FN}
              />
>>>>>>> af95fc32
            </div>
            <Welcome isOpen={isWelcomeOpen} closeModal={closeWelcomeModal} />
            <CompassSettingsPlugin></CompassSettingsPlugin>
            <CompassFindInPagePlugin></CompassFindInPagePlugin>
            <AtlasAuthPlugin></AtlasAuthPlugin>
          </ConnectionsManagerProvider>
        </ConnectionRepositoryContextProvider>
      </ConnectionStorageContext.Provider>
    </FileInputBackendProvider>
  );
}

function ThemedHome(
  props: React.ComponentProps<typeof Home>
): ReturnType<typeof Home> {
  const { track } = useLoggerAndTelemetry('COMPASS-HOME-UI');

  return (
    <CompassComponentsProvider
      onNextGuideGue={(cue) => {
        track('Guide Cue Dismissed', {
          groupId: cue.groupId,
          cueId: cue.cueId,
          step: cue.step,
        });
      }}
      onNextGuideCueGroup={(cue) => {
        if (cue.groupSteps !== cue.step) {
          track('Guide Cue Group Dismissed', {
            groupId: cue.groupId,
            cueId: cue.cueId,
            step: cue.step,
          });
        }
      }}
      utmSource="compass"
      utmMedium="product"
      onSignalMount={(id) => {
        track('Signal Shown', { id });
      }}
      onSignalOpen={(id) => {
        track('Signal Opened', { id });
      }}
      onSignalPrimaryActionClick={(id) => {
        track('Signal Action Button Clicked', { id });
      }}
      onSignalLinkClick={(id) => {
        track('Signal Link Clicked', { id });
      }}
      onSignalClose={(id) => {
        track('Signal Closed', { id });
      }}
    >
      {({ darkMode, portalContainerRef }) => {
        return (
          // Wrap the page in a body typography element so that font-size and
          // line-height is standardized.
          <Body as="div">
            <div
              className={getScrollbarStyles(darkMode)}
              ref={portalContainerRef as React.Ref<HTMLDivElement>}
            >
              <div
                className={cx(
                  homeContainerStyles,
                  darkMode ? globalDarkThemeStyles : globalLightThemeStyles
                )}
                data-theme={darkMode ? 'Dark' : 'Light'}
              >
                <Home {...props}></Home>
              </div>
            </div>
          </Body>
        );
      }}
    </CompassComponentsProvider>
  );
}

export default ThemedHome;<|MERGE_RESOLUTION|>--- conflicted
+++ resolved
@@ -189,19 +189,7 @@
   __TEST_CONNECTION_STORAGE?: typeof ConnectionStorage;
 }): React.ReactElement | null {
   const appRegistry = useLocalAppRegistry();
-<<<<<<< HEAD
-  const { log } = useLoggerAndTelemetry('CONNECTIONS-MANAGER');
-=======
-  const connectedDataService = useRef<DataService>();
   const loggerAndTelemetry = useLoggerAndTelemetry('COMPASS-CONNECT-UI');
-
-  const [
-    { connectionInfo, isConnected, hasDisconnectedAtLeastOnce },
-    dispatch,
-  ] = useReducer(reducer, {
-    ...initialState,
-  });
->>>>>>> af95fc32
 
   const reauthenticationHandler = useRef<ReauthenticationHandler>(async () => {
     const confirmed = await showConfirmation({
@@ -214,10 +202,9 @@
     }
   });
 
-<<<<<<< HEAD
   const connectionsManager = useRef(
     new ConnectionsManager(
-      log.unbound,
+      loggerAndTelemetry.log.unbound,
       reauthenticationHandler.current,
       __TEST_MONGODB_DATA_SERVICE_CONNECT_FN
     )
@@ -230,35 +217,27 @@
     ...initialState,
   });
 
-  const onConnected = useCallback((connectionInfo: ConnectionInfo) => {
-    dispatch({ type: 'connected', connectionInfo });
-  }, []);
-=======
   const onConnected = useCallback(
     (connectionInfo: ConnectionInfo, dataService: DataService) => {
       trackNewConnectionEvent(connectionInfo, dataService, loggerAndTelemetry);
-      connectedDataService.current = dataService;
-      dataService.addReauthenticationHandler(reauthenticationHandler.current);
-
       dispatch({ type: 'connected', connectionInfo: connectionInfo });
     },
-    []
+    [loggerAndTelemetry]
   );
 
   const onConnectionFailed = useCallback(
     (connectionInfo: ConnectionInfo, error: Error) => {
       trackConnectionFailedEvent(connectionInfo, error, loggerAndTelemetry);
     },
-    []
+    [loggerAndTelemetry]
   );
 
   const onConnectionAttemptStarted = useCallback(
     (connectionInfo: ConnectionInfo) => {
       trackConnectionAttemptEvent(connectionInfo, loggerAndTelemetry);
     },
-    []
-  );
->>>>>>> af95fc32
+    [loggerAndTelemetry]
+  );
 
   useEffect(() => {
     async function handleDisconnectClicked() {
@@ -435,7 +414,6 @@
                       />
                     </FieldStorePlugin>
                   </CompassInstanceStorePlugin>
-<<<<<<< HEAD
                 </AppRegistryProvider>
               )}
             </ConnectionInfoProvider>
@@ -451,39 +429,14 @@
                 <Connections
                   appRegistry={appRegistry}
                   onConnected={onConnected}
+                  onConnectionFailed={onConnectionFailed}
+                  onConnectionAttemptStarted={onConnectionAttemptStarted}
                   appName={appName}
                   getAutoConnectInfo={
                     hasDisconnectedAtLeastOnce ? undefined : getAutoConnectInfo
                   }
                 />
               </div>
-=======
-                </ConnectionInfoProvider>
-              </DataServiceProvider>
-            </AppRegistryProvider>
-          )}
-          {/* TODO(COMPASS-7397): Hide <Connections> but keep it in scope if
-          connected so that the connection import/export functionality can still
-          be used through the application menu */}
-          <div
-            className={isConnected ? hiddenStyles : homeViewStyles}
-            data-hidden={isConnected}
-            data-testid="connections"
-          >
-            <div className={homePageStyles}>
-              <Connections
-                appRegistry={appRegistry}
-                onConnected={onConnected}
-                onConnectionFailed={onConnectionFailed}
-                onConnectionAttemptStarted={onConnectionAttemptStarted}
-                isConnected={isConnected}
-                appName={appName}
-                getAutoConnectInfo={
-                  hasDisconnectedAtLeastOnce ? undefined : getAutoConnectInfo
-                }
-                connectFn={__TEST_MONGODB_DATA_SERVICE_CONNECT_FN}
-              />
->>>>>>> af95fc32
             </div>
             <Welcome isOpen={isWelcomeOpen} closeModal={closeWelcomeModal} />
             <CompassSettingsPlugin></CompassSettingsPlugin>
