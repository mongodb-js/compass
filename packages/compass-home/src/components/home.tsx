--- conflicted
+++ resolved
@@ -1,4 +1,3 @@
-import { AtlasSignIn } from '@mongodb-js/atlas-service/renderer';
 import {
   Body,
   CompassComponentsProvider,
@@ -42,18 +41,12 @@
 } from 'react';
 import updateTitle from '../modules/update-title';
 import Workspace from './workspace';
-<<<<<<< HEAD
-import { AtlasAuthPlugin } from '@mongodb-js/atlas-service/renderer';
-import { CompassSettingsPlugin } from '@mongodb-js/compass-settings';
-import { CompassFindInPagePlugin } from '@mongodb-js/compass-find-in-page';
-import { DataServiceProvider } from 'mongodb-data-service/provider';
-=======
->>>>>>> 3307bd96
 // The only place where the app-stores plugin can be used as a plugin and not a
 // provider
 // eslint-disable-next-line @typescript-eslint/no-restricted-imports
 import { CompassInstanceStorePlugin } from '@mongodb-js/compass-app-stores';
 import FieldStorePlugin from '@mongodb-js/compass-field-store';
+import { AtlasAuthPlugin } from '@mongodb-js/atlas-service/renderer';
 import type { WorkspaceTab } from '@mongodb-js/compass-workspaces';
 import { preferencesLocator } from 'compass-preferences-model/provider';
 import {
@@ -414,31 +407,6 @@
           {/* TODO(COMPASS-7397): Hide <Connections> but keep it in scope if
           connected so that the connection import/export functionality can still
           be used through the application menu */}
-<<<<<<< HEAD
-      <div
-        className={isConnected ? hiddenStyles : homeViewStyles}
-        data-hidden={isConnected}
-        data-testid="connections"
-      >
-        <div className={homePageStyles}>
-          <Connections
-            appRegistry={appRegistry}
-            onConnected={onConnected}
-            isConnected={isConnected}
-            appName={appName}
-            getAutoConnectInfo={
-              hasDisconnectedAtLeastOnce ? undefined : getAutoConnectInfo
-            }
-            connectFn={__TEST_MONGODB_DATA_SERVICE_CONNECT_FN}
-            connectionStorage={__TEST_CONNECTION_STORAGE}
-          />
-        </div>
-      </div>
-      <Welcome isOpen={isWelcomeOpen} closeModal={closeWelcomeModal} />
-      <CompassSettingsPlugin></CompassSettingsPlugin>
-      <CompassFindInPagePlugin></CompassFindInPagePlugin>
-      <AtlasAuthPlugin></AtlasAuthPlugin>
-=======
           <div
             className={isConnected ? hiddenStyles : homeViewStyles}
             data-hidden={isConnected}
@@ -460,10 +428,9 @@
           <Welcome isOpen={isWelcomeOpen} closeModal={closeWelcomeModal} />
           <CompassSettingsPlugin></CompassSettingsPlugin>
           <CompassFindInPagePlugin></CompassFindInPagePlugin>
-          <AtlasSignIn></AtlasSignIn>
+          <AtlasAuthPlugin></AtlasAuthPlugin>
         </ConnectionRepositoryContextProvider>
       </ConnectionStorageContext.Provider>
->>>>>>> 3307bd96
     </FileInputBackendProvider>
   );
 }
