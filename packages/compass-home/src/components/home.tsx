import {
  LeafyGreenProvider,
  Theme,
  ToastArea,
  ConfirmationModalArea,
  css,
  cx,
  getScrollbarStyles,
  palette,
  Body,
  useConfirmationModal,
  GuideCueProvider,
} from '@mongodb-js/compass-components';
import type { Cue, GroupCue } from '@mongodb-js/compass-components';
import Connections from '@mongodb-js/compass-connections';
import Welcome from '@mongodb-js/compass-welcome';
import { ipcRenderer } from 'hadron-ipc';
import type {
  DataService,
  ReauthenticationHandler,
} from 'mongodb-data-service';
import type { ConnectionInfo } from '@mongodb-js/connection-storage/renderer';
import { getConnectionTitle } from '@mongodb-js/connection-storage/renderer';
import toNS from 'mongodb-ns';
import React, {
  useCallback,
  useEffect,
  useLayoutEffect,
  useMemo,
  useReducer,
  useRef,
  useState,
} from 'react';
import preferences from 'compass-preferences-model';
import { createLoggerAndTelemetry } from '@mongodb-js/compass-logging';
import { AppRegistryProvider, useLocalAppRegistry } from 'hadron-app-registry';
import updateTitle from '../modules/update-title';
import Workspace from './workspace';
import { SignalHooksProvider } from '@mongodb-js/compass-components';
import { AtlasSignIn } from '@mongodb-js/atlas-service/renderer';
import type { CollectionMetadata } from 'mongodb-collection-model';
import { CompassSettingsPlugin } from '@mongodb-js/compass-settings';
import { CreateViewPlugin } from '@mongodb-js/compass-aggregations';
import { CompassFindInPagePlugin } from '@mongodb-js/compass-find-in-page';
import {
  CreateDatabasePlugin,
  CreateCollectionPlugin,
  DropNamespacePlugin,
} from '@mongodb-js/compass-databases-collections';
import { ImportPlugin, ExportPlugin } from '@mongodb-js/compass-import-export';
import { DataServiceProvider } from 'mongodb-data-service/provider';
import { CompassInstanceStorePlugin } from '@mongodb-js/compass-app-stores';

const { track } = createLoggerAndTelemetry('COMPASS-HOME-UI');

type Namespace = ReturnType<typeof toNS>;

// eslint-disable-next-line @typescript-eslint/consistent-type-imports
let remote: typeof import('@electron/remote') | undefined;
try {
  remote = require('@electron/remote');
} catch {
  /* no electron, eg. mocha tests */
}

const homeViewStyles = css({
  display: 'flex',
  flexDirection: 'column',
  alignItems: 'stretch',
  height: '100vh',
});

const hiddenStyles = css({
  display: 'none',
});

const homePageStyles = css({
  display: 'flex',
  flexDirection: 'row',
  alignItems: 'stretch',
  flex: 1,
  overflow: 'auto',
  height: '100%',
});

const homeContainerStyles = css({
  height: '100vh',
  width: '100vw',
  overflow: 'hidden',
  // ensure modals and any other overlays will
  // paint properly above the content
  position: 'relative',
  zIndex: 0,
});

const globalLightThemeStyles = css({
  backgroundColor: palette.white,
  color: palette.gray.dark2,
});

const globalDarkThemeStyles = css({
  backgroundColor: palette.black,
  color: palette.white,
});

const defaultNS: Namespace = toNS('');

type ThemeState = {
  theme: Theme;
  enabled: boolean;
};

type State = {
  connectionTitle: string;
  isConnected: boolean;
  namespace: Namespace;
  hasDisconnectedAtLeastOnce: boolean;
};

const initialState: State = {
  connectionTitle: '',
  isConnected: false,
  namespace: defaultNS,
  hasDisconnectedAtLeastOnce: false,
};

type Action =
  | {
      type: 'connected';
      connectionTitle: string;
    }
  | { type: 'disconnected' }
  | { type: 'update-namespace'; namespace: Namespace };

function reducer(state: State, action: Action): State {
  switch (action.type) {
    case 'connected':
      return {
        ...state,
        namespace: { ...defaultNS },
        isConnected: true,
        connectionTitle: action.connectionTitle,
      };
    case 'update-namespace':
      return {
        ...state,
        namespace: action.namespace,
      };
    case 'disconnected':
      return {
        // Reset to initial state, but do not automatically connect this time.
        ...initialState,
        hasDisconnectedAtLeastOnce: true,
      };
    default:
      return state;
  }
}

function showCollectionSubMenu({ isReadonly }: { isReadonly: boolean }) {
  void ipcRenderer?.call('window:show-collection-submenu', { isReadonly });
}

function hideCollectionSubMenu() {
  void ipcRenderer?.call('window:hide-collection-submenu');
}

function notifyMainProcessOfDisconnect() {
  void ipcRenderer?.call('compass:disconnected');
}

function Home({
  appName,
  getAutoConnectInfo,
}: {
  appName: string;
  getAutoConnectInfo?: () => Promise<ConnectionInfo | undefined>;
}): React.ReactElement | null {
  const appRegistry = useLocalAppRegistry();
  const connectedDataService = useRef<DataService>();

  const [
    { connectionTitle, isConnected, namespace, hasDisconnectedAtLeastOnce },
    dispatch,
  ] = useReducer(reducer, {
    ...initialState,
  });

  const { showConfirmation } = useConfirmationModal();
  const reauthenticationHandler = useRef<ReauthenticationHandler>(async () => {
    const confirmed = await showConfirmation({
      title: 'Authentication expired',
      description:
        'You need to re-authenticate to the database in order to continue.',
    });
    if (!confirmed) {
      throw new Error('Reauthentication declined by user');
    }
  });

  function onDataServiceConnected(
    err: Error | undefined | null,
    ds: DataService,
    connectionInfo: ConnectionInfo
  ) {
    connectedDataService.current = ds;
    ds.addReauthenticationHandler(reauthenticationHandler.current);
    dispatch({
      type: 'connected',
      connectionTitle: getConnectionTitle(connectionInfo) || '',
    });
  }

  const onConnected = useCallback(
    (connectionInfo: ConnectionInfo, dataService: DataService) => {
      appRegistry.emit(
        'data-service-connected',
        null, // No error connecting.
        dataService,
        connectionInfo
      );
    },
    [appRegistry]
  );

  function onSelectDatabase(ns: string) {
    hideCollectionSubMenu();
    dispatch({
      type: 'update-namespace',
      namespace: toNS(ns),
    });
  }

  function onSelectNamespace(meta: CollectionMetadata) {
    dispatch({
      type: 'update-namespace',
      namespace: toNS(meta.namespace),
    });
    showCollectionSubMenu({ isReadonly: meta.isReadonly });
  }

  function onInstanceWorkspaceOpenTap() {
    hideCollectionSubMenu();
    dispatch({
      type: 'update-namespace',
      namespace: toNS(''),
    });
  }

  function onOpenNamespaceInNewTab(meta: CollectionMetadata) {
    dispatch({
      type: 'update-namespace',
      namespace: toNS(meta.namespace),
    });
    showCollectionSubMenu({ isReadonly: meta.isReadonly });
  }

  const onDataServiceDisconnected = useCallback(() => {
    dispatch({
      type: 'disconnected',
    });
    hideCollectionSubMenu();
    notifyMainProcessOfDisconnect();
    updateTitle(appName);
  }, [appName]);

  useEffect(() => {
    if (isConnected) {
      updateTitle(appName, connectionTitle, namespace);
    }
  }, [isConnected, appName, connectionTitle, namespace]);

  useEffect(() => {
    async function handleDisconnectClicked() {
      if (!connectedDataService.current) {
        // We aren't connected.
        return;
      }

      await connectedDataService.current.disconnect();
      connectedDataService.current = undefined;

      appRegistry.emit('data-service-disconnected');
    }

    function onDisconnect() {
      void handleDisconnectClicked();
    }

    ipcRenderer?.on('app:disconnect', onDisconnect);

    return () => {
      // Clean up the ipc listener.
      ipcRenderer?.removeListener('app:disconnect', onDisconnect);
    };
  }, [appRegistry, onDataServiceDisconnected]);

  useEffect(() => {
    // Setup app registry listeners.
    appRegistry.on('data-service-connected', onDataServiceConnected);
    appRegistry.on('data-service-disconnected', onDataServiceDisconnected);
    appRegistry.on('select-database', onSelectDatabase);
    appRegistry.on('select-namespace', onSelectNamespace);
    appRegistry.on('open-instance-workspace', onInstanceWorkspaceOpenTap);
    appRegistry.on('open-namespace-in-new-tab', onOpenNamespaceInNewTab);

    return () => {
      // Clean up the app registry listeners.
      appRegistry.removeListener(
        'data-service-connected',
        onDataServiceConnected
      );
      appRegistry.removeListener(
        'data-service-disconnected',
        onDataServiceDisconnected
      );
      appRegistry.removeListener('select-database', onSelectDatabase);
      appRegistry.removeListener('select-namespace', onSelectNamespace);
      appRegistry.removeListener(
        'open-instance-workspace',
        onInstanceWorkspaceOpenTap
      );
      appRegistry.removeListener(
        'open-namespace-in-new-tab',
        onOpenNamespaceInNewTab
      );
    };
  }, [appRegistry, onDataServiceDisconnected]);

  if (isConnected && !connectedDataService.current) {
    throw new Error(
      'Application is connected, but DataService is not available'
    );
  }

  return (
    <SignalHooksProvider
      onSignalMount={(id) => {
        track('Signal Shown', { id });
      }}
      onSignalOpen={(id) => {
        track('Signal Opened', { id });
      }}
      onSignalPrimaryActionClick={(id) => {
        track('Signal Action Button Clicked', { id });
      }}
      onSignalLinkClick={(id) => {
        track('Signal Link Clicked', { id });
      }}
      onSignalClose={(id) => {
        track('Signal Closed', { id });
      }}
    >
      {isConnected && connectedDataService.current && (
        // AppRegistry scope for a connected application
        <AppRegistryProvider>
          <DataServiceProvider value={connectedDataService.current}>
<<<<<<< HEAD
            <ImportPlugin></ImportPlugin>
            <ExportPlugin></ExportPlugin>
            <CreateViewPlugin></CreateViewPlugin>
            <DropNamespacePlugin></DropNamespacePlugin>
            <Workspace namespace={namespace} />
=======
            <CompassInstanceStorePlugin>
              <ImportPlugin></ImportPlugin>
              <ExportPlugin></ExportPlugin>
              <CreateViewPlugin></CreateViewPlugin>
              <Workspace namespace={namespace} />
            </CompassInstanceStorePlugin>
>>>>>>> 0eb52265
          </DataServiceProvider>
        </AppRegistryProvider>
      )}
      {/* Hide <Connections> but keep it in scope if connected so that the connection
          import/export functionality can still be used through the application menu */}
      <div
        className={isConnected ? hiddenStyles : homeViewStyles}
        data-hidden={isConnected}
        data-testid="home-view"
      >
        <div className={homePageStyles}>
          <Connections
            appRegistry={appRegistry}
            onConnected={onConnected}
            isConnected={isConnected}
            appName={appName}
            getAutoConnectInfo={
              hasDisconnectedAtLeastOnce ? undefined : getAutoConnectInfo
            }
          />
        </div>
      </div>
      <CompassSettingsPlugin></CompassSettingsPlugin>
      <CompassFindInPagePlugin></CompassFindInPagePlugin>
      <CreateDatabasePlugin></CreateDatabasePlugin>
      <CreateCollectionPlugin></CreateCollectionPlugin>
      <AtlasSignIn></AtlasSignIn>
    </SignalHooksProvider>
  );
}

function getCurrentTheme(): Theme {
  return preferences.getPreferences().enableLgDarkmode &&
    remote?.nativeTheme?.shouldUseDarkColors
    ? Theme.Dark
    : Theme.Light;
}

function ThemedHome(
  props: React.ComponentProps<typeof Home>
): ReturnType<typeof Home> {
  const [scrollbarsContainerRef, setScrollbarsContainerRef] =
    useState<HTMLDivElement | null>(null);
  const appRegistry = useLocalAppRegistry();

  const [theme, setTheme] = useState<ThemeState>({
    theme: getCurrentTheme(),
    enabled: !!preferences.getPreferences().enableLgDarkmode,
  });

  const darkMode = useMemo(
    () => theme.enabled && theme.theme === Theme.Dark,
    [theme]
  );

  useEffect(() => {
    const listener = () => {
      setTheme({
        theme: getCurrentTheme(),
        enabled: !!preferences.getPreferences().enableLgDarkmode,
      });
    };

    const unsubscribeLgDarkmodeListener = preferences.onPreferenceValueChanged(
      'enableLgDarkmode',
      listener
    );
    remote?.nativeTheme?.on('updated', listener);

    return () => {
      // Cleanup preference listeners.
      unsubscribeLgDarkmodeListener();
      remote?.nativeTheme?.off('updated', listener);
    };
  }, [appRegistry]);

  const [isWelcomeOpen, setIsWelcomeOpen] = useState(false);

  useLayoutEffect(() => {
    // If we haven't showed welcome modal that points users to network opt in
    // yet, show the modal and update preferences with default values to reflect
    // that
    if (preferences.getPreferences().showedNetworkOptIn === false) {
      setIsWelcomeOpen(true);
      void preferences.ensureDefaultConfigurableUserPreferences();
    }
  }, []);

  const closeWelcomeModal = useCallback(
    (showSettings?: boolean) => {
      function close() {
        setIsWelcomeOpen(false);
        if (showSettings) {
          appRegistry.emit('open-compass-settings');
        }
      }

      void close();
    },
    [setIsWelcomeOpen, appRegistry]
  );

  const onGuideCueNext = useCallback((cue: Cue) => {
    track('Guide Cue Dismissed', {
      groupId: cue.groupId,
      cueId: cue.cueId,
      step: cue.step,
    });
  }, []);

  const onGuideCueNextGroup = useCallback((cue: GroupCue) => {
    if (cue.groupSteps !== cue.step) {
      track('Guide Cue Group Dismissed', {
        groupId: cue.groupId,
        cueId: cue.cueId,
        step: cue.step,
      });
    }
  }, []);

  return (
    <LeafyGreenProvider
      darkMode={darkMode}
      popoverPortalContainer={{
        portalContainer: scrollbarsContainerRef,
      }}
    >
      <GuideCueProvider
        onNext={onGuideCueNext}
        onNextGroup={onGuideCueNextGroup}
      >
        {/* Wrap the page in a body typography element so that font-size and line-height is standardized. */}
        <Body as="div">
          <div
            className={getScrollbarStyles(darkMode)}
            ref={setScrollbarsContainerRef}
          >
            <Welcome isOpen={isWelcomeOpen} closeModal={closeWelcomeModal} />
            <ConfirmationModalArea>
              <ToastArea>
                <div
                  className={cx(
                    homeContainerStyles,
                    darkMode ? globalDarkThemeStyles : globalLightThemeStyles
                  )}
                  data-theme={theme.theme}
                >
                  <Home {...props}></Home>
                </div>
              </ToastArea>
            </ConfirmationModalArea>
          </div>
        </Body>
      </GuideCueProvider>
    </LeafyGreenProvider>
  );
}

ThemedHome.displayName = 'HomeComponent';

export default ThemedHome;<|MERGE_RESOLUTION|>--- conflicted
+++ resolved
@@ -355,20 +355,13 @@
         // AppRegistry scope for a connected application
         <AppRegistryProvider>
           <DataServiceProvider value={connectedDataService.current}>
-<<<<<<< HEAD
-            <ImportPlugin></ImportPlugin>
-            <ExportPlugin></ExportPlugin>
-            <CreateViewPlugin></CreateViewPlugin>
-            <DropNamespacePlugin></DropNamespacePlugin>
-            <Workspace namespace={namespace} />
-=======
             <CompassInstanceStorePlugin>
               <ImportPlugin></ImportPlugin>
               <ExportPlugin></ExportPlugin>
               <CreateViewPlugin></CreateViewPlugin>
+              <DropNamespacePlugin></DropNamespacePlugin>
               <Workspace namespace={namespace} />
             </CompassInstanceStorePlugin>
->>>>>>> 0eb52265
           </DataServiceProvider>
         </AppRegistryProvider>
       )}
