--- conflicted
+++ resolved
@@ -356,18 +356,12 @@
         // AppRegistry scope for a connected application
         <AppRegistryProvider>
           <DataServiceProvider value={connectedDataService.current}>
-<<<<<<< HEAD
             <CompassInstanceStorePlugin>
               <ImportPlugin></ImportPlugin>
               <ExportPlugin></ExportPlugin>
+              <CreateViewPlugin></CreateViewPlugin>
               <Workspace namespace={namespace} />
             </CompassInstanceStorePlugin>
-=======
-            <ImportPlugin></ImportPlugin>
-            <ExportPlugin></ExportPlugin>
-            <CreateViewPlugin></CreateViewPlugin>
-            <Workspace namespace={namespace} />
->>>>>>> 072d0793
           </DataServiceProvider>
         </AppRegistryProvider>
       )}
