--- conflicted
+++ resolved
@@ -46,15 +46,12 @@
   'DBRef',
 ];
 
-<<<<<<< HEAD
 export const DEFAULT_VISIBLE_ELEMENTS = 25;
-=======
 export function isValueExpandable(
   value: BSONValue
 ): value is BSONObject | BSONArray {
   return isPlainObject(value) || isArray(value);
 }
->>>>>>> 359db84b
 
 /**
  * Represents an element in a document.
