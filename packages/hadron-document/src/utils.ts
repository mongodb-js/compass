import { EJSON } from 'bson';
import TypeChecker from 'hadron-type-checker';
import type { TypeCastMap, TypeCastTypes } from 'hadron-type-checker';

<<<<<<< HEAD
const UNCASTED_EMPTY_TYPE_VALUE: {
  [T in TypeCastTypes]: unknown;
} = {
  Array: [],
  Object: {},
  Decimal128: 0,
  Int32: 0,
  Int64: 0,
  Double: 0,
  MaxKey: 0,
  MinKey: 0,
  Timestamp: 0,
  Date: 0,
  String: '',
  Code: '',
  Binary: '',
  ObjectId: '',
  BSONRegExp: '',
  BSONSymbol: '',
  Boolean: false,
  Undefined: undefined,
  Null: null,
};
=======
const maxFourYearDate = new Date('9999-12-31T23:59:59.999Z').valueOf();
>>>>>>> cb3371cd

export function fieldStringLen(value: unknown): number {
  const length = String(value).length;
  return length === 0 ? 1 : length;
}

export type BSONObject = TypeCastMap['Object'];
export type BSONArray = TypeCastMap['Array'];
export type BSONValue = TypeCastMap[TypeCastTypes];

export interface HadronEJSONOptions {
  indent?: number | string;
}

/**
 * Turn a BSON value into what we consider idiomatic extended JSON.
 *
 * This differs from both the relaxed and strict mode of the 'bson'
 * package's EJSON class: We preserve the type information for longs
 * via $numberLong, but redact it for $numberInt and $numberDouble.
 *
 * This may seem inconsistent, but considering that the latter two
 * types are exactly representable in JS and $numberLong is not,
 * in addition to the fact that this has been historic behavior
 * in Compass for a long time, this seems like a reasonable choice.
 *
 * Also turns $date.$numberLong into a date so that it will be
 * displayed as an iso date string since this is what Compass did
 * historically. Unless it is outside of the safe range.
 *
 * @param value Any BSON value.
 * @returns A serialized, human-readable and human-editable string.
 */
export function objectToIdiomaticEJSON(
  value: Readonly<EJSON.SerializableTypes>,
  options: HadronEJSONOptions = {}
): string {
  const serialized = EJSON.serialize(value, {
    relaxed: false,
  });

  makeEJSONIdiomatic(serialized);

  return JSON.stringify(
    serialized,
    null,
    'indent' in options ? options.indent : 2
  );
}

function makeEJSONIdiomatic(value: EJSON.SerializableTypes): void {
  if (!value || typeof value !== 'object') return;

  for (const key of Object.keys(value)) {
    const entry = (value as any)[key];
    // We are only interested in object-like values, skip everything else
    if (typeof entry !== 'object' || entry === null) {
      continue;
    }
    if (entry.$numberInt) {
      (value as any)[key] = +entry.$numberInt;
      continue;
    }
    if (entry.$numberDouble) {
      if (
        Number.isFinite(+entry.$numberDouble) &&
        !Object.is(+entry.$numberDouble, -0)
      ) {
        // EJSON can represent +/-Infinity or NaN values but JSON can't
        // (and -0 can be parsed from JSON but not serialized by JSON.stringify).
        (value as any)[key] = +entry.$numberDouble;
      }
      continue;
    }
    if (entry.$date && entry.$date.$numberLong) {
      const number = entry.$date.$numberLong;
      if (number >= 0 && number <= maxFourYearDate) {
        entry.$date = new Date(+number).toISOString();
      }
    }
    makeEJSONIdiomatic(entry);
  }
}

/**
 * Returns a default value for the BSON type passed in.
 */
export function getDefaultValueForType(type: keyof TypeCastMap) {
  return TypeChecker.cast(UNCASTED_EMPTY_TYPE_VALUE[type], type);
}<|MERGE_RESOLUTION|>--- conflicted
+++ resolved
@@ -2,7 +2,6 @@
 import TypeChecker from 'hadron-type-checker';
 import type { TypeCastMap, TypeCastTypes } from 'hadron-type-checker';
 
-<<<<<<< HEAD
 const UNCASTED_EMPTY_TYPE_VALUE: {
   [T in TypeCastTypes]: unknown;
 } = {
@@ -26,9 +25,8 @@
   Undefined: undefined,
   Null: null,
 };
-=======
+
 const maxFourYearDate = new Date('9999-12-31T23:59:59.999Z').valueOf();
->>>>>>> cb3371cd
 
 export function fieldStringLen(value: unknown): number {
   const length = String(value).length;
