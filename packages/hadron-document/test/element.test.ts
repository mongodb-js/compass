--- conflicted
+++ resolved
@@ -12,12 +12,12 @@
 } from 'bson';
 import { expect } from 'chai';
 import { Document, Element, ElementEvents } from '../src/';
-<<<<<<< HEAD
 import type { ElementList } from '../src/element';
-import { DATE_FORMAT, DEFAULT_VISIBLE_ELEMENTS } from '../src/element';
-=======
-import { DATE_FORMAT, isValueExpandable } from '../src/element';
->>>>>>> 359db84b
+import {
+  DATE_FORMAT,
+  DEFAULT_VISIBLE_ELEMENTS,
+  isValueExpandable,
+} from '../src/element';
 import moment from 'moment';
 import Sinon from 'sinon';
 
@@ -2785,7 +2785,6 @@
     });
   });
 
-<<<<<<< HEAD
   describe('#getVisibleElements', function () {
     context('when element is not expandable', function () {
       it('should return an empty list', function () {
@@ -3012,7 +3011,7 @@
       );
     });
   });
-=======
+
   context(
     'when expanding an element that has been added with a changed type',
     function () {
@@ -3039,5 +3038,4 @@
       });
     }
   );
->>>>>>> 359db84b
 });