--- conflicted
+++ resolved
@@ -568,16 +568,6 @@
       if (hasSchema) {
         void navigator.clipboard.writeText(JSON.stringify(schema, null, '  '));
       }
-<<<<<<< HEAD
-      dispatch(
-        _trackSchemaExported({
-          schema,
-          source: 'app_menu',
-          format: 'legacyJSON',
-        })
-      );
-      dispatch({ type: SchemaExportActions.closeLegacyModal });
-=======
       _trackSchemaExported({
         schema,
         source: 'app_menu',
@@ -585,8 +575,7 @@
         track,
         connectionInfoRef,
       });
-      dispatch({ type: SchemaExportActions.closeLegacyBanner });
->>>>>>> bc69d47e
+      dispatch({ type: SchemaExportActions.closeLegacyModal });
       openToast(
         'share-schema',
         hasSchema
