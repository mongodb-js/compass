/* eslint no-use-before-define: 0, camelcase: 0 */
import d3 from 'd3';
<<<<<<< HEAD
import $ from 'jquery';
import { map, sortBy, sum, slice } from 'lodash';
=======
import map from 'lodash.map';
import sortBy from 'lodash.sortby';
import sum from 'lodash.sum';
import slice from 'lodash.slice';
>>>>>>> 106c52a9
import shared from './shared';
import { hasDistinctValue } from 'mongodb-query-util';
import { palette } from '@mongodb-js/compass-components';
import { createD3Tip } from './create-d3-tip';

const minicharts_d3fns_few = (localAppRegistry) => {
  // --- beginning chart setup ---
  let width = 400; // default width
  let height = 100; // default height
  let el;

  const barHeight = 25;
  const brushHeight = 80;
  const options = {};

  const xScale = d3.scale.linear();

  // set up tooltips
  const tip = createD3Tip();
  const brush = d3.svg
    .brush()
    .x(xScale)
    .on('brush', brushed)
    .on('brushend', brushend);
  // --- end chart setup ---

  function handleDrag() {
    // ignore this event when shift is pressed, only works for single clicks
    if (d3.event.shiftKey) {
      return;
    }
    const bars = el.selectAll('rect.selectable');
    const numSelected = el.selectAll('rect.selectable.selected')[0].length;
    const s = brush.extent();
    // add `unselected` class to all elements
    bars.classed('unselected', true);
    // get elements within the brush
    const selected = bars.filter(function (d) {
      const left = d.xpos;
      const right = left + d.count;
      return s[0] <= right && left <= s[1];
    });
    // add `selected` class and remove `unselected` class
    selected.classed('selected', true);
    selected.classed('unselected', false);

    // if selection has changed, trigger query builder event
    if (numSelected !== selected[0].length) {
      const values = map(selected.data(), 'value');
      localAppRegistry.emit('query-bar-change-filter', {
        type: 'setDistinctValues',
        payload: {
          field: options.fieldName,
          value: values.map((v) => options.promoter(v)),
        },
      });
    }
  }

  function brushed() {
    handleDrag();
  }

  function brushend() {
    d3.select(this).call(brush.clear());
  }

  function handleMouseDown(d) {
    const parent = this.closest('.minichart');
    const background = parent.querySelector('g.brush > rect.background');
    const brushNode = parent.querySelector('g.brush');

    const start = xScale.invert(d3.mouse(background)[0]);

    localAppRegistry.emit('query-bar-change-filter', {
      type: d3.event.shiftKey ? 'toggleDistinctValue' : 'setValue',
      payload: {
        field: options.fieldName,
        value: options.promoter(d.value),
        unsetIfSet: true,
      },
    });

    const w = d3
      .select(window)
      .on('mousemove', mousemove)
      .on('mouseup', mouseup);

    d3.event.preventDefault(); // disable text dragging

    function mousemove() {
      const extent = [start, xScale.invert(d3.mouse(background)[0])];
      d3.select(brushNode).call(brush.extent(sortBy(extent)));
      brushed.call(brushNode);
    }

    function mouseup() {
      w.on('mousemove', null).on('mouseup', null);
      brushend.call(brushNode);
    }
  }

  function selectFromQuery(bars) {
    // handle distinct selections
    if (options.query === undefined) {
      bars.classed('unselected', false);
      bars.classed('selected', false);
      bars.classed('half', false);
      return;
    }
    bars.classed('selected', function (d) {
      return hasDistinctValue(options.query, d.value);
    });
    bars.classed('unselected', function (d) {
      return !hasDistinctValue(options.query, d.value);
    });
  }

  function chart(selection) {
    selection.each(function (data) {
      data.forEach((d, i) => {
        const da = slice(data, 0, i);
        const dam = map(da, 'count');
        data[i].xpos = sum(dam);
      });
      const values = map(data, 'count');
      const sumValues = d3.sum(values);
      const maxValue = d3.max(values);
      const percentFormat = shared.friendlyPercentFormat(
        (maxValue / sumValues) * 100
      );
      el = d3.select(this);

      xScale.domain([0, sumValues]).range([0, width]);

      // setup tool tips
      tip.html(function (d, i) {
        if (typeof d.tooltip === 'function') {
          return d.tooltip(d, i);
        }
        return (
          d.tooltip ||
          shared.tooltip(
            shared.truncateTooltip(d.label),
            percentFormat((d.count / sumValues) * 100)
          )
        );
      });
      el.call(tip);

      const gBrush = el.selectAll('.brush').data([0]);
      gBrush
        .enter()
        .append('g')
        .attr('class', 'brush')
        .call(brush)
        .selectAll('rect')
        .attr('y', (height - brushHeight) / 2)
        .attr('height', brushHeight);

      // select all g.bar elements
      const bar = el.selectAll('g.bar').data(data, function (d) {
        return d.label; // identify data by its label
      });

      bar.attr('transform', function (d) {
        return (
          'translate(' + xScale(d.xpos) + ', ' + (height - barHeight) / 2 + ')'
        );
      });

      const barEnter = bar
        .enter()
        .append('g')
        .attr('class', 'bar few')
        .attr('transform', function (d) {
          // repeat transform attr here but without transition
          return (
            'translate(' +
            xScale(d.xpos) +
            ', ' +
            (height - barHeight) / 2 +
            ')'
          );
        })
        .on('mousedown', handleMouseDown);

      barEnter
        .append('rect')
        .attr('class', function (d, i) {
          return 'selectable fg fg-' + i;
        })
        .attr('y', 0)
        .attr('x', 0)
        .attr('height', barHeight);

      barEnter
        .append('text')
        .attr('y', barHeight / 2)
        .attr('dy', '0.3em')
        .attr('dx', 10)
        .attr('text-anchor', 'start')
        .attr('fill', palette.white);

      barEnter
        .append('rect')
        .attr('class', 'glass')
        .attr('y', 0)
        .attr('x', 0)
        .attr('height', barHeight)
        .on('mouseover', tip.show)
        .on('mouseout', tip.hide);

      bar.select('rect.selectable').attr('width', function (d) {
        return xScale(d.count);
      });

      bar.select('rect.glass').attr('width', function (d) {
        return xScale(d.count);
      });

      bar.select('text').text(function (d) {
        return d.label;
      });

      bar.exit().remove();

      // paint remaining bars in correct color
      el.selectAll('rect.selectable').call(selectFromQuery);
    });
  }

  chart.width = function (value) {
    if (!arguments.length) {
      return width;
    }
    width = value;
    return chart;
  };

  chart.height = function (value) {
    if (!arguments.length) {
      return height;
    }
    height = value;
    return chart;
  };

  chart.options = function (value) {
    if (!arguments.length) {
      return options;
    }
    Object.assign(options, value);
    return chart;
  };

  chart.cleanup = function () {
    tip.destroy();
    return chart;
  };

  return chart;
};

export default minicharts_d3fns_few;<|MERGE_RESOLUTION|>--- conflicted
+++ resolved
@@ -1,14 +1,6 @@
 /* eslint no-use-before-define: 0, camelcase: 0 */
 import d3 from 'd3';
-<<<<<<< HEAD
-import $ from 'jquery';
 import { map, sortBy, sum, slice } from 'lodash';
-=======
-import map from 'lodash.map';
-import sortBy from 'lodash.sortby';
-import sum from 'lodash.sum';
-import slice from 'lodash.slice';
->>>>>>> 106c52a9
 import shared from './shared';
 import { hasDistinctValue } from 'mongodb-query-util';
 import { palette } from '@mongodb-js/compass-components';
