--- conflicted
+++ resolved
@@ -146,8 +146,7 @@
               onCancel={onCancelSchemaExport}
             />
           )}
-          {exportStatus === 'complete' && (
-<<<<<<< HEAD
+          {exportStatus === 'complete' && exportedSchema && (
             <KeylineCard className={codeEditorContainerStyles}>
               <CodemirrorMultilineEditor
                 data-testid="export-schema-content"
@@ -159,21 +158,10 @@
                 formattable={false}
                 initialJSONFoldAll={false}
                 readOnly
-                text={exportedSchema ?? 'Empty'}
+                text={exportedSchema}
+                onCopy={onExportedSchemaCopied}
               ></CodemirrorMultilineEditor>
             </KeylineCard>
-=======
-            <Code
-              id="export-schema-content"
-              data-testid="export-schema-content"
-              language="json"
-              className={codeStyles}
-              copyable={true}
-              onCopy={onExportedSchemaCopied}
-            >
-              {exportedSchema ?? 'Empty'}
-            </Code>
->>>>>>> 1a6ae92a
           )}
           {exportStatus === 'error' && errorMessage && (
             <ErrorSummary
