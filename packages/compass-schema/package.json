{
  "name": "@mongodb-js/compass-schema",
  "description": "Compass Schema Tab Plugin",
  "author": {
    "name": "MongoDB Inc",
    "email": "compass@mongodb.com"
  },
  "private": true,
  "version": "6.51.0",
  "repository": {
    "type": "git",
    "url": "https://github.com/mongodb-js/compass.git"
  },
  "homepage": "https://github.com/mongodb-js/compass",
  "bugs": {
    "url": "https://jira.mongodb.org/projects/COMPASS/issues",
    "email": "compass@mongodb.com"
  },
  "license": "SSPL",
  "files": [
    "dist"
  ],
  "main": "dist/index.js",
  "compass:main": "src/index.ts",
  "types": "dist/index.d.ts",
  "exports": {
    ".": "./dist/index.js"
  },
  "compass:exports": {
    ".": "./src/index.ts"
  },
  "scripts": {
    "bootstrap": "npm run compile",
    "compile": "tsc -p tsconfig.json",
    "typecheck": "tsc -p tsconfig-lint.json --noEmit",
    "eslint": "eslint",
    "prettier": "prettier",
    "lint": "npm run eslint . && npm run prettier -- --check .",
    "depcheck": "compass-scripts check-peer-deps && depcheck",
    "check": "npm run typecheck && npm run lint && npm run depcheck",
    "check-ci": "npm run check",
    "test": "mocha",
    "test-electron": "xvfb-maybe electron-mocha --no-sandbox",
    "test-cov": "nyc --compact=false --produce-source-map=false -x \"**/*.spec.*\" --reporter=lcov --reporter=text --reporter=html npm run test",
    "test-watch": "npm run test -- --watch",
    "test-ci": "npm run test-cov",
    "test-ci-electron": "npm run test-electron",
    "reformat": "npm run eslint . -- --fix && npm run prettier -- --write ."
  },
  "devDependencies": {
    "@mongodb-js/eslint-config-compass": "^1.3.0",
    "@mongodb-js/mocha-config-compass": "^1.6.0",
    "@mongodb-js/my-queries-storage": "^0.22.0",
    "@mongodb-js/prettier-config-compass": "^1.2.0",
    "@mongodb-js/testing-library-compass": "^1.2.0",
    "@mongodb-js/tsconfig-compass": "^1.2.0",
    "@types/chai": "^4.2.21",
    "@types/leaflet": "^1.9.8",
    "@types/leaflet-draw": "^1.0.11",
    "@types/mocha": "^9.0.0",
    "@types/react": "^17.0.5",
    "@types/react-dom": "^17.0.10",
    "chai": "^4.3.4",
    "depcheck": "^1.4.1",
    "electron-mocha": "^12.2.0",
    "eslint": "^7.25.0",
    "mocha": "^10.2.0",
    "nyc": "^15.1.0",
    "react-dom": "^17.0.2",
    "sinon": "^9.2.3",
    "typescript": "^5.0.4",
    "xvfb-maybe": "^0.2.1"
  },
  "dependencies": {
    "@mongodb-js/compass-collection": "^4.49.0",
    "@mongodb-js/compass-components": "^1.34.0",
    "@mongodb-js/compass-connections": "^1.50.0",
    "@mongodb-js/compass-field-store": "^9.25.0",
    "@mongodb-js/compass-logging": "^1.6.0",
    "@mongodb-js/compass-telemetry": "^1.4.0",
    "@mongodb-js/compass-query-bar": "^8.51.0",
    "@mongodb-js/connection-storage": "^0.26.0",
    "bson": "^6.10.1",
    "compass-preferences-model": "^2.33.0",
    "d3": "^3.5.17",
    "hadron-app-registry": "^9.4.0",
    "hadron-document": "^8.8.0",
    "leaflet": "^1.5.1",
    "leaflet-defaulticon-compatibility": "^0.1.1",
    "leaflet-draw": "^1.0.4",
    "lodash": "^4.17.21",
    "mongodb": "^6.12.0",
<<<<<<< HEAD
    "mongodb-query-util": "^2.3.5",
    "mongodb-schema": "^12.3.2",
=======
    "mongodb-query-util": "^2.4.0",
    "mongodb-schema": "^12.2.0",
>>>>>>> ff66d305
    "numeral": "^1.5.6",
    "prop-types": "^15.7.2",
    "react": "^17.0.2",
    "react-leaflet": "^2.4.0",
    "react-leaflet-draw": "^0.19.0",
    "react-redux": "^8.1.3",
    "redux": "^4.2.1",
    "redux-thunk": "^2.4.2"
  },
  "is_compass_plugin": true
}<|MERGE_RESOLUTION|>--- conflicted
+++ resolved
@@ -90,13 +90,8 @@
     "leaflet-draw": "^1.0.4",
     "lodash": "^4.17.21",
     "mongodb": "^6.12.0",
-<<<<<<< HEAD
-    "mongodb-query-util": "^2.3.5",
+    "mongodb-query-util": "^2.4.0",
     "mongodb-schema": "^12.3.2",
-=======
-    "mongodb-query-util": "^2.4.0",
-    "mongodb-schema": "^12.2.0",
->>>>>>> ff66d305
     "numeral": "^1.5.6",
     "prop-types": "^15.7.2",
     "react": "^17.0.2",
