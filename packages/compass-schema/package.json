--- conflicted
+++ resolved
@@ -95,12 +95,7 @@
     "lodash": "^4.17.21",
     "mocha": "^10.2.0",
     "moment": "^2.29.4",
-<<<<<<< HEAD
-    "mongodb": "^6.3.0",
-    "mongodb-data-service": "^22.18.1",
-=======
     "mongodb": "^6.5.0",
->>>>>>> aecfc3ab
     "mongodb-schema": "^12.1.0",
     "numeral": "^1.5.6",
     "nyc": "^15.1.0",
