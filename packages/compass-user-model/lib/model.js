<<<<<<< HEAD
const Model = require('ampersand-model');
const storageMixin = require('storage-mixin');
const uuid = require('uuid');

let electronApp;
try {
  electronApp = require('@electron/remote').app;
} catch (e) {
  /* eslint no-console: 0 */
  console.log('Could not load @electron/remote', e.message);
}
=======
var Model = require('ampersand-model');
var storageMixin = require('storage-mixin');
var uuid = require('uuid');
var compassUtils = require('@mongodb-js/compass-utils');
var basepath = (compassUtils.getStoragePaths() || {}).basepath;
>>>>>>> b1060c3e

// const debug = require('debug')('scout:user');

const User = Model.extend(storageMixin, {
  idAttribute: 'id',
  namespace: 'Users',
  storage: {
    backend: 'disk',
    basepath: basepath
  },
  props: {
    id: {
      type: 'string',
      required: true,
      default: function() {
        return uuid.v4();
      }
    },
    name: 'string',
    email: {
      type: 'any',
      default: undefined,
      required: false,
      allowNull: true
    },
    createdAt: 'date',
    lastUsed: 'date',
    avatarUrl: 'string',
    companyName: 'string',
    developer: 'boolean',
    twitter: 'string'
  }
});

User.getOrCreate = (id) => new Promise((resolve, reject) => {
  const user = new User({
    id: id || uuid.v4(),
    createdAt: new Date()
  });
  user.fetch({
    success: function() {
      user.save({
        lastUsed: new Date()
      });
      resolve(user);
    },
    error: function(model, err) {
      reject(err);
    }
  });
});

module.exports = User;<|MERGE_RESOLUTION|>--- conflicted
+++ resolved
@@ -1,22 +1,8 @@
-<<<<<<< HEAD
 const Model = require('ampersand-model');
 const storageMixin = require('storage-mixin');
 const uuid = require('uuid');
-
-let electronApp;
-try {
-  electronApp = require('@electron/remote').app;
-} catch (e) {
-  /* eslint no-console: 0 */
-  console.log('Could not load @electron/remote', e.message);
-}
-=======
-var Model = require('ampersand-model');
-var storageMixin = require('storage-mixin');
-var uuid = require('uuid');
-var compassUtils = require('@mongodb-js/compass-utils');
-var basepath = (compassUtils.getStoragePaths() || {}).basepath;
->>>>>>> b1060c3e
+const compassUtils = require('@mongodb-js/compass-utils');
+const basepath = (compassUtils.getStoragePaths() || {}).basepath;
 
 // const debug = require('debug')('scout:user');
 
