--- conflicted
+++ resolved
@@ -1,22 +1,17 @@
-<<<<<<< HEAD
 import {
+  AtlasUserData,
+  FileUserData,
   type IUserData,
-  FileUserData,
-  AtlasUserData,
 } from '@mongodb-js/compass-user-data';
-=======
-import { FileUserData } from '@mongodb-js/compass-user-data';
->>>>>>> e2b078e4
+import type { SavedPipeline } from './pipeline-storage-schema';
 import { PipelineSchema } from './pipeline-storage-schema';
-import type { SavedPipeline } from './pipeline-storage-schema';
 import type { PipelineStorage } from './pipeline-storage';
 
-<<<<<<< HEAD
 export type PipelineStorageOptions = {
   basePath?: string;
   orgId?: string;
   projectId?: string;
-  getResourceUrl?: (path?: string) => string;
+  getResourceUrl?: (path?: string) => Promise<string>;
   authenticatedFetch?: (
     url: RequestInfo | URL,
     options?: RequestInit
@@ -25,6 +20,7 @@
 
 export class CompassPipelineStorage implements PipelineStorage {
   private readonly userData: IUserData<typeof PipelineSchema>;
+
   constructor(options: PipelineStorageOptions = {}) {
     const dataType = 'SavedPipelines';
     if (
@@ -36,11 +32,12 @@
       this.userData = new AtlasUserData(
         PipelineSchema,
         'favoriteAggregations',
-        options.orgId,
-        options.projectId,
-        options.getResourceUrl,
-        options.authenticatedFetch,
-        {}
+        {
+          orgId: options.orgId,
+          projectId: options.projectId,
+          getResourceUrl: options.getResourceUrl,
+          authenticatedFetch: options.authenticatedFetch,
+        }
       );
     } else {
       this.userData = new FileUserData(PipelineSchema, dataType, {
@@ -49,16 +46,6 @@
     }
   }
 
-=======
-export class CompassPipelineStorage implements PipelineStorage {
-  private readonly userData: FileUserData<typeof PipelineSchema>;
-  constructor(basePath?: string) {
-    this.userData = new FileUserData(PipelineSchema, 'SavedPipelines', {
-      basePath,
-    });
-  }
-
->>>>>>> e2b078e4
   async loadAll(): Promise<SavedPipeline[]> {
     try {
       const { data } = await this.userData.readAll();
@@ -75,13 +62,6 @@
     return this.loadAll().then((pipelines) => pipelines.filter(predicate));
   }
 
-<<<<<<< HEAD
-=======
-  private async loadOne(id: string): Promise<SavedPipeline> {
-    return await this.userData.readOne(id);
-  }
-
->>>>>>> e2b078e4
   async createOrUpdate(
     id: string,
     attributes: Omit<SavedPipeline, 'lastModified'>
@@ -123,4 +103,12 @@
   async delete(id: string) {
     await this.userData.delete(id);
   }
+
+  private async loadOne(id: string): Promise<SavedPipeline> {
+    const result = await this.userData.readOne(id);
+    if (!result) {
+      throw new Error(`Pipeline with id ${id} not found`);
+    }
+    return result;
+  }
 }