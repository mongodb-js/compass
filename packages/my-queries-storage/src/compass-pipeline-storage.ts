import { FileUserData } from '@mongodb-js/compass-user-data';
import { PipelineSchema } from './pipeline-storage-schema';
import type { SavedPipeline } from './pipeline-storage-schema';
import type { PipelineStorage } from './pipeline-storage';

export class CompassPipelineStorage implements PipelineStorage {
  private readonly userData: FileUserData<typeof PipelineSchema>;
  constructor(basePath?: string) {
    this.userData = new FileUserData(PipelineSchema, 'SavedPipelines', {
      basePath,
    });
  }

  async loadAll(): Promise<SavedPipeline[]> {
    try {
      const { data } = await this.userData.readAll();
      return data;
    } catch {
      return [];
    }
  }

  /** loads all pipelines that satisfy `predicate` */
  loadMany(
    predicate: (arg0: SavedPipeline) => boolean
  ): Promise<SavedPipeline[]> {
    return this.loadAll().then((pipelines) => pipelines.filter(predicate));
  }

<<<<<<< HEAD
=======
  private async loadOne(id: string): Promise<SavedPipeline> {
    return await this.userData.readOne(id);
  }

>>>>>>> 784662e2
  async createOrUpdate(
    id: string,
    attributes: Omit<SavedPipeline, 'lastModified'>
  ) {
    const pipelineExists = Boolean(await this.userData.readOne(id));
    return await (pipelineExists
      ? this.updateAttributes(id, attributes)
      : this.create(attributes));
  }

<<<<<<< HEAD
  async create(data: Omit<SavedPipeline, 'lastModified'>): Promise<boolean> {
    try {
      await this.userData.write(data.id, {
        ...data,
        lastModified: Date.now(),
      });
      return true;
    } catch {
      return false;
    }
=======
  private async create(data: Omit<SavedPipeline, 'lastModified'>) {
    await this.userData.write(data.id, {
      ...data,
      lastModified: Date.now(),
    });
    return await this.loadOne(data.id);
>>>>>>> 784662e2
  }

  async updateAttributes(
    id: string,
    attributes: Partial<SavedPipeline>
  ): Promise<boolean> {
    try {
      await this.userData.write(id, {
        ...(await this.userData.readOne(id)),
        ...attributes,
        lastModified: Date.now(),
      });
      return true;
    } catch {
      return false;
    }
  }

  async delete(id: string) {
    await this.userData.delete(id);
  }
}<|MERGE_RESOLUTION|>--- conflicted
+++ resolved
@@ -27,13 +27,10 @@
     return this.loadAll().then((pipelines) => pipelines.filter(predicate));
   }
 
-<<<<<<< HEAD
-=======
   private async loadOne(id: string): Promise<SavedPipeline> {
     return await this.userData.readOne(id);
   }
 
->>>>>>> 784662e2
   async createOrUpdate(
     id: string,
     attributes: Omit<SavedPipeline, 'lastModified'>
@@ -44,7 +41,6 @@
       : this.create(attributes));
   }
 
-<<<<<<< HEAD
   async create(data: Omit<SavedPipeline, 'lastModified'>): Promise<boolean> {
     try {
       await this.userData.write(data.id, {
@@ -55,14 +51,6 @@
     } catch {
       return false;
     }
-=======
-  private async create(data: Omit<SavedPipeline, 'lastModified'>) {
-    await this.userData.write(data.id, {
-      ...data,
-      lastModified: Date.now(),
-    });
-    return await this.loadOne(data.id);
->>>>>>> 784662e2
   }
 
   async updateAttributes(
