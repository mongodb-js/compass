import { ObjectId, EJSON } from 'bson';
import { type z } from '@mongodb-js/compass-user-data';
import {
  type IUserData,
  FileUserData,
  AtlasUserData,
} from '@mongodb-js/compass-user-data';
import { RecentQuerySchema, FavoriteQuerySchema } from './query-storage-schema';
import type { FavoriteQueryStorage, RecentQueryStorage } from './query-storage';

export type QueryStorageOptions = {
  basepath?: string;
  orgId?: string;
  projectId?: string;
  getResourceUrl?: (path?: string) => string;
  authenticatedFetch?: (
    url: RequestInfo | URL,
    options?: RequestInit
  ) => Promise<Response>;
};

export abstract class CompassQueryStorage<TSchema extends z.Schema> {
  protected readonly userData: IUserData<TSchema>;
  constructor(
    schemaValidator: TSchema,
    protected readonly dataType: string,
    protected readonly options: QueryStorageOptions
  ) {
<<<<<<< HEAD
    if (
      options.orgId &&
      options.projectId &&
      options.getResourceUrl &&
      options.authenticatedFetch
    ) {
      const type =
        dataType === 'RecentQueries' ? 'recentQueries' : 'favoriteQueries';
      this.userData = new AtlasUserData(
        schemaValidator,
        type,
        options.orgId,
        options.projectId,
        options.getResourceUrl,
        options.authenticatedFetch,
        {
          serialize: (content) => EJSON.stringify(content, undefined, 2),
          deserialize: (content: string) => EJSON.parse(content),
        }
      );
    } else {
      this.userData = new FileUserData(schemaValidator, dataType, {
        basePath: options.basepath,
        serialize: (content) => EJSON.stringify(content, undefined, 2),
        deserialize: (content: string) => EJSON.parse(content),
      });
    }
=======
    // TODO: logic for whether we're in compass web or compass desktop
    this.userData = new FileUserData(schemaValidator, folder, {
      basePath: options.basepath,
      serialize: (content) => EJSON.stringify(content, undefined, 2),
      deserialize: (content: string) => EJSON.parse(content),
    });
>>>>>>> e2b078e4
  }

  async loadAll(namespace?: string): Promise<z.output<TSchema>[]> {
    try {
      const { data } = await this.userData.readAll();
      const sortedData = data
        .sort((a, b) => {
          return b._lastExecuted.getTime() - a._lastExecuted.getTime();
        })
        .filter((x) => !namespace || x._ns === namespace);
      return sortedData;
    } catch {
      return [];
    }
  }

  async write(id: string, content: z.input<TSchema>): Promise<boolean> {
    return await this.userData.write(id, content);
  }

  async delete(id: string) {
    return await this.userData.delete(id);
  }

  async updateAttributes(
    id: string,
    data: Partial<z.input<TSchema>>
  ): Promise<boolean> {
    return await this.userData.updateAttributes(id, data);
  }

  abstract saveQuery(data: Partial<z.input<TSchema>>): Promise<void>;
}

export class CompassRecentQueryStorage
  extends CompassQueryStorage<typeof RecentQuerySchema>
  implements RecentQueryStorage
{
  private readonly maxAllowedQueries = 30;

  constructor(options: QueryStorageOptions = {}) {
    super(RecentQuerySchema, 'RecentQueries', options);
  }

  async saveQuery(
    data: Omit<z.input<typeof RecentQuerySchema>, '_id' | '_lastExecuted'>
  ): Promise<void> {
    const recentQueries = await this.loadAll();

    if (recentQueries.length >= this.maxAllowedQueries) {
      const lastRecent = recentQueries[recentQueries.length - 1];
      await this.delete(lastRecent._id);
    }
    // TODO: verify that this doesn't break anything in compass
    const _id = new ObjectId().toHexString();
    // this creates a recent query that we will write to system/db
    const recentQuery = {
      ...data,
      _id,
      _lastExecuted: new Date(),
    };
    await this.userData.write(_id, recentQuery);
  }
}

export class CompassFavoriteQueryStorage
  extends CompassQueryStorage<typeof FavoriteQuerySchema>
  implements FavoriteQueryStorage
{
  constructor(options: QueryStorageOptions = {}) {
    super(FavoriteQuerySchema, 'FavoriteQueries', options);
  }

  async saveQuery(
    data: Omit<
      z.input<typeof FavoriteQuerySchema>,
      '_id' | '_lastExecuted' | '_dateModified' | '_dateSaved'
    >,
    _id?: string
  ): Promise<void> {
    // TODO: verify that this doesn't break anything in compass
    _id ??= new ObjectId().toHexString();
    // this creates a favorite query that we will write to system/db
    const favoriteQuery = {
      ...data,
      _id,
      _lastExecuted: new Date(),
      _dateSaved: new Date(),
    };
    await this.userData.write(_id, favoriteQuery);
  }
}<|MERGE_RESOLUTION|>--- conflicted
+++ resolved
@@ -1,18 +1,18 @@
-import { ObjectId, EJSON } from 'bson';
-import { type z } from '@mongodb-js/compass-user-data';
+import { EJSON, ObjectId } from 'bson';
 import {
+  AtlasUserData,
+  FileUserData,
   type IUserData,
-  FileUserData,
-  AtlasUserData,
+  type z,
 } from '@mongodb-js/compass-user-data';
-import { RecentQuerySchema, FavoriteQuerySchema } from './query-storage-schema';
+import { FavoriteQuerySchema, RecentQuerySchema } from './query-storage-schema';
 import type { FavoriteQueryStorage, RecentQueryStorage } from './query-storage';
 
 export type QueryStorageOptions = {
   basepath?: string;
   orgId?: string;
   projectId?: string;
-  getResourceUrl?: (path?: string) => string;
+  getResourceUrl?: (path?: string) => Promise<string>;
   authenticatedFetch?: (
     url: RequestInfo | URL,
     options?: RequestInit
@@ -21,12 +21,12 @@
 
 export abstract class CompassQueryStorage<TSchema extends z.Schema> {
   protected readonly userData: IUserData<TSchema>;
+
   constructor(
     schemaValidator: TSchema,
     protected readonly dataType: string,
     protected readonly options: QueryStorageOptions
   ) {
-<<<<<<< HEAD
     if (
       options.orgId &&
       options.projectId &&
@@ -35,33 +35,21 @@
     ) {
       const type =
         dataType === 'RecentQueries' ? 'recentQueries' : 'favoriteQueries';
-      this.userData = new AtlasUserData(
-        schemaValidator,
-        type,
-        options.orgId,
-        options.projectId,
-        options.getResourceUrl,
-        options.authenticatedFetch,
-        {
-          serialize: (content) => EJSON.stringify(content, undefined, 2),
-          deserialize: (content: string) => EJSON.parse(content),
-        }
-      );
+      this.userData = new AtlasUserData(schemaValidator, type, {
+        orgId: options.orgId,
+        projectId: options.projectId,
+        getResourceUrl: options.getResourceUrl,
+        authenticatedFetch: options.authenticatedFetch,
+        serialize: (content: any) => EJSON.stringify(content, undefined),
+        deserialize: (content: string) => EJSON.parse(content),
+      });
     } else {
       this.userData = new FileUserData(schemaValidator, dataType, {
         basePath: options.basepath,
-        serialize: (content) => EJSON.stringify(content, undefined, 2),
+        serialize: (content: any) => EJSON.stringify(content, undefined),
         deserialize: (content: string) => EJSON.parse(content),
       });
     }
-=======
-    // TODO: logic for whether we're in compass web or compass desktop
-    this.userData = new FileUserData(schemaValidator, folder, {
-      basePath: options.basepath,
-      serialize: (content) => EJSON.stringify(content, undefined, 2),
-      deserialize: (content: string) => EJSON.parse(content),
-    });
->>>>>>> e2b078e4
   }
 
   async loadAll(namespace?: string): Promise<z.output<TSchema>[]> {
