import { expect } from 'chai';

import fs from 'fs/promises';
import path from 'path';
import os from 'os';
import { UUID } from 'bson';
import { sortBy } from 'lodash';
import type { ZodError } from 'zod';

import { ConnectionStorage } from './connection-storage';
import type { ConnectionInfo } from './connection-info';
import Sinon from 'sinon';

import connection1270 from './../test/fixtures/favorite_connection_1.27.0.json';
import connection1310 from './../test/fixtures/favorite_connection_1.31.0.json';
import connection1380 from './../test/fixtures/favorite_connection_1.38.0.json';

function getConnectionFilePath(tmpDir: string, id: string): string {
  const connectionsDir = path.join(tmpDir, 'Connections');
  const filePath = path.join(connectionsDir, `${id}.json`);
  return filePath;
}

function getConnectionInfo(props: Partial<ConnectionInfo> = {}) {
  return {
    id: new UUID().toString(),
    connectionOptions: {
      connectionString:
        'mongodb://localhost:27017/?readPreference=primary&ssl=false&directConnection=true',
    },
    ...props,
  };
}

async function writeFakeConnection(
  tmpDir: string,
  connection: { connectionInfo: ConnectionInfo }
) {
  const filePath = getConnectionFilePath(tmpDir, connection.connectionInfo.id);
  const connectionsDir = path.dirname(filePath);
  await fs.mkdir(connectionsDir, { recursive: true });
  await fs.writeFile(filePath, JSON.stringify(connection));
}

const maxAllowedConnections = 10;

describe('ConnectionStorage', function () {
  const initialKeytarEnvValue = process.env.COMPASS_E2E_DISABLE_KEYCHAIN_USAGE;
  const ipcMain = ConnectionStorage['ipcMain'];

  let tmpDir: string;
  beforeEach(async function () {
    tmpDir = await fs.mkdtemp(
      path.join(os.tmpdir(), 'connection-storage-tests')
    );
    ConnectionStorage['ipcMain'] = { handle: Sinon.stub() };
    ConnectionStorage.init(tmpDir);

    process.env.COMPASS_E2E_DISABLE_KEYCHAIN_USAGE = 'true';
  });

  afterEach(async function () {
<<<<<<< HEAD
    ConnectionStorage['calledOnce'] = false;
=======
>>>>>>> 2c910604
    await fs.rm(tmpDir, { recursive: true });
    Sinon.restore();

    ConnectionStorage['calledOnce'] = false;
    ConnectionStorage['ipcMain'] = ipcMain;

    if (initialKeytarEnvValue) {
      process.env.COMPASS_E2E_DISABLE_KEYCHAIN_USAGE = initialKeytarEnvValue;
    } else {
      delete process.env.COMPASS_E2E_DISABLE_KEYCHAIN_USAGE;
    }
  });

  describe('loadAll', function () {
    it('should load an empty array with no connections', async function () {
      const connections = await ConnectionStorage.loadAll();
      expect(connections).to.deep.equal([]);
    });

    it('should return an array of saved connections', async function () {
      const connectionInfo = getConnectionInfo({ lastUsed: new Date() });
      await writeFakeConnection(tmpDir, { connectionInfo });
      const connections = await ConnectionStorage.loadAll();
      expect(connections).to.deep.equal([connectionInfo]);
    });

    it('should ignore failures in conversion', async function () {
      // Invalid connection string
      const connectionInfo1 = getConnectionInfo({
        connectionOptions: {
          connectionString: '',
        },
      });
      const connectionInfo2 = getConnectionInfo();
      await writeFakeConnection(tmpDir, {
        connectionInfo: connectionInfo1,
      });

      await writeFakeConnection(tmpDir, {
        connectionInfo: connectionInfo2,
      });
      const connections = await ConnectionStorage.loadAll();
      expect(connections).to.deep.equal([connectionInfo2]);
    });

    it('should convert lastUsed', async function () {
      const lastUsed = new Date('2021-10-26T13:51:27.585Z');
      const connectionInfo = getConnectionInfo({ lastUsed });
      await writeFakeConnection(tmpDir, {
        connectionInfo,
      });

      const connections = await ConnectionStorage.loadAll();
      expect(connections[0].lastUsed).to.deep.equal(lastUsed);
    });
  });

  describe('load', function () {
    it('should return undefined if id is undefined', async function () {
      expect(await ConnectionStorage.load({ id: undefined })).to.be.undefined;
      expect(await ConnectionStorage.load({ id: '' })).to.be.undefined;
    });

    it('should return undefined if a connection does not exist', async function () {
      const connection = await ConnectionStorage.load({
        id: 'note-exis-stin-gone',
      });
      expect(connection).to.be.undefined;
    });

    it('should return an existing connection', async function () {
      const connectionInfo = getConnectionInfo();
      await writeFakeConnection(tmpDir, {
        connectionInfo,
      });
      const connection = await ConnectionStorage.load({
        id: connectionInfo.id,
      });
      expect(connection).to.deep.equal(connectionInfo);
    });

    it('should convert lastUsed', async function () {
      const lastUsed = new Date('2021-10-26T13:51:27.585Z');
      const connectionInfo = getConnectionInfo({
        lastUsed,
      });
      await writeFakeConnection(tmpDir, { connectionInfo });

      const connection = await ConnectionStorage.load({
        id: connectionInfo.id,
      });
      expect(connection!.lastUsed).to.deep.equal(lastUsed);
    });

    context('handles appName param', function () {
      it('should remove appName if it matches MongoDB Compass', async function () {
        const connectionInfo = getConnectionInfo({
          connectionOptions: {
            connectionString:
              'mongodb://localhost:27017/admin?appName=MongoDB+Compass',
          },
        });
        await writeFakeConnection(tmpDir, { connectionInfo });

        const connection = await ConnectionStorage.load({
          id: connectionInfo.id,
        });
        expect(connection!.connectionOptions.connectionString).to.deep.equal(
          'mongodb://localhost:27017/admin'
        );
      });

      it('should not remove appName if it does not match MongoDB Compass', async function () {
        const connectionInfo = getConnectionInfo({
          connectionOptions: {
            connectionString:
              'mongodb://localhost:27017/admin?appName=Something+Else',
          },
        });
        await writeFakeConnection(tmpDir, { connectionInfo });

        const connection = await ConnectionStorage.load({
          id: connectionInfo.id,
        });
        expect(connection!.connectionOptions.connectionString).to.deep.equal(
          'mongodb://localhost:27017/admin?appName=Something+Else'
        );
      });
    });
  });

  describe('save', function () {
    it('saves a valid connection object', async function () {
<<<<<<< HEAD
      const id = new UUID().toString();
=======
      const id: string = uuid();
>>>>>>> 2c910604
      try {
        await fs.access(getConnectionFilePath(tmpDir, id));
        expect.fail('Expected connction to not exist');
      } catch (e) {
        expect((e as any).code).to.equal('ENOENT');
      }
      await ConnectionStorage.save({
        connectionInfo: {
          id,
          connectionOptions: {
            connectionString: 'mongodb://root:password@localhost:27017',
          },
        },
      });

      const content = await fs.readFile(
        getConnectionFilePath(tmpDir, id),
        'utf-8'
      );
      expect(JSON.parse(content).connectionInfo.id).to.be.equal(id);
    });

    it('saves a connection with arbitrary authMechanism', async function () {
      const id = new UUID().toString();
      await ConnectionStorage.save({
        connectionInfo: {
          id,
          connectionOptions: {
            connectionString:
              'mongodb://localhost:27017/?authMechanism=FAKEAUTH',
          },
        },
      });

      const content = await fs.readFile(
        getConnectionFilePath(tmpDir, id),
        'utf-8'
      );
      expect(
        JSON.parse(content).connectionInfo?.connectionOptions?.connectionString
      ).to.be.equal('mongodb://localhost:27017/?authMechanism=FAKEAUTH');
    });

    it('requires id to be set', async function () {
      try {
        await ConnectionStorage.save({
          connectionInfo: {
            id: '',
            connectionOptions: {
              connectionString: 'mongodb://localhost:27017',
            },
          },
        });
      } catch (e) {
        const errors = (e as ZodError).errors;
        const message = errors[0].message;
        expect(message).to.be.equal('Invalid uuid');
      }
    });

    it('requires id to be a uuid', async function () {
      try {
        await ConnectionStorage.save({
          connectionInfo: {
            id: 'someid',
            connectionOptions: {
              connectionString: 'mongodb://localhost:27017',
            },
          },
        });
      } catch (e) {
        const errors = (e as ZodError).errors;
        const message = errors[0].message;
        expect(message).to.be.equal('Invalid uuid');
      }
    });

    it('requires connection string to be set', async function () {
      try {
        await ConnectionStorage.save({
          connectionInfo: {
            id: new UUID().toString(),
            connectionOptions: {
              connectionString: '',
            },
          },
        });
        expect.fail('Expected connection string to be required.');
      } catch (e) {
        const errors = (e as ZodError).errors;
        const message = errors[0].message;
        expect(message).to.be.equal('Connection string is required.');
      }
    });

    // In tests we can not use keytar and have it disabled. When saving any data,
    // its completely stored on disk without anything removed.
    it('it stores all the fleOptions on disk', async function () {
      const id = new UUID().toString();
      const connectionInfo = {
        id,
        connectionOptions: {
          connectionString: 'mongodb://localhost:27017',
          fleOptions: {
            storeCredentials: false,
            autoEncryption: {
              keyVaultNamespace: 'db.coll',
              kmsProviders: {
                local: {
                  key: 'my-key',
                },
              },
            },
          },
        },
      };
      await ConnectionStorage.save({ connectionInfo });

      const content = await fs.readFile(
        getConnectionFilePath(tmpDir, id),
        'utf-8'
      );
      const { connectionInfo: expectedConnectionInfo } = JSON.parse(content);
      expect(expectedConnectionInfo).to.deep.equal(connectionInfo);
    });

    it('saves a connection with _id', async function () {
<<<<<<< HEAD
      const id = new UUID().toString();
=======
      const id = uuid();
>>>>>>> 2c910604
      try {
        await fs.access(getConnectionFilePath(tmpDir, id));
      } catch (e) {
        expect(e).to.be.instanceOf(Error);
      }

      await ConnectionStorage.save({
        connectionInfo: {
          id,
          connectionOptions: {
            connectionString: 'mongodb://root:password@localhost:27017',
          },
        },
      });

      const savedConnection = JSON.parse(
        await fs.readFile(getConnectionFilePath(tmpDir, id), 'utf-8')
      );

      expect(savedConnection).to.deep.equal({
        connectionInfo: {
          id,
          connectionOptions: {
            connectionString: 'mongodb://root:password@localhost:27017',
          },
        },
        _id: id,
      });
    });

    context(`max allowed connections ${maxAllowedConnections}`, function () {
      const createNumberOfConnections = async (num: number) => {
        const connectionInfos = Array.from({ length: num }, (v, i) =>
          getConnectionInfo({
            lastUsed: new Date(1690876213077 - (i + 1) * 1000), // Difference of 1 sec
          })
        );

        await Promise.all(
          connectionInfos.map((connectionInfo) =>
            writeFakeConnection(tmpDir, { connectionInfo })
          )
        );

        return connectionInfos;
      };

      it('truncates recents to max allowed connections', async function () {
        const connectionInfos = await createNumberOfConnections(
          maxAllowedConnections
        );

        const deleteSpy = Sinon.spy(ConnectionStorage, 'delete');

        // Save another connection
        await ConnectionStorage.save({ connectionInfo: getConnectionInfo() });

        const numConnections = (await ConnectionStorage.loadAll()).length;
        expect(numConnections).to.equal(maxAllowedConnections);

        expect(
          deleteSpy.calledOnceWithExactly({
            id: connectionInfos[connectionInfos.length - 1].id,
          })
        ).to.be.true;
      });

      it('does not remove recent if recent connections are less then max allowed connections', async function () {
        await createNumberOfConnections(maxAllowedConnections - 1);

        const deleteSpy = Sinon.spy(ConnectionStorage, 'delete');

        // Save another connection
        await ConnectionStorage.save({ connectionInfo: getConnectionInfo() });

        const numConnections = (await ConnectionStorage.loadAll()).length;
        expect(numConnections).to.equal(maxAllowedConnections);

        expect(deleteSpy.called).to.be.false;
      });
    });
  });

  describe('destroy', function () {
    it('removes a connection', async function () {
      const connectionInfo = getConnectionInfo();
      await writeFakeConnection(tmpDir, {
        connectionInfo,
      });

      const filePath = getConnectionFilePath(tmpDir, connectionInfo.id);

      await fs.access(filePath);

      await ConnectionStorage.delete({ id: connectionInfo.id });

      try {
        await fs.access(filePath);
        expect.fail('Expected connction to not exist');
      } catch (e) {
        expect((e as any).code).to.equal('ENOENT');
      }
    });
  });

  describe('getLegacyConnections', function () {
    it('returns false if there are no legacy connections', async function () {
      const connectionInfo = getConnectionInfo();
      await writeFakeConnection(tmpDir, {
        connectionInfo,
      });
      const getLegacyConnections =
        await ConnectionStorage.getLegacyConnections();
      expect(getLegacyConnections).to.have.lengthOf(0);
    });

    it('returns false if there are no favorite legacy connections', async function () {
      const _id = new UUID().toString();

      // Save a legacy connection (connection without connectionInfo, which is not favorite)
      const filePath = getConnectionFilePath(tmpDir, _id);
      // As we are saving a legacy connection here, we can not use Storage.save as
      // it requries connectionInfo. And the internals of fs ensure the subdir exists,
      // here we are creating it manually.
      await fs.mkdir(path.join(tmpDir, 'Connections'), { recursive: true });
      await fs.writeFile(
        filePath,
        JSON.stringify({
          _id,
          hosts: [{ host: 'localhost', port: 27017 }],
          readPreference: 'primary',
          port: 27017,
          hostname: 'localhost',
        })
      );

      const getLegacyConnections =
        await ConnectionStorage.getLegacyConnections();
      expect(getLegacyConnections).to.have.lengthOf(0);
    });

    it('returns true if there are favorite legacy connections', async function () {
      const _id = new UUID().toString();

      // Save a legacy connection (connection without connectionInfo)
      const filePath = getConnectionFilePath(tmpDir, _id);
      // As we are saving a legacy connection here, we can not use Storage.save as
      // it requries connectionInfo. And the internals of fs ensure the subdir exists,
      // here we are creating it manually.
      await fs.mkdir(path.join(tmpDir, 'Connections'), { recursive: true });
      await fs.writeFile(
        filePath,
        JSON.stringify({
          _id,
          isFavorite: true,
          name: 'Local 1',
          hosts: [{ host: 'localhost', port: 27017 }],
          readPreference: 'primary',
          port: 27017,
          hostname: 'localhost',
        })
      );

      const getLegacyConnections =
        await ConnectionStorage.getLegacyConnections();
      expect(getLegacyConnections).to.deep.equal([{ name: 'Local 1' }]);
    });
  });

  describe('import/export connections', function () {
    // By default we only export favorite connections
    const CONNECTIONS = [
      getConnectionInfo({
        favorite: {
          name: 'Connection 1',
        },
      }),
      getConnectionInfo({
        favorite: {
          name: 'Connection 2',
        },
      }),
    ];

    beforeEach(async function () {
      await Promise.all(
        CONNECTIONS.map((connectionInfo) =>
          writeFakeConnection(tmpDir, { connectionInfo })
        )
      );
    });

    it('exports connections with default options', async function () {
      const exportedConnections = await ConnectionStorage.exportConnections();
      const parsedConnections = JSON.parse(exportedConnections);

      const connectionNames = parsedConnections.connections.map(
        (x: ConnectionInfo) => x.favorite?.name
      );

      expect(parsedConnections.connections).to.have.lengthOf(2);
      expect(connectionNames.includes('Connection 1')).to.be.true;
      expect(connectionNames.includes('Connection 2')).to.be.true;
    });

    it('exports connections with filter', async function () {
      const exportedConnections = await ConnectionStorage.exportConnections({
        options: {
          filterConnectionIds: [CONNECTIONS[1].id],
        },
      });
      const parsedConnections = JSON.parse(exportedConnections);

      const connectionNames = parsedConnections.connections.map(
        (x: ConnectionInfo) => x.favorite?.name
      );

      expect(parsedConnections.connections).to.have.lengthOf(1);
      expect(connectionNames.includes('Connection 1')).to.be.false;
      expect(connectionNames.includes('Connection 2')).to.be.true;
    });

    it('imports connections with default options', async function () {
      const exportedConnections = await ConnectionStorage.exportConnections();

      // now remove connections
      await Promise.all(
        CONNECTIONS.map(({ id }) => ConnectionStorage.delete({ id }))
      );

      await ConnectionStorage.importConnections({
        content: exportedConnections,
      });

      const expectedConnections = await ConnectionStorage.loadAll();

      expect(sortBy(expectedConnections, 'id')).to.deep.equal(
        sortBy(CONNECTIONS, 'id')
      );
    });

    it('imports connections with filter', async function () {
      const exportedConnections = await ConnectionStorage.exportConnections();

      // now remove connections
      await Promise.all(
        CONNECTIONS.map(({ id }) => ConnectionStorage.delete({ id }))
      );

      await ConnectionStorage.importConnections({
        content: exportedConnections,
        options: {
          filterConnectionIds: [CONNECTIONS[1].id],
        },
      });

      const expectedConnections = await ConnectionStorage.loadAll();
      expect(expectedConnections).to.deep.equal([CONNECTIONS[1]]);
    });
  });

  describe('supports connections from older version of compass', function () {
    const storeConnection = async (connection: any) => {
      const connectionFolder = path.join(tmpDir, 'Connections');
      const connectionPath = path.join(
        connectionFolder,
        `${connection._id}.json`
      );
      await fs.mkdir(connectionFolder, { recursive: true });
      await fs.writeFile(connectionPath, JSON.stringify(connection));
    };

    it('correctly identifies connection as legacy connection', async function () {
      await storeConnection(connection1270);
      const expectedConnection = await ConnectionStorage.load({
        id: connection1270._id,
      });
      expect(expectedConnection).to.be.undefined;

      const legacyConnections = await ConnectionStorage.getLegacyConnections();
      expect(legacyConnections).to.deep.equal([{ name: connection1270.name }]);
    });

    it(`maps connectons with legacy props and connection info to just connection info`, async function () {
      const connections = {
        '1.31.0': connection1310,
        '1.38.0': connection1380,
      } as any;

      for (const version in connections) {
        const connection = connections[version];
        await storeConnection(connection);
        const expectedConnection = await ConnectionStorage.load({
          id: connection._id,
        });

        expect(expectedConnection, version).to.not.be.undefined;

        // Converts a legacy connection to new connectionInfo
        expect(Object.keys(expectedConnection!)).to.deep.equal([
          'id',
          'lastUsed',
          'favorite',
          'connectionOptions',
        ]);
        expect(expectedConnection!.id, version).to.equal(connection._id);
        expect(expectedConnection!.connectionOptions, version).to.deep.equal(
          connection.connectionInfo.connectionOptions
        );
        expect(expectedConnection!.lastUsed, version).to.deep.equal(
          new Date(connection.lastUsed)
        );
        expect(expectedConnection!.favorite?.name, version).to.equal(
          connection.name
        );
        expect(expectedConnection!.favorite?.color, version).to.equal(
          connection.color
        );
      }
    });
  });
});<|MERGE_RESOLUTION|>--- conflicted
+++ resolved
@@ -60,10 +60,6 @@
   });
 
   afterEach(async function () {
-<<<<<<< HEAD
-    ConnectionStorage['calledOnce'] = false;
-=======
->>>>>>> 2c910604
     await fs.rm(tmpDir, { recursive: true });
     Sinon.restore();
 
@@ -197,11 +193,7 @@
 
   describe('save', function () {
     it('saves a valid connection object', async function () {
-<<<<<<< HEAD
       const id = new UUID().toString();
-=======
-      const id: string = uuid();
->>>>>>> 2c910604
       try {
         await fs.access(getConnectionFilePath(tmpDir, id));
         expect.fail('Expected connction to not exist');
@@ -329,11 +321,7 @@
     });
 
     it('saves a connection with _id', async function () {
-<<<<<<< HEAD
       const id = new UUID().toString();
-=======
-      const id = uuid();
->>>>>>> 2c910604
       try {
         await fs.access(getConnectionFilePath(tmpDir, id));
       } catch (e) {
