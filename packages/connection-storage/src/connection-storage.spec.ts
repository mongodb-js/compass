import { expect } from 'chai';

import fs from 'fs/promises';
import path from 'path';
import os from 'os';
import { UUID } from 'bson';
import { sortBy } from 'lodash';
import type { ZodError } from 'zod';

import { ConnectionStorage } from './connection-storage';
import type { ConnectionInfo } from './connection-info';
import Sinon from 'sinon';

function getConnectionFilePath(tmpDir: string, id: string): string {
  const connectionsDir = path.join(tmpDir, 'Connections');
  const filePath = path.join(connectionsDir, `${id}.json`);
  return filePath;
}

function getConnectionInfo(props: Partial<ConnectionInfo> = {}) {
  return {
    id: new UUID().toString(),
    connectionOptions: {
      connectionString:
        'mongodb://localhost:27017/?readPreference=primary&ssl=false&directConnection=true',
    },
    ...props,
  };
}

async function writeFakeConnection(
  tmpDir: string,
  connection: { connectionInfo: ConnectionInfo }
) {
  const filePath = getConnectionFilePath(tmpDir, connection.connectionInfo.id);
  const connectionsDir = path.dirname(filePath);
  await fs.mkdir(connectionsDir, { recursive: true });
  await fs.writeFile(filePath, JSON.stringify(connection));
}

const maxAllowedConnections = 10;

describe('ConnectionStorage', function () {
  const initialKeytarEnvValue = process.env.COMPASS_E2E_DISABLE_KEYCHAIN_USAGE;
<<<<<<< HEAD
  ConnectionStorage['ipcMain'] = { handle: Sinon.stub() };
=======
  const ipcMain = ConnectionStorage['ipcMain'];
>>>>>>> b17ee6c7

  let tmpDir: string;
  beforeEach(async function () {
    tmpDir = await fs.mkdtemp(
      path.join(os.tmpdir(), 'connection-storage-tests')
    );
<<<<<<< HEAD
    ConnectionStorage.init(tmpDir);
=======
    ConnectionStorage['ipcMain'] = { handle: Sinon.stub() };
    ConnectionStorage.init(tmpDir);

>>>>>>> b17ee6c7
    process.env.COMPASS_E2E_DISABLE_KEYCHAIN_USAGE = 'true';
  });

  afterEach(async function () {
    ConnectionStorage['calledOnce'] = false;
    await fs.rm(tmpDir, { recursive: true });
    Sinon.restore();

    ConnectionStorage['calledOnce'] = false;
    ConnectionStorage['ipcMain'] = ipcMain;

    if (initialKeytarEnvValue) {
      process.env.COMPASS_E2E_DISABLE_KEYCHAIN_USAGE = initialKeytarEnvValue;
    } else {
      delete process.env.COMPASS_E2E_DISABLE_KEYCHAIN_USAGE;
    }
  });

  describe('loadAll', function () {
    it('should load an empty array with no connections', async function () {
      const connections = await ConnectionStorage.loadAll();
      expect(connections).to.deep.equal([]);
    });

    it('should return an array of saved connections', async function () {
      const connectionInfo = getConnectionInfo({ lastUsed: new Date() });
      await writeFakeConnection(tmpDir, { connectionInfo });
      const connections = await ConnectionStorage.loadAll();
      expect(connections).to.deep.equal([connectionInfo]);
    });

    it('should ignore failures in conversion', async function () {
      // Invalid connection string
      const connectionInfo1 = getConnectionInfo({
        connectionOptions: {
          connectionString: '',
        },
      });
      const connectionInfo2 = getConnectionInfo();
      await writeFakeConnection(tmpDir, {
        connectionInfo: connectionInfo1,
      });

      await writeFakeConnection(tmpDir, {
        connectionInfo: connectionInfo2,
      });
      const connections = await ConnectionStorage.loadAll();
      expect(connections).to.deep.equal([connectionInfo2]);
    });

    it('should convert lastUsed', async function () {
      const lastUsed = new Date('2021-10-26T13:51:27.585Z');
      const connectionInfo = getConnectionInfo({ lastUsed });
      await writeFakeConnection(tmpDir, {
        connectionInfo,
      });

      const connections = await ConnectionStorage.loadAll();
      expect(connections[0].lastUsed).to.deep.equal(lastUsed);
    });
  });

  describe('load', function () {
    it('should return undefined if id is undefined', async function () {
      expect(await ConnectionStorage.load({ id: undefined })).to.be.undefined;
      expect(await ConnectionStorage.load({ id: '' })).to.be.undefined;
    });

    it('should return undefined if a connection does not exist', async function () {
      const connection = await ConnectionStorage.load({
        id: 'note-exis-stin-gone',
      });
      expect(connection).to.be.undefined;
    });

    it('should return an existing connection', async function () {
      const connectionInfo = getConnectionInfo();
      await writeFakeConnection(tmpDir, {
        connectionInfo,
      });
      const connection = await ConnectionStorage.load({
        id: connectionInfo.id,
      });
      expect(connection).to.deep.equal(connectionInfo);
    });

    it('should convert lastUsed', async function () {
      const lastUsed = new Date('2021-10-26T13:51:27.585Z');
      const connectionInfo = getConnectionInfo({
        lastUsed,
      });
      await writeFakeConnection(tmpDir, { connectionInfo });

      const connection = await ConnectionStorage.load({
        id: connectionInfo.id,
      });
      expect(connection!.lastUsed).to.deep.equal(lastUsed);
    });

    context('handles appName param', function () {
      it('should remove appName if it matches MongoDB Compass', async function () {
        const connectionInfo = getConnectionInfo({
          connectionOptions: {
            connectionString:
              'mongodb://localhost:27017/admin?appName=MongoDB+Compass',
          },
        });
        await writeFakeConnection(tmpDir, { connectionInfo });

        const connection = await ConnectionStorage.load({
          id: connectionInfo.id,
        });
        expect(connection!.connectionOptions.connectionString).to.deep.equal(
          'mongodb://localhost:27017/admin'
        );
      });

      it('should not remove appName if it does not match MongoDB Compass', async function () {
        const connectionInfo = getConnectionInfo({
          connectionOptions: {
            connectionString:
              'mongodb://localhost:27017/admin?appName=Something+Else',
          },
        });
        await writeFakeConnection(tmpDir, { connectionInfo });

        const connection = await ConnectionStorage.load({
          id: connectionInfo.id,
        });
        expect(connection!.connectionOptions.connectionString).to.deep.equal(
          'mongodb://localhost:27017/admin?appName=Something+Else'
        );
      });
    });
  });

  describe('save', function () {
    it('saves a valid connection object', async function () {
      const id = new UUID().toString();
      try {
        await fs.access(getConnectionFilePath(tmpDir, id));
        expect.fail('Expected connction to not exist');
      } catch (e) {
        expect((e as any).code).to.equal('ENOENT');
      }
      await ConnectionStorage.save({
        connectionInfo: {
          id,
          connectionOptions: {
            connectionString: 'mongodb://root:password@localhost:27017',
          },
        },
      });

      const content = await fs.readFile(
        getConnectionFilePath(tmpDir, id),
        'utf-8'
      );
      expect(JSON.parse(content).connectionInfo.id).to.be.equal(id);
    });

    it('saves a connection with arbitrary authMechanism', async function () {
      const id = new UUID().toString();
      await ConnectionStorage.save({
        connectionInfo: {
          id,
          connectionOptions: {
            connectionString:
              'mongodb://localhost:27017/?authMechanism=FAKEAUTH',
          },
        },
      });

      const content = await fs.readFile(
        getConnectionFilePath(tmpDir, id),
        'utf-8'
      );
      expect(
        JSON.parse(content).connectionInfo?.connectionOptions?.connectionString
      ).to.be.equal('mongodb://localhost:27017/?authMechanism=FAKEAUTH');
    });

    it('requires id to be set', async function () {
      try {
        await ConnectionStorage.save({
          connectionInfo: {
            id: '',
            connectionOptions: {
              connectionString: 'mongodb://localhost:27017',
            },
          },
        });
      } catch (e) {
        const errors = (e as ZodError).errors;
        const message = errors[0].message;
        expect(message).to.be.equal('Invalid uuid');
      }
    });

    it('requires id to be a uuid', async function () {
      try {
        await ConnectionStorage.save({
          connectionInfo: {
            id: 'someid',
            connectionOptions: {
              connectionString: 'mongodb://localhost:27017',
            },
          },
        });
      } catch (e) {
        const errors = (e as ZodError).errors;
        const message = errors[0].message;
        expect(message).to.be.equal('Invalid uuid');
      }
    });

    it('requires connection string to be set', async function () {
      try {
        await ConnectionStorage.save({
          connectionInfo: {
            id: new UUID().toString(),
            connectionOptions: {
              connectionString: '',
            },
          },
        });
        expect.fail('Expected connection string to be required.');
      } catch (e) {
        const errors = (e as ZodError).errors;
        const message = errors[0].message;
        expect(message).to.be.equal('Connection string is required.');
      }
    });

    // In tests we can not use keytar and have it disabled. When saving any data,
    // its completely stored on disk without anything removed.
    it('it stores all the fleOptions on disk', async function () {
      const id = new UUID().toString();
      const connectionInfo = {
        id,
        connectionOptions: {
          connectionString: 'mongodb://localhost:27017',
          fleOptions: {
            storeCredentials: false,
            autoEncryption: {
              keyVaultNamespace: 'db.coll',
              kmsProviders: {
                local: {
                  key: 'my-key',
                },
              },
            },
          },
        },
      };
      await ConnectionStorage.save({ connectionInfo });

      const content = await fs.readFile(
        getConnectionFilePath(tmpDir, id),
        'utf-8'
      );
      const { connectionInfo: expectedConnectionInfo } = JSON.parse(content);
      expect(expectedConnectionInfo).to.deep.equal(connectionInfo);
    });

    it('saves a connection with _id', async function () {
      const id = new UUID().toString();
      try {
        await fs.access(getConnectionFilePath(tmpDir, id));
      } catch (e) {
        expect(e).to.be.instanceOf(Error);
      }

      await ConnectionStorage.save({
        connectionInfo: {
          id,
          connectionOptions: {
            connectionString: 'mongodb://root:password@localhost:27017',
          },
        },
      });

      const savedConnection = JSON.parse(
        await fs.readFile(getConnectionFilePath(tmpDir, id), 'utf-8')
      );

      expect(savedConnection).to.deep.equal({
        connectionInfo: {
          id,
          connectionOptions: {
            connectionString: 'mongodb://root:password@localhost:27017',
          },
        },
        _id: id,
      });
    });

    context(`max allowed connections ${maxAllowedConnections}`, function () {
      const createNumberOfConnections = async (num: number) => {
        const connectionInfos = Array.from({ length: num }, (v, i) =>
          getConnectionInfo({
            lastUsed: new Date(1690876213077 - (i + 1) * 1000), // Difference of 1 sec
          })
        );

        await Promise.all(
          connectionInfos.map((connectionInfo) =>
            writeFakeConnection(tmpDir, { connectionInfo })
          )
        );

        return connectionInfos;
      };

      it('truncates recents to max allowed connections', async function () {
        const connectionInfos = await createNumberOfConnections(
          maxAllowedConnections
        );

        const deleteSpy = Sinon.spy(ConnectionStorage, 'delete');

        // Save another connection
        await ConnectionStorage.save({ connectionInfo: getConnectionInfo() });

        const numConnections = (await ConnectionStorage.loadAll()).length;
        expect(numConnections).to.equal(maxAllowedConnections);

        expect(
          deleteSpy.calledOnceWithExactly({
            id: connectionInfos[connectionInfos.length - 1].id,
          })
        ).to.be.true;
      });

      it('does not remove recent if recent connections are less then max allowed connections', async function () {
        await createNumberOfConnections(maxAllowedConnections - 1);

        const deleteSpy = Sinon.spy(ConnectionStorage, 'delete');

        // Save another connection
        await ConnectionStorage.save({ connectionInfo: getConnectionInfo() });

        const numConnections = (await ConnectionStorage.loadAll()).length;
        expect(numConnections).to.equal(maxAllowedConnections);

        expect(deleteSpy.called).to.be.false;
      });
    });
  });

  describe('destroy', function () {
    it('removes a connection', async function () {
      const connectionInfo = getConnectionInfo();
      await writeFakeConnection(tmpDir, {
        connectionInfo,
      });

      const filePath = getConnectionFilePath(tmpDir, connectionInfo.id);

      await fs.access(filePath);

      await ConnectionStorage.delete({ id: connectionInfo.id });

      try {
        await fs.access(filePath);
        expect.fail('Expected connction to not exist');
      } catch (e) {
        expect((e as any).code).to.equal('ENOENT');
      }
    });
  });

  describe('getLegacyConnections', function () {
    it('returns false if there are no legacy connections', async function () {
      const connectionInfo = getConnectionInfo();
      await writeFakeConnection(tmpDir, {
        connectionInfo,
      });
      const getLegacyConnections =
        await ConnectionStorage.getLegacyConnections();
      expect(getLegacyConnections).to.have.lengthOf(0);
    });

    it('returns false if there are no favorite legacy connections', async function () {
      const _id = new UUID().toString();

      // Save a legacy connection (connection without connectionInfo, which is not favorite)
      const filePath = getConnectionFilePath(tmpDir, _id);
      // As we are saving a legacy connection here, we can not use Storage.save as
      // it requries connectionInfo. And the internals of fs ensure the subdir exists,
      // here we are creating it manually.
      await fs.mkdir(path.join(tmpDir, 'Connections'), { recursive: true });
      await fs.writeFile(
        filePath,
        JSON.stringify({
          _id,
          hosts: [{ host: 'localhost', port: 27017 }],
          readPreference: 'primary',
          port: 27017,
          hostname: 'localhost',
        })
      );

      const getLegacyConnections =
        await ConnectionStorage.getLegacyConnections();
      expect(getLegacyConnections).to.have.lengthOf(0);
    });

    it('returns true if there are favorite legacy connections', async function () {
      const _id = new UUID().toString();

      // Save a legacy connection (connection without connectionInfo)
      const filePath = getConnectionFilePath(tmpDir, _id);
      // As we are saving a legacy connection here, we can not use Storage.save as
      // it requries connectionInfo. And the internals of fs ensure the subdir exists,
      // here we are creating it manually.
      await fs.mkdir(path.join(tmpDir, 'Connections'), { recursive: true });
      await fs.writeFile(
        filePath,
        JSON.stringify({
          _id,
          isFavorite: true,
          name: 'Local 1',
          hosts: [{ host: 'localhost', port: 27017 }],
          readPreference: 'primary',
          port: 27017,
          hostname: 'localhost',
        })
      );

      const getLegacyConnections =
        await ConnectionStorage.getLegacyConnections();
      expect(getLegacyConnections).to.deep.equal([{ name: 'Local 1' }]);
    });
  });

  describe('import/export connections', function () {
    // By default we only export favorite connections
    const CONNECTIONS = [
      getConnectionInfo({
        favorite: {
          name: 'Connection 1',
        },
      }),
      getConnectionInfo({
        favorite: {
          name: 'Connection 2',
        },
      }),
    ];

    beforeEach(async function () {
      await Promise.all(
        CONNECTIONS.map((connectionInfo) =>
          writeFakeConnection(tmpDir, { connectionInfo })
        )
      );
    });

    it('exports connections with default options', async function () {
      const exportedConnections = await ConnectionStorage.exportConnections();
      const parsedConnections = JSON.parse(exportedConnections);

      const connectionNames = parsedConnections.connections.map(
        (x: ConnectionInfo) => x.favorite?.name
      );

      expect(parsedConnections.connections).to.have.lengthOf(2);
      expect(connectionNames.includes('Connection 1')).to.be.true;
      expect(connectionNames.includes('Connection 2')).to.be.true;
    });

    it('exports connections with filter', async function () {
      const exportedConnections = await ConnectionStorage.exportConnections({
        options: {
          filterConnectionIds: [CONNECTIONS[1].id],
        },
      });
      const parsedConnections = JSON.parse(exportedConnections);

      const connectionNames = parsedConnections.connections.map(
        (x: ConnectionInfo) => x.favorite?.name
      );

      expect(parsedConnections.connections).to.have.lengthOf(1);
      expect(connectionNames.includes('Connection 1')).to.be.false;
      expect(connectionNames.includes('Connection 2')).to.be.true;
    });

    it('imports connections with default options', async function () {
      const exportedConnections = await ConnectionStorage.exportConnections();

      // now remove connections
      await Promise.all(
        CONNECTIONS.map(({ id }) => ConnectionStorage.delete({ id }))
      );

      await ConnectionStorage.importConnections({
        content: exportedConnections,
      });

      const expectedConnections = await ConnectionStorage.loadAll();

      expect(sortBy(expectedConnections, 'id')).to.deep.equal(
        sortBy(CONNECTIONS, 'id')
      );
    });

    it('imports connections with filter', async function () {
      const exportedConnections = await ConnectionStorage.exportConnections();

      // now remove connections
      await Promise.all(
        CONNECTIONS.map(({ id }) => ConnectionStorage.delete({ id }))
      );

      await ConnectionStorage.importConnections({
        content: exportedConnections,
        options: {
          filterConnectionIds: [CONNECTIONS[1].id],
        },
      });

      const expectedConnections = await ConnectionStorage.loadAll();
      expect(expectedConnections).to.deep.equal([CONNECTIONS[1]]);
    });
  });
});<|MERGE_RESOLUTION|>--- conflicted
+++ resolved
@@ -42,24 +42,16 @@
 
 describe('ConnectionStorage', function () {
   const initialKeytarEnvValue = process.env.COMPASS_E2E_DISABLE_KEYCHAIN_USAGE;
-<<<<<<< HEAD
-  ConnectionStorage['ipcMain'] = { handle: Sinon.stub() };
-=======
   const ipcMain = ConnectionStorage['ipcMain'];
->>>>>>> b17ee6c7
 
   let tmpDir: string;
   beforeEach(async function () {
     tmpDir = await fs.mkdtemp(
       path.join(os.tmpdir(), 'connection-storage-tests')
     );
-<<<<<<< HEAD
-    ConnectionStorage.init(tmpDir);
-=======
     ConnectionStorage['ipcMain'] = { handle: Sinon.stub() };
     ConnectionStorage.init(tmpDir);
 
->>>>>>> b17ee6c7
     process.env.COMPASS_E2E_DISABLE_KEYCHAIN_USAGE = 'true';
   });
 
