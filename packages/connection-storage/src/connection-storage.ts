import { join } from 'path';
import { validate as uuidValidate } from 'uuid';
import fs from 'fs/promises';
import type { ConnectionInfo } from './connection-info';
import createLoggerAndTelemetry from '@mongodb-js/compass-logging';
import {
  type ConnectionSecrets,
  mergeSecrets,
  extractSecrets,
} from './connection-secrets';
import { deleteCompassAppNameParam } from './utils';
import { ipcInvoke } from '@mongodb-js/compass-utils';
import type { KeytarService } from './keytar-service';

const { log, mongoLogId } = createLoggerAndTelemetry('CONNECTION-STORAGE');

export class ConnectionStorage {
  private readonly folder = 'Connections';
<<<<<<< HEAD
  private readonly keytarIpc = ipcInvoke<
    typeof KeytarService,
    'findPasswords' | 'setPassword' | 'deletePassword'
  >('KeytarService', ['findPasswords', 'setPassword', 'deletePassword']);
=======
  private readonly keytarServiceName: string;
  private readonly maxAllowedRecentConnections = 10;
>>>>>>> 6a64ee5a

  constructor(protected readonly path: string = '') {}

  private getFolderPath() {
    return join(this.path, this.folder);
  }

  private getFilePath(id: string) {
    return join(this.getFolderPath(), `${id}.json`);
  }

  private mapStoredConnectionToConnectionInfo(
    storedConnectionInfo: ConnectionInfo,
    secrets?: ConnectionSecrets
  ): ConnectionInfo {
    const connectionInfo = mergeSecrets(storedConnectionInfo, secrets);
    if (connectionInfo.lastUsed) {
      connectionInfo.lastUsed = new Date(connectionInfo.lastUsed);
    }
    return deleteCompassAppNameParam(connectionInfo);
  }

  private async getConnections(): Promise<any[]> {
    const connectionIds = (await fs.readdir(this.getFolderPath()))
      .filter((file) => file.endsWith('.json'))
      .map((file) => file.replace('.json', ''));

    const data = await Promise.all(
      connectionIds.map(async (id) => {
        try {
          return JSON.parse(await fs.readFile(this.getFilePath(id), 'utf8'));
        } catch (e) {
          log.error(
            mongoLogId(1_001_000_200),
            'Connection Storage',
            'Failed to parse connection',
            { message: (e as Error).message, connectionId: id }
          );
          return undefined;
        }
      })
    );
    return data.filter(Boolean);
  }

  /**
   * We only consider favorite legacy connections and ignore
   * recent legacy connections.
   *
   * connection.connectionInfo  -> new connection
   * connection.isFavorite      -> legacy favorite connection
   */
  async hasLegacyConnections() {
    try {
      return (
        (await this.getConnections()).filter(
          (x) => !x.connectionInfo && x.isFavorite
        ).length > 0
      );
    } catch (e) {
      return false;
    }
  }

  async loadAll(): Promise<ConnectionInfo[]> {
    // Ensure folder exists
    await fs.mkdir(this.getFolderPath(), { recursive: true });

    try {
      const [connections, secrets] = await Promise.all([
        this.getConnections(),
        this.keytarIpc.findPasswords(),
      ]);
      return (
        connections
          // Ignore legacy connections and make sure connection has a connection string.
          .filter(
            (x: { connectionInfo?: ConnectionInfo }) =>
              x.connectionInfo?.connectionOptions?.connectionString
          )
          .map(({ connectionInfo }: { connectionInfo: ConnectionInfo }) =>
            this.mapStoredConnectionToConnectionInfo(
              connectionInfo,
              secrets[connectionInfo.id]
            )
          )
      );
    } catch (err) {
      log.error(
        mongoLogId(1_001_000_101),
        'Connection Storage',
        'Failed to load connections',
        { message: (err as Error).message }
      );
      return [];
    }
  }

  async save(connectionInfo: ConnectionInfo): Promise<void> {
    try {
      if (!connectionInfo.id) {
        throw new Error('id is required');
      }

      if (!uuidValidate(connectionInfo.id)) {
        throw new Error('id must be a uuid');
      }

      if (!connectionInfo.connectionOptions.connectionString) {
        throw new Error('Connection string is required.');
      }

      // While testing, we don't use keychain to store secrets
      if (process.env.COMPASS_E2E_DISABLE_KEYCHAIN_USAGE === 'true') {
        await fs.writeFile(
          this.getFilePath(connectionInfo.id),
          JSON.stringify({ connectionInfo }, null, 2),
          'utf-8'
        );
<<<<<<< HEAD
      }
      const { secrets, connectionInfo: connectionInfoWithoutSecrets } =
        extractSecrets(connectionInfo);
      await fs.writeFile(
        this.getFilePath(connectionInfo.id),
        JSON.stringify(
          {
            connectionInfo: connectionInfoWithoutSecrets,
          },
          null,
          2
        ),
        'utf-8'
      );
      await this.keytarIpc.setPassword({
        accountId: connectionInfo.id,
        password: JSON.stringify({ secrets }, null, 2),
      });
=======
      } else {
        const { secrets, connectionInfo: connectionInfoWithoutSecrets } =
          extractSecrets(connectionInfo);
        await fs.writeFile(
          this.getFilePath(connectionInfo.id),
          JSON.stringify(
            {
              connectionInfo: connectionInfoWithoutSecrets,
            },
            null,
            2
          ),
          'utf-8'
        );
        try {
          await keytar.setPassword(
            this.keytarServiceName,
            connectionInfo.id,
            JSON.stringify({ secrets }, null, 2)
          );
        } catch (e) {
          log.error(
            mongoLogId(1_001_000_202),
            'Connection Storage',
            'Failed to save secrets to keychain',
            { message: (e as Error).message }
          );
        }
      }
      await this.afterConnectionHasBeenSaved(connectionInfo);
>>>>>>> 6a64ee5a
    } catch (err) {
      log.error(
        mongoLogId(1_001_000_103),
        'Connection Storage',
        'Failed to save connection',
        { message: (err as Error).message }
      );

      throw err;
    }
  }

  async delete(id?: string): Promise<void> {
    if (!id) {
      return;
    }

    try {
      await fs.unlink(this.getFilePath(id));
      if (process.env.COMPASS_E2E_DISABLE_KEYCHAIN_USAGE === 'true') {
        return;
      }
<<<<<<< HEAD
      await this.keytarIpc.deletePassword({ accountId: id });
=======
      try {
        await keytar.deletePassword(this.keytarServiceName, id);
      } catch (e) {
        log.error(
          mongoLogId(1_001_000_203),
          'Connection Storage',
          'Failed to delete secrets from keychain',
          { message: (e as Error).message }
        );
      }
>>>>>>> 6a64ee5a
    } catch (err) {
      log.error(
        mongoLogId(1_001_000_104),
        'Connection Storage',
        'Failed to delete connection',
        { message: (err as Error).message }
      );

      throw err;
    }
  }

  async load(id?: string): Promise<ConnectionInfo | undefined> {
    if (!id) {
      return undefined;
    }
    const connections = await this.loadAll();
    return connections.find((connection) => id === connection.id);
  }

  private async afterConnectionHasBeenSaved(
    savedConnection: ConnectionInfo
  ): Promise<void> {
    if (savedConnection.favorite) {
      return;
    }

    const recentConnections = (await this.loadAll())
      // remove favorites and the just saved connection (so we do not delete it)
      .filter((x) => !x.favorite && x.id !== savedConnection.id)
      .sort((a, b) => {
        const aTime = a.lastUsed?.getTime() ?? 0;
        const bTime = b.lastUsed?.getTime() ?? 0;
        return bTime - aTime;
      });

    if (recentConnections.length >= this.maxAllowedRecentConnections) {
      void this.delete(recentConnections[recentConnections.length - 1].id);
    }
  }
}<|MERGE_RESOLUTION|>--- conflicted
+++ resolved
@@ -16,15 +16,11 @@
 
 export class ConnectionStorage {
   private readonly folder = 'Connections';
-<<<<<<< HEAD
+  private readonly maxAllowedRecentConnections = 10;
   private readonly keytarIpc = ipcInvoke<
     typeof KeytarService,
     'findPasswords' | 'setPassword' | 'deletePassword'
   >('KeytarService', ['findPasswords', 'setPassword', 'deletePassword']);
-=======
-  private readonly keytarServiceName: string;
-  private readonly maxAllowedRecentConnections = 10;
->>>>>>> 6a64ee5a
 
   constructor(protected readonly path: string = '') {}
 
@@ -144,26 +140,6 @@
           JSON.stringify({ connectionInfo }, null, 2),
           'utf-8'
         );
-<<<<<<< HEAD
-      }
-      const { secrets, connectionInfo: connectionInfoWithoutSecrets } =
-        extractSecrets(connectionInfo);
-      await fs.writeFile(
-        this.getFilePath(connectionInfo.id),
-        JSON.stringify(
-          {
-            connectionInfo: connectionInfoWithoutSecrets,
-          },
-          null,
-          2
-        ),
-        'utf-8'
-      );
-      await this.keytarIpc.setPassword({
-        accountId: connectionInfo.id,
-        password: JSON.stringify({ secrets }, null, 2),
-      });
-=======
       } else {
         const { secrets, connectionInfo: connectionInfoWithoutSecrets } =
           extractSecrets(connectionInfo);
@@ -178,23 +154,12 @@
           ),
           'utf-8'
         );
-        try {
-          await keytar.setPassword(
-            this.keytarServiceName,
-            connectionInfo.id,
-            JSON.stringify({ secrets }, null, 2)
-          );
-        } catch (e) {
-          log.error(
-            mongoLogId(1_001_000_202),
-            'Connection Storage',
-            'Failed to save secrets to keychain',
-            { message: (e as Error).message }
-          );
-        }
+        await this.keytarIpc.setPassword({
+          accountId: connectionInfo.id,
+          password: JSON.stringify({ secrets }, null, 2),
+        });
       }
       await this.afterConnectionHasBeenSaved(connectionInfo);
->>>>>>> 6a64ee5a
     } catch (err) {
       log.error(
         mongoLogId(1_001_000_103),
@@ -217,20 +182,7 @@
       if (process.env.COMPASS_E2E_DISABLE_KEYCHAIN_USAGE === 'true') {
         return;
       }
-<<<<<<< HEAD
       await this.keytarIpc.deletePassword({ accountId: id });
-=======
-      try {
-        await keytar.deletePassword(this.keytarServiceName, id);
-      } catch (e) {
-        log.error(
-          mongoLogId(1_001_000_203),
-          'Connection Storage',
-          'Failed to delete secrets from keychain',
-          { message: (e as Error).message }
-        );
-      }
->>>>>>> 6a64ee5a
     } catch (err) {
       log.error(
         mongoLogId(1_001_000_104),
