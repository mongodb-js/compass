--- conflicted
+++ resolved
@@ -26,26 +26,16 @@
 
 const { log, mongoLogId } = createLoggerAndTelemetry('CONNECTION-STORAGE');
 
-<<<<<<< HEAD
-type ConnectionWithLegacyProps = {
-  connectionInfo: ConnectionInfo;
-  // Legacy props
+type ConnectionLegacyProps = {
+  _id: string;
   isFavorite?: boolean;
   name?: string;
 };
 
-=======
-type ConnectionLegacyProps = {
-  _id: string;
-  isFavorite?: boolean;
-  name: string;
-};
-
 type ConnectionWithLegacyProps = {
   connectionInfo: ConnectionInfo;
 } & ConnectionLegacyProps;
 
->>>>>>> a9b88c23
 export class ConnectionStorage {
   private static calledOnce: boolean;
 
@@ -114,30 +104,7 @@
   }
 
   private static async getConnections(): Promise<ConnectionWithLegacyProps[]> {
-<<<<<<< HEAD
     return (await this.userData.readAll()).data;
-=======
-    const connectionIds = (await fs.readdir(this.getFolderPath()))
-      .filter((file) => file.endsWith('.json'))
-      .map((file) => file.replace('.json', ''));
-
-    const data = await Promise.all(
-      connectionIds.map(async (id) => {
-        try {
-          return JSON.parse(await fs.readFile(this.getFilePath(id), 'utf8'));
-        } catch (e) {
-          log.error(
-            mongoLogId(1_001_000_200),
-            'Connection Storage',
-            'Failed to parse connection',
-            { message: (e as Error).message, connectionId: id }
-          );
-          return undefined;
-        }
-      })
-    );
-    return data.filter(Boolean);
->>>>>>> a9b88c23
   }
 
   /**
@@ -226,38 +193,18 @@
 
       // While testing, we don't use keychain to store secrets
       if (process.env.COMPASS_E2E_DISABLE_KEYCHAIN_USAGE === 'true') {
-<<<<<<< HEAD
         await this.userData.write(this.getFileName(connectionInfo.id), {
           connectionInfo,
+          _id: connectionInfo.id,
         });
       } else {
         const { secrets, connectionInfo: connectionInfoWithoutSecrets } =
           extractSecrets(connectionInfo);
         await this.userData.write(this.getFileName(connectionInfo.id), {
           connectionInfo: connectionInfoWithoutSecrets,
+          _id: connectionInfo.id,
         });
-=======
-        await fs.writeFile(
-          this.getFilePath(connectionInfo.id),
-          JSON.stringify({ connectionInfo, _id: connectionInfo.id }, null, 2),
-          'utf-8'
-        );
-      } else {
-        const { secrets, connectionInfo: connectionInfoWithoutSecrets } =
-          extractSecrets(connectionInfo);
-        await fs.writeFile(
-          this.getFilePath(connectionInfo.id),
-          JSON.stringify(
-            {
-              connectionInfo: connectionInfoWithoutSecrets,
-              _id: connectionInfo.id,
-            },
-            null,
-            2
-          ),
-          'utf-8'
-        );
->>>>>>> a9b88c23
+
         try {
           await keytar.setPassword(
             getKeytarServiceName(),
