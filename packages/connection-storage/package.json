--- conflicted
+++ resolved
@@ -61,11 +61,7 @@
     "bson": "^5.4.0",
     "chai": "^4.3.6",
     "depcheck": "^1.4.1",
-<<<<<<< HEAD
-    "electron": "^26.1.0",
-=======
     "electron": "^23.3.12",
->>>>>>> 2c910604
     "eslint": "^7.25.0",
     "keytar": "^7.9.0",
     "lodash": "^4.17.21",
@@ -77,11 +73,6 @@
     "prettier": "^2.7.1",
     "sinon": "^9.2.3",
     "typescript": "^5.0.4",
-<<<<<<< HEAD
     "zod": "^3.22.2"
-=======
-    "uuid": "^8.3.2",
-    "@mongodb-js/compass-user-data": "^0.1.0"
->>>>>>> 2c910604
   }
 }