{
  "name": "@mongodb-js/connection-storage",
  "description": "Compass connection storage",
  "author": {
    "name": "MongoDB Inc",
    "email": "compass@mongodb.com"
  },
  "publishConfig": {
    "access": "public"
  },
  "bugs": {
    "url": "https://jira.mongodb.org/projects/COMPASS/issues",
    "email": "compass@mongodb.com"
  },
  "homepage": "https://github.com/mongodb-js/compass",
  "version": "0.46.0",
  "repository": {
    "type": "git",
    "url": "https://github.com/mongodb-js/compass.git"
  },
  "files": [
    "dist",
    "main.js",
    "main.d.ts",
    "renderer.js",
    "renderer.d.ts",
    "provider.js",
    "provider.d.ts"
  ],
  "license": "SSPL",
  "exports": {
    "./main": "./main.js",
    "./renderer": "./renderer.js",
    "./provider": "./provider.js"
  },
  "compass:exports": {
    "./main": "./src/main.ts",
    "./renderer": "./src/renderer.ts",
    "./provider": "./src/provider.ts"
  },
  "scripts": {
    "bootstrap": "npm run compile",
    "prepublishOnly": "npm run compile && compass-scripts check-exports-exist",
    "compile": "tsc -p tsconfig.json",
    "typecheck": "tsc -p tsconfig-lint.json --noEmit",
    "eslint": "eslint-compass",
    "prettier": "prettier-compass",
    "lint": "npm run eslint . && npm run prettier -- --check .",
    "depcheck": "compass-scripts check-peer-deps && depcheck",
    "check": "npm run typecheck && npm run lint && npm run depcheck",
    "check-ci": "npm run check",
    "test": "mocha",
    "test-cov": "nyc --compact=false --produce-source-map=false -x \"**/*.spec.*\" --reporter=lcov --reporter=text --reporter=html npm run test",
    "test-watch": "npm run test -- --watch",
    "test-ci": "npm run test-cov",
    "reformat": "npm run eslint . -- --fix && npm run prettier -- --write ."
  },
  "dependencies": {
<<<<<<< HEAD
    "@mongodb-js/compass-app-registry": "^9.4.19",
    "@mongodb-js/compass-assistant": "^1.1.0",
    "@mongodb-js/compass-logging": "^1.7.11",
    "@mongodb-js/compass-telemetry": "^1.13.0",
    "@mongodb-js/compass-user-data": "^0.9.0",
    "@mongodb-js/compass-utils": "^0.9.10",
    "@mongodb-js/connection-info": "^0.17.1",
=======
    "@mongodb-js/compass-app-registry": "^9.4.20",
    "@mongodb-js/compass-logging": "^1.7.12",
    "@mongodb-js/compass-telemetry": "^1.14.0",
    "@mongodb-js/compass-user-data": "^0.9.1",
    "@mongodb-js/compass-utils": "^0.9.11",
    "@mongodb-js/connection-info": "^0.17.2",
>>>>>>> c1c698cc
    "bson": "^6.10.4",
    "compass-preferences-model": "^2.51.0",
    "electron": "^37.2.6",
    "hadron-ipc": "^3.5.11",
    "keytar": "^7.9.0",
    "lodash": "^4.17.21",
    "mongodb-connection-string-url": "^3.0.1",
    "react": "^17.0.2"
  },
  "devDependencies": {
    "@mongodb-js/eslint-config-compass": "^1.4.7",
    "@mongodb-js/mocha-config-compass": "^1.7.0",
    "@mongodb-js/prettier-config-compass": "^1.2.8",
    "@mongodb-js/tsconfig-compass": "^1.2.9",
    "@types/chai": "^4.2.21",
    "@types/mocha": "^9.0.0",
    "@types/sinon-chai": "^3.2.5",
    "chai": "^4.3.6",
    "depcheck": "^1.4.1",
    "mocha": "^10.2.0",
    "nyc": "^15.1.0",
    "sinon": "^9.2.3",
    "typescript": "^5.8.3"
  }
}<|MERGE_RESOLUTION|>--- conflicted
+++ resolved
@@ -56,22 +56,13 @@
     "reformat": "npm run eslint . -- --fix && npm run prettier -- --write ."
   },
   "dependencies": {
-<<<<<<< HEAD
-    "@mongodb-js/compass-app-registry": "^9.4.19",
-    "@mongodb-js/compass-assistant": "^1.1.0",
-    "@mongodb-js/compass-logging": "^1.7.11",
-    "@mongodb-js/compass-telemetry": "^1.13.0",
-    "@mongodb-js/compass-user-data": "^0.9.0",
-    "@mongodb-js/compass-utils": "^0.9.10",
-    "@mongodb-js/connection-info": "^0.17.1",
-=======
     "@mongodb-js/compass-app-registry": "^9.4.20",
+    "@mongodb-js/compass-assistant": "^1.2.0",
     "@mongodb-js/compass-logging": "^1.7.12",
     "@mongodb-js/compass-telemetry": "^1.14.0",
     "@mongodb-js/compass-user-data": "^0.9.1",
     "@mongodb-js/compass-utils": "^0.9.11",
     "@mongodb-js/connection-info": "^0.17.2",
->>>>>>> c1c698cc
     "bson": "^6.10.4",
     "compass-preferences-model": "^2.51.0",
     "electron": "^37.2.6",
