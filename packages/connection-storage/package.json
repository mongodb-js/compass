{
  "name": "@mongodb-js/connection-storage",
  "description": "Compass connection storage",
  "author": {
    "name": "MongoDB Inc",
    "email": "compass@mongodb.com"
  },
  "publishConfig": {
    "access": "public"
  },
  "bugs": {
    "url": "https://jira.mongodb.org/projects/COMPASS/issues",
    "email": "compass@mongodb.com"
  },
  "homepage": "https://github.com/mongodb-js/compass",
  "version": "0.8.1",
  "repository": {
    "type": "git",
    "url": "https://github.com/mongodb-js/compass.git"
  },
  "files": [
    "dist",
    "main.js",
    "main.d.ts",
    "renderer.js",
    "renderer.d.ts",
    "provider.js",
    "provider.d.ts"
  ],
  "license": "SSPL",
  "exports": {
    "./main": "./main.js",
    "./renderer": "./renderer.js",
    "./provider": "./provider.js"
  },
  "compass:exports": {
    "./main": "./src/main.ts",
    "./renderer": "./src/renderer.ts",
    "./provider": "./src/provider.ts"
  },
  "scripts": {
    "bootstrap": "npm run compile",
    "prepublishOnly": "npm run compile && compass-scripts check-exports-exist",
    "compile": "tsc -p tsconfig.json",
    "typecheck": "tsc -p tsconfig-lint.json --noEmit",
    "eslint": "eslint",
    "prettier": "prettier",
    "lint": "npm run eslint . && npm run prettier -- --check .",
    "depcheck": "compass-scripts check-peer-deps && depcheck",
    "check": "npm run typecheck && npm run lint && npm run depcheck",
    "check-ci": "npm run check",
    "test": "mocha",
    "test-cov": "nyc --compact=false --produce-source-map=false -x \"**/*.spec.*\" --reporter=lcov --reporter=text --reporter=html npm run test",
    "test-watch": "npm run test -- --watch",
    "test-ci": "npm run test-cov",
    "reformat": "npm run eslint . -- --fix && npm run prettier -- --write ."
  },
  "dependencies": {
    "@mongodb-js/compass-logging": "^1.2.14",
    "@mongodb-js/compass-user-data": "^0.1.17",
    "@mongodb-js/compass-utils": "^0.6.1",
    "@mongodb-js/connection-info": "^0.1.5",
<<<<<<< HEAD
    "bson": "^6.6.0",
    "electron": "^28.2.9",
=======
    "bson": "^6.5.0",
    "electron": "^28.2.10",
>>>>>>> 0f38ad5b
    "hadron-app-registry": "^9.1.8",
    "hadron-ipc": "^3.2.12",
    "keytar": "^7.9.0",
    "lodash": "^4.17.21",
    "mongodb-connection-string-url": "^2.6.0",
    "react": "^17.0.2"
  },
  "devDependencies": {
    "@mongodb-js/eslint-config-compass": "^1.0.17",
    "@mongodb-js/mocha-config-compass": "^1.3.7",
    "@mongodb-js/prettier-config-compass": "^1.0.1",
    "@mongodb-js/tsconfig-compass": "^1.0.3",
    "@types/chai": "^4.2.21",
    "@types/mocha": "^9.0.0",
    "@types/sinon-chai": "^3.2.5",
    "chai": "^4.3.6",
    "depcheck": "^1.4.1",
    "eslint": "^7.25.0",
    "mocha": "^10.2.0",
    "nyc": "^15.1.0",
    "prettier": "^2.7.1",
    "sinon": "^9.2.3",
    "typescript": "^5.0.4"
  }
}<|MERGE_RESOLUTION|>--- conflicted
+++ resolved
@@ -60,13 +60,8 @@
     "@mongodb-js/compass-user-data": "^0.1.17",
     "@mongodb-js/compass-utils": "^0.6.1",
     "@mongodb-js/connection-info": "^0.1.5",
-<<<<<<< HEAD
     "bson": "^6.6.0",
-    "electron": "^28.2.9",
-=======
-    "bson": "^6.5.0",
     "electron": "^28.2.10",
->>>>>>> 0f38ad5b
     "hadron-app-registry": "^9.1.8",
     "hadron-ipc": "^3.2.12",
     "keytar": "^7.9.0",
