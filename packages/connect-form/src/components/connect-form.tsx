--- conflicted
+++ resolved
@@ -65,15 +65,11 @@
 
 const favoriteButtonLabelStyles = css({
   position: 'absolute',
-  // bottom: 0,
-  // left: 0,
-  // right: 0,
   top: spacing[5],
   paddingTop: spacing[1],
   color: uiColors.black,
   fontWeight: 'bold',
   fontSize: 12,
-  // textAlign: 'center'
 });
 
 function ConnectForm({
@@ -87,17 +83,18 @@
   initialConnectionInfo: ConnectionInfo;
   onConnectClicked: (connectionInfo: ConnectionInfo) => void;
   showSaveConnection?: boolean;
-  saveConnection: (connectionInfo: ConnectionInfo) => void;
+  saveConnection: (connectionInfo: ConnectionInfo) => Promise<void>;
 }): React.ReactElement {
   const [
     { enableEditingConnectionString, errors, warnings, connectionOptions },
     { setEnableEditingConnectionString, updateConnectionFormField, setErrors },
   ] = useConnectForm(initialConnectionInfo);
 
-<<<<<<< HEAD
   const [showSaveConnectionModal, setShowSaveConnectionModal] = useState(false);
 
-  const editingConnectionStringUrl = connectionStringUrl;
+  const connectionStringInvalidError = errors.find(
+    (error) => error.fieldName === 'connectionString'
+  );
 
   return (
     <>
@@ -105,7 +102,7 @@
         <Card className={formCardStyles}>
           <div className={formContentContainerStyles}>
             <H3>
-              New Connection
+              {initialConnectionInfo.favorite?.name ?? 'New Connection'}
               {showSaveConnection && (
                 <IconButton
                   className={editFavoriteButtonStyles}
@@ -117,7 +114,6 @@
                 </IconButton>
               )}
             </H3>
-
             <Description className={descriptionStyles}>
               Connect to a MongoDB deployment
             </Description>
@@ -134,19 +130,21 @@
               </IconButton>
             )}
             <ConnectionStringInput
-              connectionString={editingConnectionStringUrl.toString()}
-              setConnectionStringUrl={setConnectionStringUrl}
-              setConnectionStringError={setConnectionStringError}
+              connectionString={connectionOptions.connectionString}
+              enableEditingConnectionString={enableEditingConnectionString}
+              setEnableEditingConnectionString={
+                setEnableEditingConnectionString
+              }
+              updateConnectionFormField={updateConnectionFormField}
             />
             {connectionStringInvalidError && (
               <Banner variant={BannerVariant.Danger}>
-                {connectionStringInvalidError}
+                {connectionStringInvalidError.message}
               </Banner>
             )}
             <AdvancedConnectionOptions
               errors={errors}
               disabled={!!connectionStringInvalidError}
-              connectionStringUrl={editingConnectionStringUrl}
               updateConnectionFormField={updateConnectionFormField}
               connectionOptions={connectionOptions}
             />
@@ -168,7 +166,6 @@
             onConnectClicked={() => {
               const updatedConnectionOptions = {
                 ...connectionOptions,
-                connectionString: editingConnectionStringUrl.toString(),
               };
               const formErrors = validateConnectionOptionsErrors(
                 updatedConnectionOptions
@@ -190,78 +187,21 @@
         onCancel={() => {
           setShowSaveConnectionModal(false);
         }}
-        onSave={(connectionInfo: ConnectionInfo) => {
-          saveConnection(connectionInfo);
+        onSave={async (connectionInfo: ConnectionInfo) => {
+          // await saveConnection(connectionInfo);
           setShowSaveConnectionModal(false);
+
+          // TODO: Error handling.
+          try {
+            await saveConnection(connectionInfo);
+          } catch (err) {
+            setErrors([err as Error]);
+          }
         }}
+        key={initialConnectionInfo.id}
         initialConnectionInfo={initialConnectionInfo}
       />
     </>
-=======
-  const connectionStringInvalidError = errors.find(
-    (error) => error.fieldName === 'connectionString'
-  );
-
-  return (
-    <div className={formContainerStyles} data-testid="new-connect-form">
-      <Card className={formCardStyles}>
-        <div className={formContentContainerStyles}>
-          <H3>New Connection</H3>
-          <Description className={descriptionStyles}>
-            Connect to a MongoDB deployment
-          </Description>
-          <ConnectionStringInput
-            connectionString={connectionOptions.connectionString}
-            enableEditingConnectionString={enableEditingConnectionString}
-            setEnableEditingConnectionString={setEnableEditingConnectionString}
-            updateConnectionFormField={updateConnectionFormField}
-          />
-          {connectionStringInvalidError && (
-            <Banner variant={BannerVariant.Danger}>
-              {connectionStringInvalidError.message}
-            </Banner>
-          )}
-          <AdvancedConnectionOptions
-            errors={errors}
-            disabled={!!connectionStringInvalidError}
-            updateConnectionFormField={updateConnectionFormField}
-            connectionOptions={connectionOptions}
-          />
-        </div>
-
-        {warnings.length && !connectionStringInvalidError ? (
-          <WarningSummary warnings={warnings} />
-        ) : (
-          ''
-        )}
-
-        {errors.length && !connectionStringInvalidError ? (
-          <ErrorSummary errors={errors} />
-        ) : (
-          ''
-        )}
-
-        <ConnectFormActions
-          onConnectClicked={() => {
-            const updatedConnectionOptions = {
-              ...connectionOptions,
-            };
-            const formErrors = validateConnectionOptionsErrors(
-              updatedConnectionOptions
-            );
-            if (formErrors.length) {
-              setErrors(formErrors);
-              return;
-            }
-            onConnectClicked({
-              ...initialConnectionInfo,
-              connectionOptions: updatedConnectionOptions,
-            });
-          }}
-        />
-      </Card>
-    </div>
->>>>>>> 199d4255
   );
 }
 
