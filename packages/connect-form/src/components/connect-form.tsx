--- conflicted
+++ resolved
@@ -23,11 +23,7 @@
 import ConnectFormActions from './connect-form-actions';
 import { useConnectForm } from '../hooks/use-connect-form';
 import { validateConnectionOptionsErrors } from '../utils/validation';
-<<<<<<< HEAD
-import { ErrorSummary, WarningSummary } from './validation-summary';
 import SaveConnectionModal from './save-connection-modal';
-=======
->>>>>>> f4656272
 
 const formContainerStyles = css({
   margin: 0,
@@ -55,6 +51,7 @@
 const formContentContainerStyles = css({
   padding: spacing[4],
   overflow: 'scroll',
+  position: 'relative',
 });
 
 const formFooterStyles = css({
@@ -174,34 +171,28 @@
               connectionOptions={connectionOptions}
             />
           </div>
-
-          {warnings.length > 0 && !connectionStringInvalidError && (
-            <WarningSummary warnings={warnings} />
-          )}
-
-          {errors.length > 0 && !connectionStringInvalidError && (
-            <ErrorSummary errors={errors} />
-          )}
-
-          <ConnectFormActions
-            onConnectClicked={() => {
-              const updatedConnectionOptions = {
-                ...connectionOptions,
-              };
-              const formErrors = validateConnectionOptionsErrors(
-                updatedConnectionOptions
-              );
-              if (formErrors.length) {
-                setErrors(formErrors);
-                return;
-              }
-              onConnectClicked({
-                ...initialConnectionInfo,
-                connectionOptions: updatedConnectionOptions,
-              });
-            }}
-          />
-<<<<<<< HEAD
+          <div className={formFooterStyles}>
+            <ConnectFormActions
+              errors={connectionStringInvalidError ? [] : errors}
+              warnings={connectionStringInvalidError ? [] : warnings}
+              onConnectClicked={() => {
+                const updatedConnectionOptions = {
+                  ...connectionOptions,
+                };
+                const formErrors = validateConnectionOptionsErrors(
+                  updatedConnectionOptions
+                );
+                if (formErrors.length) {
+                  setErrors(formErrors);
+                  return;
+                }
+                onConnectClicked({
+                  ...initialConnectionInfo,
+                  connectionOptions: updatedConnectionOptions,
+                });
+              }}
+            />
+          </div>
         </Card>
       </div>
       {!!onSaveConnectionClicked && (
@@ -230,34 +221,6 @@
         />
       )}
     </>
-=======
-        </div>
-
-        <div className={formFooterStyles}>
-          <ConnectFormActions
-            errors={connectionStringInvalidError ? [] : errors}
-            warnings={connectionStringInvalidError ? [] : warnings}
-            onConnectClicked={() => {
-              const updatedConnectionOptions = {
-                ...connectionOptions,
-              };
-              const formErrors = validateConnectionOptionsErrors(
-                updatedConnectionOptions
-              );
-              if (formErrors.length) {
-                setErrors(formErrors);
-                return;
-              }
-              onConnectClicked({
-                ...initialConnectionInfo,
-                connectionOptions: updatedConnectionOptions,
-              });
-            }}
-          />
-        </div>
-      </Card>
-    </div>
->>>>>>> f4656272
   );
 }
 
