--- conflicted
+++ resolved
@@ -62,7 +62,6 @@
       .visible;
   });
 
-<<<<<<< HEAD
   it('should not show to save a connection when onSaveConnectionClicked doesnt exist', function () {
     render(
       <ConnectForm
@@ -113,7 +112,8 @@
     fireEvent.click(screen.getByText('FAVORITE').closest('button'));
 
     expect(screen.getByText('Save connection to favorites')).to.be.visible;
-=======
+  });
+
   it('should render a connection error', function () {
     render(
       <ConnectForm
@@ -131,6 +131,5 @@
     );
 
     expect(screen.getByText('connection error')).to.be.visible;
->>>>>>> f4656272
   });
 });