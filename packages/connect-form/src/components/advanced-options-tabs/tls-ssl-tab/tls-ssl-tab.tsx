<<<<<<< HEAD
import { css, cx } from '@emotion/css';
=======
>>>>>>> ad47d25f
import React, { useCallback } from 'react';
import {
  Checkbox,
  Description,
  Icon,
  IconButton,
  Label,
  RadioBox,
  RadioBoxGroup,
  spacing,
<<<<<<< HEAD
  uiColors,
=======
  css,
>>>>>>> ad47d25f
} from '@mongodb-js/compass-components';
import ConnectionStringUrl from 'mongodb-connection-string-url';
import type { MongoClientOptions } from 'mongodb';

import { UpdateConnectionFormField } from '../../../hooks/use-connect-form';
import FormFieldContainer from '../../form-field-container';
import { TLS_OPTIONS } from '../../../constants/ssl-tls-options';
import TLSClientCertificate from './tls-client-certificate';
import TLSCertificateAuthority from './tls-certificate-authority';

const tlsDescriptionStyles = css({
  marginTop: spacing[1],
});

const infoButtonStyles = css({
  verticalAlign: 'middle',
  marginTop: -spacing[1],
  marginBottom: -spacing[1],
});

const disabledCheckboxDescriptionStyles = css({
  color: uiColors.gray.light1,
});

const TLS_TYPES: {
  value: TLS_OPTIONS;
  label: string;
  description: string;
}[] = [
  {
    value: 'DEFAULT',
    label: 'Default',
    description:
      'Default (unset) – TLS/SSL will be used when connecting using a DNS Seed List Connection Format (mongodb+srv://) and it will not be used when connecting using a standard connection string schema format (mongodb://).',
  },
  {
    value: 'ON',
    label: 'On',
    description: 'On – TLS/SSL is enabled for this connection.',
  },
  {
    value: 'OFF',
    label: 'Off',
    description: 'Off – TLS/SSL is disabled for this connection.',
  },
];

export function getTLSOptionForConnectionString(
  connectionStringUrl: ConnectionStringUrl
): TLS_OPTIONS | undefined {
  const searchParams =
    connectionStringUrl.typedSearchParams<MongoClientOptions>();
  if (searchParams.get('ssl') === null && searchParams.get('tls') === null) {
    return 'DEFAULT';
  }

  if (
    searchParams.get('tls') === 'true' &&
    (searchParams.get('ssl') === null || searchParams.get('ssl') === 'true')
  ) {
    return 'ON';
  }

  if (
    searchParams.get('tls') === 'false' &&
    (searchParams.get('ssl') === null || searchParams.get('ssl') === 'false')
  ) {
    return 'OFF';
  }

  if (searchParams.get('ssl') === 'true' && searchParams.get('tls') === null) {
    return 'ON';
  }

  if (searchParams.get('ssl') === 'false' && searchParams.get('tls') === null) {
    return 'OFF';
  }

  // When the TLS/SSL options are a mismatching pair or not `true` or `false`
  // we return undefined, as we can't map it to one of our three settings,
  // although it may somehow be a valid configuration.
}

function TLSTab({
  connectionStringUrl,
  updateConnectionFormField,
}: {
  connectionStringUrl: ConnectionStringUrl;
  updateConnectionFormField: UpdateConnectionFormField;
}): React.ReactElement {
  const tlsOption = getTLSOptionForConnectionString(connectionStringUrl);

  const onChangeTLSOption = useCallback(
    (event: React.ChangeEvent<HTMLInputElement>) => {
      updateConnectionFormField({
        type: 'update-tls-option',
        tlsOption: event.target.value as TLS_OPTIONS,
      });
    },
    [updateConnectionFormField]
  );

  const tlsOptionFields: {
    name: keyof MongoClientOptions;
    description: string;
    checked: boolean;
  }[] = [
    {
      name: 'tlsInsecure',
      description:
        'This includes tlsAllowInvalidHostnames and tlsAllowInvalidCertificates. This is not recommended as disabling certificate validation creates a vulnerability.',
      checked: connectionStringUrl.searchParams.get('tlsInsecure') === 'true',
    },
    {
      name: 'tlsAllowInvalidHostnames',
      description:
        'This disables the validation of the hostnames in the certificate presented by the mongod/mongos instance.',
      checked:
        connectionStringUrl.searchParams.get('tlsAllowInvalidHostnames') ===
        'true',
    },
    {
      name: 'tlsAllowInvalidCertificates',
      description:
        'This disables validating the server certificates. This is not recommended as it creates a vulnerability to expired mongod and mongos certificates as well as to foreign processes posing as valid mongod or mongos instances.',
      checked:
        connectionStringUrl.searchParams.get('tlsAllowInvalidCertificates') ===
        'true',
    },
  ];

  const tlsOptionsDisabled = tlsOption !== 'ON';

  const handleFieldChanged = useCallback(
    (key: keyof MongoClientOptions, value: unknown) => {
      if (!value) {
        return updateConnectionFormField({
          type: 'delete-search-param',
          key,
        });
      }
      return updateConnectionFormField({
        type: 'update-search-param',
        currentKey: key,
        value,
      });
    },
    [updateConnectionFormField]
  );

  return (
    <div>
      <FormFieldContainer>
        <Label htmlFor="connection-schema-radio-box-group">
          SSL/TLS Connection
          <IconButton
            className={infoButtonStyles}
            aria-label="TLS/SSL Option Documentation"
            href="https://docs.mongodb.com/manual/reference/connection-string/#tls-options"
            target="_blank"
          >
            <Icon glyph="InfoWithCircle" size="small" />
          </IconButton>
        </Label>
        <RadioBoxGroup value={tlsOption || ''} onChange={onChangeTLSOption}>
          {TLS_TYPES.map((tlsType) => (
            <RadioBox value={tlsType.value} key={tlsType.value}>
              {tlsType.label}
            </RadioBox>
          ))}
        </RadioBoxGroup>
        <Description className={tlsDescriptionStyles}>
          {TLS_TYPES.find((tlsType) => tlsType.value === tlsOption)
            ?.description || ''}
        </Description>
      </FormFieldContainer>
      <TLSCertificateAuthority
        connectionStringUrl={connectionStringUrl}
        disabled={tlsOptionsDisabled}
        updateCAFile={(newCertificatePath: string | null) => {
          handleFieldChanged('tlsCAFile', newCertificatePath);
        }}
      />
      <TLSClientCertificate
        connectionStringUrl={connectionStringUrl}
        disabled={tlsOptionsDisabled}
        updateTLSClientCertificate={(newCertificatePath: string | null) => {
          handleFieldChanged('tlsCertificateKeyFile', newCertificatePath);
        }}
        updateTLSClientCertificatePassword={(
          newCertificatePath: string | null
        ) => {
          handleFieldChanged(
            'tlsCertificateKeyFilePassword',
            newCertificatePath
          );
        }}
      />
      {tlsOptionFields.map((tlsOptionField) => (
        <FormFieldContainer key={tlsOptionField.name}>
          <Checkbox
            onChange={(event: React.ChangeEvent<HTMLInputElement>) => {
              handleFieldChanged(tlsOptionField.name, event.target.checked);
            }}
            data-testid={`${tlsOptionField.name}-input`}
            label={tlsOptionField.name}
            disabled={tlsOptionsDisabled}
            checked={tlsOptionField.checked}
            bold={false}
          />
          <Description
            className={cx({
              [disabledCheckboxDescriptionStyles]: tlsOptionsDisabled,
            })}
          >
            {tlsOptionField.description}
          </Description>
        </FormFieldContainer>
      ))}
    </div>
  );
}

export default TLSTab;<|MERGE_RESOLUTION|>--- conflicted
+++ resolved
@@ -1,7 +1,3 @@
-<<<<<<< HEAD
-import { css, cx } from '@emotion/css';
-=======
->>>>>>> ad47d25f
 import React, { useCallback } from 'react';
 import {
   Checkbox,
@@ -12,11 +8,9 @@
   RadioBox,
   RadioBoxGroup,
   spacing,
-<<<<<<< HEAD
   uiColors,
-=======
   css,
->>>>>>> ad47d25f
+  cx,
 } from '@mongodb-js/compass-components';
 import ConnectionStringUrl from 'mongodb-connection-string-url';
 import type { MongoClientOptions } from 'mongodb';
