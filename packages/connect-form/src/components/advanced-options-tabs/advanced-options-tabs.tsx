import { css } from '@emotion/css';
import React, { useState } from 'react';
import { Tabs, Tab, spacing } from '@mongodb-js/compass-components';
import ConnectionStringUrl from 'mongodb-connection-string-url';

import GeneralTab from './general-tab';
import AuthenticationTab from './authentication-tab';
<<<<<<< HEAD
import SSLTab from './ssl-tab';
import SSHTunnelTab from './ssh-tunnel-tab/ssh-tunnel';
=======
import TLSTab from './tls-ssl-tab/tls-ssl-tab';
import SSHTunnelTab from './ssh-tunnel-tab';
>>>>>>> 2da9577c
import AdvancedTab from './advanced-tab';
import { UpdateConnectionFormField } from '../../hooks/use-connect-form';
import { ConnectionFormError } from '../../utils/connect-form-errors';
import { ConnectionOptions } from 'mongodb-data-service';

const tabsStyles = css({
  marginTop: spacing[1],
});
interface TabObject {
  name: string;
  component: React.FunctionComponent<{
    errors: ConnectionFormError[];
    connectionStringUrl: ConnectionStringUrl;
    hideError: (errorIndex: number) => void;
    updateConnectionFormField: UpdateConnectionFormField;
    connectionOptions?: ConnectionOptions;
  }>;
}

function AdvancedOptionsTabs({
  errors,
  connectionStringUrl,
  hideError,
  updateConnectionFormField,
  connectionOptions,
}: {
  errors: ConnectionFormError[];
  connectionStringUrl: ConnectionStringUrl;
  hideError: (errorIndex: number) => void;
  updateConnectionFormField: UpdateConnectionFormField;
  connectionOptions: ConnectionOptions;
}): React.ReactElement {
  const [activeTab, setActiveTab] = useState(0);

  const tabs: TabObject[] = [
    { name: 'General', component: GeneralTab },
    { name: 'Authentication', component: AuthenticationTab },
<<<<<<< HEAD
    { name: 'TLS/SSL', component: SSLTab },
    { name: 'Proxy/SSH Tunnel', component: SSHTunnelTab },
=======
    { name: 'TLS/SSL', component: TLSTab },
    { name: 'SSH Tunnel', component: SSHTunnelTab },
>>>>>>> 2da9577c
    { name: 'Advanced', component: AdvancedTab },
  ];

  return (
    <Tabs
      className={tabsStyles}
      setSelected={setActiveTab}
      selected={activeTab}
      aria-label="Advanced Options Tabs"
    >
      {tabs.map((tabObject: TabObject, idx: number) => {
        const TabComponent = tabObject.component;

        return (
          <Tab key={idx} name={tabObject.name} aria-label={tabObject.name}>
            <TabComponent
              errors={errors}
              hideError={hideError}
              connectionStringUrl={connectionStringUrl}
              updateConnectionFormField={updateConnectionFormField}
              connectionOptions={connectionOptions}
            />
          </Tab>
        );
      })}
    </Tabs>
  );
}

export default AdvancedOptionsTabs;<|MERGE_RESOLUTION|>--- conflicted
+++ resolved
@@ -5,13 +5,8 @@
 
 import GeneralTab from './general-tab';
 import AuthenticationTab from './authentication-tab';
-<<<<<<< HEAD
-import SSLTab from './ssl-tab';
 import SSHTunnelTab from './ssh-tunnel-tab/ssh-tunnel';
-=======
 import TLSTab from './tls-ssl-tab/tls-ssl-tab';
-import SSHTunnelTab from './ssh-tunnel-tab';
->>>>>>> 2da9577c
 import AdvancedTab from './advanced-tab';
 import { UpdateConnectionFormField } from '../../hooks/use-connect-form';
 import { ConnectionFormError } from '../../utils/connect-form-errors';
@@ -49,13 +44,9 @@
   const tabs: TabObject[] = [
     { name: 'General', component: GeneralTab },
     { name: 'Authentication', component: AuthenticationTab },
-<<<<<<< HEAD
-    { name: 'TLS/SSL', component: SSLTab },
+    { name: 'TLS/SSL', component: TLSTab },
     { name: 'Proxy/SSH Tunnel', component: SSHTunnelTab },
-=======
-    { name: 'TLS/SSL', component: TLSTab },
     { name: 'SSH Tunnel', component: SSHTunnelTab },
->>>>>>> 2da9577c
     { name: 'Advanced', component: AdvancedTab },
   ];
 
