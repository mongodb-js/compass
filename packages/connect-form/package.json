--- conflicted
+++ resolved
@@ -53,15 +53,9 @@
     "react-dom": "^16.14.0"
   },
   "dependencies": {
-<<<<<<< HEAD
-    "mongodb-connection-string-url": "^2.1.0",
+    "mongodb-connection-string-url": "^2.3.2",
     "react": "^16.14.0",
     "react-dom": "^16.14.0"
-=======
-    "mongodb-connection-string-url": "^2.3.2",
-    "react": "*",
-    "react-dom": "*"
->>>>>>> d3a8c05b
   },
   "devDependencies": {
     "@emotion/css": "^11.5.0",
