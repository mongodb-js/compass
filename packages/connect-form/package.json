--- conflicted
+++ resolved
@@ -48,25 +48,15 @@
   },
   "peerDependencies": {
     "@emotion/css": "^11.5.0",
-<<<<<<< HEAD
     "@mongodb-js/compass-components": "^0.7.0",
     "react": "^16.14.0",
     "react-dom": "^16.14.0"
   },
   "dependencies": {
-    "mongodb-connection-string-url": "^2.3.2",
+    "mongodb-connection-string-url": "^2.4.1",
+    "@mongodb-js/compass-components": "^0.8.0",
     "react": "^16.14.0",
     "react-dom": "^16.14.0"
-=======
-    "@mongodb-js/compass-components": "^0.8.0",
-    "react": "*",
-    "react-dom": "*"
-  },
-  "dependencies": {
-    "mongodb-connection-string-url": "^2.4.1",
-    "react": "*",
-    "react-dom": "*"
->>>>>>> 609079e5
   },
   "devDependencies": {
     "@emotion/css": "^11.5.0",
