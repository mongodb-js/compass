--- conflicted
+++ resolved
@@ -52,16 +52,10 @@
     "@mongodb-js/compass-components": "^1.25.1",
     "@mongodb-js/compass-connections": "^1.31.0",
     "@mongodb-js/compass-logging": "^1.2.18",
-<<<<<<< HEAD
     "@mongodb-js/compass-telemetry": "^1.0.0",
-    "@mongodb-js/compass-workspaces": "^0.11.0",
-    "@mongodb-js/connection-form": "^1.28.1",
-    "@mongodb-js/connection-info": "^0.3.1",
-=======
     "@mongodb-js/compass-workspaces": "^0.12.0",
     "@mongodb-js/connection-form": "^1.29.0",
     "@mongodb-js/connection-info": "^0.3.2",
->>>>>>> dd596970
     "@mongodb-js/my-queries-storage": "^0.8.1",
     "bson": "^6.7.0",
     "compass-preferences-model": "^2.22.0",
