{
  "name": "@mongodb-js/compass-saved-aggregations-queries",
  "description": "Instance tab plugin that shows saved queries and aggregations",
  "author": {
    "name": "MongoDB Inc",
    "email": "compass@mongodb.com"
  },
  "publishConfig": {
    "access": "public"
  },
  "bugs": {
    "url": "https://jira.mongodb.org/projects/COMPASS/issues",
    "email": "compass@mongodb.com"
  },
  "homepage": "https://github.com/mongodb-js/compass",
  "version": "0.2.0",
  "repository": {
    "type": "git",
    "url": "https://github.com/mongodb-js/compass.git"
  },
  "files": [
    "dist"
  ],
  "license": "SSPL",
  "main": "dist/index.js",
  "exports": {
    "webpack": "./src/index.ts",
    "require": "./dist/index.js"
  },
  "types": "./dist/index.d.ts",
  "scripts": {
    "prepublishOnly": "npm run compile",
    "compile": "npm run webpack -- --mode production",
    "prewebpack": "rimraf ./lib",
    "webpack": "webpack-compass",
    "start": "npm run webpack serve -- --mode development",
    "analyze": "npm run webpack -- --mode production --analyze",
    "typecheck": "tsc --noEmit",
    "eslint": "eslint",
    "prettier": "prettier",
    "lint": "npm run eslint . && npm run prettier -- --check .",
    "depcheck": "depcheck",
    "check": "npm run typecheck && npm run lint && npm run depcheck",
    "check-ci": "npm run check",
    "test": "mocha",
    "test-electron": "xvfb-maybe electron-mocha --no-sandbox",
    "test-cov": "nyc -x \"**/*.spec.*\" --reporter=lcov --reporter=text --reporter=html npm run test",
    "test-watch": "npm run test -- --watch",
    "test-ci": "npm run test-cov && npm run test-electron",
    "reformat": "npm run prettier -- --write ."
  },
  "peerDependencies": {
    "@mongodb-js/compass-components": "^0.10.0",
    "react": "^16.14.0",
    "react-dom": "^16.14.0",
    "react-redux": "^5.1.2",
    "redux-thunk": "^2.4.1"
  },
  "dependencies": {
    "@mongodb-js/compass-aggregations": "^8.19.0",
    "@mongodb-js/compass-components": "^0.10.0",
    "@mongodb-js/compass-query-history": "^8.18.0",
    "@react-aria/utils": "^3.11.0",
    "fuse.js": "^6.5.3",
    "mongodb-ns": "^2.3.0",
    "react": "^16.14.0",
    "react-dom": "^16.14.0",
    "react-redux": "^5.1.2",
    "redux": "^4.1.2",
    "redux-thunk": "^2.4.1"
  },
  "devDependencies": {
    "@mongodb-js/eslint-config-compass": "^0.6.0",
    "@mongodb-js/mocha-config-compass": "^0.8.0",
    "@mongodb-js/prettier-config-compass": "^0.4.0",
    "@mongodb-js/tsconfig-compass": "^0.5.0",
    "@mongodb-js/webpack-config-compass": "^0.5.0",
    "@testing-library/react": "^12.0.0",
    "@testing-library/user-event": "^13.5.0",
    "@types/chai": "^4.2.21",
    "@types/chai-dom": "^0.0.10",
    "@types/mocha": "^9.0.0",
    "@types/proxyquire": "^1.3.28",
    "@types/react": "^17.0.5",
    "@types/react-dom": "^17.0.10",
    "@types/redux-mock-store": "^1.0.3",
    "@types/sinon-chai": "^3.2.5",
    "chai": "^4.3.4",
    "depcheck": "^1.4.1",
    "eslint": "^7.25.0",
    "hadron-app-registry": "^8.8.0",
    "mocha": "^8.4.0",
    "mongodb-data-service": "^21.16.0",
    "mongodb-instance-model": "^11.18.0",
    "nyc": "^15.1.0",
    "prettier": "2.3.2",
<<<<<<< HEAD
    "redux-mock-store": "^1.5.4",
=======
    "proxyquire": "^2.1.3",
>>>>>>> ef5cec73
    "rimraf": "^3.0.2",
    "sinon": "^9.2.3",
    "xvfb-maybe": "^0.2.1"
  }
}<|MERGE_RESOLUTION|>--- conflicted
+++ resolved
@@ -94,11 +94,8 @@
     "mongodb-instance-model": "^11.18.0",
     "nyc": "^15.1.0",
     "prettier": "2.3.2",
-<<<<<<< HEAD
     "redux-mock-store": "^1.5.4",
-=======
     "proxyquire": "^2.1.3",
->>>>>>> ef5cec73
     "rimraf": "^3.0.2",
     "sinon": "^9.2.3",
     "xvfb-maybe": "^0.2.1"
