--- conflicted
+++ resolved
@@ -69,12 +69,8 @@
 const AggregationsQueriesList = ({
   loading,
   items,
-<<<<<<< HEAD
-  fetchItems,
   onAction,
-=======
   onMount,
->>>>>>> ef5cec73
 }: AggregationsQueriesListProps) => {
   useEffect(() => {
     void onMount();
@@ -139,9 +135,8 @@
   loading,
 });
 
-<<<<<<< HEAD
 const mapDispatch = {
-  fetchItems,
+  onMount: fetchItems,
   onAction(id: string, actionName: Action) {
     return (
       dispatch: ThunkDispatch<RootState, void, RootActions>,
@@ -154,9 +149,6 @@
     };
   },
 };
-=======
-const mapDispatch = { onMount: fetchItems };
->>>>>>> ef5cec73
 
 const connector = connect(mapState, mapDispatch);
 
