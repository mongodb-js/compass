import React, { useEffect } from 'react';
import { connect } from 'react-redux';
import type { ConnectedProps } from 'react-redux';
import type { ThunkDispatch } from 'redux-thunk';
import { VirtualGrid, H2, css, spacing } from '@mongodb-js/compass-components';
<<<<<<< HEAD
import { fetchItems, Item } from '../stores/aggregations-queries-items';
import { RootState } from '../stores/index';
import {
  SavedItemCard,
  SavedItemCardProps,
  Action,
  CARD_WIDTH,
  CARD_HEIGHT,
} from './saved-item-card';
import { useGridHeader } from '../hooks/use-grid-header';
=======
import { fetchItems } from '../stores/aggregations-queries-items';
import { openSavedItem } from '../stores/open-item';
import type { RootActions, RootState } from '../stores/index';
import { SavedItemCard, CARD_WIDTH, CARD_HEIGHT } from './saved-item-card';
import type { SavedItemCardProps, Action } from './saved-item-card';
import OpenItemModal from './open-item-modal';
>>>>>>> b4ec5058

const ConnectedItemCard = connect<
  Omit<SavedItemCardProps, 'onAction'>,
  Pick<SavedItemCardProps, 'onAction'>,
  { index: number; items: Item[] },
  RootState
>(
  (_state, { index, items }) => {
    const item = items[index];

    return {
      id: item.id,
      type: item.type,
      name: item.name,
      database: item.database,
      collection: item.collection,
      lastModified: item.lastModified,
    };
  },
  {
    onAction(id: string, actionName: Action) {
      return (
        dispatch: ThunkDispatch<RootState, void, RootActions>,
        getState: () => RootState
      ) => {
        switch (actionName) {
          case 'open':
            return openSavedItem(id)(dispatch, getState);
        }
      };
    },
  }
)(SavedItemCard);

const header = css({
  margin: spacing[3],
});

const title = css({
  marginBottom: spacing[1],
});

const row = css({
  gap: spacing[2],
  paddingLeft: spacing[3],
  paddingRight: spacing[3],
  paddingBottom: spacing[2],
});

const AggregationsQueriesList = ({
  loading,
  items,
  fetchItems,
}: AggregationsQueriesListProps) => {
  useEffect(() => {
    void fetchItems();
  }, [fetchItems]);

  const [gridHeader, listItems] = useGridHeader(items);

  const renderItem: React.ComponentProps<typeof VirtualGrid>['renderItem'] =
    React.useCallback(
      ({ index, ...props }: { index: number }) => (
        <ConnectedItemCard index={index} items={listItems} {...props} />
      ),
      [listItems]
    );

  if (loading) {
    return null;
  }

  return (
    <>
<<<<<<< HEAD
      <div className={header}>
        <H2 as="h1" className={title}>
          My queries
        </H2>
        <div>All my saved queries in one place</div>
      </div>
      <VirtualGrid
        itemMinWidth={CARD_WIDTH}
        itemHeight={CARD_HEIGHT + spacing[2]}
        itemsCount={listItems.length}
        renderItem={renderItem}
        renderHeader={gridHeader}
        classNames={{ row }}
      ></VirtualGrid>
=======
      <VirtualGrid
        itemMinWidth={CARD_WIDTH}
        itemHeight={CARD_HEIGHT + spacing[2]}
        itemsCount={items.length}
        renderItem={ConnectedItemCard}
        renderHeader={() => {
          return (
            <div className={header}>
              {/* TODO: This h1 and a subtitle might go away so that the layout */}
              {/*       is more aligned with what you see in the db / coll tabs */}
              <H2 as="h1" className={title}>
                My queries
              </H2>
              <div>All my saved queries in one place</div>
            </div>
          );
        }}
        classNames={{ row }}
      ></VirtualGrid>
      <OpenItemModal></OpenItemModal>
>>>>>>> b4ec5058
    </>
  );
};

const mapState = ({ savedItems: { items, loading } }: RootState) => ({
  items,
  loading,
});

const mapDispatch = { fetchItems };

const connector = connect(mapState, mapDispatch);

type AggregationsQueriesListProps = ConnectedProps<typeof connector>;

export default connector(AggregationsQueriesList);<|MERGE_RESOLUTION|>--- conflicted
+++ resolved
@@ -3,25 +3,14 @@
 import type { ConnectedProps } from 'react-redux';
 import type { ThunkDispatch } from 'redux-thunk';
 import { VirtualGrid, H2, css, spacing } from '@mongodb-js/compass-components';
-<<<<<<< HEAD
-import { fetchItems, Item } from '../stores/aggregations-queries-items';
-import { RootState } from '../stores/index';
-import {
-  SavedItemCard,
-  SavedItemCardProps,
-  Action,
-  CARD_WIDTH,
-  CARD_HEIGHT,
-} from './saved-item-card';
-import { useGridHeader } from '../hooks/use-grid-header';
-=======
 import { fetchItems } from '../stores/aggregations-queries-items';
+import type { Item } from '../stores/aggregations-queries-items';
 import { openSavedItem } from '../stores/open-item';
 import type { RootActions, RootState } from '../stores/index';
 import { SavedItemCard, CARD_WIDTH, CARD_HEIGHT } from './saved-item-card';
 import type { SavedItemCardProps, Action } from './saved-item-card';
 import OpenItemModal from './open-item-modal';
->>>>>>> b4ec5058
+import { useGridHeader } from '../hooks/use-grid-header';
 
 const ConnectedItemCard = connect<
   Omit<SavedItemCardProps, 'onAction'>,
@@ -96,7 +85,6 @@
 
   return (
     <>
-<<<<<<< HEAD
       <div className={header}>
         <H2 as="h1" className={title}>
           My queries
@@ -111,28 +99,7 @@
         renderHeader={gridHeader}
         classNames={{ row }}
       ></VirtualGrid>
-=======
-      <VirtualGrid
-        itemMinWidth={CARD_WIDTH}
-        itemHeight={CARD_HEIGHT + spacing[2]}
-        itemsCount={items.length}
-        renderItem={ConnectedItemCard}
-        renderHeader={() => {
-          return (
-            <div className={header}>
-              {/* TODO: This h1 and a subtitle might go away so that the layout */}
-              {/*       is more aligned with what you see in the db / coll tabs */}
-              <H2 as="h1" className={title}>
-                My queries
-              </H2>
-              <div>All my saved queries in one place</div>
-            </div>
-          );
-        }}
-        classNames={{ row }}
-      ></VirtualGrid>
       <OpenItemModal></OpenItemModal>
->>>>>>> b4ec5058
     </>
   );
 };
