import React, { useEffect, useCallback, useContext } from 'react';
import { connect } from 'react-redux';
import type { ConnectedProps } from 'react-redux';
import type { ThunkDispatch } from 'redux-thunk';
<<<<<<< HEAD
import { VirtualGrid, H2, css, spacing } from '@mongodb-js/compass-components';
import { fetchItems, deleteItem } from '../stores/aggregations-queries-items';
=======
import {
  VirtualGrid,
  css,
  spacing,
  useSortControls,
  useSortedItems,
} from '@mongodb-js/compass-components';
import { fetchItems } from '../stores/aggregations-queries-items';
import type { Item } from '../stores/aggregations-queries-items';
>>>>>>> 68f4faad
import { openSavedItem } from '../stores/open-item';
import type { RootActions, RootState } from '../stores/index';
import { SavedItemCard, CARD_WIDTH, CARD_HEIGHT } from './saved-item-card';
import type { SavedItemCardProps, Action } from './saved-item-card';
import OpenItemModal from './open-item-modal';
import { useGridFilters, useFilteredItems } from '../hooks/use-grid-filters';

const sortBy: { name: keyof Item; label: string }[] = [
  {
    name: 'name',
    label: 'Name',
  },
  {
<<<<<<< HEAD
    onAction(id: string, actionName: Action) {
      return (
        dispatch: ThunkDispatch<RootState, void, RootActions>,
        getState: () => RootState
      ) => {
        switch (actionName) {
          case 'open':
            return openSavedItem(id)(dispatch, getState);
          case 'delete':
            return deleteItem(id)(dispatch, getState);
        }
      };
    },
  }
)(SavedItemCard);
=======
    name: 'lastModified',
    label: 'Last Modified',
  },
];
>>>>>>> 68f4faad

const headerStyles = css({
  margin: spacing[3],
  display: 'flex',
  justifyContent: 'space-between',
});

const rowStyles = css({
  gap: spacing[2],
  paddingLeft: spacing[3],
  paddingRight: spacing[3],
  paddingBottom: spacing[2],
});

const ControlsContext = React.createContext<{
  filterControls: React.ReactElement | null;
  sortControls: React.ReactElement | null;
}>({
  filterControls: null,
  sortControls: null,
});

const GridControls = () => {
  const { filterControls, sortControls } = useContext(ControlsContext);

  return (
    <div className={headerStyles}>
      <div>{filterControls}</div>
      <div>{sortControls}</div>
    </div>
  );
};

const AggregationsQueriesList = ({
  loading,
  items,
  onAction,
  onMount,
}: AggregationsQueriesListProps) => {
  useEffect(() => {
    void onMount();
  }, [onMount]);

  const {
    controls: filterControls,
    conditions: filters,
    search,
  } = useGridFilters(items);
  const filteredItems = useFilteredItems(items, filters, search)
    .sort((a, b) => {
      return a.score - b.score;
    })
    .map((x) => x.item);

  // If a user is searching, we disable the sort as
  // search results are sorted by match score
  const [sortControls, sortState] = useSortControls<keyof Item>(sortBy, {
    isDisabled: Boolean(search),
  });
  const sortedItems = useSortedItems(filteredItems, sortState);

  const renderItem: React.ComponentProps<typeof VirtualGrid>['renderItem'] =
    useCallback(
      ({ index }: { index: number }) => {
        const item: Omit<SavedItemCardProps, 'onAction'> = sortedItems[index];
        return (
          <SavedItemCard
            {...item}
            onAction={onAction}
            data-testid={`grid-item-${index}`}
          />
        );
      },
      [onAction, sortedItems]
    );

  if (loading) {
    return null;
  }

  return (
    <ControlsContext.Provider
      value={{
        filterControls: filterControls ?? null,
        sortControls: sortControls ?? null,
      }}
    >
      <VirtualGrid
        itemMinWidth={CARD_WIDTH}
        itemHeight={CARD_HEIGHT + spacing[2]}
        itemsCount={sortedItems.length}
        renderItem={renderItem}
        renderHeader={GridControls}
        headerHeight={spacing[5] + 36}
        classNames={{ row: rowStyles }}
      ></VirtualGrid>
      <OpenItemModal></OpenItemModal>
    </ControlsContext.Provider>
  );
};

const mapState = ({ savedItems: { items, loading } }: RootState) => ({
  items,
  loading,
});

const mapDispatch = {
  onMount: fetchItems,
  onAction(id: string, actionName: Action) {
    return (
      dispatch: ThunkDispatch<RootState, void, RootActions>,
      getState: () => RootState
    ) => {
      switch (actionName) {
        case 'open':
          return openSavedItem(id)(dispatch, getState);
      }
    };
  },
};

const connector = connect(mapState, mapDispatch);

type AggregationsQueriesListProps = ConnectedProps<typeof connector>;

export default connector(AggregationsQueriesList);<|MERGE_RESOLUTION|>--- conflicted
+++ resolved
@@ -2,10 +2,6 @@
 import { connect } from 'react-redux';
 import type { ConnectedProps } from 'react-redux';
 import type { ThunkDispatch } from 'redux-thunk';
-<<<<<<< HEAD
-import { VirtualGrid, H2, css, spacing } from '@mongodb-js/compass-components';
-import { fetchItems, deleteItem } from '../stores/aggregations-queries-items';
-=======
 import {
   VirtualGrid,
   css,
@@ -13,9 +9,8 @@
   useSortControls,
   useSortedItems,
 } from '@mongodb-js/compass-components';
-import { fetchItems } from '../stores/aggregations-queries-items';
+import { fetchItems, deleteItem } from '../stores/aggregations-queries-items';
 import type { Item } from '../stores/aggregations-queries-items';
->>>>>>> 68f4faad
 import { openSavedItem } from '../stores/open-item';
 import type { RootActions, RootState } from '../stores/index';
 import { SavedItemCard, CARD_WIDTH, CARD_HEIGHT } from './saved-item-card';
@@ -29,28 +24,10 @@
     label: 'Name',
   },
   {
-<<<<<<< HEAD
-    onAction(id: string, actionName: Action) {
-      return (
-        dispatch: ThunkDispatch<RootState, void, RootActions>,
-        getState: () => RootState
-      ) => {
-        switch (actionName) {
-          case 'open':
-            return openSavedItem(id)(dispatch, getState);
-          case 'delete':
-            return deleteItem(id)(dispatch, getState);
-        }
-      };
-    },
-  }
-)(SavedItemCard);
-=======
     name: 'lastModified',
     label: 'Last Modified',
   },
 ];
->>>>>>> 68f4faad
 
 const headerStyles = css({
   margin: spacing[3],
@@ -167,6 +144,8 @@
       switch (actionName) {
         case 'open':
           return openSavedItem(id)(dispatch, getState);
+        case 'delete':
+          return deleteItem(id)(dispatch, getState);
       }
     };
   },
