--- conflicted
+++ resolved
@@ -142,11 +142,8 @@
       title="Select a Namespace"
       submitButtonText="Open"
       submitDisabled={isSubmitDisabled}
-<<<<<<< HEAD
       scroll={false} // this is so that the selects can hang over the footer and out of the modal
-=======
       data-testid="open-item-modal"
->>>>>>> 79e3ff1d
     >
       <div className={modalContent}>
         <div className={description}>
