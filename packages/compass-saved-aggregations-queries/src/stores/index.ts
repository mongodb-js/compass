import type AppRegistry from 'hadron-app-registry';
import { createStore, applyMiddleware, combineReducers } from 'redux';
import type { Store, AnyAction } from 'redux';
import thunk from 'redux-thunk';
import itemsReducer from './aggregations-queries-items';
import instanceReducer, { setInstance, resetInstance } from './instance';
import dataServiceReducer, {
  setDataService,
  resetDataService,
} from './data-service';
import openItemReducer from './open-item';
<<<<<<< HEAD
import editItemReducer from './edit-item';
=======
import deleteItemReducer from './delete-item';
>>>>>>> 7f5a172b
import appRegistryReducer, { setAppRegistry } from './app-registry';

const _store = createStore(
  combineReducers({
    savedItems: itemsReducer,
    instance: instanceReducer,
    dataService: dataServiceReducer,
    openItem: openItemReducer,
<<<<<<< HEAD
    editItem: editItemReducer,
=======
    deleteItem: deleteItemReducer,
>>>>>>> 7f5a172b
    appRegistry: appRegistryReducer,
  }),
  applyMiddleware(thunk)
);

type StoreActions<T> = T extends Store<unknown, infer A> ? A : never;

type StoreState<T> = T extends Store<infer S, AnyAction> ? S : never;

export type RootActions = StoreActions<typeof _store>;

export type RootState = StoreState<typeof _store>;

const store = Object.assign(_store, {
  onActivated(appRegistry: AppRegistry) {
    store.dispatch(setAppRegistry(appRegistry));

    appRegistry.on('data-service-connected', (err, dataService) => {
      if (err) {
        return;
      }

      store.dispatch(setDataService(dataService));
    });

    appRegistry.on('data-service-disconnected', () => {
      store.dispatch(resetDataService());
    });

    appRegistry.on('instance-created', ({ instance }) => {
      store.dispatch(setInstance(instance));
    });

    appRegistry.on('instance-destroyed', () => {
      store.dispatch(resetInstance());
    });
  },
});

export default store;<|MERGE_RESOLUTION|>--- conflicted
+++ resolved
@@ -9,11 +9,8 @@
   resetDataService,
 } from './data-service';
 import openItemReducer from './open-item';
-<<<<<<< HEAD
 import editItemReducer from './edit-item';
-=======
 import deleteItemReducer from './delete-item';
->>>>>>> 7f5a172b
 import appRegistryReducer, { setAppRegistry } from './app-registry';
 
 const _store = createStore(
@@ -22,11 +19,8 @@
     instance: instanceReducer,
     dataService: dataServiceReducer,
     openItem: openItemReducer,
-<<<<<<< HEAD
     editItem: editItemReducer,
-=======
     deleteItem: deleteItemReducer,
->>>>>>> 7f5a172b
     appRegistry: appRegistryReducer,
   }),
   applyMiddleware(thunk)
