import React, { useCallback } from 'react';
import type { AssistantMessage } from './compass-assistant-provider';
import type { Chat } from './@ai-sdk/react/chat-react';
import { useChat } from './@ai-sdk/react/use-chat';
import {
  LgChatChatWindow,
  LgChatLeafygreenChatProvider,
  LgChatMessage,
  LgChatMessageFeed,
  LgChatMessageActions,
  LgChatInputBar,
  spacing,
  css,
  Banner,
  cx,
  fontFamilies,
  palette,
  useDarkMode,
} from '@mongodb-js/compass-components';
import { useTelemetry } from '@mongodb-js/compass-telemetry/provider';

const { ChatWindow } = LgChatChatWindow;
const { LeafyGreenChatProvider, Variant } = LgChatLeafygreenChatProvider;
const { Message } = LgChatMessage;
const { MessageFeed } = LgChatMessageFeed;
const { MessageActions } = LgChatMessageActions;
const { InputBar } = LgChatInputBar;

interface AssistantChatProps {
  chat: Chat<AssistantMessage>;
}

const assistantChatStyles = css({
  // Compass has a global bullet point override but we clear this for the chat.
  ul: {
    listStyleType: 'disc',
  },
  ol: {
    listStyleType: 'decimal',
  },
});

const headerStyleDarkModeFixes = css({
  'h1, h2, h3, h4, h5, h6': {
    color: palette.gray.light2,
  },
});

const headerStyleLightModeFixes = css({
  'h1, h2, h3, h4, h5, h6': {
    color: palette.black,
  },
});

// TODO(COMPASS-9751): These are temporary patches to make the Assistant chat take the entire
// width and height of the drawer since Leafygreen doesn't support this yet.
const assistantChatFixesStyles = css({
  // Negative margin to patch the padding of the drawer.
  marginTop: -spacing[400],
  '> div, > div > div, > div > div > div, > div > div > div': {
    height: '100%',
  },
  // This is currently set to 'pre-wrap' which causes list items to be on a different line than the list markers.
  'li, ol': {
    whiteSpace: 'normal',
  },
  /** TODO(COMPASS-9751): We're adjusting styling of all the headers to a lower level than the default for chat, this should be updated in Leafygreen as well and removed from our end. */
  'h1, h2, h3, h4, h5, h6': {
    margin: 'unset',
    fontFamily: fontFamilies.default,
  },
  /** h4, h5, h6 -> body 1 styling */
  'h4, h5, h6': {
    fontSize: '13px',
  },
  /** h1 -> h3 styling */
  h1: {
    fontSize: '24px',
    lineHeight: '32px',
    fontWeight: 'medium',
  },
  /** h2 -> subtitle styling */
  h2: {
    color: '#001E2B',
    fontWeight: 'semibold',
    fontSize: '18px',
  },
  /** h3 -> body 2 styling */
  h3: {
    fontSize: '16px',
    fontWeight: 'semibold',
  },
});
const messageFeedFixesStyles = css({ height: '100%' });
const chatWindowFixesStyles = css({
  height: '100%',
});

function makeErrorMessage(message: string) {
  message = message || 'An error occurred';
  return `${message}. Try clearing the chat if the error persists.`;
}

const errorBannerWrapperStyles = css({
  margin: spacing[400],
});

export const AssistantChat: React.FunctionComponent<AssistantChatProps> = ({
  chat,
}) => {
<<<<<<< HEAD
  const track = useTelemetry();
=======
  const darkMode = useDarkMode();
>>>>>>> c5fe3e30
  const { messages, sendMessage, status, error, clearError } = useChat({
    chat,
    onError: (error) => {
      track('Assistant Response Failed', () => ({
        error_name: error.name,
      }));
    },
  });

  // Transform AI SDK messages to LeafyGreen chat format
  const lgMessages = messages.map((message) => ({
    id: message.id,
    messageBody:
      message.metadata?.displayText ||
      message.parts
        ?.filter((part) => part.type === 'text')
        .map((part) => part.text)
        .join('') ||
      '',
    isSender: message.role === 'user',
  }));

  const handleMessageSend = useCallback(
    (messageBody: string) => {
      const trimmedMessageBody = messageBody.trim();
      if (trimmedMessageBody) {
        track('Assistant Prompt Submitted', {
          user_input_length: trimmedMessageBody.length,
        });
        void sendMessage({ text: trimmedMessageBody });
      }
    },
    [sendMessage, track]
  );

  const handleFeedback = useCallback(
    (
      event,
      state:
        | {
            feedback: string;
            rating: string;
          }
        | {
            rating: string;
          }
        | undefined
    ) => {
      if (!state) {
        return;
      }
      const { rating } = state;
      const textFeedback = 'feedback' in state ? state.feedback : undefined;
      const feedback: 'positive' | 'negative' =
        rating === 'liked' ? 'positive' : 'negative';

      track('Assistant Feedback Submitted', {
        feedback,
        text: textFeedback,
        request_id: null,
      });
    },
    [track]
  );

  return (
    <div
      data-testid="assistant-chat"
      className={cx(
        assistantChatFixesStyles,
        assistantChatStyles,
        darkMode ? headerStyleDarkModeFixes : headerStyleLightModeFixes
      )}
      style={{ height: '100%', width: '100%' }}
    >
      <LeafyGreenChatProvider variant={Variant.Compact}>
        <ChatWindow title="MongoDB Assistant" className={chatWindowFixesStyles}>
          <MessageFeed
            data-testid="assistant-chat-messages"
            className={messageFeedFixesStyles}
          >
            {lgMessages.map((messageFields) => (
              <Message
                key={messageFields.id}
                sourceType="markdown"
                {...messageFields}
                data-testid={`assistant-message-${messageFields.id}`}
              >
                {messageFields.isSender === false && (
                  <MessageActions
                    onRatingChange={handleFeedback}
                    onSubmitFeedback={handleFeedback}
                  />
                )}
              </Message>
            ))}
            {status === 'submitted' && (
              <Message
                id="loading"
                messageBody="Thinking..."
                isSender={false}
              />
            )}
          </MessageFeed>
          {error && (
            <div className={errorBannerWrapperStyles}>
              <Banner variant="danger" dismissible onClose={clearError}>
                {makeErrorMessage(error.message)}
              </Banner>
            </div>
          )}
          <InputBar
            data-testid="assistant-chat-input"
            onMessageSend={handleMessageSend}
            textareaProps={{
              placeholder: 'Ask MongoDB Assistant a question',
            }}
          />
        </ChatWindow>
      </LeafyGreenChatProvider>
    </div>
  );
};<|MERGE_RESOLUTION|>--- conflicted
+++ resolved
@@ -108,11 +108,8 @@
 export const AssistantChat: React.FunctionComponent<AssistantChatProps> = ({
   chat,
 }) => {
-<<<<<<< HEAD
   const track = useTelemetry();
-=======
   const darkMode = useDarkMode();
->>>>>>> c5fe3e30
   const { messages, sendMessage, status, error, clearError } = useChat({
     chat,
     onError: (error) => {
