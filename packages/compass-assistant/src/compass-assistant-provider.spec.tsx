--- conflicted
+++ resolved
@@ -27,6 +27,40 @@
 import { createMockChat } from '../test/utils';
 import { type AtlasAiService } from '@mongodb-js/compass-generative-ai/provider';
 
+function createMockProvider({
+  mockAtlasService,
+  mockAtlasAiService,
+  mockAtlasAuthService,
+}: {
+  mockAtlasService?: any;
+  mockAtlasAiService?: any;
+  mockAtlasAuthService?: any;
+} = {}) {
+  if (!mockAtlasService) {
+    mockAtlasService = {
+      assistantApiEndpoint: sinon
+        .stub()
+        .returns('https://example.com/assistant/api/v1'),
+    };
+  }
+
+  if (!mockAtlasAiService) {
+    mockAtlasAiService = {
+      ensureAiFeatureAccess: sinon.stub().resolves(),
+    };
+  }
+
+  if (!mockAtlasAuthService) {
+    mockAtlasAuthService = {};
+  }
+
+  return CompassAssistantProvider.withMockServices({
+    atlasService: mockAtlasService as unknown as AtlasService,
+    atlasAiService: mockAtlasAiService as unknown as AtlasAiService,
+    atlasAuthService: mockAtlasAuthService as unknown as AtlasAuthService,
+  });
+}
+
 // Test component that renders CompassAssistantProvider (and AssistantProvider) with children
 const TestComponent: React.FunctionComponent<{
   chat: Chat<AssistantMessage>;
@@ -41,28 +75,10 @@
   mockAtlasAiService,
   mockAtlasAuthService,
 }) => {
-  if (!mockAtlasService) {
-    mockAtlasService = {
-      assistantApiEndpoint: sinon
-        .stub()
-        .returns('https://example.com/assistant/api/v1'),
-    };
-  }
-
-  if (!mockAtlasAiService) {
-    mockAtlasAiService = {
-      ensureAiFeatureAccess: sinon.stub().resolves(),
-    };
-  }
-
-  if (!mockAtlasAuthService) {
-    mockAtlasAuthService = {};
-  }
-
-  const MockedProvider = CompassAssistantProvider.withMockServices({
-    atlasService: mockAtlasService as unknown as AtlasService,
-    atlasAiService: mockAtlasAiService as unknown as AtlasAiService,
-    atlasAuthService: mockAtlasAuthService as unknown as AtlasAuthService,
+  const MockedProvider = createMockProvider({
+    mockAtlasService: mockAtlasService as unknown as AtlasService,
+    mockAtlasAiService: mockAtlasAiService as unknown as AtlasAiService,
+    mockAtlasAuthService: mockAtlasAuthService as unknown as AtlasAuthService,
   });
 
   return (
@@ -77,15 +93,14 @@
   );
 };
 
-<<<<<<< HEAD
-describe('CompassAssistantProvider', function () {
-=======
 describe('useAssistantActions', function () {
   const createWrapper = (chat: Chat<AssistantMessage>) => {
     function TestWrapper({ children }: { children: React.ReactNode }) {
+      const MockedProvider = createMockProvider();
+
       return (
         <DrawerContentProvider>
-          <AssistantProvider chat={chat}>{children}</AssistantProvider>
+          <MockedProvider chat={chat}>{children}</MockedProvider>
         </DrawerContentProvider>
       );
     }
@@ -164,12 +179,10 @@
     expect(result.current.interpretExplainPlan).to.be.a('function');
     expect(result.current.interpretConnectionError).to.be.a('function');
     expect(result.current.tellMoreAboutInsight).to.be.a('function');
-    expect(result.current.clearChat).to.be.a('function');
   });
 });
 
-describe('AssistantProvider', function () {
->>>>>>> 71c902eb
+describe('CompassAssistantProvider', function () {
   const mockMessages: AssistantMessage[] = [
     {
       id: '1',
@@ -239,7 +252,6 @@
       mockChat: Chat<AssistantMessage>,
       mockAtlasAiService?: any
     ): Promise<ReturnType<typeof render>> {
-<<<<<<< HEAD
       const result = render(
         <TestComponent
           chat={mockChat}
@@ -247,19 +259,14 @@
           autoOpen={true}
         />,
         {
-          preferences: { enableAIAssistant: true },
+          preferences: {
+            enableAIAssistant: true,
+            enableGenAIFeatures: true,
+            enableGenAIFeaturesAtlasOrg: true,
+            cloudFeatureRolloutAccess: { GEN_AI_COMPASS: true },
+          },
         }
       );
-=======
-      const result = render(<TestComponent chat={mockChat} autoOpen={true} />, {
-        preferences: {
-          enableAIAssistant: true,
-          enableGenAIFeatures: true,
-          enableGenAIFeaturesAtlasOrg: true,
-          cloudFeatureRolloutAccess: { GEN_AI_COMPASS: true },
-        },
-      });
->>>>>>> 71c902eb
 
       await waitFor(() => {
         expect(screen.getByTestId('assistant-chat')).to.exist;
