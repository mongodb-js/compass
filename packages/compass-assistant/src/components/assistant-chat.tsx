--- conflicted
+++ resolved
@@ -537,26 +537,13 @@
               </p>
             </div>
           )}
-<<<<<<< HEAD
-          <div className={inputBarStyleFixes}>
-            <InputBar
-              data-testid="assistant-chat-input"
-              onMessageSend={(messageBody) =>
-                void handleMessageSend(messageBody)
-              }
-              state={status !== 'ready' ? 'loading' : undefined}
-              textareaProps={inputBarTextareaProps}
-            />
-          </div>
-=======
           <SuggestedPrompts chat={chat} onMessageSend={handleMessageSend} />
           <InputBar
             data-testid="assistant-chat-input"
             onMessageSend={(text) => void handleMessageSend({ text })}
-            state={status === 'submitted' ? 'loading' : undefined}
+            state={status !== 'ready' ? 'loading' : undefined}
             textareaProps={inputBarTextareaProps}
           />
->>>>>>> 8752bcae
         </ChatWindow>
       </LeafyGreenChatProvider>
     </div>
