--- conflicted
+++ resolved
@@ -69,12 +69,8 @@
     "use-sync-external-store": "^1.5.0"
   },
   "devDependencies": {
-<<<<<<< HEAD
     "@fast-csv/parse": "^5.0.5",
-    "@mongodb-js/eslint-config-compass": "^1.4.8",
-=======
     "@mongodb-js/eslint-config-compass": "^1.4.9",
->>>>>>> ac9a6d71
     "@mongodb-js/mocha-config-compass": "^1.7.1",
     "@mongodb-js/prettier-config-compass": "^1.2.8",
     "@mongodb-js/testing-library-compass": "^1.3.12",
