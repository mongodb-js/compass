--- conflicted
+++ resolved
@@ -53,13 +53,9 @@
     "@mongodb-js/atlas-service": "^0.56.0",
     "@mongodb-js/compass-app-registry": "^9.4.20",
     "@mongodb-js/compass-components": "^1.49.0",
-<<<<<<< HEAD
-    "ai": "^5.0.26",
-=======
     "@mongodb-js/connection-info": "^0.17.1",
     "mongodb-connection-string-url": "^3.0.1",
-    "ai": "^5.0.5",
->>>>>>> bb7cdac5
+    "ai": "^5.0.26",
     "compass-preferences-model": "^2.51.0",
     "react": "^17.0.2",
     "throttleit": "^2.1.0",
