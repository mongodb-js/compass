import type { RefCallback } from 'react';
import { useContext, useMemo, useRef } from 'react';
import { Context } from './context-menu-provider';
import { appendContextMenuContent } from './context-menu-content';
import type { ContextMenuItem } from './types';

<<<<<<< HEAD
export type ContextMenuMethods = {
=======
export type ContextMenuMethods<T extends ContextMenuItem> = {
>>>>>>> a54c7384
  /**
   * Close the context menu.
   */
  close: () => void;
  /**
   * Register the menu items for the context menu.
   * @returns a callback ref to be passed onto the element responsible for triggering the menu.
   */
<<<<<<< HEAD
  registerItems: (items: ContextMenuItem[]) => RefCallback<HTMLElement>;
};

export function useContextMenu(): ContextMenuMethods {
=======
  registerItems: (items: T[]) => RefCallback<HTMLElement>;
};

export function useContextMenu<
  T extends ContextMenuItem = ContextMenuItem
>(): ContextMenuMethods<T> {
>>>>>>> a54c7384
  const context = useContext(Context);
  const previous = useRef<null | [HTMLElement, (event: MouseEvent) => void]>(
    null
  );

  return useMemo(() => {
    if (!context) {
      throw new Error('useContextMenu called outside of the provider');
    }

    return {
      close: context.close.bind(context),
      /**
       * @returns a callback ref, passed onto the element responsible for triggering the menu.
       */
      registerItems(items: ContextMenuItem[]) {
        function listener(event: MouseEvent): void {
          appendContextMenuContent(event, {
            items,
            originListener: listener,
          });
        }

        return (trigger: HTMLElement | null) => {
          if (previous.current) {
            const [previousTrigger, previousListener] = previous.current;
            previousTrigger.removeEventListener(
              'contextmenu',
              previousListener
            );
          }
          if (trigger) {
            trigger.addEventListener('contextmenu', listener);
            previous.current = [trigger, listener];
          }
        };
      },
    };
  }, [context]);
}<|MERGE_RESOLUTION|>--- conflicted
+++ resolved
@@ -4,11 +4,7 @@
 import { appendContextMenuContent } from './context-menu-content';
 import type { ContextMenuItem } from './types';
 
-<<<<<<< HEAD
-export type ContextMenuMethods = {
-=======
 export type ContextMenuMethods<T extends ContextMenuItem> = {
->>>>>>> a54c7384
   /**
    * Close the context menu.
    */
@@ -17,19 +13,12 @@
    * Register the menu items for the context menu.
    * @returns a callback ref to be passed onto the element responsible for triggering the menu.
    */
-<<<<<<< HEAD
-  registerItems: (items: ContextMenuItem[]) => RefCallback<HTMLElement>;
-};
-
-export function useContextMenu(): ContextMenuMethods {
-=======
   registerItems: (items: T[]) => RefCallback<HTMLElement>;
 };
 
 export function useContextMenu<
   T extends ContextMenuItem = ContextMenuItem
 >(): ContextMenuMethods<T> {
->>>>>>> a54c7384
   const context = useContext(Context);
   const previous = useRef<null | [HTMLElement, (event: MouseEvent) => void]>(
     null
