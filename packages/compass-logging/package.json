--- conflicted
+++ resolved
@@ -68,13 +68,9 @@
     "nyc": "^15.1.0",
     "prettier": "^2.7.1",
     "sinon": "^9.2.3",
-<<<<<<< HEAD
-    "typescript": "^4.7.4"
+    "typescript": "^4.8.3"
   },
   "optionalPeerDependencies": {
     "compass-preferences-model": "^2.0.0"
-=======
-    "typescript": "^4.8.3"
->>>>>>> 7cfd911b
   }
 }