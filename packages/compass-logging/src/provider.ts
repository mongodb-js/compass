<<<<<<< HEAD
import React from 'react';
import type { Logger } from './logger';
=======
import React, { useRef } from 'react';
import type {
  LoggerAndTelemetry,
  LoggingAndTelemetryPreferences,
} from './logger';
>>>>>>> 866e1a32
import type { MongoLogId, MongoLogWriter } from 'mongodb-log-writer';
import { createServiceLocator } from 'hadron-app-registry';

export type { Logger } from './logger';

const noop = () => {
  // noop
};

export function createNoopLogger(component = 'NOOP-LOGGER'): Logger {
  return {
    log: {
      component,
      get unbound() {
        return this as unknown as MongoLogWriter;
      },
      write: () => true,
      info: noop,
      warn: noop,
      error: noop,
      fatal: noop,
      debug: noop,
    },
    debug: noop as unknown as Logger['debug'],
    mongoLogId,
  };
}

const LoggerContext = React.createContext<{
  createLogger(component: string): Logger;
}>({ createLogger: createNoopLogger });

export const LoggerProvider = LoggerContext.Provider;

export function createLoggerLocator(component: string) {
  return createServiceLocator(
    useLogger.bind(null, component),
    'createLoggerLocator'
  );
}

export function useLogger(component: string): Logger {
  const context = React.useContext(LoggerContext);
  if (!context) {
    throw new Error('Logger service is missing from React context');
  }
<<<<<<< HEAD
  const loggerRef = React.createRef<Logger>();
  if (!loggerRef.current) {
    (loggerRef as any).current = context.createLogger(component);
=======
  const loggerRef = useRef<LoggerAndTelemetry>();
  if (!loggerRef.current) {
    loggerRef.current = context.createLogger(
      component,
      context.preferences ?? {
        getPreferences() {
          return { trackUsageStatistics: true };
        },
      }
    );
>>>>>>> 866e1a32
  }
  return loggerRef.current;
}

type FirstArgument<F> = F extends (...args: [infer A, ...any]) => any
  ? A
  : F extends { new (...args: [infer A, ...any]): any }
  ? A
  : never;

export function withLogger<
  T extends ((...args: any[]) => any) | { new (...args: any[]): any }
>(
  ReactComponent: T,
  component: string
): React.FunctionComponent<Omit<FirstArgument<T>, 'logger'>> {
  const WithLogger = (
    props: Omit<FirstArgument<T>, 'logger'> & React.Attributes
  ) => {
    const logger = useLogger(component);
    return React.createElement(ReactComponent, { ...props, logger });
  };
  return WithLogger;
}

// To avoid dependency on mongodb-log-writer that will pull in a lot of Node.js
// specific code we re-implement mongoLogId in the provider to re-export
//
// Disable prettier so that dupedLogId stays on the same line to be ignored by
// the check-logids script
// prettier-ignore
export function mongoLogId(id: number): MongoLogId { // !dupedLogId
  return { __value: id };
}

export type { MongoLogWriter } from 'mongodb-log-writer';<|MERGE_RESOLUTION|>--- conflicted
+++ resolved
@@ -1,13 +1,5 @@
-<<<<<<< HEAD
-import React from 'react';
+import React, { useRef } from 'react';
 import type { Logger } from './logger';
-=======
-import React, { useRef } from 'react';
-import type {
-  LoggerAndTelemetry,
-  LoggingAndTelemetryPreferences,
-} from './logger';
->>>>>>> 866e1a32
 import type { MongoLogId, MongoLogWriter } from 'mongodb-log-writer';
 import { createServiceLocator } from 'hadron-app-registry';
 
@@ -54,22 +46,9 @@
   if (!context) {
     throw new Error('Logger service is missing from React context');
   }
-<<<<<<< HEAD
-  const loggerRef = React.createRef<Logger>();
+  const loggerRef = useRef<Logger>();
   if (!loggerRef.current) {
-    (loggerRef as any).current = context.createLogger(component);
-=======
-  const loggerRef = useRef<LoggerAndTelemetry>();
-  if (!loggerRef.current) {
-    loggerRef.current = context.createLogger(
-      component,
-      context.preferences ?? {
-        getPreferences() {
-          return { trackUsageStatistics: true };
-        },
-      }
-    );
->>>>>>> 866e1a32
+    loggerRef.current = context.createLogger(component);
   }
   return loggerRef.current;
 }
