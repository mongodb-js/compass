--- conflicted
+++ resolved
@@ -30,14 +30,9 @@
   "dependencies": {
     "ampersand-collection": "^2.0.2",
     "ampersand-model": "^8.0.1",
-<<<<<<< HEAD
-    "mongodb-collection-model": "^5.34.0",
-    "mongodb-data-service": "^22.33.0",
+    "mongodb-collection-model": "^5.34.2",
+    "mongodb-data-service": "^22.33.2",
     "mongodb-ns": "^2.4.3"
-=======
-    "mongodb-collection-model": "^5.34.2",
-    "mongodb-data-service": "^22.33.2"
->>>>>>> 7f8d06c2
   },
   "devDependencies": {
     "@mongodb-js/eslint-config-compass": "^1.4.10",
