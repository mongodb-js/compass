--- conflicted
+++ resolved
@@ -12,13 +12,8 @@
   'enableShell',
   'protectConnectionStrings',
   'showKerberosPasswordField',
-<<<<<<< HEAD
-  // TODO: COMPASS-6063
-  // maxTimeMS,
+  'maxTimeMS',
   'enableDevTools',
-=======
-  'maxTimeMS',
->>>>>>> 6a646700
 ] as const;
 type FeaturesFields = typeof featuresFields[number];
 type FeaturesSettingsProps = Omit<SettingsListProps<FeaturesFields>, 'fields'>;
