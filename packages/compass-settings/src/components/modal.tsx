import React, { useEffect, useState } from 'react';
import { connect } from 'react-redux';

import {
  FormModal,
  css,
  spacing,
  focusRing,
} from '@mongodb-js/compass-components';

import PrivacySettings from './settings/privacy';
import ThemeSettings from './settings/theme';
import Sidebar from './sidebar';
import { updateSettings } from '../stores/updated-fields';
import { fetchSettings } from '../stores/settings';

type Settings = {
  name: string;
  component: React.ComponentType;
};

type SettingsModalProps = {
  isOpen: boolean;
  closeModal: () => void;
  onUpdate: () => void;
  loadSettings: () => Promise<void>;
};

const contentStyles = css({
  display: 'flex',
  minHeight: '400px',
});

const sideNavStyles = css({
  width: '20%',
});

const settingsStyles = css(
  {
    width: '80%',
    paddingLeft: spacing[2],
  },
  focusRing
);

<<<<<<< HEAD
const footerStyles = css({
  display: 'flex',
  justifyContent: 'flex-end',
  flexDirection: 'row',
  gap: spacing[2],
  paddingRight: 0,
  paddingBottom: 0,
});

const settings: Settings[] = [
  { name: 'Privacy', component: PrivacySettings },
  { name: 'Theme', component: ThemeSettings },
];
=======
const settings: Settings[] = [{ name: 'Privacy', component: PrivacySettings }];
>>>>>>> be49f93f

export const SettingsModal: React.FunctionComponent<SettingsModalProps> = ({
  isOpen,
  closeModal,
  onUpdate,
  loadSettings,
}) => {
  const [selectedSetting, setSelectedSettings] = useState(settings[0].name);
  const [loadingState, setLoadingState] = useState('initial');

  useEffect(() => {
    async function load() {
      await loadSettings();
      setLoadingState('ready');
    }
    if (isOpen && loadingState === 'initial') {
      setLoadingState('loading');
      void load();
    }
  }, [isOpen, loadingState, loadSettings]);

  const SettingComponent =
    settings.find((x) => x.name === selectedSetting)?.component ?? null;

  const saveSettings = () => {
    onUpdate();
    closeModal();
  };

  if (loadingState !== 'ready') {
    return null;
  }

  return (
    <FormModal
      size="large"
      title="Settings"
      open={isOpen}
      submitButtonText="Save"
      onSubmit={saveSettings}
      onCancel={closeModal}
      data-testid="settings-modal"
    >
      <div className={contentStyles}>
        <div className={sideNavStyles}>
          <Sidebar
            activeItem={selectedSetting}
            onSelectItem={setSelectedSettings}
            items={settings.map((x) => x.name)}
          />
        </div>
        <div
          className={settingsStyles}
          data-testid="settings-modal-content"
          role="tabpanel"
          tabIndex={0}
          id={`${selectedSetting} Section`}
          aria-labelledby={`${selectedSetting} Tab`}
        >
          {SettingComponent && <SettingComponent />}
        </div>
      </div>
    </FormModal>
  );
};

export default connect(null, {
  onUpdate: updateSettings,
  loadSettings: fetchSettings,
})(SettingsModal);<|MERGE_RESOLUTION|>--- conflicted
+++ resolved
@@ -43,23 +43,10 @@
   focusRing
 );
 
-<<<<<<< HEAD
-const footerStyles = css({
-  display: 'flex',
-  justifyContent: 'flex-end',
-  flexDirection: 'row',
-  gap: spacing[2],
-  paddingRight: 0,
-  paddingBottom: 0,
-});
-
 const settings: Settings[] = [
   { name: 'Privacy', component: PrivacySettings },
   { name: 'Theme', component: ThemeSettings },
 ];
-=======
-const settings: Settings[] = [{ name: 'Privacy', component: PrivacySettings }];
->>>>>>> be49f93f
 
 export const SettingsModal: React.FunctionComponent<SettingsModalProps> = ({
   isOpen,
