{
  "name": "@mongodb-js/compass-export-to-language",
  "productName": "compass-export-to-language Plugin",
  "description": "export to language modal",
  "author": {
    "name": "MongoDB Inc",
    "email": "compass@mongodb.com"
  },
  "publishConfig": {
    "access": "public"
  },
  "bugs": {
    "url": "https://jira.mongodb.org/projects/COMPASS/issues",
    "email": "compass@mongodb.com"
  },
  "homepage": "https://github.com/mongodb-js/compass",
  "version": "8.3.0",
  "repository": {
    "type": "git",
    "url": "https://github.com/mongodb-js/compass.git"
  },
  "files": [
    "dist"
  ],
  "license": "SSPL",
  "main": "dist/index.js",
  "compass:main": "src/index.js",
  "exports": {
    "browser": "./dist/browser.js",
    "require": "./dist/index.js"
  },
  "compass:exports": {
    ".": "./src/index.js"
  },
  "scripts": {
    "prepublishOnly": "npm run compile",
    "compile": "npm run webpack -- --mode production",
    "prewebpack": "rimraf ./dist",
    "webpack": "webpack-compass",
    "start": "npm run webpack serve -- --mode development",
    "analyze": "npm run webpack -- --mode production --analyze",
    "typecheck": "tsc -p tsconfig-lint.json --noEmit",
    "eslint": "eslint",
    "prettier": "prettier",
    "lint": "npm run eslint . && npm run prettier -- --check .",
    "depcheck": "compass-scripts check-peer-deps && depcheck",
    "check": "npm run typecheck && npm run lint && npm run depcheck",
    "check-ci": "npm run check",
    "test": "mocha",
    "test-electron": "xvfb-maybe electron-mocha --no-sandbox",
    "test-cov": "nyc -x \"**/*.spec.*\" --reporter=lcov --reporter=text --reporter=html npm run test",
    "test-watch": "npm run test -- --watch",
    "test-ci": "npm run test-cov",
    "reformat": "npm run prettier -- --write ."
  },
  "peerDependencies": {
    "@mongodb-js/compass-editor": "*",
    "@mongodb-js/compass-logging": "*",
    "@mongodb-js/compass-maybe-protect-connection-string": "^0.1.0",
    "@mongodb-js/mongodb-redux-common": "*",
    "bson-transpilers": "*",
    "hadron-react-buttons": "*",
    "react": "*"
  },
  "dependencies": {
<<<<<<< HEAD
    "@mongodb-js/compass-editor": "^0.1.0",
    "@mongodb-js/compass-logging": "^1.1.0",
    "@mongodb-js/compass-maybe-protect-connection-string": "^0.1.0",
    "@mongodb-js/mongodb-redux-common": "^2.0.1",
    "bson-transpilers": "^2.0.0",
    "hadron-react-buttons": "^6.0.1",
=======
    "@mongodb-js/compass-editor": "^0.2.0",
    "@mongodb-js/compass-logging": "^1.1.1",
    "@mongodb-js/mongodb-redux-common": "^2.0.2",
    "bson-transpilers": "^2.0.1",
    "hadron-react-buttons": "^6.0.2",
>>>>>>> 34858208
    "react": "^16.14.0"
  },
  "devDependencies": {
    "@mongodb-js/eslint-config-compass": "^1.0.1",
    "@mongodb-js/mocha-config-compass": "^1.0.1",
    "@mongodb-js/prettier-config-compass": "^1.0.0",
    "@mongodb-js/tsconfig-compass": "^1.0.1",
    "@mongodb-js/webpack-config-compass": "^1.0.3",
    "chai": "^4.3.6",
    "classnames": "^2.2.6",
    "compass-preferences-model": "^2.2.0",
    "depcheck": "^1.4.1",
    "enzyme": "^3.11.0",
    "eslint": "^7.25.0",
    "hadron-app-registry": "^9.0.2",
    "js-beautify": "^1.10.2",
    "mocha": "^8.4.0",
    "mongodb-ns": "^2.4.0",
    "nyc": "^15.1.0",
    "prop-types": "^15.7.2",
    "react-ace": "^9.5.0",
    "react-bootstrap": "^0.32.1",
    "react-dom": "^16.14.0",
    "react-redux": "^8.0.2",
    "react-select-plus": "^1.2.0",
    "redux": "^4.2.0",
    "redux-thunk": "^2.3.0",
    "rimraf": "^3.0.2",
    "sinon": "^9.2.3"
  }
}<|MERGE_RESOLUTION|>--- conflicted
+++ resolved
@@ -63,20 +63,12 @@
     "react": "*"
   },
   "dependencies": {
-<<<<<<< HEAD
-    "@mongodb-js/compass-editor": "^0.1.0",
-    "@mongodb-js/compass-logging": "^1.1.0",
-    "@mongodb-js/compass-maybe-protect-connection-string": "^0.1.0",
-    "@mongodb-js/mongodb-redux-common": "^2.0.1",
-    "bson-transpilers": "^2.0.0",
-    "hadron-react-buttons": "^6.0.1",
-=======
     "@mongodb-js/compass-editor": "^0.2.0",
     "@mongodb-js/compass-logging": "^1.1.1",
+    "@mongodb-js/compass-maybe-protect-connection-string": "^0.1.0",
     "@mongodb-js/mongodb-redux-common": "^2.0.2",
     "bson-transpilers": "^2.0.1",
     "hadron-react-buttons": "^6.0.2",
->>>>>>> 34858208
     "react": "^16.14.0"
   },
   "devDependencies": {
