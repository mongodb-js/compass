{
  "name": "@mongodb-js/compass-export-to-language",
  "description": "Export MongoDB queries and aggregations to various languages",
  "author": {
    "name": "MongoDB Inc",
    "email": "compass@mongodb.com"
  },
  "private": true,
  "bugs": {
    "url": "https://jira.mongodb.org/projects/COMPASS/issues",
    "email": "compass@mongodb.com"
  },
  "homepage": "https://github.com/mongodb-js/compass",
  "version": "9.7.0",
  "repository": {
    "type": "git",
    "url": "https://github.com/mongodb-js/compass.git"
  },
  "files": [
    "dist"
  ],
  "license": "SSPL",
  "main": "dist/index.js",
  "compass:main": "src/index.ts",
  "types": "dist/index.d.ts",
  "exports": {
    ".": "./dist/index.js"
  },
  "compass:exports": {
    ".": "./src/index.ts"
  },
  "scripts": {
    "bootstrap": "npm run compile",
    "compile": "tsc -p tsconfig.json",
    "start": "npm run webpack serve -- --mode development",
    "typecheck": "tsc -p tsconfig-lint.json --noEmit",
    "eslint": "eslint",
    "prettier": "prettier",
    "lint": "npm run eslint . && npm run prettier -- --check .",
    "depcheck": "compass-scripts check-peer-deps && depcheck",
    "check": "npm run typecheck && npm run lint && npm run depcheck",
    "check-ci": "npm run check",
    "test": "mocha",
    "test-electron": "xvfb-maybe electron-mocha --no-sandbox",
    "test-cov": "nyc --compact=false --produce-source-map=false -x \"**/*.spec.*\" --reporter=lcov --reporter=text --reporter=html npm run test",
    "test-watch": "npm run test -- --watch",
    "test-ci": "npm run test-cov",
    "reformat": "npm run eslint . -- --fix && npm run prettier -- --write ."
  },
  "dependencies": {
    "@mongodb-js/compass-collection": "^4.30.0",
    "@mongodb-js/compass-components": "^1.25.1",
    "@mongodb-js/compass-connections": "^1.31.0",
    "@mongodb-js/compass-editor": "^0.24.1",
    "@mongodb-js/compass-logging": "^1.2.18",
<<<<<<< HEAD
    "@mongodb-js/compass-maybe-protect-connection-string": "^0.19.0",
    "@mongodb-js/compass-telemetry": "^1.0.0",
=======
    "@mongodb-js/compass-maybe-protect-connection-string": "^0.20.0",
>>>>>>> dd596970
    "bson-transpilers": "^3.0.3",
    "compass-preferences-model": "^2.22.0",
    "ejson-shell-parser": "^2.0.1",
    "hadron-app-registry": "^9.1.11",
    "mongodb-ns": "^2.4.2",
    "react": "^17.0.2",
    "react-redux": "^8.1.3",
    "redux": "^4.2.1"
  },
  "devDependencies": {
    "@mongodb-js/eslint-config-compass": "^1.1.1",
    "@mongodb-js/mocha-config-compass": "^1.3.9",
    "@mongodb-js/prettier-config-compass": "^1.0.2",
    "@mongodb-js/tsconfig-compass": "^1.0.4",
    "@testing-library/react": "^12.1.5",
    "@testing-library/user-event": "^13.5.0",
    "chai": "^4.3.6",
    "depcheck": "^1.4.1",
    "eslint": "^7.25.0",
    "mocha": "^10.2.0",
    "nyc": "^15.1.0",
    "react-dom": "^17.0.2",
    "sinon": "^9.2.3",
    "typescript": "^5.0.4"
  },
  "is_compass_plugin": true
}<|MERGE_RESOLUTION|>--- conflicted
+++ resolved
@@ -53,12 +53,8 @@
     "@mongodb-js/compass-connections": "^1.31.0",
     "@mongodb-js/compass-editor": "^0.24.1",
     "@mongodb-js/compass-logging": "^1.2.18",
-<<<<<<< HEAD
-    "@mongodb-js/compass-maybe-protect-connection-string": "^0.19.0",
+    "@mongodb-js/compass-maybe-protect-connection-string": "^0.20.0",
     "@mongodb-js/compass-telemetry": "^1.0.0",
-=======
-    "@mongodb-js/compass-maybe-protect-connection-string": "^0.20.0",
->>>>>>> dd596970
     "bson-transpilers": "^3.0.3",
     "compass-preferences-model": "^2.22.0",
     "ejson-shell-parser": "^2.0.1",
