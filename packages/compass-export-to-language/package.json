{
  "name": "@mongodb-js/compass-export-to-language",
  "description": "Export MongoDB queries and aggregations to various languages",
  "author": {
    "name": "MongoDB Inc",
    "email": "compass@mongodb.com"
  },
  "private": true,
  "bugs": {
    "url": "https://jira.mongodb.org/projects/COMPASS/issues",
    "email": "compass@mongodb.com"
  },
  "homepage": "https://github.com/mongodb-js/compass",
  "version": "9.52.0",
  "repository": {
    "type": "git",
    "url": "https://github.com/mongodb-js/compass.git"
  },
  "files": [
    "dist"
  ],
  "license": "SSPL",
  "main": "dist/index.js",
  "compass:main": "src/index.ts",
  "types": "dist/index.d.ts",
  "exports": {
    ".": "./dist/index.js"
  },
  "compass:exports": {
    ".": "./src/index.ts"
  },
  "scripts": {
    "bootstrap": "npm run compile",
    "compile": "tsc -p tsconfig.json",
    "start": "npm run webpack serve -- --mode development",
    "typecheck": "tsc -p tsconfig-lint.json --noEmit",
    "eslint": "eslint-compass",
    "prettier": "prettier-compass",
    "lint": "npm run eslint . && npm run prettier -- --check .",
    "depcheck": "compass-scripts check-peer-deps && depcheck",
    "check": "npm run typecheck && npm run lint && npm run depcheck",
    "check-ci": "npm run check",
    "test": "mocha",
    "test-electron": "xvfb-maybe electron-mocha --no-sandbox",
    "test-cov": "nyc --compact=false --produce-source-map=false -x \"**/*.spec.*\" --reporter=lcov --reporter=text --reporter=html npm run test",
    "test-watch": "npm run test -- --watch",
    "test-ci": "npm run test-cov",
    "reformat": "npm run eslint . -- --fix && npm run prettier -- --write ."
  },
  "dependencies": {
    "@mongodb-js/compass-collection": "^4.75.0",
    "@mongodb-js/compass-components": "^1.52.2",
    "@mongodb-js/compass-connections": "^1.76.0",
    "@mongodb-js/compass-editor": "^0.54.2",
    "@mongodb-js/compass-maybe-protect-connection-string": "^0.53.0",
    "@mongodb-js/compass-telemetry": "^1.15.3",
    "@mongodb-js/shell-bson-parser": "^1.2.0",
<<<<<<< HEAD
    "bson-transpilers": "^3.2.20",
    "compass-preferences-model": "^2.53.0",
    "@mongodb-js/compass-app-registry": "^9.4.22",
    "mongodb-ns": "^3.0.1",
=======
    "bson-transpilers": "^3.2.21",
    "compass-preferences-model": "^2.55.0",
    "@mongodb-js/compass-app-registry": "^9.4.24",
    "mongodb-ns": "^2.4.2",
>>>>>>> e6e9d6ca
    "react": "^17.0.2",
    "react-redux": "^8.1.3",
    "redux": "^4.2.1"
  },
  "devDependencies": {
    "@mongodb-js/eslint-config-compass": "^1.4.10",
    "@mongodb-js/mocha-config-compass": "^1.7.1",
    "@mongodb-js/prettier-config-compass": "^1.2.8",
    "@mongodb-js/testing-library-compass": "^1.3.14",
    "@mongodb-js/tsconfig-compass": "^1.2.10",
    "chai": "^4.3.6",
    "depcheck": "^1.4.1",
    "mocha": "^10.2.0",
    "nyc": "^15.1.0",
    "react-dom": "^17.0.2",
    "sinon": "^9.2.3",
    "typescript": "^5.9.2"
  },
  "is_compass_plugin": true
}<|MERGE_RESOLUTION|>--- conflicted
+++ resolved
@@ -55,17 +55,10 @@
     "@mongodb-js/compass-maybe-protect-connection-string": "^0.53.0",
     "@mongodb-js/compass-telemetry": "^1.15.3",
     "@mongodb-js/shell-bson-parser": "^1.2.0",
-<<<<<<< HEAD
-    "bson-transpilers": "^3.2.20",
-    "compass-preferences-model": "^2.53.0",
-    "@mongodb-js/compass-app-registry": "^9.4.22",
-    "mongodb-ns": "^3.0.1",
-=======
     "bson-transpilers": "^3.2.21",
     "compass-preferences-model": "^2.55.0",
     "@mongodb-js/compass-app-registry": "^9.4.24",
-    "mongodb-ns": "^2.4.2",
->>>>>>> e6e9d6ca
+    "mongodb-ns": "^3.0.1",
     "react": "^17.0.2",
     "react-redux": "^8.1.3",
     "redux": "^4.2.1"
