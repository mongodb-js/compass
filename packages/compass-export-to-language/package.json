--- conflicted
+++ resolved
@@ -60,10 +60,6 @@
     "@mongodb-js/compass-editor": "^0.20.0",
     "@mongodb-js/compass-logging": "^1.2.9",
     "@mongodb-js/compass-maybe-protect-connection-string": "^0.15.0",
-<<<<<<< HEAD
-    "@mongodb-js/mongodb-redux-common": "^2.0.19",
-=======
->>>>>>> 3badd1d3
     "bson-transpilers": "^2.2.0",
     "compass-preferences-model": "^2.17.0",
     "hadron-app-registry": "^9.1.3",
@@ -92,11 +88,6 @@
     "chai": "^4.3.6",
     "depcheck": "^1.4.1",
     "ejson-shell-parser": "^2.0.0",
-<<<<<<< HEAD
-    "electron-mocha": "^12.2.0",
-    "enzyme": "^3.11.0",
-=======
->>>>>>> 3badd1d3
     "eslint": "^7.25.0",
     "mocha": "^10.2.0",
     "mongodb-ns": "^2.4.0",
