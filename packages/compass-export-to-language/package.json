{
  "name": "@mongodb-js/compass-export-to-language",
  "description": "Export MongoDB queries and aggregations to various languages",
  "author": {
    "name": "MongoDB Inc",
    "email": "compass@mongodb.com"
  },
  "private": true,
  "bugs": {
    "url": "https://jira.mongodb.org/projects/COMPASS/issues",
    "email": "compass@mongodb.com"
  },
  "homepage": "https://github.com/mongodb-js/compass",
  "version": "9.8.0",
  "repository": {
    "type": "git",
    "url": "https://github.com/mongodb-js/compass.git"
  },
  "files": [
    "dist"
  ],
  "license": "SSPL",
  "main": "dist/index.js",
  "compass:main": "src/index.ts",
  "types": "dist/index.d.ts",
  "exports": {
    ".": "./dist/index.js"
  },
  "compass:exports": {
    ".": "./src/index.ts"
  },
  "scripts": {
    "bootstrap": "npm run compile",
    "compile": "tsc -p tsconfig.json",
    "start": "npm run webpack serve -- --mode development",
    "typecheck": "tsc -p tsconfig-lint.json --noEmit",
    "eslint": "eslint",
    "prettier": "prettier",
    "lint": "npm run eslint . && npm run prettier -- --check .",
    "depcheck": "compass-scripts check-peer-deps && depcheck",
    "check": "npm run typecheck && npm run lint && npm run depcheck",
    "check-ci": "npm run check",
    "test": "mocha",
    "test-electron": "xvfb-maybe electron-mocha --no-sandbox",
    "test-cov": "nyc --compact=false --produce-source-map=false -x \"**/*.spec.*\" --reporter=lcov --reporter=text --reporter=html npm run test",
    "test-watch": "npm run test -- --watch",
    "test-ci": "npm run test-cov",
    "reformat": "npm run eslint . -- --fix && npm run prettier -- --write ."
  },
  "dependencies": {
    "@mongodb-js/compass-collection": "^4.31.0",
    "@mongodb-js/compass-components": "^1.25.1",
    "@mongodb-js/compass-connections": "^1.32.0",
    "@mongodb-js/compass-editor": "^0.24.1",
<<<<<<< HEAD
    "@mongodb-js/compass-maybe-protect-connection-string": "^0.20.0",
    "@mongodb-js/compass-telemetry": "^1.0.0",
=======
    "@mongodb-js/compass-logging": "^1.3.0",
    "@mongodb-js/compass-maybe-protect-connection-string": "^0.21.0",
>>>>>>> d9383fe8
    "bson-transpilers": "^3.0.3",
    "compass-preferences-model": "^2.23.0",
    "ejson-shell-parser": "^2.0.1",
    "hadron-app-registry": "^9.1.11",
    "mongodb-ns": "^2.4.2",
    "react": "^17.0.2",
    "react-redux": "^8.1.3",
    "redux": "^4.2.1"
  },
  "devDependencies": {
    "@mongodb-js/eslint-config-compass": "^1.1.1",
    "@mongodb-js/mocha-config-compass": "^1.3.9",
    "@mongodb-js/prettier-config-compass": "^1.0.2",
    "@mongodb-js/tsconfig-compass": "^1.0.4",
    "@mongodb-js/compass-logging": "^1.2.18",
    "@testing-library/react": "^12.1.5",
    "@testing-library/user-event": "^13.5.0",
    "chai": "^4.3.6",
    "depcheck": "^1.4.1",
    "eslint": "^7.25.0",
    "mocha": "^10.2.0",
    "nyc": "^15.1.0",
    "react-dom": "^17.0.2",
    "sinon": "^9.2.3",
    "typescript": "^5.0.4"
  },
  "is_compass_plugin": true
}<|MERGE_RESOLUTION|>--- conflicted
+++ resolved
@@ -52,13 +52,8 @@
     "@mongodb-js/compass-components": "^1.25.1",
     "@mongodb-js/compass-connections": "^1.32.0",
     "@mongodb-js/compass-editor": "^0.24.1",
-<<<<<<< HEAD
-    "@mongodb-js/compass-maybe-protect-connection-string": "^0.20.0",
+    "@mongodb-js/compass-maybe-protect-connection-string": "^0.21.0",
     "@mongodb-js/compass-telemetry": "^1.0.0",
-=======
-    "@mongodb-js/compass-logging": "^1.3.0",
-    "@mongodb-js/compass-maybe-protect-connection-string": "^0.21.0",
->>>>>>> d9383fe8
     "bson-transpilers": "^3.0.3",
     "compass-preferences-model": "^2.23.0",
     "ejson-shell-parser": "^2.0.1",
