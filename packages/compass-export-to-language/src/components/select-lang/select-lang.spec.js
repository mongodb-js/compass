--- conflicted
+++ resolved
@@ -21,11 +21,8 @@
       { value: 'csharp', label: 'C#' },
       { value: 'python', label: 'Python 3' },
       { value: 'ruby', label: 'Ruby' },
-<<<<<<< HEAD
-      { value: 'go', label: 'Go' }
-=======
+      { value: 'go', label: 'Go' },
       { value: 'rust', label: 'Rust' }
->>>>>>> 3f4cfe9f
     ];
 
     beforeEach(() => {
