--- conflicted
+++ resolved
@@ -1,15 +1,10 @@
 import { registerHadronPlugin } from 'hadron-app-registry';
 import ExportToLanguageModal from './components/modal';
 import { activatePlugin } from './stores';
-<<<<<<< HEAD
-import type { DataServiceLocator } from '@mongodb-js/compass-connections/provider';
-import { dataServiceLocator } from '@mongodb-js/compass-connections/provider';
-=======
 import {
   dataServiceLocator,
   type DataServiceLocator,
 } from '@mongodb-js/compass-connections/provider';
->>>>>>> aecfc3ab
 
 const ExportToLanguagePlugin = registerHadronPlugin(
   {
