--- conflicted
+++ resolved
@@ -58,18 +58,11 @@
     "@mongodb-js/compass-components": "^1.38.0",
     "@mongodb-js/compass-connections": "^1.59.0",
     "@mongodb-js/compass-editor": "^0.40.1",
-<<<<<<< HEAD
-    "@mongodb-js/compass-logging": "^1.7.0",
-    "@mongodb-js/compass-telemetry": "^1.8.0",
-    "@mongodb-js/compass-user-data": "^0.7.0",
     "@mongodb-js/diagramming": "^1.0.1",
-    "@mongodb-js/compass-workspaces": "^0.39.1",
-=======
     "@mongodb-js/compass-logging": "^1.7.1",
     "@mongodb-js/compass-telemetry": "^1.9.0",
     "@mongodb-js/compass-user-data": "^0.7.1",
     "@mongodb-js/compass-workspaces": "^0.40.0",
->>>>>>> d3a0ee74
     "bson": "^6.10.3",
     "compass-preferences-model": "^2.40.1",
     "hadron-app-registry": "^9.4.10",
