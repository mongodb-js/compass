{
  "name": "@mongodb-js/compass-data-modeling",
  "description": "Data modeling diagram workspace and all related services",
  "author": {
    "name": "MongoDB Inc",
    "email": "compass@mongodb.com"
  },
  "private": true,
  "bugs": {
    "url": "https://jira.mongodb.org/projects/COMPASS/issues",
    "email": "compass@mongodb.com"
  },
  "homepage": "https://github.com/mongodb-js/compass",
  "version": "1.12.0",
  "repository": {
    "type": "git",
    "url": "https://github.com/mongodb-js/compass.git"
  },
  "files": [
    "dist"
  ],
  "license": "SSPL",
  "main": "dist/index.js",
  "compass:main": "src/index.ts",
  "exports": {
    ".": "./dist/index.js",
    "./provider": "./dist/provider/index.js",
    "./renderer": "./dist/services/data-model-storage-electron.js",
    "./web": "./dist/services/data-model-storage-in-memory.js"
  },
  "compass:exports": {
    ".": "./src/index.ts",
    "./provider": "./src/provider/index.tsx",
    "./renderer": "./src/services/data-model-storage-electron.tsx",
    "./web": "./src/services/data-model-storage-in-memory.tsx"
  },
  "types": "./dist/index.d.ts",
  "scripts": {
    "bootstrap": "npm run compile",
    "compile": "tsc -p tsconfig.json",
    "typecheck": "tsc -p tsconfig-lint.json --noEmit",
    "eslint": "eslint-compass",
    "prettier": "prettier-compass",
    "lint": "npm run eslint . && npm run prettier -- --check .",
    "depcheck": "compass-scripts check-peer-deps && depcheck",
    "check": "npm run typecheck && npm run lint && npm run depcheck",
    "check-ci": "npm run check",
    "test": "mocha",
    "test-electron": "xvfb-maybe electron-mocha --no-sandbox",
    "test-cov": "nyc --compact=false --produce-source-map=false -x \"**/*.spec.*\" --reporter=lcov --reporter=text --reporter=html npm run test",
    "test-watch": "npm run test -- --watch",
    "test-ci": "npm run test-cov",
    "test-ci-electron": "npm run test-electron",
    "reformat": "npm run eslint . -- --fix && npm run prettier -- --write ."
  },
  "dependencies": {
    "@mongodb-js/compass-app-registry": "^9.4.11",
    "@mongodb-js/compass-app-stores": "^7.47.0",
    "@mongodb-js/compass-components": "^1.39.0",
    "@mongodb-js/compass-connections": "^1.61.0",
    "@mongodb-js/compass-editor": "^0.41.0",
    "@mongodb-js/compass-logging": "^1.7.2",
    "@mongodb-js/compass-telemetry": "^1.10.0",
    "@mongodb-js/compass-user-data": "^0.7.2",
    "@mongodb-js/compass-workspaces": "^0.42.0",
<<<<<<< HEAD
    "html-to-image": "1.11.11",
=======
    "@mongodb-js/diagramming": "^1.0.3",
>>>>>>> 6e69f688
    "bson": "^6.10.3",
    "compass-preferences-model": "^2.41.0",
    "lodash": "^4.17.21",
    "mongodb": "^6.14.1",
    "mongodb-ns": "^2.4.2",
    "mongodb-schema": "^12.6.2",
    "react": "^17.0.2",
    "react-redux": "^8.1.3",
    "redux": "^4.2.1",
    "redux-thunk": "^2.4.2"
  },
  "devDependencies": {
    "@mongodb-js/eslint-config-compass": "^1.3.10",
    "@mongodb-js/mocha-config-compass": "^1.6.8",
    "@mongodb-js/prettier-config-compass": "^1.2.8",
    "@mongodb-js/testing-library-compass": "^1.3.2",
    "@mongodb-js/tsconfig-compass": "^1.2.8",
    "@types/chai": "^4.2.21",
    "@types/chai-dom": "^0.0.10",
    "@types/mocha": "^9.0.0",
    "@types/react": "^17.0.5",
    "@types/react-dom": "^17.0.10",
    "@types/sinon-chai": "^3.2.5",
    "chai": "^4.3.6",
    "depcheck": "^1.4.1",
    "mocha": "^10.2.0",
    "nyc": "^15.1.0",
    "react-dom": "^17.0.2",
    "sinon": "^17.0.1",
    "typescript": "^5.0.4",
    "xvfb-maybe": "^0.2.1"
  },
  "is_compass_plugin": true
}<|MERGE_RESOLUTION|>--- conflicted
+++ resolved
@@ -63,11 +63,8 @@
     "@mongodb-js/compass-telemetry": "^1.10.0",
     "@mongodb-js/compass-user-data": "^0.7.2",
     "@mongodb-js/compass-workspaces": "^0.42.0",
-<<<<<<< HEAD
     "html-to-image": "1.11.11",
-=======
     "@mongodb-js/diagramming": "^1.0.3",
->>>>>>> 6e69f688
     "bson": "^6.10.3",
     "compass-preferences-model": "^2.41.0",
     "lodash": "^4.17.21",
