--- conflicted
+++ resolved
@@ -54,17 +54,6 @@
     "reformat": "npm run eslint . -- --fix && npm run prettier -- --write ."
   },
   "dependencies": {
-<<<<<<< HEAD
-    "@mongodb-js/compass-app-stores": "^7.43.0",
-    "@mongodb-js/compass-components": "^1.37.1",
-    "@mongodb-js/compass-connections": "^1.57.0",
-    "@mongodb-js/compass-editor": "^0.39.1",
-    "@mongodb-js/compass-logging": "^1.6.10",
-    "@mongodb-js/compass-telemetry": "^1.7.1",
-    "@mongodb-js/compass-user-data": "^0.6.0",
-    "@mongodb-js/compass-workspaces": "^0.38.0",
-    "@mongodb-js/diagramming": "^1.0.1",
-=======
     "@mongodb-js/compass-app-stores": "^7.44.0",
     "@mongodb-js/compass-components": "^1.38.0",
     "@mongodb-js/compass-connections": "^1.58.0",
@@ -73,7 +62,7 @@
     "@mongodb-js/compass-telemetry": "^1.8.0",
     "@mongodb-js/compass-user-data": "^0.7.0",
     "@mongodb-js/compass-workspaces": "^0.39.0",
->>>>>>> 404a9170
+    "@mongodb-js/diagramming": "^1.0.1",
     "bson": "^6.10.3",
     "compass-preferences-model": "^2.40.0",
     "hadron-app-registry": "^9.4.10",
