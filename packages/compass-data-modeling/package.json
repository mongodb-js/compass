--- conflicted
+++ resolved
@@ -61,12 +61,8 @@
     "@mongodb-js/compass-logging": "^1.7.0",
     "@mongodb-js/compass-telemetry": "^1.8.0",
     "@mongodb-js/compass-user-data": "^0.7.0",
-<<<<<<< HEAD
-    "@mongodb-js/compass-workspaces": "^0.39.0",
     "@mongodb-js/diagramming": "^1.0.1",
-=======
     "@mongodb-js/compass-workspaces": "^0.39.1",
->>>>>>> 7835e957
     "bson": "^6.10.3",
     "compass-preferences-model": "^2.40.0",
     "hadron-app-registry": "^9.4.10",
