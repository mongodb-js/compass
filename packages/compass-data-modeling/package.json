--- conflicted
+++ resolved
@@ -61,19 +61,11 @@
     "@mongodb-js/compass-logging": "^1.7.4",
     "@mongodb-js/compass-telemetry": "^1.10.2",
     "@mongodb-js/compass-user-data": "^0.7.4",
-<<<<<<< HEAD
     "@mongodb-js/compass-utils": "^0.9.2",
-    "@mongodb-js/compass-workspaces": "^0.43.1",
     "@mongodb-js/diagramming": "^1.2.0",
-    "bson": "^6.10.3",
-    "compass-preferences-model": "^2.42.1",
     "html-to-image": "1.11.11",
-=======
-    "@mongodb-js/compass-workspaces": "^0.44.0",
-    "@mongodb-js/diagramming": "^1.1.0",
     "bson": "^6.10.3",
     "compass-preferences-model": "^2.43.0",
->>>>>>> cab6807a
     "lodash": "^4.17.21",
     "mongodb": "^6.14.1",
     "mongodb-ns": "^2.4.2",
