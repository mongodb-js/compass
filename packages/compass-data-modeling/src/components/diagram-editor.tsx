import React, { useMemo, useState } from 'react';
import { connect } from 'react-redux';
import type { DataModelingState } from '../store/reducer';
import {
  applyEdit,
  getCurrentDiagramFromState,
  redoEdit,
  selectCurrentModel,
  undoEdit,
} from '../store/diagram';
import {
  Banner,
  Icon,
  IconButton,
  CancelLoader,
  WorkspaceContainer,
  css,
  spacing,
  Button,
  palette,
  ErrorSummary,
  useDarkMode,
} from '@mongodb-js/compass-components';
import { CodemirrorMultilineEditor } from '@mongodb-js/compass-editor';
import { cancelAnalysis, retryAnalysis } from '../store/analysis-process';
import {
  Diagram,
  type NodeProps,
  type EdgeProps,
} from '@mongodb-js/diagramming';
import type { Edit, StaticModel } from '../services/data-model-storage';
import { CodemirrorMultilineEditor } from '@mongodb-js/compass-editor';
import { UUID } from 'bson';
import {
  Diagram,
  DiagramProvider,
  type NodeProps,
  type EdgeProps,
} from '@mongodb-js/diagramming';

const loadingContainerStyles = css({
  width: '100%',
  paddingTop: spacing[1800] * 3,
});

const loaderStyles = css({
  margin: '0 auto',
});

const bannerStyles = css({
  margin: spacing[200],
  '& > div': {
    display: 'flex',
    alignItems: 'center',
  },
});

const bannerButtonStyles = css({
  marginLeft: 'auto',
});

const ErrorBannerWithRetry: React.FunctionComponent<{
  onRetryClick: () => void;
}> = ({ children, onRetryClick }) => {
  return (
    <Banner variant="danger" className={bannerStyles}>
      <div>{children}</div>
      <Button
        className={bannerButtonStyles}
        size="xsmall"
        onClick={onRetryClick}
      >
        Retry
      </Button>
    </Banner>
  );
};

const modelPreviewContainerStyles = css({
  display: 'grid',
  gridTemplateColumns: '100%',
  gridTemplateRows: '1fr auto',
  gap: 2,
  height: '100%',
});

const modelPreviewStyles = css({
  minHeight: 0,
});

const editorContainerStyles = css({
  display: 'flex',
  flexDirection: 'column',
  gap: 8,
  boxShadow: `0 0 0 2px ${palette.gray.light2}`,
});

const editorContainerApplyContainerStyles = css({
  padding: spacing[200],
  justifyContent: 'flex-end',
  gap: spacing[200],
  display: 'flex',
  width: '100%',
  alignItems: 'center',
});

const editorContainerPlaceholderButtonStyles = css({
  paddingLeft: 8,
  paddingRight: 8,
  alignSelf: 'flex-start',
  display: 'flex',
  gap: spacing[200],
  paddingTop: spacing[200],
});

const DiagramEditor: React.FunctionComponent<{
  diagramLabel: string;
  step: DataModelingState['step'];
  hasUndo: boolean;
  onUndoClick: () => void;
  hasRedo: boolean;
  onRedoClick: () => void;
  model: StaticModel | null;
  editErrors?: string[];
  onRetryClick: () => void;
  onCancelClick: () => void;
  onApplyClick: (edit: Omit<Edit, 'id' | 'timestamp'>) => void;
}> = ({
  diagramLabel,
  step,
  hasUndo,
  onUndoClick,
  hasRedo,
  onRedoClick,
  model,
  editErrors,
  onRetryClick,
  onCancelClick,
  onApplyClick,
}) => {
  const isDarkMode = useDarkMode();
  const [applyInput, setApplyInput] = useState('{}');
  const isEditValid = useMemo(() => {
    try {
      JSON.parse(applyInput);
      return true;
    } catch {
      return false;
    }
  }, [applyInput]);

  const applyPlaceholder =
    (type: 'AddRelationship' | 'RemoveRelationship') => () => {
      let placeholder = {};
      switch (type) {
        case 'AddRelationship':
          placeholder = {
            type: 'AddRelationship',
            relationship: {
              id: new UUID().toString(),
              relationship: [
                {
                  ns: 'db.sourceCollection',
                  cardinality: 'one',
                  fields: ['field1'],
                },
                {
                  ns: 'db.targetCollection',
                  cardinality: 'one',
                  fields: ['field2'],
                },
              ],
              isInferred: false,
            },
          };
          break;
        case 'RemoveRelationship':
          placeholder = {
            type: 'RemoveRelationship',
            relationshipId: new UUID().toString(),
          };
          break;
        default:
          throw new Error(`Unknown placeholder ${type}`);
      }
      setApplyInput(JSON.stringify(placeholder, null, 2));
    };

<<<<<<< HEAD
  const edges = useMemo(() => {
    return (model?.relationships ?? []).map((relationship): EdgeProps => {
      const [source, target] = relationship.relationship;
      return {
        id: relationship.id,
        source: source.ns,
        target: target.ns,
        markerStart: 'one',
        markerEnd: 'many',
      };
    });
  }, [model?.relationships]);

  const nodes = useMemo(() => {
    return (model?.collections ?? []).map(
      (coll): NodeProps => ({
        id: coll.ns,
        type: 'collection',
        position: {
          x: Math.floor(Math.random() * 1000),
          y: Math.floor(Math.random() * 1000),
        },
        title: coll.ns,
        fields: Object.entries(coll.jsonSchema.properties ?? {}).map(
          ([name, field]) => {
            const type =
              field.bsonType === undefined
                ? 'Unknown'
                : typeof field.bsonType === 'string'
                ? field.bsonType
                : field.bsonType[0];
=======
  const nodes = useMemo<NodeProps[]>(() => {
    if (!model) {
      return [];
    }
    return model.collections.map((coll): NodeProps => {
      return {
        id: coll.ns,
        type: 'collection',
        title: coll.ns,
        fields: Object.entries(coll.jsonSchema.properties || {}).map(
          ([name, field]) => {
            const type = Array.isArray(field.bsonType)
              ? field.bsonType[0]
              : field.bsonType;
>>>>>>> 9f866ee2
            return {
              name: name,
              type,
              glyphs: type === 'objectId' ? ['key'] : [],
            };
          }
        ),
<<<<<<< HEAD
      })
    );
  }, [model?.collections]);
=======
        measured: {
          width: 100,
          height: 200,
        },
        position: {
          x: coll.displayPosition[0],
          y: coll.displayPosition[1],
        },
      };
    });
  }, [model]);

  const edges = useMemo<EdgeProps[]>(() => {
    if (!model) {
      return [];
    }
    return model.relationships.map((relationship) => {
      return {
        id: relationship.id,
        markerStart: relationship.relationship[0].cardinality,
        markerEnd: relationship.relationship[1].cardinality,
        source: relationship.relationship[0].ns,
        target: relationship.relationship[1].ns,
      };
    });
  }, [model]);
>>>>>>> 9f866ee2

  let content;

  if (step === 'NO_DIAGRAM_SELECTED') {
    throw new Error('Unexpected');
  }

  if (step === 'ANALYZING') {
    content = (
      <div className={loadingContainerStyles}>
        <CancelLoader
          className={loaderStyles}
          progressText="Analyzing …"
          cancelText="Cancel"
          onCancel={onCancelClick}
        ></CancelLoader>
      </div>
    );
  }

  if (step === 'ANALYSIS_FAILED') {
    content = (
      <ErrorBannerWithRetry onRetryClick={onRetryClick}>
        Analysis canceled
      </ErrorBannerWithRetry>
    );
  }

  if (step === 'ANALYSIS_CANCELED') {
    content = (
      <ErrorBannerWithRetry onRetryClick={onRetryClick}>
        Analysis canceled
      </ErrorBannerWithRetry>
    );
  }

  if (step === 'EDITING') {
    content = (
      <div
        className={modelPreviewContainerStyles}
        data-testid="diagram-editor-container"
      >
        <div className={modelPreviewStyles} data-testid="model-preview">
<<<<<<< HEAD
          <Diagram
            isDarkMode={isDarkMode}
            title={diagramLabel}
            edges={edges}
            nodes={nodes}
            onEdgeClick={(evt, edge) => {
              setApplyInput(
                JSON.stringify(
                  {
                    type: 'RemoveRelationship',
                    relationshipId: edge.id,
                  },
                  null,
                  2
                )
              );
            }}
          />
=======
          {nodes && (
            <Diagram title="Schema Preview" edges={edges} nodes={nodes} />
          )}
>>>>>>> 9f866ee2
        </div>
        <div className={editorContainerStyles} data-testid="apply-editor">
          <div className={editorContainerPlaceholderButtonStyles}>
            <Button
              onClick={applyPlaceholder('AddRelationship')}
              data-testid="placeholder-addrelationship-button"
            >
              Add relationship
            </Button>
            <Button
              onClick={applyPlaceholder('RemoveRelationship')}
              data-testid="placeholder-removerelationship-button"
            >
              Remove relationship
            </Button>
          </div>
          <div>
            <CodemirrorMultilineEditor
              language="json"
              text={applyInput}
              onChangeText={setApplyInput}
              maxLines={10}
            ></CodemirrorMultilineEditor>
          </div>
          <div className={editorContainerApplyContainerStyles}>
            {editErrors && <ErrorSummary errors={editErrors} />}
            <Button
              onClick={() => {
                onApplyClick(JSON.parse(applyInput));
              }}
              data-testid="apply-button"
              disabled={!isEditValid}
            >
              Apply
            </Button>
          </div>
        </div>
      </div>
    );
  }

  return (
    <WorkspaceContainer
      toolbar={() => {
        if (step !== 'EDITING') {
          return null;
        }

        return (
          <>
            <IconButton
              aria-label="Undo"
              disabled={!hasUndo}
              onClick={onUndoClick}
            >
              <Icon glyph="Undo"></Icon>
            </IconButton>
            <IconButton
              aria-label="Redo"
              disabled={!hasRedo}
              onClick={onRedoClick}
            >
              <Icon glyph="Redo"></Icon>
            </IconButton>
          </>
        );
      }}
    >
      <DiagramProvider>{content}</DiagramProvider>
    </WorkspaceContainer>
  );
};

export default connect(
  (state: DataModelingState) => {
    const { diagram, step } = state;
    return {
      step: step,
      hasUndo: (diagram?.edits.prev.length ?? 0) > 0,
      hasRedo: (diagram?.edits.next.length ?? 0) > 0,
      model: diagram
        ? selectCurrentModel(getCurrentDiagramFromState(state))
        : null,
      editErrors: diagram?.editErrors,
      diagramLabel: diagram?.name || 'Schema Preview',
    };
  },
  {
    onUndoClick: undoEdit,
    onRedoClick: redoEdit,
    onRetryClick: retryAnalysis,
    onCancelClick: cancelAnalysis,
    onApplyClick: applyEdit,
  }
)(DiagramEditor);<|MERGE_RESOLUTION|>--- conflicted
+++ resolved
@@ -29,14 +29,7 @@
   type EdgeProps,
 } from '@mongodb-js/diagramming';
 import type { Edit, StaticModel } from '../services/data-model-storage';
-import { CodemirrorMultilineEditor } from '@mongodb-js/compass-editor';
 import { UUID } from 'bson';
-import {
-  Diagram,
-  DiagramProvider,
-  type NodeProps,
-  type EdgeProps,
-} from '@mongodb-js/diagramming';
 
 const loadingContainerStyles = css({
   width: '100%',
@@ -161,12 +154,12 @@
               relationship: [
                 {
                   ns: 'db.sourceCollection',
-                  cardinality: 'one',
+                  cardinality: 1,
                   fields: ['field1'],
                 },
                 {
                   ns: 'db.targetCollection',
-                  cardinality: 'one',
+                  cardinality: 1,
                   fields: ['field2'],
                 },
               ],
@@ -186,7 +179,6 @@
       setApplyInput(JSON.stringify(placeholder, null, 2));
     };
 
-<<<<<<< HEAD
   const edges = useMemo(() => {
     return (model?.relationships ?? []).map((relationship): EdgeProps => {
       const [source, target] = relationship.relationship;
@@ -206,8 +198,8 @@
         id: coll.ns,
         type: 'collection',
         position: {
-          x: Math.floor(Math.random() * 1000),
-          y: Math.floor(Math.random() * 1000),
+          x: coll.displayPosition[0],
+          y: coll.displayPosition[1],
         },
         title: coll.ns,
         fields: Object.entries(coll.jsonSchema.properties ?? {}).map(
@@ -218,22 +210,6 @@
                 : typeof field.bsonType === 'string'
                 ? field.bsonType
                 : field.bsonType[0];
-=======
-  const nodes = useMemo<NodeProps[]>(() => {
-    if (!model) {
-      return [];
-    }
-    return model.collections.map((coll): NodeProps => {
-      return {
-        id: coll.ns,
-        type: 'collection',
-        title: coll.ns,
-        fields: Object.entries(coll.jsonSchema.properties || {}).map(
-          ([name, field]) => {
-            const type = Array.isArray(field.bsonType)
-              ? field.bsonType[0]
-              : field.bsonType;
->>>>>>> 9f866ee2
             return {
               name: name,
               type,
@@ -241,38 +217,13 @@
             };
           }
         ),
-<<<<<<< HEAD
-      })
-    );
-  }, [model?.collections]);
-=======
         measured: {
           width: 100,
           height: 200,
         },
-        position: {
-          x: coll.displayPosition[0],
-          y: coll.displayPosition[1],
-        },
-      };
-    });
-  }, [model]);
-
-  const edges = useMemo<EdgeProps[]>(() => {
-    if (!model) {
-      return [];
-    }
-    return model.relationships.map((relationship) => {
-      return {
-        id: relationship.id,
-        markerStart: relationship.relationship[0].cardinality,
-        markerEnd: relationship.relationship[1].cardinality,
-        source: relationship.relationship[0].ns,
-        target: relationship.relationship[1].ns,
-      };
-    });
-  }, [model]);
->>>>>>> 9f866ee2
+      })
+    );
+  }, [model?.collections]);
 
   let content;
 
@@ -316,7 +267,6 @@
         data-testid="diagram-editor-container"
       >
         <div className={modelPreviewStyles} data-testid="model-preview">
-<<<<<<< HEAD
           <Diagram
             isDarkMode={isDarkMode}
             title={diagramLabel}
@@ -335,11 +285,6 @@
               );
             }}
           />
-=======
-          {nodes && (
-            <Diagram title="Schema Preview" edges={edges} nodes={nodes} />
-          )}
->>>>>>> 9f866ee2
         </div>
         <div className={editorContainerStyles} data-testid="apply-editor">
           <div className={editorContainerPlaceholderButtonStyles}>
@@ -408,7 +353,7 @@
         );
       }}
     >
-      <DiagramProvider>{content}</DiagramProvider>
+      {content}
     </WorkspaceContainer>
   );
 };
