--- conflicted
+++ resolved
@@ -317,13 +317,21 @@
     [handleNodesConnect]
   );
 
-<<<<<<< HEAD
+  const onClickAddFieldToCollection = useCallback(
+    (event: React.MouseEvent<Element>, ns: string) => {
+      event.stopPropagation();
+      onAddNewFieldToCollection(ns);
+    },
+    [onAddNewFieldToCollection]
+  );
+
   const diagramProps = useMemo(
     () => ({
       isDarkMode,
       title: diagramLabel,
       edges,
       nodes,
+      onAddFieldToNodeClick: onClickAddFieldToCollection,
       onNodeClick,
       onPaneClick,
       onEdgeClick,
@@ -336,6 +344,7 @@
       diagramLabel,
       edges,
       nodes,
+      onClickAddFieldToCollection,
       onNodeClick,
       onPaneClick,
       onEdgeClick,
@@ -347,16 +356,6 @@
 
   const throttledDiagramProps = useThrottledProps(diagramProps);
 
-=======
-  const onClickAddFieldToCollection = useCallback(
-    (event: React.MouseEvent<Element>, ns: string) => {
-      event.stopPropagation();
-      onAddNewFieldToCollection(ns);
-    },
-    [onAddNewFieldToCollection]
-  );
-
->>>>>>> 3cd9648f
   return (
     <div
       ref={setDiagramContainerRef}
@@ -384,12 +383,6 @@
           // dragging.
           nodeDragThreshold={5}
           fitViewOptions={ZOOM_OPTIONS}
-<<<<<<< HEAD
-=======
-          onNodeDragStop={onNodeDragStop}
-          onConnect={onConnect}
-          onAddFieldToNodeClick={onClickAddFieldToCollection}
->>>>>>> 3cd9648f
         />
       </div>
     </div>
