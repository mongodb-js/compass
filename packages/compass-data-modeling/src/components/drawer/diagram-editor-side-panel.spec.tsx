import React from 'react';
import { expect } from 'chai';
import {
  createPluginTestHelpers,
  screen,
  waitFor,
  userEvent,
  within,
} from '@mongodb-js/testing-library-compass';
import { DataModelingWorkspaceTab } from '../../index';
import DiagramEditorSidePanel from './diagram-editor-side-panel';
import {
  openDiagram,
  selectCollection,
  selectCurrentModelFromState,
  selectRelationship,
} from '../../store/diagram';
import dataModel from '../../../test/fixtures/data-model-with-relationships.json';
import type {
  MongoDBDataModelDescription,
  DataModelCollection,
  Relationship,
} from '../../services/data-model-storage';
import { DrawerAnchor } from '@mongodb-js/compass-components';

async function comboboxSelectItem(
  label: string,
  value: string,
  visibleLabel = value
) {
  userEvent.click(screen.getByRole('textbox', { name: label }));
  await waitFor(() => {
    screen.getByRole('option', { name: visibleLabel });
  });
  userEvent.click(screen.getByRole('option', { name: visibleLabel }));
  await waitFor(() => {
    expect(screen.getByRole('textbox', { name: label })).to.have.attribute(
      'value',
      value
    );
  });
}

describe('DiagramEditorSidePanel', function () {
  before(function () {
    // TODO(COMPASS-9618): skip in electron runtime for now, drawer has issues rendering
    if ((process as any).type === 'renderer') {
      this.skip();
    }
  });

  function renderDrawer() {
    const { renderWithConnections } = createPluginTestHelpers(
      DataModelingWorkspaceTab.provider.withMockServices({})
    );
    const result = renderWithConnections(
      <DrawerAnchor>
        <DiagramEditorSidePanel></DiagramEditorSidePanel>
      </DrawerAnchor>
    );
    result.plugin.store.dispatch(
      openDiagram(dataModel as MongoDBDataModelDescription)
    );
    return result;
  }

  it('should not render if no items are selected', function () {
    renderDrawer();
    expect(screen.queryByTestId('data-modeling-drawer')).to.eq(null);
  });

  it('should render and edit a collection in collection context drawer when collection is clicked', async function () {
    const result = renderDrawer();
    result.plugin.store.dispatch(selectCollection('flights.airlines'));

    await waitFor(() => {
      expect(screen.getByTitle('flights.airlines')).to.be.visible;
    });

    const nameInput = screen.getByLabelText('Name');
    expect(nameInput).to.be.visible;
    expect(nameInput).to.have.value('airlines');

    userEvent.click(screen.getByRole('textbox', { name: 'Notes' }));
    userEvent.type(
      screen.getByRole('textbox', { name: 'Notes' }),
      'Note about the collection'
    );
    userEvent.tab();

    const modifiedCollection = selectCurrentModelFromState(
      result.plugin.store.getState()
    ).collections.find((coll) => {
      return coll.ns === 'flights.airlines';
    });

    expect(modifiedCollection).to.have.property(
      'note',
      'Note about the collection'
    );
  });

  it('should render a relationship context drawer when relations is clicked', async function () {
    const result = renderDrawer();
    result.plugin.store.dispatch(
      selectRelationship('204b1fc0-601f-4d62-bba3-38fade71e049')
    );

    await waitFor(() => {
      expect(screen.getByTitle('countries.name → airports.Country')).to.be
        .visible;
    });

    const localCollectionInput = screen.getByLabelText('Local collection');
    expect(localCollectionInput).to.be.visible;
    expect(localCollectionInput).to.have.value('countries');

    const foreignCollectionInput = screen.getByLabelText('Foreign collection');
    expect(foreignCollectionInput).to.be.visible;
    expect(foreignCollectionInput).to.have.value('airports');

    const localFieldInput = screen.getByLabelText('Local field');
    expect(localFieldInput).to.be.visible;
    expect(localFieldInput).to.have.value('name');

    const foreignFieldInput = screen.getByLabelText('Foreign field');
    expect(foreignFieldInput).to.be.visible;
    expect(foreignFieldInput).to.have.value('Country');

    const localCardinalityInput = screen.getByLabelText('Local cardinality');
    expect(localCardinalityInput).to.be.visible;
    expect(localCardinalityInput).to.have.value('1');

    const foreignCardinalityInput = screen.getByLabelText(
      'Foreign cardinality'
    );
    expect(foreignCardinalityInput).to.be.visible;
    expect(foreignCardinalityInput).to.have.value('100');

    expect(
      document.querySelector(
        '[data-relationship-id="204b1fc0-601f-4d62-bba3-38fade71e049"]'
      )
    ).to.be.visible;
  });

  it('should change the content of the drawer when selecting different items', async function () {
    const result = renderDrawer();

    result.plugin.store.dispatch(selectCollection('flights.airlines'));

    await waitFor(() => {
      expect(screen.getByLabelText('Name')).to.have.value('airlines');
    });

    result.plugin.store.dispatch(
      selectCollection('flights.airports_coordinates_for_schema')
    );
    expect(screen.getByLabelText('Name')).to.have.value(
      'airports_coordinates_for_schema'
    );

    result.plugin.store.dispatch(
      selectRelationship('204b1fc0-601f-4d62-bba3-38fade71e049')
    );
    expect(
      document.querySelector(
        '[data-relationship-id="204b1fc0-601f-4d62-bba3-38fade71e049"]'
      )
    ).to.be.visible;

    result.plugin.store.dispatch(
      selectRelationship('6f776467-4c98-476b-9b71-1f8a724e6c2c')
    );
    expect(
      document.querySelector(
        '[data-relationship-id="6f776467-4c98-476b-9b71-1f8a724e6c2c"]'
      )
    ).to.be.visible;

    result.plugin.store.dispatch(selectCollection('flights.planes'));
    expect(screen.getByLabelText('Name')).to.have.value('planes');
  });

  it('should open and edit relationship starting from collection', async function () {
    const result = renderDrawer();
    result.plugin.store.dispatch(selectCollection('flights.countries'));

    await waitFor(() => {
      expect(screen.getByLabelText('Name')).to.have.value('countries');
    });

    // Open relationshipt editing form
    const relationshipItem = screen
      .getByText('countries.name → airports.Country')
      .closest('li');
    expect(relationshipItem).to.be.visible;
    userEvent.click(
      within(relationshipItem!).getByRole('button', {
        name: 'Edit relationship',
      })
    );
    expect(screen.getByLabelText('Local field')).to.be.visible;

    // Select new values
    await comboboxSelectItem('Local collection', 'planes');
    await comboboxSelectItem('Local field', 'name');
    await comboboxSelectItem('Foreign collection', 'countries');
    await comboboxSelectItem('Foreign field', 'iso_code');

    userEvent.click(screen.getByRole('textbox', { name: 'Notes' }));
    userEvent.type(
      screen.getByRole('textbox', { name: 'Notes' }),
      'Note about the relationship'
    );
    userEvent.tab();

    // We should be testing through rendered UI but as it's really hard to make
    // diagram rendering in tests property, we are just validating the final
    // model here
    const modifiedRelationship = selectCurrentModelFromState(
      result.plugin.store.getState()
    ).relationships.find((r: Relationship) => {
      return r.id === '204b1fc0-601f-4d62-bba3-38fade71e049';
    });

    expect(modifiedRelationship)
      .to.have.property('relationship')
      .deep.eq([
        {
          ns: 'flights.planes',
          fields: ['name'],
          cardinality: 1,
        },
        {
          ns: 'flights.countries',
          fields: ['iso_code'],
          cardinality: 100,
        },
      ]);

    expect(modifiedRelationship).to.have.property(
      'note',
      'Note about the relationship'
    );
  });

  it('should delete a relationship from collection', async function () {
    const result = renderDrawer();
    result.plugin.store.dispatch(selectCollection('flights.countries'));

    await waitFor(() => {
      expect(screen.getByLabelText('Name')).to.have.value('countries');
    });

    // Find the relationhip item
    const relationshipItem = screen
      .getByText('countries.name → airports.Country')
      .closest('li');
    expect(relationshipItem).to.be.visible;

    // Delete relationship
    userEvent.click(
      within(relationshipItem!).getByRole('button', {
        name: 'Delete relationship',
      })
    );

    await waitFor(() => {
      expect(screen.queryByText('countries.name → airports.Country')).not.to
        .exist;
    });
  });

<<<<<<< HEAD
  it('should delete a collection', async function () {
=======
  it('should open and edit a collection name', async function () {
>>>>>>> 8eb73667
    const result = renderDrawer();
    result.plugin.store.dispatch(selectCollection('flights.countries'));

    await waitFor(() => {
<<<<<<< HEAD
      expect(screen.getByLabelText('Name')).to.have.value('flights.countries');
    });

    userEvent.click(
      screen.getByTestId('data-modeling-drawer-actions-delete-action')
    );

    await waitFor(() => {
      expect(screen.queryByText('flights.countries')).not.to.exist;
    });
    expect(screen.queryByLabelText('Name')).to.not.exist;

    const modifiedCollection = selectCurrentModelFromState(
      result.plugin.store.getState()
    ).collections.find((coll) => {
      return coll.ns === 'flights.countries';
    });

    expect(modifiedCollection).to.be.undefined;
=======
      expect(screen.getByLabelText('Name')).to.have.value('countries');
    });

    // Update the name.
    userEvent.clear(screen.getByLabelText('Name'));
    userEvent.type(screen.getByLabelText('Name'), 'pineapple');

    // Blur/unfocus the input.
    userEvent.click(document.body);

    // Check the name in the model.
    const modifiedCollection = selectCurrentModelFromState(
      result.plugin.store.getState()
    ).collections.find((c: DataModelCollection) => {
      return c.ns === 'flights.pineapple';
    });

    expect(modifiedCollection).to.exist;
  });

  it('should prevent editing to an empty collection name', async function () {
    const result = renderDrawer();
    result.plugin.store.dispatch(selectCollection('flights.countries'));

    await waitFor(() => {
      expect(screen.getByLabelText('Name')).to.have.value('countries');
      expect(screen.getByLabelText('Name')).to.have.attribute(
        'aria-invalid',
        'false'
      );
    });

    userEvent.clear(screen.getByLabelText('Name'));

    await waitFor(() => {
      expect(screen.getByLabelText('Name')).to.have.attribute(
        'aria-invalid',
        'true'
      );
    });

    // Blur/unfocus the input.
    userEvent.click(document.body);

    const notModifiedCollection = selectCurrentModelFromState(
      result.plugin.store.getState()
    ).collections.find((c: DataModelCollection) => {
      return c.ns === 'flights.countries';
    });

    expect(notModifiedCollection).to.exist;
  });

  it('should prevent editing to a duplicate collection name', async function () {
    const result = renderDrawer();
    result.plugin.store.dispatch(selectCollection('flights.countries'));

    await waitFor(() => {
      expect(screen.getByLabelText('Name')).to.have.value('countries');
      expect(screen.getByLabelText('Name')).to.have.attribute(
        'aria-invalid',
        'false'
      );
    });

    userEvent.clear(screen.getByLabelText('Name'));
    userEvent.type(screen.getByLabelText('Name'), 'airlines');

    await waitFor(() => {
      expect(screen.getByLabelText('Name')).to.have.attribute(
        'aria-invalid',
        'true'
      );
    });

    // Blur/unfocus the input.
    userEvent.click(document.body);

    const notModifiedCollection = selectCurrentModelFromState(
      result.plugin.store.getState()
    ).collections.find((c: DataModelCollection) => {
      return c.ns === 'flights.countries';
    });

    expect(notModifiedCollection).to.exist;
>>>>>>> 8eb73667
  });
});<|MERGE_RESOLUTION|>--- conflicted
+++ resolved
@@ -272,16 +272,11 @@
     });
   });
 
-<<<<<<< HEAD
   it('should delete a collection', async function () {
-=======
-  it('should open and edit a collection name', async function () {
->>>>>>> 8eb73667
-    const result = renderDrawer();
-    result.plugin.store.dispatch(selectCollection('flights.countries'));
-
-    await waitFor(() => {
-<<<<<<< HEAD
+    const result = renderDrawer();
+    result.plugin.store.dispatch(selectCollection('flights.countries'));
+
+    await waitFor(() => {
       expect(screen.getByLabelText('Name')).to.have.value('flights.countries');
     });
 
@@ -301,7 +296,13 @@
     });
 
     expect(modifiedCollection).to.be.undefined;
-=======
+  });
+
+  it('should open and edit a collection name', async function () {
+    const result = renderDrawer();
+    result.plugin.store.dispatch(selectCollection('flights.countries'));
+
+    await waitFor(() => {
       expect(screen.getByLabelText('Name')).to.have.value('countries');
     });
 
@@ -387,6 +388,5 @@
     });
 
     expect(notModifiedCollection).to.exist;
->>>>>>> 8eb73667
   });
 });