import React, { useCallback, useLayoutEffect, useMemo, useState } from 'react';
import { connect } from 'react-redux';
import toNS from 'mongodb-ns';
import type { Relationship } from '../../services/data-model-storage';
import {
  Badge,
  Button,
  IconButton,
  css,
  FormFieldContainer,
  palette,
  spacing,
  TextInput,
  Icon,
} from '@mongodb-js/compass-components';
import {
  createNewRelationship,
  deleteRelationship,
  selectCurrentModelFromState,
  selectRelationship,
  renameCollection,
} from '../../store/diagram';
import type { DataModelingState } from '../../store/reducer';
import { getDefaultRelationshipName } from '../../utils';
import DMDrawerSection from './dm-drawer-section';

type CollectionDrawerContentProps = {
  namespace: string;
  namespaces: string[];
  relationships: Relationship[];
  onCreateNewRelationshipClick: (namespace: string) => void;
  onEditRelationshipClick: (rId: string) => void;
  onDeleteRelationshipClick: (rId: string) => void;
  onRenameCollection: (fromNS: string, toNS: string) => void;
};

const formFieldContainerStyles = css({
  marginBottom: spacing[400],
  marginTop: spacing[400],
});

const titleBtnStyles = css({
  marginLeft: 'auto',
  maxHeight: 20, // To match accordion line height
});

const emptyRelationshipMessageStyles = css({
  color: palette.gray.dark1,
});

const relationshipsListStyles = css({
  display: 'flex',
  flexDirection: 'column',
  gap: spacing[200],
});

const relationshipItemStyles = css({
  display: 'flex',
  alignItems: 'center',
});

const relationshipNameStyles = css({
  flexGrow: 1,
  overflow: 'hidden',
  textOverflow: 'ellipsis',
  whiteSpace: 'nowrap',
  minWidth: 0,
  paddingRight: spacing[200],
});

const relationshipContentStyles = css({
  marginTop: spacing[400],
});

export function getIsCollectionNameValid(
  collectionName: string,
  namespaces: string[],
  namespace: string
): {
  isValid: boolean;
  errorMessage?: string;
} {
  if (collectionName.trim().length === 0) {
    return {
      isValid: false,
      errorMessage: 'Collection name cannot be empty.',
    };
  }

  const namespacesWithoutCurrent = namespaces.filter((ns) => ns !== namespace);

  const isDuplicate = namespacesWithoutCurrent.some(
    (ns) =>
      ns === `${toNS(namespace).database}.${collectionName}` ||
      ns === `${toNS(namespace).database}.${collectionName.trim()}`
  );

  return {
    isValid: !isDuplicate,
    errorMessage: isDuplicate ? 'Collection name must be unique.' : undefined,
  };
}

const CollectionDrawerContent: React.FunctionComponent<
  CollectionDrawerContentProps
> = ({
  namespace,
  namespaces,
  relationships,
  onCreateNewRelationshipClick,
  onEditRelationshipClick,
  onDeleteRelationshipClick,
  onRenameCollection,
}) => {
  const [collectionName, setCollectionName] = useState(
    () => toNS(namespace).collection
  );

  const {
    isValid: isCollectionNameValid,
    errorMessage: collectionNameEditErrorMessage,
  } = useMemo(
    () => getIsCollectionNameValid(collectionName, namespaces, namespace),
    [collectionName, namespaces, namespace]
  );

  useLayoutEffect(() => {
    setCollectionName(toNS(namespace).collection);
  }, [namespace]);

  const onBlurCollectionName = useCallback(() => {
    const trimmedName = collectionName.trim();
    if (trimmedName === toNS(namespace).collection) {
      return;
    }

    if (!isCollectionNameValid) {
      // Reset to previous valid name.
      // TODO: Maybe we don't reset.
      setCollectionName(toNS(namespace).collection);
      return;
    }

    onRenameCollection(namespace, `${toNS(namespace).database}.${trimmedName}`);
  }, [collectionName, namespace, onRenameCollection, isCollectionNameValid]);

  return (
    <>
      <DMDrawerSection label="Collection properties">
        <FormFieldContainer className={formFieldContainerStyles}>
          <TextInput
            label="Name"
            sizeVariant="small"
            value={collectionName}
            state={isCollectionNameValid ? undefined : 'error'}
            errorMessage={collectionNameEditErrorMessage}
            onChange={(e) => {
              setCollectionName(e.target.value);
            }}
            onBlur={onBlurCollectionName}
          />
        </FormFieldContainer>
      </DMDrawerSection>

      <DMDrawerSection
        label={
          <>
            Relationships&nbsp;
            <Badge>{relationships.length}</Badge>
            <Button
              className={titleBtnStyles}
              size="xsmall"
              onClick={() => {
                onCreateNewRelationshipClick(namespace);
              }}
            >
              Add relationship
            </Button>
          </>
        }
      >
        <div className={relationshipContentStyles}>
          {!relationships.length ? (
            <div className={emptyRelationshipMessageStyles}>
              This collection does not have any relationships yet.
            </div>
          ) : (
            <ul className={relationshipsListStyles}>
              {relationships.map((r) => {
                return (
                  <li
                    key={r.id}
                    data-relationship-id={r.id}
                    className={relationshipItemStyles}
                  >
                    <span className={relationshipNameStyles}>
                      {getDefaultRelationshipName(r.relationship)}
                    </span>
                    <IconButton
                      aria-label="Edit relationship"
                      title="Edit relationship"
                      onClick={() => {
                        onEditRelationshipClick(r.id);
                      }}
                    >
                      <Icon glyph="Edit" />
                    </IconButton>
                    <IconButton
                      aria-label="Delete relationship"
                      title="Delete relationship"
                      onClick={() => {
                        onDeleteRelationshipClick(r.id);
                      }}
                    >
                      <Icon glyph="Trash" />
                    </IconButton>
                  </li>
                );
              })}
            </ul>
          )}
        </div>
      </DMDrawerSection>
    </>
  );
};

export default connect(
  (state: DataModelingState, ownProps: { namespace: string }) => {
    const model = selectCurrentModel(getCurrentDiagramFromState(state).edits);
    return {
<<<<<<< HEAD
      relationships: model.relationships.filter((r) => {
        const [local, foreign] = r.relationship;
        return (
          local.ns === ownProps.namespace || foreign.ns === ownProps.namespace
        );
      }),
      namespaces: model.collections.map((c) => c.ns),
=======
      relationships: selectCurrentModelFromState(state).relationships.filter(
        (r) => {
          const [local, foreign] = r.relationship;
          return (
            local.ns === ownProps.namespace || foreign.ns === ownProps.namespace
          );
        }
      ),
>>>>>>> e7e965d3
    };
  },
  {
    onCreateNewRelationshipClick: createNewRelationship,
    onEditRelationshipClick: selectRelationship,
    onDeleteRelationshipClick: deleteRelationship,
    onRenameCollection: renameCollection,
  }
)(CollectionDrawerContent);<|MERGE_RESOLUTION|>--- conflicted
+++ resolved
@@ -227,9 +227,8 @@
 
 export default connect(
   (state: DataModelingState, ownProps: { namespace: string }) => {
-    const model = selectCurrentModel(getCurrentDiagramFromState(state).edits);
+    const model = selectCurrentModelFromState(state);
     return {
-<<<<<<< HEAD
       relationships: model.relationships.filter((r) => {
         const [local, foreign] = r.relationship;
         return (
@@ -237,16 +236,6 @@
         );
       }),
       namespaces: model.collections.map((c) => c.ns),
-=======
-      relationships: selectCurrentModelFromState(state).relationships.filter(
-        (r) => {
-          const [local, foreign] = r.relationship;
-          return (
-            local.ns === ownProps.namespace || foreign.ns === ownProps.namespace
-          );
-        }
-      ),
->>>>>>> e7e965d3
     };
   },
   {
