--- conflicted
+++ resolved
@@ -31,17 +31,13 @@
   Select,
   SelectTable,
   spacing,
-<<<<<<< HEAD
   SpinLoader,
   Body,
-=======
->>>>>>> 4e1a0b28
   TextInput,
   SearchInput,
 } from '@mongodb-js/compass-components';
 
 const footerStyles = css({
-<<<<<<< HEAD
   flexDirection: 'row',
   alignItems: 'center',
 });
@@ -54,9 +50,6 @@
   display: 'flex',
   flexDirection: 'column',
   gap: spacing[400],
-=======
-  gap: spacing[200],
->>>>>>> 4e1a0b28
 });
 
 const FormStepContainer: React.FunctionComponent<{
@@ -86,7 +79,6 @@
       <ModalHeader title={title} subtitle={description}></ModalHeader>
       <ModalBody>{children}</ModalBody>
       <ModalFooter className={footerStyles}>
-<<<<<<< HEAD
         <Body className={footerTextStyles}>{footerText}</Body>
         <div className={footerActionsStyles}>
           <Button onClick={onPreviousClick}>{previousLabel}</Button>
@@ -101,18 +93,6 @@
             {nextLabel}
           </Button>
         </div>
-=======
-        <Button
-          onClick={onNextClick}
-          disabled={isNextDisabled}
-          isLoading={isLoading}
-          data-testid="new-diagram-confirm-button"
-          variant="primary"
-        >
-          {nextLabel}
-        </Button>
-        <Button onClick={onPreviousClick}>{previousLabel}</Button>
->>>>>>> 4e1a0b28
       </ModalFooter>
     </>
   );
@@ -146,7 +126,7 @@
       <SearchInput
         aria-label="Search collections"
         value={searchTerm}
-        data-testId="new-diagram-search-collections"
+        data-testid="new-diagram-search-collections"
         onChange={(e) => {
           setSearchTerm(e.target.value);
         }}
