--- conflicted
+++ resolved
@@ -12,12 +12,9 @@
 import { memoize } from 'lodash';
 import type { DataModelingState, DataModelingThunkAction } from './reducer';
 import { showConfirmation, showPrompt } from '@mongodb-js/compass-components';
-<<<<<<< HEAD
 import { SidePanelActionTypes } from './side-panel';
 import type { MongoDBJSONSchema } from 'mongodb-schema';
-=======
 import { downloadDiagram } from '../services/open-and-download-diagram';
->>>>>>> a9b2fa70
 
 function isNonEmptyArray<T>(arr: T[]): arr is [T, ...T[]] {
   return Array.isArray(arr) && arr.length > 0;
