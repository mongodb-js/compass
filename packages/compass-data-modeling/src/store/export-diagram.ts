--- conflicted
+++ resolved
@@ -118,15 +118,9 @@
       const cancelController = (cancelExportControllerRef.current =
         new AbortController());
 
-<<<<<<< HEAD
-      const model = selectCurrentModel(
-        getCurrentDiagramFromState(getState()).edits
-      );
-=======
->>>>>>> a9b2fa70
       if (exportFormat === 'json') {
         const model = selectCurrentModel(
-          getCurrentDiagramFromState(getState())
+          getCurrentDiagramFromState(getState()).edits
         );
         exportToJson(diagram.name, model);
       } else if (exportFormat === 'png') {
