import React from 'react';
import {
  Subtitle,
  Body,
  Link,
  spacing,
  css,
} from '@mongodb-js/compass-components';
import { AtlasHelpSection } from '../atlas-help/atlas-help';

const formHelpContainerStyles = css({
  position: 'relative',
  margin: 0,
  width: spacing[5] * 10,
  display: 'inline-block',
});

const sectionContainerStyles = css({
  margin: 0,
  padding: spacing[4],
  paddingBottom: 0,
});

const titleStyles = css({
  fontSize: '14px',
});

const descriptionStyles = css({
  marginTop: spacing[2],
});

<<<<<<< HEAD
const createClusterContainerStyles = css({
  marginTop: spacing[2],
});

const createClusterButtonStyles = css({
  fontWeight: 'bold',
});

const createClusterButtonLightModeStyles = css({
  background: palette.white,
  '&:hover': {
    background: palette.white,
  },
  '&:focus': {
    background: palette.white,
  },
});

function AtlasHelpSection() {
  const { track } = useLoggerAndTelemetry('COMPASS-CONNECT-UI');
  const darkMode = useDarkMode();

  return (
    <div
      className={cx(
        sectionContainerStyles,
        atlasContainerStyles,
        darkMode && atlasContainerDarkModeStyles
      )}
    >
      <Subtitle className={titleStyles}>
        New to Compass and don&apos;t have a cluster?
      </Subtitle>
      <Body className={descriptionStyles}>
        If you don&apos;t already have a cluster, you can create one for free
        using{' '}
        <Link href="https://www.mongodb.com/atlas/database" target="_blank">
          MongoDB Atlas
        </Link>
      </Body>
      <div className={createClusterContainerStyles}>
        <Button
          data-testid="atlas-cta-link"
          className={cx(
            createClusterButtonStyles,
            !darkMode && createClusterButtonLightModeStyles
          )}
          onClick={() => track('Atlas Link Clicked', { screen: 'connect' })}
          variant={ButtonVariant.PrimaryOutline}
          href="https://www.mongodb.com/cloud/atlas/lp/try4"
          target="_blank"
          size={ButtonSize.Small}
        >
          CREATE FREE CLUSTER
        </Button>
      </div>
    </div>
  );
}

function FormHelp(): React.ReactElement {
=======
function FormHelp({
  isMultiConnectionEnabled,
}: {
  isMultiConnectionEnabled: boolean;
}): React.ReactElement {
>>>>>>> 1edba1da
  return (
    <div className={formHelpContainerStyles}>
      <AtlasHelpSection />
      {!isMultiConnectionEnabled && (
        <>
          <div className={sectionContainerStyles}>
            <Subtitle className={titleStyles}>
              How do I find my connection string in Atlas?
            </Subtitle>
            <Body className={descriptionStyles}>
              If you have an Atlas cluster, go to the Cluster view. Click the
              &apos;Connect&apos; button for the cluster to which you wish to
              connect.
            </Body>
            <Link
              href="https://docs.atlas.mongodb.com/compass-connection/"
              target="_blank"
            >
              See example
            </Link>
          </div>
          <div className={sectionContainerStyles}>
            <Subtitle className={titleStyles}>
              How do I format my connection string?
            </Subtitle>
            <Link
              href="https://docs.mongodb.com/manual/reference/connection-string/"
              target="_blank"
            >
              See example
            </Link>
          </div>
        </>
      )}
    </div>
  );
}

export default FormHelp;<|MERGE_RESOLUTION|>--- conflicted
+++ resolved
@@ -29,75 +29,11 @@
   marginTop: spacing[2],
 });
 
-<<<<<<< HEAD
-const createClusterContainerStyles = css({
-  marginTop: spacing[2],
-});
-
-const createClusterButtonStyles = css({
-  fontWeight: 'bold',
-});
-
-const createClusterButtonLightModeStyles = css({
-  background: palette.white,
-  '&:hover': {
-    background: palette.white,
-  },
-  '&:focus': {
-    background: palette.white,
-  },
-});
-
-function AtlasHelpSection() {
-  const { track } = useLoggerAndTelemetry('COMPASS-CONNECT-UI');
-  const darkMode = useDarkMode();
-
-  return (
-    <div
-      className={cx(
-        sectionContainerStyles,
-        atlasContainerStyles,
-        darkMode && atlasContainerDarkModeStyles
-      )}
-    >
-      <Subtitle className={titleStyles}>
-        New to Compass and don&apos;t have a cluster?
-      </Subtitle>
-      <Body className={descriptionStyles}>
-        If you don&apos;t already have a cluster, you can create one for free
-        using{' '}
-        <Link href="https://www.mongodb.com/atlas/database" target="_blank">
-          MongoDB Atlas
-        </Link>
-      </Body>
-      <div className={createClusterContainerStyles}>
-        <Button
-          data-testid="atlas-cta-link"
-          className={cx(
-            createClusterButtonStyles,
-            !darkMode && createClusterButtonLightModeStyles
-          )}
-          onClick={() => track('Atlas Link Clicked', { screen: 'connect' })}
-          variant={ButtonVariant.PrimaryOutline}
-          href="https://www.mongodb.com/cloud/atlas/lp/try4"
-          target="_blank"
-          size={ButtonSize.Small}
-        >
-          CREATE FREE CLUSTER
-        </Button>
-      </div>
-    </div>
-  );
-}
-
-function FormHelp(): React.ReactElement {
-=======
 function FormHelp({
   isMultiConnectionEnabled,
 }: {
   isMultiConnectionEnabled: boolean;
 }): React.ReactElement {
->>>>>>> 1edba1da
   return (
     <div className={formHelpContainerStyles}>
       <AtlasHelpSection />
