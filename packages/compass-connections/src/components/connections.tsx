--- conflicted
+++ resolved
@@ -17,7 +17,7 @@
 import { type ConnectionInfo } from '@mongodb-js/connection-storage/renderer';
 import { useConnectionStorageContext } from '@mongodb-js/connection-storage/provider';
 import type AppRegistry from 'hadron-app-registry';
-import type { connect } from 'mongodb-data-service';
+import type { connect, DataService } from 'mongodb-data-service';
 import React, { useCallback, useMemo, useState } from 'react';
 import { usePreference } from 'compass-preferences-model/provider';
 import { cloneDeep } from 'lodash';
@@ -85,27 +85,18 @@
 function Connections({
   appRegistry,
   onConnected,
-<<<<<<< HEAD
-=======
   onConnectionFailed,
   onConnectionAttemptStarted,
-  isConnected,
->>>>>>> af95fc32
   appName,
   getAutoConnectInfo,
 }: {
   appRegistry: AppRegistry;
-<<<<<<< HEAD
-  onConnected: (connectionInfo: ConnectionInfo) => void;
-=======
   onConnected: (
     connectionInfo: ConnectionInfo,
     dataService: DataService
   ) => void;
   onConnectionFailed: (connectionInfo: ConnectionInfo, error: Error) => void;
   onConnectionAttemptStarted: (connectionInfo: ConnectionInfo) => void;
-  isConnected: boolean;
->>>>>>> af95fc32
   appName: string;
   getAutoConnectInfo?: () => Promise<ConnectionInfo | undefined>;
 }): React.ReactElement {
@@ -130,13 +121,8 @@
     reloadConnections,
   } = useConnections({
     onConnected,
-<<<<<<< HEAD
-=======
     onConnectionFailed,
     onConnectionAttemptStarted,
-    isConnected,
-    connectFn,
->>>>>>> af95fc32
     appName,
     getAutoConnectInfo,
   });
