import React, { Fragment } from 'react';
import {
  Button,
  FavoriteIcon,
  H3,
  Icon,
  palette,
  spacing,
  css,
  cx,
<<<<<<< HEAD
  useTheme,
  Theme,
  withTheme,
=======
  rgba,
  useDarkMode,
>>>>>>> 3d3d3074
  useHoverState,
  ItemActionControls,
} from '@mongodb-js/compass-components';
import type { ItemAction } from '@mongodb-js/compass-components';
import type { ConnectionInfo } from 'mongodb-data-service';

import Connection from './connection';
import ConnectionsTitle from './connections-title';

const newConnectionButtonContainerStyles = css({
  padding: spacing[3],
});

const newConnectionButtonStyles = css({
  width: '100%',
  justifyContent: 'center',
  fontWeight: 'bold',
  '> div': {
    width: 'auto',
  },
});

const newConnectionButtonStylesLight = css({
  backgroundColor: palette.white,
});
const newConnectionButtonStylesDark = css({
  backgroundColor: palette.gray.dark2,
});

const sectionHeaderStyles = css({
  marginTop: spacing[4],
  marginBottom: spacing[3],
  paddingLeft: spacing[3],
  paddingRight: spacing[2],
  display: 'flex',
  flexDirection: 'row',
  alignItems: 'center',
  ':hover': {},
});

const recentHeaderStyles = css({
  marginTop: spacing[4],
});

const sectionHeaderTitleStyles = css({
  flexGrow: 1,
  fontSize: '16px',
  lineHeight: '24px',
  fontWeight: 700,
});

const sectionHeaderTitleStylesLight = css({
  color: palette.gray.dark3,
});

const sectionHeaderTitleStylesDark = css({
  color: 'white',
});

const sectionHeaderIconStyles = css({
  fontSize: spacing[3],
  margin: 0,
  marginRight: spacing[2],
  padding: 0,
  display: 'flex',
});

const connectionListSectionStyles = css({
  overflowY: 'auto',
  padding: 0,
  paddingBottom: spacing[3],
});

const connectionListStyles = css({
  listStyleType: 'none',
  margin: 0,
  padding: 0,
});

function RecentIcon() {
  const darkMode = useDarkMode();

  const color = darkMode ? 'white' : palette.gray.dark3;

  return (
    <svg
      width={spacing[4]}
      height={spacing[4]}
      viewBox="0 0 24 20"
      fill="none"
      xmlns="http://www.w3.org/2000/svg"
    >
      <path
        d="M9.66663 11.6667C9.66663 14.0566 11.6101 16 14 16C16.3899 16 18.3333 14.0566 18.3333 11.6667C18.3333 9.27677 16.3899 7.33333 14 7.33333C11.6101 7.33333 9.66663 9.27677 9.66663 11.6667Z"
        stroke={color}
      />
      <path
        d="M4.99998 12.449C4.99998 12.2348 4.99998 12.0475 4.99998 11.8333C4.99998 6.96162 8.9616 3 13.8333 3C18.705 3 22.6666 6.96162 22.6666 11.8333C22.6666 16.705 18.705 20.6667 13.8333 20.6667M1.33331 9L4.63998 12.1795C4.85331 12.3846 5.17331 12.3846 5.35998 12.1795L8.66665 9"
        stroke={color}
        strokeMiterlimit="10"
      />
      <path d="M13.6666 10V12H15.6666" stroke={color} strokeMiterlimit="10" />
    </svg>
  );
}

export type ConnectionInfoFavorite = ConnectionInfo &
  Required<Pick<ConnectionInfo, 'favorite'>>;

type FavoriteAction = 'import-favorites' | 'export-favorites';

const favoriteActions: ItemAction<FavoriteAction>[] = [
  {
    action: 'import-favorites',
    label: 'Import saved connections',
    icon: 'Download',
  },
  {
    action: 'export-favorites',
    label: 'Export saved connections',
    icon: 'Export',
  },
];

function ConnectionList({
  activeConnectionId,
  recentConnections,
  favoriteConnections,
  createNewConnection,
  setActiveConnectionId,
  onDoubleClick,
  removeAllRecentsConnections,
  duplicateConnection,
  removeConnection,
  openConnectionImportExportModal,
}: {
  activeConnectionId?: string;
  recentConnections: ConnectionInfo[];
  favoriteConnections: ConnectionInfo[];
  createNewConnection: () => void;
  setActiveConnectionId: (connectionId: string) => void;
  onDoubleClick: (connectionInfo: ConnectionInfo) => void;
  removeAllRecentsConnections: () => void;
  duplicateConnection: (connectionInfo: ConnectionInfo) => void;
  removeConnection: (connectionInfo: ConnectionInfo) => void;
  openConnectionImportExportModal: (modal: FavoriteAction) => void;
}): React.ReactElement {
  const darkMode = useDarkMode();
  const [recentHoverProps, recentHeaderHover] = useHoverState();
  const [favoriteHoverProps, favoriteHeaderHover] = useHoverState();

  return (
    <Fragment>
      <ConnectionsTitle />
      <div className={newConnectionButtonContainerStyles}>
        <Button
          className={cx(
            newConnectionButtonStyles,
            darkMode
              ? newConnectionButtonStylesDark
              : newConnectionButtonStylesLight
          )}
          onClick={createNewConnection}
          size="default"
          data-testid="new-connection-button"
          rightGlyph={<Icon glyph="Plus" />}
        >
          New connection
        </Button>
      </div>
      <div className={connectionListSectionStyles}>
        <div
          className={sectionHeaderStyles}
          {...favoriteHoverProps}
          data-testid="favorite-connections-list-header"
        >
          <div className={sectionHeaderIconStyles}>
            <FavoriteIcon />
          </div>
          <H3
            className={cx(
              sectionHeaderTitleStyles,
              darkMode
                ? sectionHeaderTitleStylesDark
                : sectionHeaderTitleStylesLight
            )}
          >
            Saved connections
          </H3>
          <ItemActionControls<FavoriteAction>
            data-testid="favorites-menu"
            onAction={openConnectionImportExportModal}
            iconSize="small"
            actions={favoriteActions}
            isVisible={favoriteHeaderHover}
          ></ItemActionControls>
        </div>
        <ul className={connectionListStyles}>
          {favoriteConnections.map((connectionInfo, index) => (
            <li
              data-testid="favorite-connection"
              data-id={`favorite-connection-${
                connectionInfo?.favorite?.name || ''
              }`}
              key={`${connectionInfo.id || ''}-${index}`}
            >
              <Connection
                data-testid="favorite-connection"
                key={`${connectionInfo.id || ''}-${index}`}
                isActive={
                  !!activeConnectionId &&
                  activeConnectionId === connectionInfo.id
                }
                connectionInfo={connectionInfo}
                onClick={() => setActiveConnectionId(connectionInfo.id)}
                onDoubleClick={onDoubleClick}
                removeConnection={removeConnection}
                duplicateConnection={duplicateConnection}
              />
            </li>
          ))}
        </ul>
        <div
          className={cx(sectionHeaderStyles, recentHeaderStyles)}
          {...recentHoverProps}
          data-testid="recent-connections-list-header"
        >
          <div className={sectionHeaderIconStyles}>
            <RecentIcon />
          </div>
          <H3
            data-testid="recents-header"
            className={cx(
              sectionHeaderTitleStyles,
              darkMode
                ? sectionHeaderTitleStylesDark
                : sectionHeaderTitleStylesLight
            )}
          >
            Recents
          </H3>
          {recentHeaderHover && (
            <Button
              onClick={removeAllRecentsConnections}
              variant="default"
              size="xsmall"
            >
              Clear All
            </Button>
          )}
        </div>
        <ul className={connectionListStyles}>
          {recentConnections.map((connectionInfo, index) => (
            <li
              data-testid="recent-connection"
              key={`${connectionInfo.id || ''}-${index}`}
            >
              <Connection
                isActive={
                  !!activeConnectionId &&
                  activeConnectionId === connectionInfo.id
                }
                connectionInfo={connectionInfo}
                onClick={() => setActiveConnectionId(connectionInfo.id)}
                onDoubleClick={onDoubleClick}
                removeConnection={removeConnection}
                duplicateConnection={duplicateConnection}
              />
            </li>
          ))}
        </ul>
      </div>
    </Fragment>
  );
}

export default ConnectionList;<|MERGE_RESOLUTION|>--- conflicted
+++ resolved
@@ -8,14 +8,7 @@
   spacing,
   css,
   cx,
-<<<<<<< HEAD
-  useTheme,
-  Theme,
-  withTheme,
-=======
-  rgba,
   useDarkMode,
->>>>>>> 3d3d3074
   useHoverState,
   ItemActionControls,
 } from '@mongodb-js/compass-components';
