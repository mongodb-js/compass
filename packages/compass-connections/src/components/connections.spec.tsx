import React from 'react';
import {
  cleanup,
  render,
  screen,
  waitFor,
  fireEvent,
  within,
} from '@testing-library/react';
import { expect } from 'chai';
import type { ConnectionOptions, connect } from 'mongodb-data-service';
import type {
  ConnectionInfo,
  ConnectionStorage,
} from '@mongodb-js/connection-storage/renderer';
import { v4 as uuid } from 'uuid';
import sinon from 'sinon';

import Connections from './connections';
import { ToastArea } from '@mongodb-js/compass-components';
import type { PreferencesAccess } from 'compass-preferences-model';
import { createSandboxFromDefaultPreferences } from 'compass-preferences-model';
import { PreferencesProvider } from 'compass-preferences-model/provider';
import { ConnectionRepository } from '@mongodb-js/connection-storage/main';
import {
  ConnectionRepositoryContext,
  ConnectionStorageContext,
} from '@mongodb-js/connection-storage/provider';
import { ConnectionsManager, ConnectionsManagerProvider } from '../provider';
import type { DataService } from 'mongodb-data-service';
import { createNoopLoggerAndTelemetry } from '@mongodb-js/compass-logging/provider';

function getConnectionsManager(mockTestConnectFn?: typeof connect) {
  const { log } = createNoopLoggerAndTelemetry();
  return new ConnectionsManager(log.unbound, () => {}, mockTestConnectFn);
}

function getMockConnectionStorage(mockConnections: ConnectionInfo[]) {
  return {
    loadAll: () => {
      return Promise.resolve(mockConnections);
    },
    getLegacyConnections: () => Promise.resolve([]),
    save: () => Promise.resolve(),
    delete: () => Promise.resolve(),
    load: (id: string) =>
      Promise.resolve(mockConnections.find((conn) => conn.id === id)),
    importConnections: () => Promise.resolve([]),
    exportConnections: () => Promise.resolve('{}'),
    deserializeConnections: () => Promise.resolve([]),
  } as unknown as typeof ConnectionStorage;
}

async function loadSavedConnectionAndConnect(connectionInfo: ConnectionInfo) {
  const savedConnectionButton = screen.getByTestId(
    `saved-connection-button-${connectionInfo.id}`
  );
  fireEvent.click(savedConnectionButton);

  // Wait for the connection to load in the form.
  await waitFor(() =>
    expect(screen.queryByRole('textbox')?.textContent).to.equal(
      connectionInfo.connectionOptions.connectionString
    )
  );

  const connectButton = screen.getByText('Connect');
  fireEvent.click(connectButton);

  // Wait for the connecting... modal to hide.
  await waitFor(() => expect(screen.queryByText('Cancel')).to.not.exist);
}

describe('Connections Component', function () {
  let preferences: PreferencesAccess;
  let onConnectedSpy: sinon.SinonSpy;
  let onConnectionFailedSpy: sinon.SinonSpy;
  let onConnectionAttemptStartedSpy: sinon.SinonSpy;

  before(async function () {
    preferences = await createSandboxFromDefaultPreferences();
    await preferences.savePreferences({ persistOIDCTokens: false });
  });

  beforeEach(function () {
    onConnectedSpy = sinon.spy();
    onConnectionFailedSpy = sinon.spy();
    onConnectionAttemptStartedSpy = sinon.spy();
  });

  afterEach(function () {
    sinon.restore();
    cleanup();
  });

  context('when rendered', function () {
    let loadConnectionsSpy: sinon.SinonSpy;
    beforeEach(function () {
      const mockStorage = getMockConnectionStorage([]);
      loadConnectionsSpy = sinon.spy(mockStorage, 'loadAll');
      const connectionRepository = new ConnectionRepository(mockStorage);
      render(
        <PreferencesProvider value={preferences}>
          <ConnectionStorageContext.Provider value={mockStorage}>
            <ConnectionRepositoryContext.Provider value={connectionRepository}>
<<<<<<< HEAD
              <ConnectionsManagerProvider value={getConnectionsManager()}>
                <Connections
                  onConnected={onConnectedSpy}
                  appName="Test App Name"
                />
              </ConnectionsManagerProvider>
=======
              <Connections
                onConnected={onConnectedSpy}
                onConnectionFailed={onConnectionFailedSpy}
                onConnectionAttemptStarted={onConnectionAttemptStartedSpy}
                appName="Test App Name"
              />
>>>>>>> af95fc32
            </ConnectionRepositoryContext.Provider>
          </ConnectionStorageContext.Provider>
        </PreferencesProvider>
      );
    });

    it('calls once to load the connections', function () {
      expect(loadConnectionsSpy.callCount).to.equal(2); // favorite + recent
    });

    it('renders the connect button from the connect-form', function () {
      const button = screen.queryByText('Connect')?.closest('button');
      expect(button).to.not.equal(null);
    });

    it('renders atlas cta button', function () {
      const button = screen.getByTestId('atlas-cta-link');
      expect(button.getAttribute('href')).to.equal(
        'https://www.mongodb.com/cloud/atlas/lp/try4?utm_source=compass&utm_medium=product&utm_content=v1'
      );
    });

    it('shows two connections lists', function () {
      const listItems = screen.getAllByRole('list');
      expect(listItems.length).to.equal(2);
    });

    it('should not show any banners', function () {
      expect(screen.queryByRole('alert')).to.not.exist;
    });

    it('should load an empty connections list with no connections', function () {
      const listItems = screen.queryAllByRole('listitem');
      expect(listItems.length).to.equal(0);

      const favorites = screen.queryAllByTestId('favorite-connection');
      expect(favorites.length).to.equal(0);

      const recents = screen.queryAllByTestId('recent-connection');
      expect(recents.length).to.equal(0);
    });

    it('should include the help panels', function () {
      expect(screen.queryByText(/How do I find my/)).to.be.visible;
      expect(screen.queryByText(/How do I format my/)).to.be.visible;
    });
  });

  context('when rendered with saved connections in storage', function () {
    let connectSpyFn: sinon.SinonSpy;
    let mockStorage: typeof ConnectionStorage;
    let savedConnectionId: string;
    let savedConnectionWithAppNameId: string;
    let saveConnectionSpy: sinon.SinonSpy;
    let connections: ConnectionInfo[];

    beforeEach(async function () {
      savedConnectionId = uuid();
      savedConnectionWithAppNameId = uuid();
      saveConnectionSpy = sinon.spy();

      connections = [
        {
          id: savedConnectionId,
          connectionOptions: {
            connectionString:
              'mongodb://localhost:27018/?readPreference=primary&ssl=false',
          },
        },
        {
          id: savedConnectionWithAppNameId,
          connectionOptions: {
            connectionString:
              'mongodb://localhost:27019/?appName=Some+App+Name',
          },
        },
      ];
      mockStorage = getMockConnectionStorage(connections);
      sinon.replace(mockStorage, 'save', saveConnectionSpy);
      const connectionRepository = new ConnectionRepository(mockStorage);

      const connectionsManager = getConnectionsManager(() => {
        return Promise.resolve({
          mockDataService: 'yes',
          addReauthenticationHandler() {},
        } as unknown as DataService);
      });
      connectSpyFn = sinon.spy(connectionsManager, 'connect');

      render(
        <PreferencesProvider value={preferences}>
          <ConnectionStorageContext.Provider value={mockStorage}>
            <ConnectionRepositoryContext.Provider value={connectionRepository}>
<<<<<<< HEAD
              <ConnectionsManagerProvider value={connectionsManager}>
                <ToastArea>
                  <Connections
                    onConnected={onConnectedSpy}
                    appName="Test App Name"
                  />
                </ToastArea>
              </ConnectionsManagerProvider>
=======
              <ToastArea>
                <Connections
                  onConnected={onConnectedSpy}
                  onConnectionFailed={onConnectionFailedSpy}
                  onConnectionAttemptStarted={onConnectionAttemptStartedSpy}
                  connectFn={mockConnectFn}
                  appName="Test App Name"
                />
              </ToastArea>
>>>>>>> af95fc32
            </ConnectionRepositoryContext.Provider>
          </ConnectionStorageContext.Provider>
        </PreferencesProvider>
      );

      await waitFor(() => expect(screen.queryAllByRole('listitem')).to.exist);
    });

    it('should render the saved connections', function () {
      const listItems = screen.getAllByRole('listitem');
      expect(listItems.length).to.equal(2);

      const favorites = screen.queryAllByTestId('favorite-connection');
      expect(favorites.length).to.equal(0);

      const recents = screen.getAllByTestId('recent-connection');
      expect(recents.length).to.equal(2);
    });

    it('renders the title of the saved connection', function () {
      expect(screen.getByText('localhost:27018')).to.be.visible;
    });

    context(
      'when a saved connection is clicked on and connected to',
      function () {
        const _Date = globalThis.Date;
        beforeEach(async function () {
          globalThis.Date = class {
            constructor() {
              return new _Date(0);
            }
            static now() {
              return 0;
            }
          } as DateConstructor;
          await loadSavedConnectionAndConnect(
            // eslint-disable-next-line @typescript-eslint/no-non-null-assertion
            connections.find(({ id }) => id === savedConnectionId)!
          );
        });

        afterEach(function () {
          globalThis.Date = _Date;
        });

        it('should call the connect function on ConnectionsManager with the connection options to connect', function () {
          expect(connectSpyFn.callCount).to.equal(1);
          expect(
            connectSpyFn.firstCall.args[0].connectionOptions
          ).to.deep.equal({
            connectionString:
              'mongodb://localhost:27018/?readPreference=primary&ssl=false&appName=Test+App+Name',
            oidc: {},
          });
        });

        it('should call to save the connection with the connection config', function () {
          expect(saveConnectionSpy.callCount).to.equal(1);
          expect(
            saveConnectionSpy.firstCall.args[0].connectionInfo.id
          ).to.equal(savedConnectionId);
          expect(
            saveConnectionSpy.firstCall.args[0].connectionInfo.connectionOptions
          ).to.deep.equal({
            connectionString:
              'mongodb://localhost:27018/?readPreference=primary&ssl=false',
          });
        });

        it('should call to save the connection with a new lastUsed time', function () {
          expect(saveConnectionSpy.callCount).to.equal(1);
          expect(
            saveConnectionSpy.firstCall.args[0].connectionInfo.lastUsed.getTime()
          ).to.equal(0);
        });

        it('should emit the connection configuration used to connect', function () {
          expect(onConnectedSpy.firstCall.args[0].id).to.equal(
            savedConnectionId
          );
          expect(
            onConnectedSpy.firstCall.args[0].connectionOptions
          ).to.deep.equal({
            connectionString:
              'mongodb://localhost:27018/?readPreference=primary&ssl=false',
          });
        });
      }
    );

    context(
      'when a saved connection with appName is clicked on and connected to',
      function () {
        beforeEach(async function () {
          await loadSavedConnectionAndConnect(
            // eslint-disable-next-line @typescript-eslint/no-non-null-assertion
            connections.find(({ id }) => id === savedConnectionWithAppNameId)!
          );
        });

        it('should call the connect function without replacing appName', function () {
          expect(connectSpyFn.callCount).to.equal(1);
          expect(
            connectSpyFn.firstCall.args[0].connectionOptions
          ).to.deep.equal({
            connectionString:
              'mongodb://localhost:27019/?appName=Some+App+Name',
            oidc: {},
          });
        });
      }
    );
  });

  context(
    'when connecting to a connection that is not succeeding',
    function () {
      let mockConnectFn: sinon.SinonSpy;
      let saveConnectionSpy: sinon.SinonSpy;
      let savedConnectableId: string;
      let savedUnconnectableId: string;
      let connections: ConnectionInfo[];
      let connectSpyFn: sinon.SinonSpy;

      beforeEach(async function () {
        saveConnectionSpy = sinon.spy();
        savedConnectableId = uuid();
        savedUnconnectableId = uuid();

        mockConnectFn = sinon.fake(
          async ({
            connectionOptions,
          }: {
            connectionOptions: ConnectionOptions;
          }) => {
            if (
              connectionOptions.connectionString ===
              'mongodb://localhost:27099/?connectTimeoutMS=5000&serverSelectionTimeoutMS=5000&appName=Test+App+Name'
            ) {
              return new Promise((resolve) => {
                // On first call we want this attempt to be cancelled before
                // this promise resolves.
                setTimeout(() => {
                  resolve({
                    mockDataService: 'yes',
                    addReauthenticationHandler() {},
                  });
                }, 500);
              });
            }
            return Promise.resolve({
              mockDataService: 'yes',
              addReauthenticationHandler() {},
            });
          }
        );

        const connectionsManager = getConnectionsManager(mockConnectFn);
        connectSpyFn = sinon.spy(connectionsManager, 'connect');
        connections = [
          {
            id: savedConnectableId,
            connectionOptions: {
              connectionString:
                'mongodb://localhost:27018/?readPreference=primary&ssl=false',
            },
          },
          {
            id: savedUnconnectableId,
            connectionOptions: {
              connectionString:
                'mongodb://localhost:27099/?connectTimeoutMS=5000&serverSelectionTimeoutMS=5000',
            },
          },
<<<<<<< HEAD
        ];
        const mockStorage = getMockConnectionStorage(connections);
        sinon.replace(mockStorage, 'save', saveConnectionSpy);
        const connectionRepository = new ConnectionRepository(mockStorage);

        render(
          <PreferencesProvider value={preferences}>
            <ConnectionStorageContext.Provider value={mockStorage}>
              <ConnectionRepositoryContext.Provider
                value={connectionRepository}
              >
                <ConnectionsManagerProvider value={connectionsManager}>
                  <ToastArea>
                    <Connections
                      onConnected={onConnectedSpy}
                      appName="Test App Name"
                    />
                  </ToastArea>
                </ConnectionsManagerProvider>
              </ConnectionRepositoryContext.Provider>
            </ConnectionStorageContext.Provider>
          </PreferencesProvider>
        );
=======
        },
      ];
      const mockStorage = getMockConnectionStorage(connections);
      sinon.replace(mockStorage, 'save', saveConnectionSpy);
      const connectionRepository = new ConnectionRepository(mockStorage);

      render(
        <PreferencesProvider value={preferences}>
          <ConnectionStorageContext.Provider value={mockStorage}>
            <ConnectionRepositoryContext.Provider value={connectionRepository}>
              <ToastArea>
                <Connections
                  onConnected={onConnectedSpy}
                  onConnectionFailed={onConnectionFailedSpy}
                  onConnectionAttemptStarted={onConnectionAttemptStartedSpy}
                  connectFn={mockConnectFn}
                  appName="Test App Name"
                />
              </ToastArea>
            </ConnectionRepositoryContext.Provider>
          </ConnectionStorageContext.Provider>
        </PreferencesProvider>
      );

      await waitFor(
        () =>
          expect(
            screen.queryByTestId(
              `saved-connection-button-${savedUnconnectableId}`
            )
          ).to.exist
      );

      const savedConnectionButton = screen.getByTestId(
        `saved-connection-button-${savedUnconnectableId}`
      );
      fireEvent.click(savedConnectionButton);

      // Wait for the connection to load in the form.
      await waitFor(() =>
        expect(screen.queryByRole('textbox')?.textContent).to.equal(
          'mongodb://localhost:27099/?connectTimeoutMS=5000&serverSelectionTimeoutMS=5000'
        )
      );

      const connectButton = screen.getByText('Connect');
      fireEvent.click(connectButton);
>>>>>>> af95fc32

        await waitFor(
          () =>
            expect(
              screen.queryByTestId(
                `saved-connection-button-${savedUnconnectableId}`
              )
            ).to.exist
        );

        const savedConnectionButton = screen.getByTestId(
          `saved-connection-button-${savedUnconnectableId}`
        );
        fireEvent.click(savedConnectionButton);

        // Wait for the connection to load in the form.
        await waitFor(() =>
          expect(screen.queryByRole('textbox')?.textContent).to.equal(
            'mongodb://localhost:27099/?connectTimeoutMS=5000&serverSelectionTimeoutMS=5000'
          )
        );

        const connectButton = screen.getByText('Connect');
        fireEvent.click(connectButton);

        // Wait for the connecting... modal to be shown.
        await waitFor(() => expect(screen.queryByText('Cancel')).to.be.visible);
      });

      context('when the connection attempt is cancelled', function () {
        beforeEach(async function () {
          const cancelButton = screen.getByText('Cancel');
          fireEvent.click(cancelButton);

          // Wait for the connecting... modal to hide.
          await waitFor(
            () => expect(screen.queryByText('Cancel')).to.not.exist
          );
        });

        it('should enable the connect button', function () {
          const connectButton = screen.getByText('Connect');
          expect(connectButton).to.not.match('disabled');
        });

        it('should not call to save the connection', function () {
          expect(saveConnectionSpy.callCount).to.equal(0);
        });

        it('should not emit connected', function () {
          expect(onConnectedSpy.called).to.equal(false);
        });

        it('should have the connections-wrapper test id', function () {
          expect(screen.getByTestId('connections-wrapper')).to.be.visible;
        });

        it('should call the connect function with the connection options to connect', function () {
          expect(connectSpyFn.callCount).to.equal(1);
          expect(
            connectSpyFn.firstCall.args[0].connectionOptions
          ).to.deep.equal({
            connectionString:
              'mongodb://localhost:27099/?connectTimeoutMS=5000&serverSelectionTimeoutMS=5000&appName=Test+App+Name',
            oidc: {},
          });
        });

        context(
          'connecting to a successful connection after cancelling a connect',
          function () {
            beforeEach(async function () {
              await loadSavedConnectionAndConnect(
                // eslint-disable-next-line @typescript-eslint/no-non-null-assertion
                connections.find(({ id }) => id === savedConnectableId)!
              );
            });

            it('should call onConnected once', function () {
              expect(onConnectedSpy.callCount).to.equal(1);
            });

            it('should call to save the connection once', function () {
              expect(saveConnectionSpy.callCount).to.equal(1);
            });

            it('should emit the connection configuration used to connect', function () {
              expect(onConnectedSpy.firstCall.args[0].id).to.equal(
                savedConnectableId
              );
              expect(
                onConnectedSpy.firstCall.args[0].connectionOptions
              ).to.deep.equal({
                connectionString:
                  'mongodb://localhost:27018/?readPreference=primary&ssl=false',
              });
            });

            it('should call the connect function with the connection options to connect', function () {
              expect(connectSpyFn.callCount).to.equal(2);
              expect(
                connectSpyFn.secondCall.args[0].connectionOptions
              ).to.deep.equal({
                connectionString:
                  'mongodb://localhost:27018/?readPreference=primary&ssl=false&appName=Test+App+Name',
                oidc: {},
              });
            });
          }
        );
      });
    }
  );

  context('when user has any legacy connection', function () {
    it('shows modal', async function () {
      const mockStorage = getMockConnectionStorage([]);
      sinon
        .stub(mockStorage, 'getLegacyConnections')
        .resolves([{ name: 'Connection1' }]);

      const connectionRepository = new ConnectionRepository(mockStorage);

      render(
        <PreferencesProvider value={preferences}>
          <ConnectionStorageContext.Provider value={mockStorage}>
            <ConnectionRepositoryContext.Provider value={connectionRepository}>
<<<<<<< HEAD
              <ConnectionsManagerProvider value={getConnectionsManager()}>
                <ToastArea>
                  <Connections
                    onConnected={onConnectedSpy}
                    appName="Test App Name"
                  />
                </ToastArea>
              </ConnectionsManagerProvider>
=======
              <ToastArea>
                <Connections
                  onConnected={onConnectedSpy}
                  onConnectionFailed={onConnectionFailedSpy}
                  onConnectionAttemptStarted={onConnectionAttemptStartedSpy}
                  appName="Test App Name"
                />
              </ToastArea>
>>>>>>> af95fc32
            </ConnectionRepositoryContext.Provider>
          </ConnectionStorageContext.Provider>
        </PreferencesProvider>
      );

      await waitFor(
        () => expect(screen.getByTestId('legacy-connections-modal')).to.exist
      );

      const modal = screen.getByTestId('legacy-connections-modal');
      expect(within(modal).getByText('Connection1')).to.exist;
    });

    it('does not show modal when user hides it', async function () {
      const mockStorage = getMockConnectionStorage([]);
      sinon
        .stub(mockStorage, 'getLegacyConnections')
        .resolves([{ name: 'Connection2' }]);

      const connectionRepository = new ConnectionRepository(mockStorage);

      const { rerender } = render(
        <PreferencesProvider value={preferences}>
          <ConnectionStorageContext.Provider value={mockStorage}>
            <ConnectionRepositoryContext.Provider value={connectionRepository}>
<<<<<<< HEAD
              <ConnectionsManagerProvider value={getConnectionsManager()}>
                <ToastArea>
                  <Connections
                    onConnected={onConnectedSpy}
                    appName="Test App Name"
                  />
                </ToastArea>
              </ConnectionsManagerProvider>
=======
              <ToastArea>
                <Connections
                  onConnected={onConnectedSpy}
                  onConnectionFailed={onConnectionFailedSpy}
                  onConnectionAttemptStarted={onConnectionAttemptStartedSpy}
                  appName="Test App Name"
                />
              </ToastArea>
>>>>>>> af95fc32
            </ConnectionRepositoryContext.Provider>
          </ConnectionStorageContext.Provider>
        </PreferencesProvider>
      );

      await waitFor(() => screen.getByTestId('legacy-connections-modal'));

      const modal = screen.getByTestId('legacy-connections-modal');

      const storageSpy = sinon.spy(Storage.prototype, 'setItem');

      // Click the don't show again checkbox and close the modal
      fireEvent.click(within(modal).getByText(/don't show this again/i));
      fireEvent.click(within(modal).getByText(/close/i));

      rerender(
        <PreferencesProvider value={preferences}>
          <ConnectionStorageContext.Provider value={mockStorage}>
            <ConnectionRepositoryContext.Provider value={connectionRepository}>
<<<<<<< HEAD
              <ConnectionsManagerProvider value={getConnectionsManager()}>
                <ToastArea>
                  <Connections
                    onConnected={onConnectedSpy}
                    connectionStorage={mockStorage}
                    appName="Test App Name"
                  />
                </ToastArea>
              </ConnectionsManagerProvider>
=======
              <ToastArea>
                <Connections
                  onConnected={onConnectedSpy}
                  onConnectionFailed={onConnectionFailedSpy}
                  onConnectionAttemptStarted={onConnectionAttemptStartedSpy}
                  connectionStorage={mockStorage}
                  appName="Test App Name"
                />
              </ToastArea>
>>>>>>> af95fc32
            </ConnectionRepositoryContext.Provider>
          </ConnectionStorageContext.Provider>
        </PreferencesProvider>
      );

      // Saves data in storage
      expect(storageSpy.firstCall.args).to.deep.equal([
        'hide_legacy_connections_modal',
        'true',
      ]);

      expect(() => {
        screen.getByTestId('legacy-connections-modal');
      }).to.throw;
    });
  });

  context('when multiple connection management is enabled', function () {
    beforeEach(async function () {
      await preferences.savePreferences({
        enableNewMultipleConnectionSystem: true,
      });
      const mockStorage = getMockConnectionStorage([]);
      const connectionRepository = new ConnectionRepository(mockStorage);

      render(
        <PreferencesProvider value={preferences}>
          <ConnectionStorageContext.Provider value={mockStorage}>
            <ConnectionRepositoryContext.Provider value={connectionRepository}>
              <Connections
                onConnected={onConnectedSpy}
                appName="Test App Name"
              />
            </ConnectionRepositoryContext.Provider>
          </ConnectionStorageContext.Provider>
        </PreferencesProvider>
      );
    });
  });
});<|MERGE_RESOLUTION|>--- conflicted
+++ resolved
@@ -103,21 +103,14 @@
         <PreferencesProvider value={preferences}>
           <ConnectionStorageContext.Provider value={mockStorage}>
             <ConnectionRepositoryContext.Provider value={connectionRepository}>
-<<<<<<< HEAD
               <ConnectionsManagerProvider value={getConnectionsManager()}>
                 <Connections
                   onConnected={onConnectedSpy}
+                  onConnectionFailed={onConnectionFailedSpy}
+                  onConnectionAttemptStarted={onConnectionAttemptStartedSpy}
                   appName="Test App Name"
                 />
               </ConnectionsManagerProvider>
-=======
-              <Connections
-                onConnected={onConnectedSpy}
-                onConnectionFailed={onConnectionFailedSpy}
-                onConnectionAttemptStarted={onConnectionAttemptStartedSpy}
-                appName="Test App Name"
-              />
->>>>>>> af95fc32
             </ConnectionRepositoryContext.Provider>
           </ConnectionStorageContext.Provider>
         </PreferencesProvider>
@@ -211,26 +204,16 @@
         <PreferencesProvider value={preferences}>
           <ConnectionStorageContext.Provider value={mockStorage}>
             <ConnectionRepositoryContext.Provider value={connectionRepository}>
-<<<<<<< HEAD
               <ConnectionsManagerProvider value={connectionsManager}>
                 <ToastArea>
                   <Connections
                     onConnected={onConnectedSpy}
+                    onConnectionFailed={onConnectionFailedSpy}
+                    onConnectionAttemptStarted={onConnectionAttemptStartedSpy}
                     appName="Test App Name"
                   />
                 </ToastArea>
               </ConnectionsManagerProvider>
-=======
-              <ToastArea>
-                <Connections
-                  onConnected={onConnectedSpy}
-                  onConnectionFailed={onConnectionFailedSpy}
-                  onConnectionAttemptStarted={onConnectionAttemptStartedSpy}
-                  connectFn={mockConnectFn}
-                  appName="Test App Name"
-                />
-              </ToastArea>
->>>>>>> af95fc32
             </ConnectionRepositoryContext.Provider>
           </ConnectionStorageContext.Provider>
         </PreferencesProvider>
@@ -406,7 +389,6 @@
                 'mongodb://localhost:27099/?connectTimeoutMS=5000&serverSelectionTimeoutMS=5000',
             },
           },
-<<<<<<< HEAD
         ];
         const mockStorage = getMockConnectionStorage(connections);
         sinon.replace(mockStorage, 'save', saveConnectionSpy);
@@ -430,55 +412,6 @@
             </ConnectionStorageContext.Provider>
           </PreferencesProvider>
         );
-=======
-        },
-      ];
-      const mockStorage = getMockConnectionStorage(connections);
-      sinon.replace(mockStorage, 'save', saveConnectionSpy);
-      const connectionRepository = new ConnectionRepository(mockStorage);
-
-      render(
-        <PreferencesProvider value={preferences}>
-          <ConnectionStorageContext.Provider value={mockStorage}>
-            <ConnectionRepositoryContext.Provider value={connectionRepository}>
-              <ToastArea>
-                <Connections
-                  onConnected={onConnectedSpy}
-                  onConnectionFailed={onConnectionFailedSpy}
-                  onConnectionAttemptStarted={onConnectionAttemptStartedSpy}
-                  connectFn={mockConnectFn}
-                  appName="Test App Name"
-                />
-              </ToastArea>
-            </ConnectionRepositoryContext.Provider>
-          </ConnectionStorageContext.Provider>
-        </PreferencesProvider>
-      );
-
-      await waitFor(
-        () =>
-          expect(
-            screen.queryByTestId(
-              `saved-connection-button-${savedUnconnectableId}`
-            )
-          ).to.exist
-      );
-
-      const savedConnectionButton = screen.getByTestId(
-        `saved-connection-button-${savedUnconnectableId}`
-      );
-      fireEvent.click(savedConnectionButton);
-
-      // Wait for the connection to load in the form.
-      await waitFor(() =>
-        expect(screen.queryByRole('textbox')?.textContent).to.equal(
-          'mongodb://localhost:27099/?connectTimeoutMS=5000&serverSelectionTimeoutMS=5000'
-        )
-      );
-
-      const connectButton = screen.getByText('Connect');
-      fireEvent.click(connectButton);
->>>>>>> af95fc32
 
         await waitFor(
           () =>
@@ -606,25 +539,16 @@
         <PreferencesProvider value={preferences}>
           <ConnectionStorageContext.Provider value={mockStorage}>
             <ConnectionRepositoryContext.Provider value={connectionRepository}>
-<<<<<<< HEAD
               <ConnectionsManagerProvider value={getConnectionsManager()}>
                 <ToastArea>
                   <Connections
                     onConnected={onConnectedSpy}
+                    onConnectionFailed={onConnectionFailedSpy}
+                    onConnectionAttemptStarted={onConnectionAttemptStartedSpy}
                     appName="Test App Name"
                   />
                 </ToastArea>
               </ConnectionsManagerProvider>
-=======
-              <ToastArea>
-                <Connections
-                  onConnected={onConnectedSpy}
-                  onConnectionFailed={onConnectionFailedSpy}
-                  onConnectionAttemptStarted={onConnectionAttemptStartedSpy}
-                  appName="Test App Name"
-                />
-              </ToastArea>
->>>>>>> af95fc32
             </ConnectionRepositoryContext.Provider>
           </ConnectionStorageContext.Provider>
         </PreferencesProvider>
@@ -650,25 +574,16 @@
         <PreferencesProvider value={preferences}>
           <ConnectionStorageContext.Provider value={mockStorage}>
             <ConnectionRepositoryContext.Provider value={connectionRepository}>
-<<<<<<< HEAD
               <ConnectionsManagerProvider value={getConnectionsManager()}>
                 <ToastArea>
                   <Connections
                     onConnected={onConnectedSpy}
+                    onConnectionFailed={onConnectionFailedSpy}
+                    onConnectionAttemptStarted={onConnectionAttemptStartedSpy}
                     appName="Test App Name"
                   />
                 </ToastArea>
               </ConnectionsManagerProvider>
-=======
-              <ToastArea>
-                <Connections
-                  onConnected={onConnectedSpy}
-                  onConnectionFailed={onConnectionFailedSpy}
-                  onConnectionAttemptStarted={onConnectionAttemptStartedSpy}
-                  appName="Test App Name"
-                />
-              </ToastArea>
->>>>>>> af95fc32
             </ConnectionRepositoryContext.Provider>
           </ConnectionStorageContext.Provider>
         </PreferencesProvider>
@@ -688,27 +603,16 @@
         <PreferencesProvider value={preferences}>
           <ConnectionStorageContext.Provider value={mockStorage}>
             <ConnectionRepositoryContext.Provider value={connectionRepository}>
-<<<<<<< HEAD
               <ConnectionsManagerProvider value={getConnectionsManager()}>
                 <ToastArea>
                   <Connections
                     onConnected={onConnectedSpy}
-                    connectionStorage={mockStorage}
+                    onConnectionFailed={onConnectionFailedSpy}
+                    onConnectionAttemptStarted={onConnectionAttemptStartedSpy}
                     appName="Test App Name"
                   />
                 </ToastArea>
               </ConnectionsManagerProvider>
-=======
-              <ToastArea>
-                <Connections
-                  onConnected={onConnectedSpy}
-                  onConnectionFailed={onConnectionFailedSpy}
-                  onConnectionAttemptStarted={onConnectionAttemptStartedSpy}
-                  connectionStorage={mockStorage}
-                  appName="Test App Name"
-                />
-              </ToastArea>
->>>>>>> af95fc32
             </ConnectionRepositoryContext.Provider>
           </ConnectionStorageContext.Provider>
         </PreferencesProvider>
@@ -738,10 +642,14 @@
         <PreferencesProvider value={preferences}>
           <ConnectionStorageContext.Provider value={mockStorage}>
             <ConnectionRepositoryContext.Provider value={connectionRepository}>
-              <Connections
-                onConnected={onConnectedSpy}
-                appName="Test App Name"
-              />
+              <ConnectionsManagerProvider value={getConnectionsManager()}>
+                <Connections
+                  onConnected={onConnectedSpy}
+                  onConnectionFailed={onConnectionFailedSpy}
+                  onConnectionAttemptStarted={onConnectionAttemptStartedSpy}
+                  appName="Test App Name"
+                />
+              </ConnectionsManagerProvider>
             </ConnectionRepositoryContext.Provider>
           </ConnectionStorageContext.Provider>
         </PreferencesProvider>
