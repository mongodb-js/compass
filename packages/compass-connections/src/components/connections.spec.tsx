--- conflicted
+++ resolved
@@ -440,27 +440,7 @@
         );
 
         const connectButton = screen.getByText('Connect');
-<<<<<<< HEAD
-        expect(connectButton).to.not.match('disabled');
-        expect(connectButton.getAttribute('aria-disabled')).to.not.equal(
-          'true'
-        );
-      });
-
-      it('should not call to save the connection', function () {
-        expect(saveConnectionSpy.callCount).to.equal(0);
-      });
-
-      it('should not emit connected', function () {
-        expect(onConnectedSpy.called).to.equal(false);
-      });
-
-      it('should have the connections-wrapper test id', function () {
-        expect(screen.getByTestId('connections-wrapper')).to.be.visible;
-      });
-=======
         fireEvent.click(connectButton);
->>>>>>> 234337f2
 
         // Wait for the connecting... modal to be shown.
         await waitFor(() => expect(screen.queryByText('Cancel')).to.be.visible);
