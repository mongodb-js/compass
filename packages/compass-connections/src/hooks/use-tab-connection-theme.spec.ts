import { expect } from 'chai';
import { useTabConnectionTheme } from '../provider';
import { renderHookWithConnections } from '../test';

const CONNECTION_INFO = {
  id: '1234',
  connectionOptions: {
    connectionString: 'mongodb://localhost:27017',
  },
  favorite: {
    color: 'color3',
    name: 'my kingdom for a hook',
  },
};

const CONNECTION_INFO_NO_COLOR = {
  id: '1234',
  connectionOptions: {
    connectionString: 'mongodb://localhost:27017',
  },
  favorite: {
    name: 'look what is done cannot be now amended',
  },
};

const CONNECTION_INFO_INVALID_COLOR = {
  id: '1234',
  connectionOptions: {
    connectionString: 'mongodb://localhost:27017',
  },
  favorite: {
    color: 'notacolorlol',
    name: 'what do I fear? myself?',
  },
};

describe('useTabConnectionTheme', function () {
  describe('when a connection does not exist', function () {
    it('should not return a theme', function () {
      const { result } = renderHookWithConnections(useTabConnectionTheme, {
        preferences: { enableNewMultipleConnectionSystem: true },
      });

      expect(result.current.getThemeOf('NON_EXISTING')).to.be.undefined;
    });
  });

  describe('when a connection exists', function () {
    it('should return the theme with the connection colors', function () {
      const { result } = renderHookWithConnections(useTabConnectionTheme, {
        preferences: { enableNewMultipleConnectionSystem: true },
        connections: [CONNECTION_INFO],
      });

<<<<<<< HEAD
      expect(result.current.getThemeOf(CONNECTION_INFO.id)).to.deep.equal({
        '&:focus-visible': {
          '--workspace-tab-border-color': '#016BF8',
          '--workspace-tab-selected-color': '#016BF8',
        },
        '--workspace-tab-border-color': '#E8EDEB',
        '--workspace-tab-color': '#5C6C75',
        '--workspace-tab-selected-background-color': '#FFFFFF',
        '--workspace-tab-selected-color': '#1C2D38',
        '--workspace-tab-selected-top-border-color': '#C2E5FF',
        '--workspace-tab-top-border-color': '#D5EFFF',
=======
      await waitFor(() => {
        expect(result.current).to.deep.equal({
          '&:focus-visible': {
            '--workspace-tab-border-color': '#016BF8',
            '--workspace-tab-selected-color': '#016BF8',
          },
          '--workspace-tab-background-color': '#D5EFFF',
          '--workspace-tab-border-color': '#E8EDEB',
          '--workspace-tab-color': '#5C6C75',
          '--workspace-tab-selected-background-color': '#FFFFFF',
          '--workspace-tab-selected-color': '#1C2D38',
          '--workspace-tab-selected-top-border-color': '#C2E5FF',
          '--workspace-tab-top-border-color': '#D5EFFF',
        });
>>>>>>> dbedce12
      });
    });

    it('should not return a theme when there is no color', function () {
      const { result } = renderHookWithConnections(useTabConnectionTheme, {
        preferences: { enableNewMultipleConnectionSystem: true },
        connections: [CONNECTION_INFO_NO_COLOR],
      });

      expect(result.current.getThemeOf(CONNECTION_INFO_NO_COLOR.id)).to.equal(
        undefined
      );
    });

    it('should not return a theme when the color is invalid', function () {
      const { result } = renderHookWithConnections(useTabConnectionTheme, {
        preferences: { enableNewMultipleConnectionSystem: true },
        connections: [CONNECTION_INFO_INVALID_COLOR],
      });

      expect(
        result.current.getThemeOf(CONNECTION_INFO_INVALID_COLOR.id)
      ).to.equal(undefined);
    });
  });
});<|MERGE_RESOLUTION|>--- conflicted
+++ resolved
@@ -52,34 +52,18 @@
         connections: [CONNECTION_INFO],
       });
 
-<<<<<<< HEAD
       expect(result.current.getThemeOf(CONNECTION_INFO.id)).to.deep.equal({
         '&:focus-visible': {
           '--workspace-tab-border-color': '#016BF8',
           '--workspace-tab-selected-color': '#016BF8',
         },
+        '--workspace-tab-background-color': '#D5EFFF',
         '--workspace-tab-border-color': '#E8EDEB',
         '--workspace-tab-color': '#5C6C75',
         '--workspace-tab-selected-background-color': '#FFFFFF',
         '--workspace-tab-selected-color': '#1C2D38',
         '--workspace-tab-selected-top-border-color': '#C2E5FF',
         '--workspace-tab-top-border-color': '#D5EFFF',
-=======
-      await waitFor(() => {
-        expect(result.current).to.deep.equal({
-          '&:focus-visible': {
-            '--workspace-tab-border-color': '#016BF8',
-            '--workspace-tab-selected-color': '#016BF8',
-          },
-          '--workspace-tab-background-color': '#D5EFFF',
-          '--workspace-tab-border-color': '#E8EDEB',
-          '--workspace-tab-color': '#5C6C75',
-          '--workspace-tab-selected-background-color': '#FFFFFF',
-          '--workspace-tab-selected-color': '#1C2D38',
-          '--workspace-tab-selected-top-border-color': '#C2E5FF',
-          '--workspace-tab-top-border-color': '#D5EFFF',
-        });
->>>>>>> dbedce12
       });
     });
 
