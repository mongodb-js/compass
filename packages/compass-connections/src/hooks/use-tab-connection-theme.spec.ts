import { expect } from 'chai';
import { useTabConnectionTheme } from '../provider';
import { renderHookWithConnections } from '../test';

const CONNECTION_INFO = {
  id: '1234',
  connectionOptions: {
    connectionString: 'mongodb://localhost:27017',
  },
  favorite: {
    color: 'color3',
    name: 'my kingdom for a hook',
  },
};

const CONNECTION_INFO_NO_COLOR = {
  id: '1234',
  connectionOptions: {
    connectionString: 'mongodb://localhost:27017',
  },
  favorite: {
    name: 'look what is done cannot be now amended',
  },
};

const CONNECTION_INFO_INVALID_COLOR = {
  id: '1234',
  connectionOptions: {
    connectionString: 'mongodb://localhost:27017',
  },
  favorite: {
    color: 'notacolorlol',
    name: 'what do I fear? myself?',
  },
};

describe('useTabConnectionTheme', function () {
<<<<<<< HEAD
=======
  let renderHookWithContext: typeof renderHook;
  let mockStorage: ConnectionStorage;
  let preferencesAccess: PreferencesAccess;

  beforeEach(async function () {
    preferencesAccess = await createSandboxFromDefaultPreferences();
    await preferencesAccess.savePreferences({
      enableMultipleConnectionSystem: true,
    });

    mockStorage = new InMemoryConnectionStorage([CONNECTION_INFO]);
    renderHookWithContext = (callback, options) => {
      const wrapper: React.FC = ({ children }) =>
        createElement(PreferencesProvider, {
          value: preferencesAccess,
          children: createElement(ConnectionStorageProvider, {
            value: mockStorage,
            children,
          }),
        });
      return renderHook(callback, { wrapper, ...options });
    };
  });

>>>>>>> d73838ca
  describe('when a connection does not exist', function () {
    it('should not return a theme', function () {
      const { result } = renderHookWithConnections(useTabConnectionTheme, {
        preferences: { enableNewMultipleConnectionSystem: true },
      });

      expect(result.current.getThemeOf('NON_EXISTING')).to.be.undefined;
    });
  });

  describe('when a connection exists', function () {
    it('should return the theme with the connection colors', function () {
      const { result } = renderHookWithConnections(useTabConnectionTheme, {
        preferences: { enableNewMultipleConnectionSystem: true },
        connections: [CONNECTION_INFO],
      });

      expect(result.current.getThemeOf(CONNECTION_INFO.id)).to.deep.equal({
        '&:focus-visible': {
          '--workspace-tab-border-color': '#016BF8',
          '--workspace-tab-selected-color': '#016BF8',
        },
        '--workspace-tab-background-color': '#D5EFFF',
        '--workspace-tab-border-color': '#E8EDEB',
        '--workspace-tab-color': '#5C6C75',
        '--workspace-tab-selected-background-color': '#FFFFFF',
        '--workspace-tab-selected-color': '#1C2D38',
        '--workspace-tab-selected-top-border-color': '#C2E5FF',
        '--workspace-tab-top-border-color': '#D5EFFF',
      });
    });

    it('should not return a theme when there is no color', function () {
      const { result } = renderHookWithConnections(useTabConnectionTheme, {
        preferences: { enableNewMultipleConnectionSystem: true },
        connections: [CONNECTION_INFO_NO_COLOR],
      });

      expect(result.current.getThemeOf(CONNECTION_INFO_NO_COLOR.id)).to.equal(
        undefined
      );
    });

    it('should not return a theme when the color is invalid', function () {
      const { result } = renderHookWithConnections(useTabConnectionTheme, {
        preferences: { enableNewMultipleConnectionSystem: true },
        connections: [CONNECTION_INFO_INVALID_COLOR],
      });

      expect(
        result.current.getThemeOf(CONNECTION_INFO_INVALID_COLOR.id)
      ).to.equal(undefined);
    });
  });
});<|MERGE_RESOLUTION|>--- conflicted
+++ resolved
@@ -35,37 +35,10 @@
 };
 
 describe('useTabConnectionTheme', function () {
-<<<<<<< HEAD
-=======
-  let renderHookWithContext: typeof renderHook;
-  let mockStorage: ConnectionStorage;
-  let preferencesAccess: PreferencesAccess;
-
-  beforeEach(async function () {
-    preferencesAccess = await createSandboxFromDefaultPreferences();
-    await preferencesAccess.savePreferences({
-      enableMultipleConnectionSystem: true,
-    });
-
-    mockStorage = new InMemoryConnectionStorage([CONNECTION_INFO]);
-    renderHookWithContext = (callback, options) => {
-      const wrapper: React.FC = ({ children }) =>
-        createElement(PreferencesProvider, {
-          value: preferencesAccess,
-          children: createElement(ConnectionStorageProvider, {
-            value: mockStorage,
-            children,
-          }),
-        });
-      return renderHook(callback, { wrapper, ...options });
-    };
-  });
-
->>>>>>> d73838ca
   describe('when a connection does not exist', function () {
     it('should not return a theme', function () {
       const { result } = renderHookWithConnections(useTabConnectionTheme, {
-        preferences: { enableNewMultipleConnectionSystem: true },
+        preferences: { enableMultipleConnectionSystem: true },
       });
 
       expect(result.current.getThemeOf('NON_EXISTING')).to.be.undefined;
@@ -75,7 +48,7 @@
   describe('when a connection exists', function () {
     it('should return the theme with the connection colors', function () {
       const { result } = renderHookWithConnections(useTabConnectionTheme, {
-        preferences: { enableNewMultipleConnectionSystem: true },
+        preferences: { enableMultipleConnectionSystem: true },
         connections: [CONNECTION_INFO],
       });
 
@@ -96,7 +69,7 @@
 
     it('should not return a theme when there is no color', function () {
       const { result } = renderHookWithConnections(useTabConnectionTheme, {
-        preferences: { enableNewMultipleConnectionSystem: true },
+        preferences: { enableMultipleConnectionSystem: true },
         connections: [CONNECTION_INFO_NO_COLOR],
       });
 
@@ -107,7 +80,7 @@
 
     it('should not return a theme when the color is invalid', function () {
       const { result } = renderHookWithConnections(useTabConnectionTheme, {
-        preferences: { enableNewMultipleConnectionSystem: true },
+        preferences: { enableMultipleConnectionSystem: true },
         connections: [CONNECTION_INFO_INVALID_COLOR],
       });
 
