import { expect } from 'chai';
import { waitFor, cleanup } from '@testing-library/react';
import type { RenderResult } from '@testing-library/react-hooks';
import { renderHook, act } from '@testing-library/react-hooks';
import sinon from 'sinon';

import { useConnections } from './connections-store';
import { createSandboxFromDefaultPreferences } from 'compass-preferences-model';
import { createElement } from 'react';
import { PreferencesProvider } from 'compass-preferences-model/provider';
import { type ConnectionInfo } from '@mongodb-js/connection-storage/main';

import {
  InMemoryConnectionStorage,
  type ConnectionStorage,
  ConnectionStorageProvider,
} from '@mongodb-js/connection-storage/provider';

import { ConnectionsManager, ConnectionsManagerProvider } from '../provider';
import type { DataService, connect } from 'mongodb-data-service';
import { createNoopLogger } from '@mongodb-js/compass-logging/provider';

const noop = (): any => {
  /* no-op */
};

function getConnectionsManager(mockTestConnectFn?: typeof connect) {
  const { log } = createNoopLogger();
  return new ConnectionsManager({
    logger: log.unbound,
    __TEST_CONNECT_FN: mockTestConnectFn,
  });
}

const mockConnections: ConnectionInfo[] = [
  {
    id: 'turtle',
    connectionOptions: {
      connectionString: 'mongodb://turtle',
    },
    favorite: {
      name: 'turtles',
    },
    savedConnectionType: 'favorite',
  },
  {
    id: 'oranges',
    connectionOptions: {
      connectionString: 'mongodb://peaches',
    },
    favorite: {
      name: 'peaches',
    },
    savedConnectionType: 'favorite',
  },
];

describe('use-connections hook', function () {
  let connectionsManager: ConnectionsManager;
  let mockConnectionStorage: ConnectionStorage;
  let renderHookWithContext: typeof renderHook;

  before(async function () {
    const preferences = await createSandboxFromDefaultPreferences();
    renderHookWithContext = (callback, options) => {
      const wrapper: React.FC = ({ children }) =>
        createElement(PreferencesProvider, {
          value: preferences,
          children: [
            createElement(ConnectionStorageProvider, {
              value: mockConnectionStorage,
              children: [
                createElement(ConnectionsManagerProvider, {
                  value: connectionsManager,
                  children,
                }),
              ],
            }),
          ],
        });

      return renderHook(callback, { wrapper, ...options });
    };
    await preferences.savePreferences({ persistOIDCTokens: false });
  });

  beforeEach(function () {
    mockConnectionStorage = new InMemoryConnectionStorage(mockConnections);
    connectionsManager = getConnectionsManager(() =>
      Promise.resolve({
        mockDataService: 'yes',
        addReauthenticationHandler() {},
      } as unknown as DataService)
    );
  });

  afterEach(() => {
    cleanup();
    sinon.restore();
  });

  describe('#onMount', function () {
    it('allows connecting to a dynamically provided connection info object', async function () {
      const onConnected = sinon.spy();
      sinon.stub(mockConnectionStorage, 'getAutoConnectInfo').resolves({
        id: 'new',
        connectionOptions: {
          connectionString: 'mongodb://new-recent',
        },
      });
      const saveSpy = sinon.spy(mockConnectionStorage, 'save');
      renderHookWithContext(() =>
        useConnections({
          onConnected,
          onConnectionFailed: noop,
          onConnectionAttemptStarted: noop,
        })
      );

      await waitFor(() => {
        expect(onConnected).to.have.been.called;
      });
      expect(saveSpy).to.not.have.been.called;
    });
  });

  describe('#loadConnections', function () {
    it('loads the connections from the connection storage', async function () {
      const loadAllSpy = sinon.spy(mockConnectionStorage, 'loadAll');

      const { result } = renderHookWithContext(() =>
        useConnections({
          onConnected: noop,
          onConnectionFailed: noop,
          onConnectionAttemptStarted: noop,
        })
      );

      // Wait for the async loading of connections to complete.
      await waitFor(() =>
        expect(result.current.favoriteConnections.length).to.equal(2)
      );

      expect(loadAllSpy).to.have.been.called;
    });

    it('filters and sort favorites connections', async function () {
      const connectionOptions = {
        connectionString: 'mongodb://turtle',
      };
      mockConnectionStorage = new InMemoryConnectionStorage([
        {
          id: '1',
          savedConnectionType: 'favorite',
          favorite: { name: 'bcd' },
          connectionOptions,
        },
        { id: '2', lastUsed: new Date(), connectionOptions },
        {
          id: '3',
          savedConnectionType: 'favorite',
          favorite: { name: 'abc' },
          connectionOptions,
        },
      ]);

      const { result } = renderHookWithContext(() =>
        useConnections({
          onConnected: noop,
          onConnectionFailed: noop,
          onConnectionAttemptStarted: noop,
        })
      );

      // Wait for the async loading of connections to complete.
      await waitFor(() =>
        expect(result.current.favoriteConnections).to.deep.equal([
          {
            id: '3',
            favorite: {
              name: 'abc',
            },
            savedConnectionType: 'favorite',
            connectionOptions,
          },
          {
            id: '1',
            favorite: {
              name: 'bcd',
            },
            savedConnectionType: 'favorite',
            connectionOptions,
          },
        ])
      );
    });

    it('filters and sort recents connections', async function () {
      const connectionOptions = {
        connectionString: 'mongodb://turtle',
      };
      mockConnectionStorage = new InMemoryConnectionStorage([
        {
          id: '1',
          savedConnectionType: 'favorite',
          favorite: { name: 'bcd' },
          connectionOptions,
        },
        {
          id: '2',
          savedConnectionType: 'recent',
          favorite: { name: '2' },
          lastUsed: new Date(1647020087550),
          connectionOptions,
        },
        {
          id: '3',
          savedConnectionType: 'favorite',
          favorite: { name: 'abc' },
          connectionOptions,
        },
        {
          id: '4',
          savedConnectionType: 'recent',
          favorite: { name: '4' },
          connectionOptions,
        }, // very old recent connection without lastUsed
        {
          id: '5',
          savedConnectionType: 'recent',
          favorite: { name: '5' },
          lastUsed: new Date(1647020087551),
          connectionOptions,
        },
      ]);

      const { result } = renderHookWithContext(() =>
        useConnections({
          onConnected: noop,
          onConnectionFailed: noop,
          onConnectionAttemptStarted: noop,
        })
      );

      await waitFor(() => {
        expect(result.current.favoriteConnections.length).to.equal(2);
        expect(result.current.recentConnections.length).to.equal(3);
      });

      expect(result.current.recentConnections).to.deep.equal([
        {
          id: '2',
          savedConnectionType: 'recent',
          favorite: { name: '2' },
          lastUsed: new Date(1647020087550),
          connectionOptions,
        },
        {
          id: '4',
          savedConnectionType: 'recent',
          favorite: { name: '4' },
          connectionOptions,
        },
        {
          id: '5',
          savedConnectionType: 'recent',
          favorite: { name: '5' },
          lastUsed: new Date(1647020087551),
          connectionOptions,
        },
      ]);
    });
  });

  describe('#connect', function () {
    it(`calls onConnected`, async function () {
      const onConnected = sinon.spy();
      const { result } = renderHookWithContext(() =>
        useConnections({
          onConnected,
          onConnectionFailed: noop,
          onConnectionAttemptStarted: noop,
        })
      );

      await result.current.connect({
        id: 'new',
        connectionOptions: {
          connectionString: 'mongodb://new-recent',
        },
      });

      await waitFor(() => {
        expect(onConnected).to.have.been.called;
      });
<<<<<<< HEAD
    });
  });

  describe('#closeConnection', function () {
    it(`calls onDisconnected`, async function () {
      const onDisconnected = sinon.spy();
      const { result } = renderHookWithContext(() =>
        useConnections({
          onDisconnected,
          onConnected: noop,
          onConnectionFailed: noop,
          onConnectionAttemptStarted: noop,
        })
      );

      await result.current.closeConnection('old');

      await waitFor(() => {
        expect(onDisconnected).to.have.been.called;
      });
=======
>>>>>>> e2ce37db
    });
  });

  describe('#saveConnection', function () {
    describe('with an existing connection', function () {
      let hookResult: RenderResult<ReturnType<typeof useConnections>>;
      let saveSpy: sinon.SinonSpy;
      beforeEach(async function () {
        saveSpy = sinon.spy(mockConnectionStorage, 'save');

        const { result } = renderHookWithContext(() =>
          useConnections({
            onConnected: noop,
            onConnectionFailed: noop,
            onConnectionAttemptStarted: noop,
          })
        );

        // Wait for the async loading of connections to complete.
        await waitFor(() =>
          expect(result.current.favoriteConnections.length).to.equal(2)
        );

        await act(async () => {
          await result.current.saveConnection({
            id: 'oranges',
            connectionOptions: {
              connectionString: 'mongodb://aba',
            },
            savedConnectionType: 'favorite',
            favorite: {
              name: 'not peaches',
            },
          });
        });

        hookResult = result;
      });

      it('calls to save a connection on the store', function () {
        expect(saveSpy.callCount).to.equal(1);
      });

      it('updates the existing entry on the connections list', function () {
        expect(hookResult.current.favoriteConnections.length).to.equal(2);
        expect(hookResult.current.favoriteConnections[0]).to.deep.equal({
          id: 'oranges',
          connectionOptions: {
            connectionString: 'mongodb://aba',
          },
          savedConnectionType: 'favorite',
          favorite: {
            name: 'not peaches',
          },
        });
      });

      it('clones the existing connection when it is updated', function () {
        expect(hookResult.current.favoriteConnections[0]).to.not.equal(
          hookResult.current.favoriteConnections[1]
        );
        expect(
          hookResult.current.favoriteConnections[0].connectionOptions
        ).to.not.equal(mockConnections[0].connectionOptions);
      });
    });

    describe('saving a new connection', function () {
      let saveSpy: sinon.SinonSpy;
      const onConnectionCreated = sinon.spy();

      beforeEach(async function () {
        saveSpy = sinon.spy(mockConnectionStorage, 'save');
        const { result } = renderHookWithContext(() =>
          useConnections({
            onConnectionCreated,
            onConnected: noop,
            onConnectionFailed: noop,
            onConnectionAttemptStarted: noop,
          })
        );

        await act(async () => {
          await result.current.saveConnection({
            id: 'pineapples',
            connectionOptions: {
              connectionString: 'mongodb://bacon',
            },
            savedConnectionType: 'favorite',
            favorite: {
              name: 'bacon',
            },
          });
        });
      });

      it('calls to save a connection on the store', async function () {
        expect(saveSpy.callCount).to.equal(1);

        await waitFor(() => {
          expect(onConnectionCreated).to.have.been.called;
        });
      });
    });

    describe('saving an invalid connection', function () {
      let hookResult: RenderResult<ReturnType<typeof useConnections>>;
      let saveSpy: sinon.SinonSpy;
      beforeEach(async function () {
        mockConnectionStorage = new InMemoryConnectionStorage([]);
        saveSpy = sinon.spy(mockConnectionStorage, 'save');
        const { result } = renderHookWithContext(() =>
          useConnections({
            onConnected: noop,
            onConnectionFailed: noop,
            onConnectionAttemptStarted: noop,
          })
        );

        await act(async () => {
          await result.current.saveConnection({
            id: 'pineapples',
            connectionOptions: {
              connectionString: 'bacon',
            },
            savedConnectionType: 'favorite',
            favorite: {
              name: 'bacon',
            },
          });
        });

        hookResult = result;
      });

      it('does not call to save a connection on the store', function () {
        expect(saveSpy.callCount).to.equal(0);
      });

      it('does not add the new connection to the current connections list', function () {
        expect(hookResult.current.favoriteConnections).to.be.deep.equal([]);
      });
    });

    describe('state reactivity', function () {
      let hookResult: RenderResult<ReturnType<typeof useConnections>>;

      beforeEach(function () {
        const { result } = renderHookWithContext(() =>
          useConnections({
            onConnected: noop,
            onConnectionFailed: noop,
            onConnectionAttemptStarted: noop,
          })
        );

        hookResult = result;
      });

      it('should update connections when received a change event', async function () {
        const loadAllSpyWithData = sinon.fake.resolves([
          {
            id: '1',
            savedConnectionType: 'favorite',
            favorite: { name: 'bcd' },
            connectionOptions: {},
          },
        ]);

        mockConnectionStorage.loadAll = loadAllSpyWithData;
        mockConnectionStorage.emit('ConnectionsChanged');

        await waitFor(() => expect(loadAllSpyWithData).to.have.been.called);

        expect(hookResult.current.favoriteConnections.length).to.equal(1);
      });
    });

    describe('saving the current active connection', function () {
      let hookResult: RenderResult<ReturnType<typeof useConnections>>;
      beforeEach(async function () {
        const { result } = renderHookWithContext(() =>
          useConnections({
            onConnected: noop,
            onConnectionFailed: noop,
            onConnectionAttemptStarted: noop,
          })
        );

        // Wait for the async loading of connections to complete.
        await waitFor(() => {
          return expect(result.current.favoriteConnections.length).to.equal(2);
        });

        // Make the first connection the active connection.
        act(() => {
          result.current.setActiveConnectionById('turtle');
        });

        await act(async () => {
          await result.current.saveConnection({
            id: 'turtle',
            connectionOptions: {
              connectionString: 'mongodb://nice',
            },
            savedConnectionType: 'favorite',
            favorite: {
              name: 'snakes! ah!',
            },
          });
        });

        hookResult = result;
      });

      it('updates the current active connection with the new info', function () {
        expect(hookResult.current.state.activeConnectionId).to.equal('turtle');
        expect(hookResult.current.state.activeConnectionInfo).to.deep.equal({
          id: 'turtle',
          connectionOptions: {
            connectionString: 'mongodb://nice',
          },
          savedConnectionType: 'favorite',
          favorite: {
            name: 'snakes! ah!',
          },
        });
      });
    });
  });

  describe('#removeAllRecentsConnections', function () {
    it('should delete all recent connections', async function () {
      mockConnectionStorage = new InMemoryConnectionStorage([
        {
          id: 'dolphin',
          connectionOptions: {
            connectionString: '',
          },
          savedConnectionType: 'favorite',
          favorite: {
            name: 'Dolphin',
          },
        },
        {
          id: 'turtle',
          connectionOptions: {
            connectionString: '',
          },
          savedConnectionType: 'recent',
          favorite: {
            name: 'turtle',
          },
        },
        {
          id: 'oranges',
          connectionOptions: {
            connectionString: '',
          },
          savedConnectionType: 'recent',
          favorite: {
            name: 'oranges',
          },
        },
      ]);
      const loadAllSpy = sinon.spy(mockConnectionStorage, 'loadAll');
      const deleteSpy = sinon.spy(mockConnectionStorage, 'delete');

      const { result } = renderHookWithContext(() =>
        useConnections({
          onConnected: noop,
          onConnectionFailed: noop,
          onConnectionAttemptStarted: noop,
        })
      );
      await waitFor(() => {
        expect(result.current.favoriteConnections.length).to.equal(1);
        expect(result.current.recentConnections.length).to.equal(2);
      });
      await result.current.removeAllRecentsConnections();

      expect(loadAllSpy).to.have.been.called;
      expect(deleteSpy.callCount).to.equal(2);
    });
  });

  describe('createDuplicateConnection', function () {
    it('should create a connection duplicate and set it as the new active connection', async function () {
      const { result } = renderHookWithContext(() =>
        useConnections({
          onConnected: noop,
          onConnectionFailed: noop,
          onConnectionAttemptStarted: noop,
        })
      );
      await waitFor(() => {
        expect(result.current.favoriteConnections.length).to.equal(2);
      });

      const original = result.current.favoriteConnections[0];
      result.current.createDuplicateConnection(original);

      const duplicate = result.current.state.activeConnectionInfo;

      expect(duplicate).to.haveOwnProperty('id');
      expect(duplicate.id).not.to.equal(original.id);
      expect(result.current.state.activeConnectionId).to.equal(duplicate.id);
      delete original.id;
      delete duplicate.id;
      expect(duplicate).to.deep.equal({
        ...original,
        favorite: {
          ...original.favorite,
          name: `${original.favorite.name} (1)`,
        },
      });
    });

    it('should increment (number) appendix', async function () {
      mockConnectionStorage = new InMemoryConnectionStorage([
        mockConnections[0],
        {
          ...mockConnections[0],
          favorite: {
            ...mockConnections[0].favorite,
            name: `${mockConnections[0].favorite.name} (1)`,
          },
        },
      ]);
      const { result } = renderHookWithContext(() =>
        useConnections({
          onConnected: noop,
          onConnectionFailed: noop,
          onConnectionAttemptStarted: noop,
        })
      );
      await waitFor(() => {
        expect(result.current.favoriteConnections.length).to.equal(2);
      });

      const original = result.current.favoriteConnections[0]; // copying the original
      result.current.createDuplicateConnection(original);
      const duplicate = result.current.state.activeConnectionInfo;
      expect(duplicate.favorite.name).to.equal(`${original.favorite.name} (2)`);

      const copy = result.current.favoriteConnections[1]; // copying the copy
      result.current.createDuplicateConnection(copy);
      const duplicate2 = result.current.state.activeConnectionInfo;
      expect(duplicate2.favorite.name).to.equal(
        `${original.favorite.name} (2)`
      );
    });
  });

  describe('#removeConnection', function () {
    let hookResult: RenderResult<ReturnType<typeof useConnections>>;
    it('should remove a connection', async function () {
      const onConnectionRemoved = sinon.spy();
      const loadAllSpy = sinon.spy(mockConnectionStorage, 'loadAll');
      const deleteSpy = sinon.spy(mockConnectionStorage, 'delete');

      const { result } = renderHookWithContext(() =>
        useConnections({
          onConnectionRemoved,
          onConnected: noop,
          onConnectionFailed: noop,
          onConnectionAttemptStarted: noop,
        })
      );
      await waitFor(() => {
        expect(result.current.favoriteConnections.length).to.equal(2);
      });
      act(() => {
        result.current.setActiveConnectionById('turtle');
      });
      result.current.removeConnection(result.current.favoriteConnections[1]);

      expect(loadAllSpy).to.have.been.called;
      expect(deleteSpy.callCount).to.equal(1);
      await waitFor(() => {
        expect(onConnectionRemoved).to.have.been.called;
      });
      hookResult = result;
    });
    it('should set a new connection as current active connection', function () {
      expect(hookResult.current.state.activeConnectionId).not.undefined;
      expect(
        hookResult.current.state.activeConnectionInfo.connectionOptions
          .connectionString
      ).equal('mongodb://localhost:27017');
    });
  });

  describe('#createNewConnection', function () {
    it('should create a connection', async function () {
      mockConnectionStorage = new InMemoryConnectionStorage([
        {
          id: 'turtle',
          connectionOptions: {
            connectionString: 'mongodb://turtle',
          },
          savedConnectionType: 'favorite',
          favorite: {
            name: 'turtles',
          },
        },
        {
          id: 'oranges',
          connectionOptions: {
            connectionString: 'mongodb://peaches',
          },
          savedConnectionType: 'favorite',
          favorite: {
            name: 'peaches',
          },
        },
      ]);
      const loadAllSpy = sinon.spy(mockConnectionStorage, 'loadAll');

      const { result } = renderHookWithContext(() =>
        useConnections({
          onConnected: noop,
          onConnectionFailed: noop,
          onConnectionAttemptStarted: noop,
        })
      );
      await waitFor(() => {
        expect(result.current.favoriteConnections.length).to.equal(2);
      });
      act(() => {
        result.current.setActiveConnectionById('turtle');
      });
      expect(loadAllSpy).to.have.been.called;
      result.current.createNewConnection();
      expect(result.current.state.activeConnectionId).not.undefined;
      expect(
        result.current.state.activeConnectionInfo.connectionOptions
          .connectionString
      ).equal('mongodb://localhost:27017');
    });
  });
});<|MERGE_RESOLUTION|>--- conflicted
+++ resolved
@@ -293,29 +293,6 @@
       await waitFor(() => {
         expect(onConnected).to.have.been.called;
       });
-<<<<<<< HEAD
-    });
-  });
-
-  describe('#closeConnection', function () {
-    it(`calls onDisconnected`, async function () {
-      const onDisconnected = sinon.spy();
-      const { result } = renderHookWithContext(() =>
-        useConnections({
-          onDisconnected,
-          onConnected: noop,
-          onConnectionFailed: noop,
-          onConnectionAttemptStarted: noop,
-        })
-      );
-
-      await result.current.closeConnection('old');
-
-      await waitFor(() => {
-        expect(onDisconnected).to.have.been.called;
-      });
-=======
->>>>>>> e2ce37db
     });
   });
 
