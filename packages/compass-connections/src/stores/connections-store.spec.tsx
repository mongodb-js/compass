--- conflicted
+++ resolved
@@ -24,6 +24,7 @@
   ConnectionsProvider,
   useConnections,
 } from '../components/connections-provider';
+import { update } from 'lodash';
 
 function getConnectionsManager(mockTestConnectFn?: typeof connect) {
   const { log } = createNoopLogger();
@@ -139,11 +140,11 @@
     renderHookWithContext({ onConnected });
 
     await waitFor(() => {
-      expect(onConnected).to.have.been.called;
+      expect(onConnected).to.have.been.calledOnce;
     });
 
     // autoconnect info should never be saved
-    expect(saveSpy).to.not.have.been.called;
+    expect(saveSpy).to.not.have.been.calledOnce;
   });
 
   describe('#connect', function () {
@@ -234,42 +235,15 @@
 
       sinon.spy(connectionsManager, 'connect');
 
-<<<<<<< HEAD
-    describe('saving a new connection', function () {
-      let saveSpy: sinon.SinonSpy;
-      const onConnectionCreated = sinon.spy();
-
-      beforeEach(async function () {
-        saveSpy = sinon.spy(mockConnectionStorage, 'save');
-        const { result } = renderHookWithContext(() =>
-          useConnections({
-            onConnectionCreated,
-            onConnected: noop,
-            onConnectionFailed: noop,
-            onConnectionAttemptStarted: noop,
-          })
-        );
-=======
       const connectPromise = connections.current.connect(connectionInfo);
->>>>>>> 2ef9b72f
 
       await waitFor(() => {
         expect(screen.getByText(/First disconnect from another connection/)).to
           .exist;
       });
 
-<<<<<<< HEAD
-      it('calls to save a connection on the store', async function () {
-        expect(saveSpy.callCount).to.equal(1);
-
-        await waitFor(() => {
-          expect(onConnectionCreated).to.have.been.called;
-        });
-      });
-=======
       // Await just not to leave the hanging promise in the test
       await connectPromise;
->>>>>>> 2ef9b72f
     });
 
     describe('saving connections during connect in single connection mode', function () {
@@ -314,8 +288,8 @@
           favorite: { name: 'foobar' },
         });
 
-        expect(onConnectionFailed).to.have.been.called;
-        expect(saveSpy).to.not.have.been.called;
+        expect(onConnectionFailed).to.have.been.calledOnce;
+        expect(saveSpy).to.not.have.been.calledOnce;
       });
     });
 
@@ -357,15 +331,16 @@
           },
         });
 
-        expect(onConnectionFailed).to.have.been.called;
-        expect(saveSpy).to.have.been.called;
+        expect(onConnectionFailed).to.have.been.calledOnce;
+        expect(saveSpy).to.have.been.calledOnce;
       });
     });
   });
 
   describe('#disconnect', function () {
     it('disconnect even if connection is in progress cleaning up progress toasts', async function () {
-      const connections = renderHookWithContext();
+      const onDisconnected = sinon.spy();
+      const connections = renderHookWithContext({ onDisconnected });
 
       sinon.spy(connectionsManager, 'closeConnection');
 
@@ -379,9 +354,10 @@
       await connections.current.disconnect(connectionInfo.id);
       await connectPromise;
 
+      expect(onDisconnected).to.have.been.calledOnce;
       expect(() => screen.getByText(/Connecting to/)).to.throw;
       expect(connectionsManager).to.have.property('closeConnection').have.been
-        .called;
+        .calledOnce;
     });
   });
 
@@ -419,79 +395,16 @@
     });
   });
 
-<<<<<<< HEAD
-  describe('#removeConnection', function () {
-    let hookResult: RenderResult<ReturnType<typeof useConnections>>;
-    it('should remove a connection', async function () {
-      const onConnectionRemoved = sinon.spy();
-      const loadAllSpy = sinon.spy(mockConnectionStorage, 'loadAll');
-      const deleteSpy = sinon.spy(mockConnectionStorage, 'delete');
-
-      const { result } = renderHookWithContext(() =>
-        useConnections({
-          onConnectionRemoved,
-          onConnected: noop,
-          onConnectionFailed: noop,
-          onConnectionAttemptStarted: noop,
-        })
-      );
-=======
-  describe('#editConnection', function () {
-    it('should only allow to edit existing connections', async function () {
-      const connections = renderHookWithContext();
+  describe('#saveEditedConnection', function () {
+    it('new connection: should call save and onConnectionCreated', async function () {
+      const saveSpy = sinon.spy(mockConnectionStorage, 'save');
+      const onConnectionCreated = sinon.spy();
+      const connections = renderHookWithContext({ onConnectionCreated });
 
       // Waiting for connections to load first
->>>>>>> 2ef9b72f
       await waitFor(() => {
         expect(connections.current.favoriteConnections).to.have.lengthOf.gt(0);
       });
-
-<<<<<<< HEAD
-      expect(loadAllSpy).to.have.been.called;
-      expect(deleteSpy.callCount).to.equal(1);
-      await waitFor(() => {
-        expect(onConnectionRemoved).to.have.been.called;
-      });
-      hookResult = result;
-=======
-      connections.current.editConnection('123');
-      expect(connections.current.state).to.have.property(
-        'isEditingConnectionInfoModalOpen',
-        false
-      );
-
-      connections.current.editConnection(mockConnections[0].id);
-      expect(connections.current.state).to.have.property(
-        'isEditingConnectionInfoModalOpen',
-        true
-      );
-      expect(connections.current.state).to.have.property(
-        'editingConnectionInfo',
-        mockConnections[0]
-      );
->>>>>>> 2ef9b72f
-    });
-  });
-
-  describe('#duplicateConnection', function () {
-    it('should copy connection and add a copy number at the end', async function () {
-      const connections = renderHookWithContext();
-
-      for (let i = 0; i <= 30; i++) {
-        await connections.current.duplicateConnection(mockConnections[1].id, {
-          autoDuplicate: true,
-        });
-      }
-
-      expect(
-        connections.current.favoriteConnections.find((info) => {
-          return info.favorite.name === 'peaches (30)';
-        })
-      ).to.exist;
-    });
-
-    it('should only look for copy number at the end of the connection name', async function () {
-      const connections = renderHookWithContext();
 
       const newConnection = {
         ...createNewConnectionInfo(),
@@ -503,6 +416,9 @@
 
       await connections.current.saveEditedConnection(newConnection);
 
+      expect(saveSpy).to.have.been.calledOnce;
+      expect(onConnectionCreated).to.have.been.calledOnce;
+
       await waitFor(() => {
         expect(
           connections.current.favoriteConnections.find((info) => {
@@ -510,6 +426,138 @@
           })
         ).to.exist;
       });
+    });
+
+    it('existing connection: should call save, not onConnectionCreated', async function () {
+      const saveSpy = sinon.spy(mockConnectionStorage, 'save');
+      const onConnectionCreated = sinon.spy();
+      const connections = renderHookWithContext({ onConnectionCreated });
+
+      // Waiting for connections to load first
+      await waitFor(() => {
+        expect(connections.current.favoriteConnections).to.have.lengthOf.gt(0);
+      });
+
+      const updatedConnection = {
+        ...mockConnections[0],
+        savedConnectionType: 'recent',
+      };
+
+      await connections.current.saveEditedConnection(updatedConnection);
+
+      expect(saveSpy).to.have.been.calledOnce;
+      expect(onConnectionCreated).not.to.have.been.calledOnce;
+
+      await waitFor(() => {
+        expect(
+          connections.current.recentConnections.find((info) => {
+            return info.id === updatedConnection.id;
+          })
+        ).to.exist;
+      });
+    });
+  });
+
+  describe('#removeConnection', function () {
+    it('should disconnect and call delete and onConnectionRemoved', async function () {
+      const deleteSpy = sinon.spy(mockConnectionStorage, 'delete');
+      const closeConnectionSpy = sinon.spy(
+        connectionsManager,
+        'closeConnection'
+      );
+      const onConnectionRemoved = sinon.spy();
+      const onDisconnected = sinon.spy();
+      const connections = renderHookWithContext({
+        onConnectionRemoved,
+        onDisconnected,
+      });
+
+      // Waiting for connections to load first
+      await waitFor(() => {
+        expect(connections.current.favoriteConnections).to.have.lengthOf.gt(0);
+      });
+
+      await connections.current.removeConnection(mockConnections[0].id);
+
+      expect(closeConnectionSpy).to.have.been.calledOnce;
+      expect(onDisconnected).to.have.been.calledOnce;
+      expect(deleteSpy).to.have.been.calledOnce;
+      expect(onConnectionRemoved).to.have.been.calledOnce;
+
+      await waitFor(() => {
+        expect(
+          connections.current.favoriteConnections.find((info) => {
+            return info.id === mockConnections[0].id;
+          })
+        ).not.to.exist;
+      });
+    });
+  });
+
+  describe('#editConnection', function () {
+    it('should only allow to edit existing connections', async function () {
+      const connections = renderHookWithContext();
+
+      // Waiting for connections to load first
+      await waitFor(() => {
+        expect(connections.current.favoriteConnections).to.have.lengthOf.gt(0);
+      });
+
+      connections.current.editConnection('123');
+      expect(connections.current.state).to.have.property(
+        'isEditingConnectionInfoModalOpen',
+        false
+      );
+
+      connections.current.editConnection(mockConnections[0].id);
+      expect(connections.current.state).to.have.property(
+        'isEditingConnectionInfoModalOpen',
+        true
+      );
+      expect(connections.current.state).to.have.property(
+        'editingConnectionInfo',
+        mockConnections[0]
+      );
+    });
+  });
+
+  describe('#duplicateConnection', function () {
+    it('should copy connection and add a copy number at the end', async function () {
+      const connections = renderHookWithContext();
+
+      for (let i = 0; i <= 30; i++) {
+        await connections.current.duplicateConnection(mockConnections[1].id, {
+          autoDuplicate: true,
+        });
+      }
+
+      expect(
+        connections.current.favoriteConnections.find((info) => {
+          return info.favorite.name === 'peaches (30)';
+        })
+      ).to.exist;
+    });
+
+    it('should only look for copy number at the end of the connection name', async function () {
+      const connections = renderHookWithContext();
+
+      const newConnection = {
+        ...createNewConnectionInfo(),
+        favorite: {
+          name: 'peaches (50) peaches',
+        },
+        savedConnectionType: 'favorite',
+      };
+
+      await connections.current.saveEditedConnection(newConnection);
+
+      await waitFor(() => {
+        expect(
+          connections.current.favoriteConnections.find((info) => {
+            return info.id === newConnection.id;
+          })
+        ).to.exist;
+      });
 
       await connections.current.duplicateConnection(newConnection.id, {
         autoDuplicate: true,
