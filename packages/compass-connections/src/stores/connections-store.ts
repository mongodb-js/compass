import React from 'react';
import type {
  ConnectionInfo,
  DataService,
  ConnectionStorage,
  connect,
} from 'mongodb-data-service';
import { getConnectionTitle } from 'mongodb-data-service';
import { useCallback, useEffect, useMemo, useReducer, useRef } from 'react';
import { cloneDeep, merge } from 'lodash';
import { v4 as uuidv4 } from 'uuid';
import type { ConnectionAttempt } from '../modules/connection-attempt';
import { createConnectionAttempt } from '../modules/connection-attempt';
import {
  trackConnectionAttemptEvent,
  trackNewConnectionEvent,
  trackConnectionFailedEvent,
} from '../modules/telemetry';
import ConnectionString from 'mongodb-connection-string-url';
import { adjustConnectionOptionsBeforeConnect } from '@mongodb-js/connection-form';
import { useEffectOnChange, useToast } from '@mongodb-js/compass-components';
import { createLoggerAndTelemetry } from '@mongodb-js/compass-logging';
import preferences, { usePreference } from 'compass-preferences-model';

const { debug, mongoLogId, log } = createLoggerAndTelemetry(
  'COMPASS-CONNECTIONS'
);

type ConnectFn = typeof connect;

export type { ConnectFn };

type RecursivePartial<T> = {
  [P in keyof T]?: T[P] extends (infer U)[]
    ? RecursivePartial<U>[]
    : T[P] extends object | undefined
    ? RecursivePartial<T[P]>
    : T[P];
};

export function createNewConnectionInfo(): ConnectionInfo {
  return {
    id: uuidv4(),
    connectionOptions: {
      connectionString: 'mongodb://localhost:27017',
    },
  };
}

function isOIDCAuth(connectionString: string): boolean {
  const authMechanismString = (
    new ConnectionString(connectionString).searchParams.get('authMechanism') ||
    ''
  ).toUpperCase();

  return authMechanismString === 'MONGODB-OIDC';
}

function ensureWellFormedConnectionString(connectionString: string) {
  new ConnectionString(connectionString);
}

type State = {
  activeConnectionId?: string;
  activeConnectionInfo: ConnectionInfo;
  connectingStatusText: string;
  connectionAttempt: ConnectionAttempt | null;
  connectionErrorMessage: string | null;
  connections: ConnectionInfo[];
  oidcDeviceAuthVerificationUrl: string | null;
  oidcDeviceAuthUserCode: string | null;
  connectionMergeInfos: Record<string, RecursivePartial<ConnectionInfo>>;
};

export function defaultConnectionsState(): State {
  return {
    activeConnectionId: undefined,
    activeConnectionInfo: createNewConnectionInfo(),
    connectingStatusText: '',
    connections: [],
    connectionAttempt: null,
    connectionErrorMessage: null,
    oidcDeviceAuthVerificationUrl: null,
    oidcDeviceAuthUserCode: null,
    connectionMergeInfos: {},
  };
}

type Action =
  | {
      type: 'attempt-connect';
      connectionAttempt: ConnectionAttempt;
      connectingStatusText: string;
    }
  | {
      type: 'oidc-attempt-connect-notify-device-auth';
      verificationUrl: string;
      userCode: string;
    }
  | {
      type: 'cancel-connection-attempt';
    }
  | {
      type: 'connection-attempt-errored';
      connectionErrorMessage: string;
    }
  | {
      type: 'connection-attempt-succeeded';
    }
  | {
      type: 'new-connection';
      connectionInfo: ConnectionInfo;
    }
  | {
      type: 'set-active-connection';
      connectionInfo: ConnectionInfo;
    }
  | {
      type: 'set-connections';
      connections: ConnectionInfo[];
    }
  | {
      type: 'set-connections-and-select';
      connections: ConnectionInfo[];
      activeConnectionInfo: ConnectionInfo;
    }
  | {
      type: 'add-connection-merge-info';
      id: string;
      mergeConnectionInfo: RecursivePartial<ConnectionInfo>;
    };

export function connectionsReducer(state: State, action: Action): State {
  switch (action.type) {
    case 'attempt-connect':
      return {
        ...state,
        connectionAttempt: action.connectionAttempt,
        connectingStatusText: action.connectingStatusText,
        connectionErrorMessage: null,
        oidcDeviceAuthVerificationUrl: null,
        oidcDeviceAuthUserCode: null,
      };
    case 'cancel-connection-attempt':
      return {
        ...state,
        connectionAttempt: null,
        connectionErrorMessage: null,
      };
    case 'connection-attempt-succeeded':
      return {
        ...state,
        connectionAttempt: null,
        connectionErrorMessage: null,
      };
    case 'connection-attempt-errored':
      return {
        ...state,
        connectionAttempt: null,
        connectionErrorMessage: action.connectionErrorMessage,
      };
    case 'oidc-attempt-connect-notify-device-auth':
      return {
        ...state,
        oidcDeviceAuthVerificationUrl: action.verificationUrl,
        oidcDeviceAuthUserCode: action.userCode,
      };
    case 'set-active-connection':
      return {
        ...state,
        activeConnectionId: action.connectionInfo.id,
        activeConnectionInfo: action.connectionInfo,
        connectionErrorMessage: null,
      };
    case 'new-connection':
      return {
        ...state,
        activeConnectionId: action.connectionInfo.id,
        activeConnectionInfo: action.connectionInfo,
        connectionErrorMessage: null,
      };
    case 'set-connections':
      return {
        ...state,
        connections: action.connections,
        connectionErrorMessage: null,
      };
    case 'set-connections-and-select':
      return {
        ...state,
        connections: action.connections,
        activeConnectionId: action.activeConnectionInfo.id,
        activeConnectionInfo: action.activeConnectionInfo,
        connectionErrorMessage: null,
      };
    case 'add-connection-merge-info':
      return {
        ...state,
        connectionMergeInfos: {
          ...state.connectionMergeInfos,
          [action.id]: merge(
            cloneDeep(state.connectionMergeInfos[action.id]),
            action.mergeConnectionInfo
          ),
        },
      };
    default:
      return state;
  }
}

async function loadConnections(
  dispatch: React.Dispatch<{
    type: 'set-connections';
    connections: ConnectionInfo[];
  }>,
  connectionStorage: ConnectionStorage
) {
  try {
    const loadedConnections = await connectionStorage.loadAll();
    const toBeReSaved: ConnectionInfo[] = [];

    // Scrub OIDC tokens from connections when the option to store them has been disabled
    if (!preferences.getPreferences().persistOIDCTokens) {
      for (const connection of loadedConnections) {
        if (connection.connectionOptions.oidc?.serializedState) {
          delete connection.connectionOptions.oidc?.serializedState;
          toBeReSaved.push(connection);
        }
      }
    }

    dispatch({
      type: 'set-connections',
      connections: loadedConnections,
    });

    await Promise.all(
      toBeReSaved.map(async (connection) => {
        await connectionStorage.save(connection);
      })
    );
  } catch (error) {
    debug('error loading connections', error);
  }
}

const MAX_RECENT_CONNECTIONS_LENGTH = 10;
export function useConnections({
  onConnected,
  isConnected,
  connectionStorage,
  appName,
  getAutoConnectInfo,
  connectFn,
}: {
  onConnected: (
    connectionInfo: ConnectionInfo,
    dataService: DataService
  ) => void;
  isConnected: boolean;
  connectionStorage: ConnectionStorage;
  getAutoConnectInfo?: () => Promise<ConnectionInfo | undefined>;
  connectFn: ConnectFn;
  appName: string;
}): {
  state: State;
  recentConnections: ConnectionInfo[];
  favoriteConnections: ConnectionInfo[];
  cancelConnectionAttempt: () => void;
  connect: (
    connectionInfo: ConnectionInfo | (() => Promise<ConnectionInfo>)
  ) => Promise<void>;
  createNewConnection: () => void;
  saveConnection: (connectionInfo: ConnectionInfo) => Promise<void>;
  setActiveConnectionById: (newConnectionId: string) => void;
  removeAllRecentsConnections: () => Promise<void>;
  duplicateConnection: (connectioInfo: ConnectionInfo) => void;
  removeConnection: (connectionInfo: ConnectionInfo) => void;
  reloadConnections: () => void;
} {
  const { openToast } = useToast('compass-connections');

  const [state, dispatch]: [State, React.Dispatch<Action>] = useReducer(
    connectionsReducer,
    defaultConnectionsState()
  );
  const { activeConnectionId, connectionAttempt, connections } = state;

  const connectingConnectionAttempt = useRef<ConnectionAttempt>();

  const { recentConnections, favoriteConnections } = useMemo(() => {
    const favoriteConnections = (state.connections || [])
      .filter((connectionInfo) => !!connectionInfo.favorite)
      .sort((a, b) => {
        const aName = a.favorite?.name?.toLocaleLowerCase() || '';
        const bName = b.favorite?.name?.toLocaleLowerCase() || '';
        return bName < aName ? 1 : -1;
      });

    const recentConnections = (state.connections || [])
      .filter((connectionInfo) => !connectionInfo.favorite)
      .sort((a, b) => {
        const aTime = a.lastUsed?.getTime() ?? 0;
        const bTime = b.lastUsed?.getTime() ?? 0;
        return bTime - aTime;
      });

    return { recentConnections, favoriteConnections };
  }, [state.connections]);

  async function saveConnectionInfo(
    connectionInfo: ConnectionInfo
  ): Promise<boolean> {
    try {
      ensureWellFormedConnectionString(
        connectionInfo?.connectionOptions?.connectionString
      );
      await connectionStorage.save(connectionInfo);
      debug(`saved connection with id ${connectionInfo.id || ''}`);

      return true;
    } catch (err) {
      debug(
        `error saving connection with id ${connectionInfo.id || ''}: ${
          (err as Error).message
        }`
      );

      openToast('save-connection-error', {
        title: 'Error',
        variant: 'warning',
        description: `An error occurred while saving the connection. ${
          (err as Error).message
        }`,
      });

      return false;
    }
  }

  async function removeConnection(connectionInfo: ConnectionInfo) {
    await connectionStorage.delete(connectionInfo);
    dispatch({
      type: 'set-connections',
      connections: connections.filter((conn) => conn.id !== connectionInfo.id),
    });
    if (activeConnectionId === connectionInfo.id) {
      const nextActiveConnection = createNewConnectionInfo();
      dispatch({
        type: 'set-active-connection',
        connectionInfo: nextActiveConnection,
      });
    }
  }

  const onConnectSuccess = useCallback(
    async (
      connectionInfo: ConnectionInfo,
      dataService: DataService,
      shouldSaveConnectionInfo: boolean
    ) => {
      try {
        onConnected(connectionInfo, dataService);

        if (!shouldSaveConnectionInfo) return;

        let mergeConnectionInfo = {};
        if (preferences.getPreferences().persistOIDCTokens) {
          mergeConnectionInfo = {
            connectionOptions: await dataService.getUpdatedSecrets(),
          };
          dispatch({
            type: 'add-connection-merge-info',
            id: connectionInfo.id,
            mergeConnectionInfo,
          });
        }

        // if a connection has been saved already we only want to update the lastUsed
        // attribute, otherwise we are going to save the entire connection info.
        const connectionInfoToBeSaved =
          (await connectionStorage.load(connectionInfo.id)) ?? connectionInfo;

        await saveConnectionInfo({
          ...merge(connectionInfoToBeSaved, mergeConnectionInfo),
          lastUsed: new Date(),
        });

        // ?. because mocks in tests don't provide it
        dataService.on?.('connectionInfoSecretsChanged', () => {
          void (async () => {
            try {
              if (!preferences.getPreferences().persistOIDCTokens) return;
              // Get updated secrets first (and not in parallel) so that the
              // race condition window between load() and save() is as short as possible.
              const mergeConnectionInfo = {
                connectionOptions: await dataService.getUpdatedSecrets(),
              };
              if (!mergeConnectionInfo) return;
              dispatch({
                type: 'add-connection-merge-info',
                id: connectionInfo.id,
                mergeConnectionInfo,
              });
              const currentSavedInfo = await connectionStorage.load(
                connectionInfo.id
              );
              if (!currentSavedInfo) return;
              await saveConnectionInfo(
                merge(currentSavedInfo, mergeConnectionInfo)
              );
            } catch (err: any) {
              log.warn(
                mongoLogId(1_001_000_195),
                'Connection Store',
                'Failed to update connection store with updated secrets',
                { err: err?.stack }
              );
            }
          })();
        });

        // Remove the oldest recent connection if are adding a new one and
        // there are already MAX_RECENT_CONNECTIONS_LENGTH recents.
        // NOTE: there are edge cases that may lead to more than
        // MAX_RECENT_CONNECTIONS_LENGTH to be saved (ie. concurrent run
        // of Compass), however we accept it as long as the list of
        // recent connections won't grow indefinitely.
        if (
          !connectionInfoToBeSaved.favorite &&
          !connectionInfoToBeSaved.lastUsed &&
          recentConnections.length >= MAX_RECENT_CONNECTIONS_LENGTH
        ) {
          await connectionStorage.delete(
            recentConnections[recentConnections.length - 1]
          );
        }
      } catch (err) {
        debug(
          `error occurred connection with id ${connectionInfo.id || ''}: ${
            (err as Error).message
          }`
        );
      }
    },
    [onConnected, connectionStorage, saveConnectionInfo, removeConnection]
  );

  useEffect(() => {
    // Load connections after first render.
    void loadConnections(dispatch, connectionStorage);

    if (getAutoConnectInfo) {
      log.info(
        mongoLogId(1_001_000_160),
        'Connection Store',
        'Performing automatic connection attempt'
      );
      void connect(getAutoConnectInfo);
    }

    return () => {
      // When unmounting, clean up any current connection attempts that have
      // not resolved.
      if (
        connectingConnectionAttempt.current &&
        !connectingConnectionAttempt.current.isClosed()
      ) {
        connectingConnectionAttempt.current.cancelConnectionAttempt();
      }
    };
  }, [getAutoConnectInfo]);

  const persistOIDCTokens = usePreference('persistOIDCTokens', React);
  useEffectOnChange(() => {
    if (!persistOIDCTokens) void loadConnections(dispatch, connectionStorage);
  }, [persistOIDCTokens]);

  const connect = async (
    getAutoConnectInfo:
      | ConnectionInfo
      | (() => Promise<ConnectionInfo | undefined>)
  ) => {
    if (connectionAttempt || isConnected) {
      // Ensure we aren't currently connecting.
      return;
    }

    const newConnectionAttempt = createConnectionAttempt(connectFn);
    connectingConnectionAttempt.current = newConnectionAttempt;

    let connectionInfo: ConnectionInfo | undefined = undefined;
    let shouldSaveConnectionInfo = false;
    try {
      if (typeof getAutoConnectInfo === 'function') {
        connectionInfo = await getAutoConnectInfo();
        if (!connectionInfo) {
          connectingConnectionAttempt.current = undefined;
          return;
        }

        dispatch({
          type: 'set-active-connection',
          connectionInfo,
        });
      } else {
        connectionInfo = getAutoConnectInfo;
        shouldSaveConnectionInfo = true;
      }

<<<<<<< HEAD
      connectionInfo = merge(
        cloneDeep(connectionInfo),
        state.connectionMergeInfos[connectionInfo.id] ?? {}
      );

=======
      const isOIDCConnectionAttempt = isOIDCAuth(
        connectionInfo.connectionOptions.connectionString
      );
>>>>>>> c74b5503
      dispatch({
        type: 'attempt-connect',
        connectingStatusText: `Connecting to ${getConnectionTitle(
          connectionInfo
        )}${
          isOIDCConnectionAttempt
            ? '. Go to the browser to complete authentication.'
            : ''
        }`,
        connectionAttempt: newConnectionAttempt,
      });

      trackConnectionAttemptEvent(connectionInfo);
      debug('connecting with connectionInfo', connectionInfo);

      let notifyDeviceFlow:
        | ((deviceFlowInformation: {
            verificationUrl: string;
            userCode: string;
          }) => void)
        | undefined;
      if (isOIDCConnectionAttempt) {
        notifyDeviceFlow = (deviceFlowInformation: {
          verificationUrl: string;
          userCode: string;
        }) => {
          dispatch({
            type: 'oidc-attempt-connect-notify-device-auth',
            verificationUrl: deviceFlowInformation.verificationUrl,
            userCode: deviceFlowInformation.userCode,
          });
        };
      }

      const newConnectionDataService = await newConnectionAttempt.connect(
        adjustConnectionOptionsBeforeConnect({
          connectionOptions: connectionInfo.connectionOptions,
          defaultAppName: appName,
          notifyDeviceFlow,
        })
      );
      connectingConnectionAttempt.current = undefined;

      if (!newConnectionDataService || newConnectionAttempt.isClosed()) {
        // The connection attempt was cancelled.
        return;
      }

      dispatch({
        type: 'connection-attempt-succeeded',
      });

      void onConnectSuccess(
        connectionInfo,
        newConnectionDataService,
        shouldSaveConnectionInfo
      );

      trackNewConnectionEvent(connectionInfo, newConnectionDataService);
      debug(
        'connection attempt succeeded with connection info',
        connectionInfo
      );
    } catch (error) {
      connectingConnectionAttempt.current = undefined;
      if (connectionInfo) {
        trackConnectionFailedEvent(connectionInfo, error as Error);
      }
      log.error(
        mongoLogId(1_001_000_161),
        'Connection Store',
        'Error performing connection attempt',
        {
          error: (error as Error).message,
        }
      );

      dispatch({
        type: 'connection-attempt-errored',
        connectionErrorMessage: (error as Error).message,
      });
    }
  };

  return {
    state,
    recentConnections,
    favoriteConnections,
    cancelConnectionAttempt() {
      connectionAttempt?.cancelConnectionAttempt();

      dispatch({
        type: 'cancel-connection-attempt',
      });
    },
    connect,
    createNewConnection() {
      dispatch({
        type: 'new-connection',
        connectionInfo: createNewConnectionInfo(),
      });
    },
    async saveConnection(connectionInfo: ConnectionInfo) {
      const saved = await saveConnectionInfo(connectionInfo);

      if (!saved) {
        return;
      }

      const existingConnectionIndex = connections.findIndex(
        (connection) => connection.id === connectionInfo.id
      );

      const newConnections = [...connections];

      if (existingConnectionIndex !== -1) {
        // Update the existing saved connection.
        newConnections[existingConnectionIndex] = cloneDeep(connectionInfo);
      } else {
        // Add the newly saved connection to our connections list.
        newConnections.push(cloneDeep(connectionInfo));
      }

      if (activeConnectionId === connectionInfo.id) {
        // Update the active connection if it's currently selected.
        dispatch({
          type: 'set-connections-and-select',
          connections: newConnections,
          activeConnectionInfo: cloneDeep(connectionInfo),
        });
        return;
      }

      dispatch({
        type: 'set-connections',
        connections: newConnections,
      });
    },
    setActiveConnectionById(newConnectionId: string) {
      const connection = connections.find(
        (connection) => connection.id === newConnectionId
      );
      if (connection) {
        dispatch({
          type: 'set-active-connection',
          connectionInfo: connection,
        });
      }
    },
    removeConnection(connectionInfo) {
      void removeConnection(connectionInfo);
    },
    duplicateConnection(connectionInfo: ConnectionInfo) {
      const duplicate: ConnectionInfo = {
        ...cloneDeep(connectionInfo),
        id: uuidv4(),
      };

      if (duplicate.favorite?.name) {
        duplicate.favorite.name += ' (copy)';
      }
      saveConnectionInfo(duplicate).then(
        () => {
          dispatch({
            type: 'set-connections-and-select',
            connections: [...connections, duplicate],
            activeConnectionInfo: duplicate,
          });
        },
        () => {
          // We do nothing when if it fails
        }
      );
    },
    async removeAllRecentsConnections() {
      const recentConnections = connections.filter((conn) => {
        return !conn.favorite;
      });
      await Promise.all(
        recentConnections.map((conn) => connectionStorage.delete(conn))
      );
      dispatch({
        type: 'set-connections',
        connections: connections.filter((conn) => {
          return conn.favorite;
        }),
      });
    },
    reloadConnections() {
      void loadConnections(dispatch, connectionStorage);
    },
  };
}<|MERGE_RESOLUTION|>--- conflicted
+++ resolved
@@ -509,17 +509,14 @@
         shouldSaveConnectionInfo = true;
       }
 
-<<<<<<< HEAD
       connectionInfo = merge(
         cloneDeep(connectionInfo),
         state.connectionMergeInfos[connectionInfo.id] ?? {}
       );
 
-=======
       const isOIDCConnectionAttempt = isOIDCAuth(
         connectionInfo.connectionOptions.connectionString
       );
->>>>>>> c74b5503
       dispatch({
         type: 'attempt-connect',
         connectingStatusText: `Connecting to ${getConnectionTitle(
