--- conflicted
+++ resolved
@@ -275,26 +275,22 @@
   onConnected,
   onConnectionFailed,
   onConnectionAttemptStarted,
-<<<<<<< HEAD
   onDisconnected,
   onConnectionCreated,
   onConnectionRemoved,
-  __TEST_INITIAL_CONNECTION_INFO,
-=======
->>>>>>> 2ef9b72f
 }: {
   onConnected?: (
     connectionInfo: ConnectionInfo,
     dataService: DataService
   ) => void;
-  onDisconnected?: (connectionInfo: ConnectionInfo | undefined) => void;
-  onConnectionCreated?: (connectionInfo: ConnectionInfo) => void;
-  onConnectionRemoved?: (connectionInfo: ConnectionInfo) => void;
   onConnectionFailed?: (
     connectionInfo: ConnectionInfo | null,
     error: Error
   ) => void;
   onConnectionAttemptStarted?: (connectionInfo: ConnectionInfo) => void;
+  onDisconnected?: (connectionInfo: ConnectionInfo | undefined) => void;
+  onConnectionCreated?: (connectionInfo: ConnectionInfo) => void;
+  onConnectionRemoved?: (connectionInfo: ConnectionInfo) => void;
 } = {}): {
   state: State;
 
@@ -333,16 +329,11 @@
   const {
     favoriteConnections,
     nonFavoriteConnections: recentConnections,
-<<<<<<< HEAD
-    saveConnection: repositorySaveConnection,
-    deleteConnection: repositoryRemoveConnection,
-=======
     saveConnection,
     deleteConnection,
     getConnectionInfoById,
     filterConnectionInfo,
     reduceConnectionInfo,
->>>>>>> 2ef9b72f
   } = useConnectionRepository();
   const preferences = usePreferencesContext();
 
@@ -369,43 +360,17 @@
     closeConnectionStatusToast,
   } = useConnectionStatusToasts();
 
-  const findConnectionInfo = useCallback(
-    (connectionId: ConnectionInfo['id']) => {
-      return [...favoriteConnections, ...recentConnections].find(
-        ({ id }) => id === connectionId
-      );
-    },
-    [favoriteConnections, recentConnections]
-  );
-
   const saveConnectionInfo = useCallback(
-    async ({
-      fullConnectionInfo,
-      partialConnectionInfo,
-    }:
-      | {
-          fullConnectionInfo?: undefined;
-          partialConnectionInfo: RecursivePartial<ConnectionInfo> &
-            Pick<ConnectionInfo, 'id'>;
-        }
-      | {
-          fullConnectionInfo: ConnectionInfo;
-          partialConnectionInfo?: undefined;
-        }) => {
-      const connectionInfo = fullConnectionInfo || partialConnectionInfo;
+    async (
+      connectionInfo: RecursivePartial<ConnectionInfo> &
+        Pick<ConnectionInfo, 'id'>
+    ) => {
       try {
-<<<<<<< HEAD
-        if (fullConnectionInfo) {
-          const isNewConnection = !findConnectionInfo(fullConnectionInfo.id);
-          if (isNewConnection) {
-            onConnectionCreated?.(fullConnectionInfo);
-          }
-        }
-        await repositorySaveConnection(connectionInfo);
-        return true;
-=======
-        return await saveConnection(connectionInfo);
->>>>>>> 2ef9b72f
+        const isNewConnection = !getConnectionInfoById(connectionInfo.id);
+        const savedConnectionInfo = await saveConnection(connectionInfo);
+        if (isNewConnection) {
+          onConnectionCreated?.(savedConnectionInfo);
+        }
       } catch (err) {
         debug(
           `error saving connection with id ${connectionInfo.id || ''}: ${
@@ -424,59 +389,9 @@
         return null;
       }
     },
-    [
-      openToast,
-      repositorySaveConnection,
-      findConnectionInfo,
-      onConnectionCreated,
-    ]
-  );
-
-<<<<<<< HEAD
-  const removeConnection = useCallback(
-    async (connectionInfo: ConnectionInfo) => {
-      await repositoryRemoveConnection(connectionInfo);
-      onConnectionRemoved?.(connectionInfo);
-
-      if (activeConnectionId === connectionInfo.id) {
-        const nextActiveConnection = createNewConnectionInfo();
-        dispatch({
-          type: 'set-active-connection',
-          connectionInfo: nextActiveConnection,
-        });
-      }
-    },
-    [
-      activeConnectionId,
-      repositoryRemoveConnection,
-      dispatch,
-      onConnectionRemoved,
-    ]
-  );
-
-  const saveConnection = useCallback(
-    async (connectionInfo: ConnectionInfo) => {
-      const saved = await saveConnectionInfo({
-        fullConnectionInfo: connectionInfo,
-      });
-      if (!saved) {
-        return;
-      }
-
-      if (activeConnectionId === connectionInfo.id) {
-        // Update the active connection if it's currently selected.
-        dispatch({
-          type: 'set-active-connection',
-          connectionInfo: cloneDeep(connectionInfo),
-        });
-        return;
-      }
-    },
-    [activeConnectionId, saveConnectionInfo]
-  );
-
-=======
->>>>>>> 2ef9b72f
+    [openToast, saveConnection, onConnectionCreated, getConnectionInfoById]
+  );
+
   const oidcAttemptConnectNotifyDeviceAuth = useCallback(
     (
       connectionInfo: ConnectionInfo,
@@ -505,13 +420,6 @@
         await saveConnectionInfo({
           id: connectionInfo.id,
           connectionOptions: await dataService.getUpdatedSecrets(),
-<<<<<<< HEAD
-        };
-
-        await saveConnectionInfo({
-          partialConnectionInfo: mergeConnectionInfo,
-=======
->>>>>>> 2ef9b72f
         });
       } catch (err: any) {
         log.warn(
@@ -536,31 +444,8 @@
         'Initiating disconnect attempt'
       );
       try {
-<<<<<<< HEAD
-        dispatch({ type: 'set-active-connection', connectionInfo });
-        onConnected?.(connectionInfo, dataService);
-        if (!legacyShouldSaveConnectionInfo) return;
-
-        let mergeConnectionInfo = {};
-        if (persistOIDCTokens) {
-          mergeConnectionInfo = {
-            connectionOptions: await dataService.getUpdatedSecrets(),
-          };
-        }
-
-        const connectionInfoToSave: ConnectionInfo = {
-          ...merge(connectionInfo, mergeConnectionInfo),
-          lastUsed: new Date(),
-        };
-
-        await saveConnectionInfo({ fullConnectionInfo: connectionInfoToSave });
-      } catch (err) {
-        debug(
-          `error occurred connection with id ${connectionInfo.id || ''}: ${
-            (err as Error).message
-          }`
-=======
         await connectionsManager.closeConnection(connectionId);
+        onDisconnected?.(getConnectionInfoById(connectionId));
       } catch (error) {
         log.error(
           mongoLogId(1_001_000_314),
@@ -569,45 +454,18 @@
           {
             error: (error as Error).message,
           }
->>>>>>> 2ef9b72f
         );
       }
       debug('connection closed', connectionId);
     },
-    [closeConnectionStatusToast, connectionsManager]
-  );
-
-<<<<<<< HEAD
-  useEffect(() => {
-    if (connectionStorage.getAutoConnectInfo) {
-      void connect(
-        connectionStorage.getAutoConnectInfo.bind(connectionStorage),
-        false
-      ).catch(() => {
-        // noop, we're already logging in the connect method
-      });
-    }
-  }, [connectionStorage]);
-
-  const closeConnection = async (connectionId: string) => {
-    debug('closing connection with connectionId', connectionId);
-    log.info(
-      mongoLogId(1_001_000_313),
-      'Connection UI',
-      'Initiating disconnect attempt'
-    );
-    try {
-      await connectionsManager.closeConnection(connectionId);
-      onDisconnected?.(findConnectionInfo(connectionId));
-    } catch (error) {
-      log.error(
-        mongoLogId(1_001_000_314),
-        'Connection UI',
-        'Disconnect attempt failed',
-        {
-          error: (error as Error).message,
-        }
-=======
+    [
+      closeConnectionStatusToast,
+      connectionsManager,
+      getConnectionInfoById,
+      onDisconnected,
+    ]
+  );
+
   const createNewConnection = useCallback(() => {
     dispatch({ type: 'new-connection' });
   }, []);
@@ -659,7 +517,6 @@
 
       const [nameWithoutCount, copyCount] = parseFavoriteNameToNameAndCopyCount(
         duplicate.favorite.name
->>>>>>> 2ef9b72f
       );
 
       const newCount = reduceConnectionInfo((topCount, connectionInfo) => {
@@ -696,10 +553,11 @@
       if (connectionInfo) {
         void disconnect(connectionId);
         await deleteConnection(connectionInfo);
+        onConnectionRemoved?.(connectionInfo);
         dispatch({ type: 'delete-connection', connectionInfo });
       }
     },
-    [deleteConnection, disconnect, getConnectionInfoById]
+    [deleteConnection, disconnect, getConnectionInfoById, onConnectionRemoved]
   );
 
   const removeAllRecentConnections = useCallback(async () => {
@@ -720,7 +578,7 @@
       const updatedConnectionInfo = await saveConnectionInfo(connectionInfo);
       dispatch({
         type: 'save-edited-connection',
-        connectionInfo: updatedConnectionInfo,
+        connectionInfo: updatedConnectionInfo || null,
       });
     },
     [saveConnectionInfo]
@@ -930,46 +788,6 @@
             error as Error
           );
 
-<<<<<<< HEAD
-  return {
-    state,
-    recentConnections,
-    favoriteConnections,
-    async cancelConnectionAttempt(connectionInfoId: string) {
-      log.info(
-        mongoLogId(1001000005),
-        'Connection UI',
-        'Canceling connection attempt'
-      );
-      try {
-        await connectionsManager.closeConnection(connectionInfoId);
-      } catch (error) {
-        log.error(
-          mongoLogId(1_001_000_303),
-          'Connection UI',
-          'Canceling connection attempt failed',
-          {
-            error: (error as Error).message,
-          }
-        );
-      }
-    },
-    connect,
-    closeConnection,
-    createNewConnection() {
-      dispatch({
-        type: 'new-connection',
-        connectionInfo: createNewConnectionInfo(),
-      });
-    },
-    saveConnection,
-    setActiveConnectionById(newConnectionId: string) {
-      const connection = findConnectionInfo(newConnectionId);
-      if (connection) {
-        dispatch({
-          type: 'set-active-connection',
-          connectionInfo: connection,
-=======
           openConnectionFailedToast(connectionInfo, error as Error, () => {
             if (connectionInfo) {
               editConnection(connectionInfo.id);
@@ -987,7 +805,6 @@
           // connectionInfo if it's undefined
           connectionInfo: connectionInfo ?? createNewConnectionInfo(),
           isAutoConnect: isAutoconnectAttempt,
->>>>>>> 2ef9b72f
         });
       }
     },
@@ -1013,23 +830,10 @@
 
   const connectRef = useCurrentRef(connect);
 
-<<<<<<< HEAD
-      void saveConnectionInfo({ fullConnectionInfo: duplicate }).then(
-        () => {
-          dispatch({
-            type: 'set-active-connection',
-            connectionInfo: duplicate,
-          });
-        },
-        () => {
-          // We do nothing when if it fails
-        }
-=======
   useEffect(() => {
     if (connectionStorage.getAutoConnectInfo) {
       void connectRef.current(
         connectionStorage.getAutoConnectInfo.bind(connectionStorage)
->>>>>>> 2ef9b72f
       );
     }
   }, [connectRef, connectionStorage]);
@@ -1047,19 +851,6 @@
       } finally {
         InFlightConnections.delete(connectionInfo.id);
       }
-<<<<<<< HEAD
-
-      dispatch({
-        type: 'new-connection',
-        connectionInfo: duplicate,
-      });
-    },
-    async removeAllRecentsConnections() {
-      await Promise.all(
-        recentConnections.map((info) => repositoryRemoveConnection(info))
-      );
-=======
->>>>>>> 2ef9b72f
     },
     [connectRef]
   );
