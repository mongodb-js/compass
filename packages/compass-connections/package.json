{
  "name": "@mongodb-js/compass-connections",
  "description": "Manage your MongoDB connections and connect in Compass",
  "author": {
    "name": "MongoDB Inc",
    "email": "compass@mongodb.com"
  },
  "publishConfig": {
    "access": "public"
  },
  "bugs": {
    "url": "https://jira.mongodb.org/projects/COMPASS/issues",
    "email": "compass@mongodb.com"
  },
  "homepage": "https://github.com/mongodb-js/compass",
  "version": "1.71.0",
  "repository": {
    "type": "git",
    "url": "https://github.com/mongodb-js/compass.git"
  },
  "files": [
    "dist",
    "provider.js",
    "provider.d.ts"
  ],
  "license": "SSPL",
  "main": "dist/index.js",
  "compass:main": "src/index.tsx",
  "compass:exports": {
    ".": "./src/index.tsx",
    "./provider": "./src/provider.ts"
  },
  "types": "./dist/index.d.ts",
  "scripts": {
    "bootstrap": "npm run compile",
    "prepublishOnly": "npm run compile && compass-scripts check-exports-exist",
    "compile": "tsc -p tsconfig.json",
    "precompile": "node -e \"fs.rmSync('dist', { recursive: true, force: true })\" || true",
    "eslint": "eslint-compass",
    "prettier": "prettier-compass",
    "lint": "npm run eslint . && npm run prettier -- --check .",
    "depcheck": "compass-scripts check-peer-deps && depcheck",
    "check": "npm run lint && npm run depcheck",
    "check-ci": "npm run check",
    "test": "mocha",
    "test-electron": "xvfb-maybe electron-mocha --no-sandbox",
    "test-cov": "nyc --compact=false --produce-source-map=false -x \"**/*.spec.*\" --reporter=lcov --reporter=text --reporter=html npm run test",
    "test-watch": "npm run test -- --watch",
    "test-ci": "npm run test-cov",
    "test-ci-electron": "npm run test-electron",
    "reformat": "npm run eslint . -- --fix && npm run prettier -- --write ."
  },
  "dependencies": {
<<<<<<< HEAD
    "@mongodb-js/compass-app-registry": "^9.4.19",
    "@mongodb-js/compass-assistant": "^1.1.0",
    "@mongodb-js/compass-components": "^1.48.0",
    "@mongodb-js/compass-logging": "^1.7.11",
    "@mongodb-js/compass-telemetry": "^1.13.0",
    "@mongodb-js/compass-utils": "^0.9.10",
    "@mongodb-js/connection-form": "^1.62.0",
    "@mongodb-js/connection-info": "^0.17.1",
    "@mongodb-js/connection-storage": "^0.45.0",
=======
    "@mongodb-js/compass-app-registry": "^9.4.20",
    "@mongodb-js/compass-components": "^1.49.0",
    "@mongodb-js/compass-logging": "^1.7.12",
    "@mongodb-js/compass-telemetry": "^1.14.0",
    "@mongodb-js/compass-utils": "^0.9.11",
    "@mongodb-js/connection-form": "^1.63.0",
    "@mongodb-js/connection-info": "^0.17.2",
    "@mongodb-js/connection-storage": "^0.46.0",
>>>>>>> c1c698cc
    "bson": "^6.10.4",
    "compass-preferences-model": "^2.51.0",
    "lodash": "^4.17.21",
    "mongodb": "^6.17.0",
    "mongodb-build-info": "^1.7.2",
    "mongodb-connection-string-url": "^3.0.1",
    "mongodb-data-service": "^22.30.2",
    "react": "^17.0.2",
    "react-redux": "^8.1.3",
    "redux": "^4.2.1",
    "redux-thunk": "^2.4.2",
    "semver": "^7.6.3"
  },
  "devDependencies": {
    "@mongodb-js/eslint-config-compass": "^1.4.7",
    "@mongodb-js/mocha-config-compass": "^1.7.0",
    "@mongodb-js/prettier-config-compass": "^1.2.8",
    "@mongodb-js/testing-library-compass": "^1.3.10",
    "@mongodb-js/tsconfig-compass": "^1.2.9",
    "@types/chai": "^4.2.21",
    "@types/chai-dom": "^0.0.10",
    "@types/mocha": "^9.0.0",
    "@types/react": "^17.0.5",
    "@types/react-dom": "^17.0.10",
    "@types/semver": "^7.3.9",
    "@types/sinon-chai": "^3.2.5",
    "chai": "^4.3.4",
    "depcheck": "^1.4.1",
    "electron-mocha": "^12.2.0",
    "mocha": "^10.2.0",
    "nyc": "^15.1.0",
    "react-dom": "^17.0.2",
    "sinon": "^9.2.3",
    "xvfb-maybe": "^0.2.1"
  }
}<|MERGE_RESOLUTION|>--- conflicted
+++ resolved
@@ -51,18 +51,8 @@
     "reformat": "npm run eslint . -- --fix && npm run prettier -- --write ."
   },
   "dependencies": {
-<<<<<<< HEAD
-    "@mongodb-js/compass-app-registry": "^9.4.19",
-    "@mongodb-js/compass-assistant": "^1.1.0",
-    "@mongodb-js/compass-components": "^1.48.0",
-    "@mongodb-js/compass-logging": "^1.7.11",
-    "@mongodb-js/compass-telemetry": "^1.13.0",
-    "@mongodb-js/compass-utils": "^0.9.10",
-    "@mongodb-js/connection-form": "^1.62.0",
-    "@mongodb-js/connection-info": "^0.17.1",
-    "@mongodb-js/connection-storage": "^0.45.0",
-=======
     "@mongodb-js/compass-app-registry": "^9.4.20",
+    "@mongodb-js/compass-assistant": "^1.2.0",
     "@mongodb-js/compass-components": "^1.49.0",
     "@mongodb-js/compass-logging": "^1.7.12",
     "@mongodb-js/compass-telemetry": "^1.14.0",
@@ -70,7 +60,6 @@
     "@mongodb-js/connection-form": "^1.63.0",
     "@mongodb-js/connection-info": "^0.17.2",
     "@mongodb-js/connection-storage": "^0.46.0",
->>>>>>> c1c698cc
     "bson": "^6.10.4",
     "compass-preferences-model": "^2.51.0",
     "lodash": "^4.17.21",
