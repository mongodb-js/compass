--- conflicted
+++ resolved
@@ -48,12 +48,7 @@
     "reformat": "npm run prettier -- --write ."
   },
   "peerDependencies": {
-<<<<<<< HEAD
-    "@mongodb-js/compass-components": "^1.1.1",
-=======
     "@mongodb-js/compass-components": "^1.2.0",
-    "compass-preferences-model": "^2.2.0",
->>>>>>> e7ce350c
     "hadron-ipc": "^3.1.0",
     "mongodb-data-service": "^22.1.1",
     "react": "^16.14.0",
@@ -61,13 +56,7 @@
   },
   "dependencies": {
     "@mongodb-js/compass-logging": "^1.1.0",
-<<<<<<< HEAD
-    "@mongodb-js/connection-form": "^1.1.1",
-=======
     "@mongodb-js/connection-form": "^1.2.0",
-    "compass-preferences-model": "^2.2.0",
-    "debug": "^4.2.0",
->>>>>>> e7ce350c
     "hadron-ipc": "^3.1.0",
     "lodash": "^4.17.21",
     "mongodb": "^4.10.0",
