{
  "name": "@mongodb-js/compass-connections",
  "description": "Manage your MongoDB connections and connect in Compass",
  "author": {
    "name": "MongoDB Inc",
    "email": "compass@mongodb.com"
  },
  "publishConfig": {
    "access": "public"
  },
  "bugs": {
    "url": "https://jira.mongodb.org/projects/COMPASS/issues",
    "email": "compass@mongodb.com"
  },
  "homepage": "https://github.com/mongodb-js/compass",
  "version": "1.31.0",
  "repository": {
    "type": "git",
    "url": "https://github.com/mongodb-js/compass.git"
  },
  "files": [
    "dist",
    "provider.js",
    "provider.d.ts"
  ],
  "license": "SSPL",
  "main": "dist/index.js",
  "compass:main": "src/index.ts",
  "compass:exports": {
    ".": "./src/index.ts",
    "./provider": "./src/provider.ts"
  },
  "types": "./dist/index.d.ts",
  "scripts": {
    "bootstrap": "npm run compile",
    "prepublishOnly": "npm run compile && compass-scripts check-exports-exist",
    "compile": "tsc -p tsconfig.json",
    "precompile": "node -e \"fs.rmSync('dist', { recursive: true, force: true })\" || true",
    "eslint": "eslint",
    "prettier": "prettier",
    "lint": "npm run eslint . && npm run prettier -- --check .",
    "depcheck": "compass-scripts check-peer-deps && depcheck",
    "check": "npm run lint && npm run depcheck",
    "check-ci": "npm run check",
    "test": "mocha",
    "test-electron": "xvfb-maybe electron-mocha --no-sandbox",
    "test-cov": "nyc --compact=false --produce-source-map=false -x \"**/*.spec.*\" --reporter=lcov --reporter=text --reporter=html npm run test",
    "test-watch": "npm run test -- --watch",
    "test-ci": "npm run test-cov",
    "test-ci-electron": "npm run test-electron",
    "reformat": "npm run eslint . -- --fix && npm run prettier -- --write ."
  },
  "dependencies": {
    "@mongodb-js/compass-components": "^1.25.1",
    "@mongodb-js/compass-logging": "^1.2.18",
<<<<<<< HEAD
    "@mongodb-js/compass-maybe-protect-connection-string": "^0.19.0",
    "@mongodb-js/compass-telemetry": "^1.0.0",
    "@mongodb-js/connection-form": "^1.28.1",
    "@mongodb-js/connection-info": "^0.3.1",
    "@mongodb-js/connection-storage": "^0.12.1",
    "bson": "^6.7.0",
    "compass-preferences-model": "^2.21.0",
=======
    "@mongodb-js/compass-maybe-protect-connection-string": "^0.20.0",
    "@mongodb-js/connection-form": "^1.29.0",
    "@mongodb-js/connection-info": "^0.3.2",
    "@mongodb-js/connection-storage": "^0.13.0",
    "compass-preferences-model": "^2.22.0",
>>>>>>> dd596970
    "hadron-app-registry": "^9.1.11",
    "lodash": "^4.17.21",
    "mongodb-build-info": "^1.7.2",
    "mongodb-connection-string-url": "^3.0.1",
    "mongodb-data-service": "^22.20.2",
    "react": "^17.0.2"
  },
  "devDependencies": {
    "@mongodb-js/eslint-config-compass": "^1.1.1",
    "@mongodb-js/mocha-config-compass": "^1.3.9",
    "@mongodb-js/prettier-config-compass": "^1.0.2",
    "@mongodb-js/tsconfig-compass": "^1.0.4",
    "@testing-library/dom": "^8.20.1",
    "@testing-library/react": "^12.1.5",
    "@testing-library/react-hooks": "^7.0.2",
    "@testing-library/user-event": "^13.5.0",
    "@types/chai": "^4.2.21",
    "@types/chai-dom": "^0.0.10",
    "@types/mocha": "^9.0.0",
    "@types/react": "^17.0.5",
    "@types/react-dom": "^17.0.10",
    "@types/sinon-chai": "^3.2.5",
    "chai": "^4.3.4",
    "depcheck": "^1.4.1",
    "electron-mocha": "^12.2.0",
    "eslint": "^7.25.0",
    "mocha": "^10.2.0",
    "nyc": "^15.1.0",
    "prettier": "^2.7.1",
    "react-dom": "^17.0.2",
    "sinon": "^9.2.3",
    "xvfb-maybe": "^0.2.1"
  }
}<|MERGE_RESOLUTION|>--- conflicted
+++ resolved
@@ -53,21 +53,12 @@
   "dependencies": {
     "@mongodb-js/compass-components": "^1.25.1",
     "@mongodb-js/compass-logging": "^1.2.18",
-<<<<<<< HEAD
-    "@mongodb-js/compass-maybe-protect-connection-string": "^0.19.0",
+    "@mongodb-js/compass-maybe-protect-connection-string": "^0.20.0",
     "@mongodb-js/compass-telemetry": "^1.0.0",
-    "@mongodb-js/connection-form": "^1.28.1",
-    "@mongodb-js/connection-info": "^0.3.1",
-    "@mongodb-js/connection-storage": "^0.12.1",
-    "bson": "^6.7.0",
-    "compass-preferences-model": "^2.21.0",
-=======
-    "@mongodb-js/compass-maybe-protect-connection-string": "^0.20.0",
     "@mongodb-js/connection-form": "^1.29.0",
     "@mongodb-js/connection-info": "^0.3.2",
     "@mongodb-js/connection-storage": "^0.13.0",
     "compass-preferences-model": "^2.22.0",
->>>>>>> dd596970
     "hadron-app-registry": "^9.1.11",
     "lodash": "^4.17.21",
     "mongodb-build-info": "^1.7.2",
