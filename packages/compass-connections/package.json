--- conflicted
+++ resolved
@@ -88,12 +88,9 @@
     "mongodb-data-service": "^22.4.1",
     "nyc": "^15.1.0",
     "prettier": "^2.7.1",
-<<<<<<< HEAD
     "resolve-mongodb-srv": "^1.1.2",
-=======
     "react": "^17.0.2",
     "react-dom": "^17.0.2",
->>>>>>> dffa686d
     "rimraf": "^3.0.2",
     "sinon": "^9.2.3",
     "xvfb-maybe": "^0.2.1"
