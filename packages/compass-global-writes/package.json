--- conflicted
+++ resolved
@@ -49,17 +49,6 @@
     "reformat": "npm run eslint . -- --fix && npm run prettier -- --write ."
   },
   "dependencies": {
-<<<<<<< HEAD
-    "@mongodb-js/atlas-service": "^0.28.3",
-    "@mongodb-js/compass-collection": "^4.41.0",
-    "@mongodb-js/compass-components": "^1.29.4",
-    "@mongodb-js/compass-connections": "^1.42.0",
-    "@mongodb-js/compass-field-store": "^9.17.0",
-    "@mongodb-js/compass-logging": "^1.4.7",
-    "@mongodb-js/compass-telemetry": "^1.1.7",
-    "hadron-app-registry": "^9.2.6",
-    "mongodb-ns": "^2.4.2",
-=======
     "@mongodb-js/atlas-service": "^0.29.0",
     "@mongodb-js/compass-collection": "^4.42.0",
     "@mongodb-js/compass-components": "^1.30.0",
@@ -67,7 +56,8 @@
     "@mongodb-js/compass-logging": "^1.4.8",
     "@mongodb-js/compass-telemetry": "^1.2.0",
     "hadron-app-registry": "^9.2.7",
->>>>>>> d82bfb54
+    "@mongodb-js/compass-field-store": "^9.18.0",
+    "mongodb-ns": "^2.4.2",
     "react": "^17.0.2",
     "react-redux": "^8.1.3",
     "redux": "^4.2.1",
