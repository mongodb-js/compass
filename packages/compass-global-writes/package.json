--- conflicted
+++ resolved
@@ -57,13 +57,8 @@
     "@mongodb-js/compass-telemetry": "^1.15.3",
     "@mongodb-js/compass-app-registry": "^9.4.24",
     "lodash": "^4.17.21",
-<<<<<<< HEAD
-    "@mongodb-js/compass-field-store": "^9.48.0",
+    "@mongodb-js/compass-field-store": "^9.51.0",
     "mongodb-ns": "^3.0.1",
-=======
-    "@mongodb-js/compass-field-store": "^9.51.0",
-    "mongodb-ns": "^2.4.2",
->>>>>>> e6e9d6ca
     "react": "^17.0.2",
     "react-redux": "^8.1.3",
     "redux": "^4.2.1",
