--- conflicted
+++ resolved
@@ -96,22 +96,16 @@
 export function GlobalWrites({ shardingStatus }: GlobalWritesProps) {
   if (shardingStatus === ShardingStatuses.NOT_READY) {
     return (
-      <div className={loaderStyles}>
+      <div className={loaderStyles} data-status={shardingStatus.toLowerCase()}>
         <SpinLoaderWithLabel progressText="Loading …" />
       </div>
     );
   }
 
   return (
-<<<<<<< HEAD
-    <div className={containerStyles} data-status={shardingStatus.toLowerCase()}>
-      <WorkspaceContainer className={workspaceContentStyles}>
-        <ConfirmationModalArea>
-=======
-    <WorkspaceContainer>
+    <WorkspaceContainer data-status={shardingStatus.toLowerCase()}>
       <ConfirmationModalArea>
         <div className={containerStyles}>
->>>>>>> 75a08520
           <ShardingStateView shardingStatus={shardingStatus} />
         </div>
       </ConfirmationModalArea>
