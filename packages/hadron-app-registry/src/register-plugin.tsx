--- conflicted
+++ resolved
@@ -167,7 +167,7 @@
     })
   ) as Services<S>;
 
-  const [{ store, actions }] = useState(
+  const [{ store, actions, context }] = useState(
     () =>
       localAppRegistry.getPlugin(registryName) ??
       (() => {
@@ -185,7 +185,7 @@
       })()
   );
 
-  return { store, actions };
+  return { store, actions, context };
 }
 
 export type HadronPluginComponent<
@@ -314,27 +314,11 @@
     // thinks so: values returned by `useMock*` hooks are constant in React
     // runtime
     // eslint-disable-next-line react-hooks/rules-of-hooks
-<<<<<<< HEAD
-    const [{ store, actions, context }] = useState(
-      () =>
-        localAppRegistry.getPlugin(registryName) ??
-        (() => {
-          const plugin = config.activate(
-            props,
-            {
-              globalAppRegistry,
-              localAppRegistry,
-              ...serviceImpls,
-            },
-            createActivateHelpers()
-          );
-          localAppRegistry.registerPlugin(registryName, plugin);
-          return plugin;
-        })()
+    const { store, actions, context } = useHadronPluginActivate(
+      config,
+      services,
+      props
     );
-=======
-    const { store, actions } = useHadronPluginActivate(config, services, props);
->>>>>>> d8ce60e6
 
     if (isReduxStore(store)) {
       return (
