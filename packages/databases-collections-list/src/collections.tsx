<<<<<<< HEAD
import React, { useCallback } from 'react';
import {
  Badge,
  type BadgeVariant,
  cx,
  css,
  type GlyphName,
  Icon,
  spacing,
  type LGColumnDef,
  Tooltip,
  palette,
  useDarkMode,
  Placeholder,
} from '@mongodb-js/compass-components';
import { compactBytes, compactNumber } from './format';
import { ItemsTable } from './items-table';
=======
import React from 'react';
import {
  css,
  spacing,
  compactBytes,
  compactNumber,
} from '@mongodb-js/compass-components';
import type { BadgeProp } from './namespace-card';
import { NamespaceItemCard } from './namespace-card';
import { ItemsGrid } from './items-grid';
>>>>>>> 1c91d8af
import type { CollectionProps } from 'mongodb-collection-model';
import { usePreference } from 'compass-preferences-model/provider';

type BadgeProp = {
  id: string;
  name: string;
  variant?: BadgeVariant;
  icon?: GlyphName;
  hint?: React.ReactNode;
};

const collectionBadgesStyles = css({
  display: 'flex',
  gap: spacing[200],
  // Preserving space for when cards with and without badges are mixed in a
  // single row
  minHeight: 20,
});

const CollectionBadges: React.FunctionComponent = ({ children }) => {
  return <div className={collectionBadgesStyles}>{children}</div>;
};

const collectionBadgeStyles = css({
  gap: spacing[100],
});

const viewOnStyles = css({
  fontWeight: 'bold',
});

const viewOnLightStyles = css({
  color: palette.white,
});

const viewOnDarkStyles = css({
  color: palette.black,
});

const CollectionBadge: React.FunctionComponent<BadgeProp> = ({
  id,
  name,
  icon,
  variant,
  hint,
}) => {
  const badge = useCallback(
    ({ className, children, ...props } = {}) => {
      return (
        <Badge
          data-testid={`collection-badge-${id}`}
          className={cx(collectionBadgeStyles, className)}
          variant={variant}
          {...props}
        >
          {icon && <Icon size="small" glyph={icon}></Icon>}
          <span>{name}</span>
          {/* Tooltip will be rendered here */}
          {children}
        </Badge>
      );
    },
    [id, icon, name, variant]
  );

  if (hint) {
    return <Tooltip trigger={badge}>{hint}</Tooltip>;
  }

  return badge();
};

function collectionPropertyToBadge(
  collection: CollectionProps,
  darkMode: boolean | undefined,
  {
    id,
    options,
  }: {
    id: string;
    options?: Record<string, unknown>;
  }
): BadgeProp {
  switch (id) {
    case 'collation':
      return {
        id,
        name: id,
        variant: 'darkgray',
        hint: (
          <>
            {Object.entries(options ?? {}).map(
              ([key, val]) =>
                val && (
                  <div key={key}>
                    <strong>{key}:</strong>&nbsp;{val}
                  </div>
                )
            )}
          </>
        ),
      };
    case 'view':
      return {
        id,
        name: id,
        variant: 'darkgray',
        icon: 'Visibility',
        hint: (
          <>
            Derived from{' '}
            <span
              className={cx(
                viewOnStyles,
                darkMode ? viewOnDarkStyles : viewOnLightStyles
              )}
            >
              {collection.view_on}
            </span>
          </>
        ),
      };
    case 'capped':
      return { id, name: id, variant: 'darkgray' };
    case 'timeseries':
      return { id, name: id, variant: 'darkgray', icon: 'TimeSeries' };
    case 'fle2':
      return {
        id,
        name: 'Queryable Encryption',
        variant: 'darkgray',
        icon: 'Key',
      };
    case 'clustered':
      return { id, name: id, variant: 'darkgray' };
    default:
      return { id, name: id };
  }
}

const collectionNameWrapStyles = css({
  display: 'flex',
  gap: spacing[100],
  flexWrap: 'wrap',
  alignItems: 'anchor-center',
  wordBreak: 'break-word',
});

const tooltipTriggerStyles = css({
  display: 'flex',
});

const inferredFromPrivilegesLightStyles = css({
  color: palette.gray.dark1,
});

const inferredFromPrivilegesDarkStyles = css({
  color: palette.gray.base,
});

function isReady(
  status: 'initial' | 'fetching' | 'refreshing' | 'ready' | 'error'
) {
  /*
  yes:
  * refreshing
  * ready
  * error

  no:
  * initial
  * fetching
  */

  return status !== 'initial' && status !== 'fetching';
}

function collectionColumns({
  darkMode,
  enableDbAndCollStats,
}: {
  darkMode: boolean | undefined;
  enableDbAndCollStats: boolean;
}): LGColumnDef<CollectionProps>[] {
  return [
    {
      accessorKey: 'name',
      header: 'Collection name',
      enableSorting: true,
      minSize: 250,
      cell: (info) => {
        const collection = info.row.original;
        const name = info.getValue() as string;

        const badges = collection.properties
          .filter((prop) => prop.id !== 'read-only')
          .map((prop) => {
            return collectionPropertyToBadge(collection, darkMode, prop);
          });

        return (
          <div className={collectionNameWrapStyles}>
            <span
              className={cx(
                collection.inferred_from_privileges &&
                  !darkMode &&
                  inferredFromPrivilegesLightStyles,
                collection.inferred_from_privileges &&
                  darkMode &&
                  inferredFromPrivilegesDarkStyles
              )}
            >
              {name}
            </span>
            {collection.inferred_from_privileges && (
              <Tooltip
                align="bottom"
                justify="start"
                trigger={
                  <div className={tooltipTriggerStyles}>
                    <Icon glyph={'InfoWithCircle'} />
                  </div>
                }
              >
                Your privileges grant you access to this namespace, but it might
                not currently exist
              </Tooltip>
            )}
            <CollectionBadges>
              {badges.map((badge) => {
                return (
                  <CollectionBadge key={badge.id} {...badge}></CollectionBadge>
                );
              })}
            </CollectionBadges>
          </div>
        );
      },
    },
    {
      accessorKey: 'storage_size',
      header: 'Storage size',
      enableSorting: true,
      maxSize: 80,
      cell: (info) => {
        const collection = info.row.original;
        if (!isReady(collection.status)) {
          return <Placeholder maxChar={10}></Placeholder>;
        }

        const type = collection.type as string;
        if (type === 'view') {
          return '-';
        }
        const size = info.getValue() as number | undefined;
        return enableDbAndCollStats && size !== undefined
          ? compactBytes(size)
          : '-';
      },
    },
    /*
    {
      accessorKey: 'free_storage_size',
      header: 'Free storage size',
      enableSorting: true,
      maxSize: 100,
      cell: (info) => {
        const collection = info.row.original;
        if (!isReady(collection.status)) {
          return <Placeholder maxChar={10}></Placeholder>;
        }

        const type = collection.type as string;
        if (type === 'view') {
          return '-';
        }
        const size = info.getValue() as number | undefined;
        return enableDbAndCollStats && size !== undefined
          ? compactBytes(size)
          : '-';
      },
    },
    */
    {
      accessorKey: 'document_count',
      header: 'Documents',
      enableSorting: true,
      maxSize: 80,
      cell: (info) => {
        const collection = info.row.original;
        if (!isReady(collection.status)) {
          return <Placeholder maxChar={10}></Placeholder>;
        }

        const type = collection.type as string;
        if (type === 'view' || type === 'timeseries') {
          return '-';
        }

        const count = info.getValue() as number | undefined;
        return count !== undefined ? compactNumber(count) : '-';
      },
    },
    {
      accessorKey: 'avg_document_size',
      header: 'Avg. document size',
      enableSorting: true,
      maxSize: 110,
      cell: (info) => {
        const collection = info.row.original;
        if (!isReady(collection.status)) {
          return <Placeholder maxChar={10}></Placeholder>;
        }

        const type = collection.type as string;
        if (type === 'view' || type === 'timeseries') {
          return '-';
        }

        const size = info.getValue() as number | undefined;
        return enableDbAndCollStats && size !== undefined
          ? compactBytes(size)
          : '-';
      },
    },
    {
      accessorKey: 'Indexes',
      header: 'Indexes',
      enableSorting: true,
      maxSize: 60,
      cell: (info) => {
        const collection = info.row.original;
        if (!isReady(collection.status)) {
          return <Placeholder maxChar={10}></Placeholder>;
        }

        const type = collection.type as string;
        if (type === 'view' || type === 'timeseries') {
          return '-';
        }

        const index_count = info.getValue() as number | undefined;
        return enableDbAndCollStats && index_count !== undefined
          ? compactNumber(index_count)
          : '-';
      },
    },
    {
      accessorKey: 'index_size',
      header: 'Total index size',
      enableSorting: true,
      maxSize: 100,
      cell: (info) => {
        const collection = info.row.original;
        if (!isReady(collection.status)) {
          return <Placeholder maxChar={10}></Placeholder>;
        }

        const type = collection.type as string;
        if (type === 'view' || type === 'timeseries') {
          return '-';
        }

        const size = info.getValue() as number | undefined;
        return enableDbAndCollStats && size !== undefined
          ? compactBytes(size)
          : '-';
      },
    },
  ];
}

// TODO: we removed delete click functionality, we removed the header hint functionality
const CollectionsList: React.FunctionComponent<{
  namespace: string;
  collections: CollectionProps[];
  onCollectionClick: (id: string) => void;
  onDeleteCollectionClick: (id: string) => void;
  onCreateCollectionClick?: () => void;
  onRefreshClick?: () => void;
}> = ({
  namespace,
  collections,
  onCollectionClick,
  onDeleteCollectionClick,
  onCreateCollectionClick,
  onRefreshClick,
}) => {
  const enableDbAndCollStats = usePreference('enableDbAndCollStats');
  const darkMode = useDarkMode();
  const columns = React.useMemo(
    () => collectionColumns({ darkMode, enableDbAndCollStats }),
    [darkMode, enableDbAndCollStats]
  );
  return (
    <ItemsTable
      data-testid="collections-list"
      namespace={namespace}
      columns={columns}
      items={collections}
      itemType="collection"
      onItemClick={onCollectionClick}
      onDeleteItemClick={onDeleteCollectionClick}
      onCreateItemClick={onCreateCollectionClick}
      onRefreshClick={onRefreshClick}
    ></ItemsTable>
  );
};

export { CollectionsList };<|MERGE_RESOLUTION|>--- conflicted
+++ resolved
@@ -1,11 +1,9 @@
-<<<<<<< HEAD
 import React, { useCallback } from 'react';
+import type { BadgeVariant, GlyphName } from '@mongodb-js/compass-components';
 import {
   Badge,
-  type BadgeVariant,
   cx,
   css,
-  type GlyphName,
   Icon,
   spacing,
   type LGColumnDef,
@@ -13,21 +11,10 @@
   palette,
   useDarkMode,
   Placeholder,
-} from '@mongodb-js/compass-components';
-import { compactBytes, compactNumber } from './format';
-import { ItemsTable } from './items-table';
-=======
-import React from 'react';
-import {
-  css,
-  spacing,
   compactBytes,
   compactNumber,
 } from '@mongodb-js/compass-components';
-import type { BadgeProp } from './namespace-card';
-import { NamespaceItemCard } from './namespace-card';
-import { ItemsGrid } from './items-grid';
->>>>>>> 1c91d8af
+import { ItemsTable } from './items-table';
 import type { CollectionProps } from 'mongodb-collection-model';
 import { usePreference } from 'compass-preferences-model/provider';
 
