--- conflicted
+++ resolved
@@ -1,20 +1,9 @@
 /* eslint-disable react/prop-types */
 import React from 'react';
-<<<<<<< HEAD
-import { compactBytes, compactNumber } from './format';
 import { ItemsTable } from './items-table';
-=======
-import {
-  PerformanceSignals,
-  spacing,
-  compactBytes,
-  compactNumber,
-} from '@mongodb-js/compass-components';
-import { NamespaceItemCard } from './namespace-card';
-import { ItemsGrid } from './items-grid';
->>>>>>> 1c91d8af
 import type { DatabaseProps } from 'mongodb-database-model';
 import { usePreference } from 'compass-preferences-model/provider';
+import type { LGColumnDef } from '@mongodb-js/compass-components';
 import {
   css,
   cx,
@@ -26,7 +15,8 @@
   spacing,
   Tooltip,
   useDarkMode,
-  type LGColumnDef,
+  compactBytes,
+  compactNumber,
 } from '@mongodb-js/compass-components';
 
 const databaseNameWrapStyles = css({
