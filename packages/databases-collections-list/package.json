--- conflicted
+++ resolved
@@ -48,19 +48,13 @@
     "reformat": "npm run eslint . -- --fix && npm run prettier -- --write ."
   },
   "dependencies": {
-<<<<<<< HEAD
-    "@mongodb-js/compass-components": "^1.26.0",
-    "@mongodb-js/compass-connections": "^1.33.0",
-    "@mongodb-js/compass-telemetry": "^1.0.1",
-    "@mongodb-js/compass-workspaces": "^0.14.0",
-    "@mongodb-js/connection-info": "^0.4.1",
-    "compass-preferences-model": "^2.23.1",
+    "@mongodb-js/compass-components": "^1.26.1",
+    "@mongodb-js/compass-connections": "^1.34.0",
+    "@mongodb-js/compass-telemetry": "^1.1.0",
+    "@mongodb-js/compass-workspaces": "^0.15.0",
+    "@mongodb-js/connection-info": "^0.5.0",
+    "compass-preferences-model": "^2.24.0",
     "mongodb-ns": "^2.4.2",
-=======
-    "@mongodb-js/compass-components": "^1.26.1",
-    "@mongodb-js/compass-telemetry": "^1.1.0",
-    "compass-preferences-model": "^2.24.0",
->>>>>>> ea45c8a9
     "react": "^17.0.2"
   },
   "devDependencies": {
