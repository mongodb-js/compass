--- conflicted
+++ resolved
@@ -48,16 +48,9 @@
     "reformat": "npm run eslint . -- --fix && npm run prettier -- --write ."
   },
   "dependencies": {
-<<<<<<< HEAD
-    "@mongodb-js/compass-components": "^1.25.1",
-    "@mongodb-js/compass-connections": "^1.32.0",
-    "@mongodb-js/compass-telemetry": "^1.0.0",
-    "compass-preferences-model": "^2.23.0",
-=======
     "@mongodb-js/compass-components": "^1.26.0",
     "@mongodb-js/compass-telemetry": "^1.0.1",
     "compass-preferences-model": "^2.23.1",
->>>>>>> 5d49e659
     "react": "^17.0.2"
   },
   "devDependencies": {
