--- conflicted
+++ resolved
@@ -48,23 +48,14 @@
     "reformat": "npm run eslint . -- --fix && npm run prettier -- --write ."
   },
   "dependencies": {
-<<<<<<< HEAD
-    "@mongodb-js/compass-components": "^1.33.5",
-    "@mongodb-js/compass-connections": "^1.49.5",
-    "@mongodb-js/compass-telemetry": "^1.3.5",
-    "@mongodb-js/compass-workspaces": "^0.30.5",
-    "@mongodb-js/connection-info": "^0.10.5",
-    "compass-preferences-model": "^2.32.5",
-    "mongodb-collection-model": "^5.24.5",
-    "mongodb-database-model": "^2.24.5",
-=======
     "@mongodb-js/compass-components": "^1.34.0",
     "@mongodb-js/compass-connections": "^1.50.0",
     "@mongodb-js/compass-telemetry": "^1.4.0",
     "@mongodb-js/compass-workspaces": "^0.31.0",
     "@mongodb-js/connection-info": "^0.11.0",
     "compass-preferences-model": "^2.33.0",
->>>>>>> f5ccf443
+    "mongodb-collection-model": "^5.25.0",
+    "mongodb-database-model": "^2.25.0",
     "mongodb-ns": "^2.4.2",
     "react": "^17.0.2"
   },
