import { ExplainPlan } from './';
import path from 'path';
import { promises as fs } from 'fs';
import { expect } from 'chai';

async function loadExplainFixture(name: string): Promise<ExplainPlan> {
  const filepath = path.join(__dirname, '..', 'test', 'fixtures', name);
  const output = JSON.parse(await fs.readFile(filepath, 'utf8'));
  return new ExplainPlan(output);
}

describe('explain-plan-plan', function () {
  context('Modern explain plans', function () {
    let plan: ExplainPlan;

    describe('Simple collection scans', function () {
      beforeEach(async function () {
        plan = await loadExplainFixture('simple_collscan_3.2.json');
      });

      it('should correctly detect when an explain plan is sharded', async function () {
        plan = await loadExplainFixture('sharded_geo_query_3.2.json');
        expect(plan.isSharded).to.equal(true);
      });

      it('should correctly detect when an explain plan is not sharded', function () {
        expect(plan.isSharded).to.equal(false);
      });

      it('should parse basic fields correctly for 3.2 collection scan plans', function () {
        expect(plan.namespace).to.equal('mongodb.fanclub');
        expect(plan.nReturned).to.equal(1000000);
        expect(plan.executionTimeMillis).to.equal(188);
        expect(plan.totalKeysExamined).to.equal(0);
        expect(plan.totalDocsExamined).to.equal(1000000);
        expect(plan.executionStats).to.be.an('object');
      });

      it('should have the executionStats object', function () {
        expect(plan.executionStats).to.be.an('object');
      });

      it('should detect collection scan', function () {
        expect(plan.isCollectionScan).to.equal(true);
      });

      it('should have empty `usedIndexes`', function () {
        expect(plan.usedIndexes).to.deep.equal([]);
      });

      it('should have `inMemorySort` disabled', function () {
        expect(plan.inMemorySort).to.equal(false);
      });

      it('should not be a covered query', function () {
        expect(plan.isCovered).to.equal(false);
      });
    });

    describe('Simple indexed queries', function () {
      beforeEach(async function () {
        plan = await loadExplainFixture('simple_index_3.2.json');
      });

      it('should parse basic fields correctly for 3.2 indexed scan plans', function () {
        expect(plan.namespace).to.equal('mongodb.fanclub');
        expect(plan.nReturned).to.equal(191665);
        expect(plan.executionTimeMillis).to.equal(135);
        expect(plan.totalKeysExamined).to.equal(191665);
        expect(plan.totalDocsExamined).to.equal(191665);
      });

      it('should have the executionStats object', function () {
        expect(plan.executionStats).to.be.an('object');
      });

      it('should have `isCollectionScan` disabled', function () {
        expect(plan.isCollectionScan).to.equal(false);
      });

      it('should have the correct `usedIndexes` value', function () {
        expect(plan.usedIndexes).to.deep.equal([
          { index: 'age_1', shard: null },
        ]);
      });

      it('should have `inMemorySort` disabled', function () {
        expect(plan.inMemorySort).to.equal(false);
      });

      it('should not be a covered query', function () {
        expect(plan.isCovered).to.equal(false);
      });
    });

    describe('Covered queries', function () {
      beforeEach(async function () {
        plan = await loadExplainFixture('covered_index_3.2.json');
      });

      it('should detect a covered query', function () {
        expect(plan.isCovered).to.equal(true);
      });
    });

    describe('In-memory sorted queries', function () {
      beforeEach(async function () {
        plan = await loadExplainFixture('sort_skip_limit_index_3.2.json');
      });

      it('should detect an in memory sort', function () {
        expect(plan.inMemorySort).to.equal(true);
      });

      it('should not detect collection scan', function () {
        expect(plan.isCollectionScan).to.equal(false);
      });

      it('should return the used index', function () {
        expect(plan.usedIndexes).to.deep.equal([
          { index: 'age_1', shard: null },
        ]);
      });

      it('should not be a covered index', function () {
        expect(plan.isCovered).to.equal(false);
      });
    });
  });

  context('Edge Cases', function () {
    let plan: ExplainPlan;

    describe('IDHACK stage', function () {
      beforeEach(async function () {
        plan = await loadExplainFixture('idhack_stage_3.2.json');
      });

      it('should recognize an IDHACK stage and return the correct index name', function () {
        expect(plan.usedIndexes).to.deep.equal([
          { index: '_id_', shard: null },
        ]);
        expect(plan.isCollectionScan).to.equal(false);
      });
    });

    describe('Multiple Indexes', function () {
      it('should detect multiple different indexes', async function () {
        plan = await loadExplainFixture('sharded_mixed_index_3.2.json');
        expect(plan.usedIndexes).to.deep.equal([
          { index: 'age_1', shard: 'shard02' },
          { index: 'age_1', shard: 'shard03' },
          { index: null, shard: 'shard01' },
        ]);
      });
    });

    describe('Single Sharded Indexes', function () {
      it('should detect IDHACK stage', async function () {
        plan = await loadExplainFixture('sharded_single_index_3.2.json');
        expect(plan.usedIndexes).to.deep.equal([
          { index: '_id_', shard: 'rsmyset' },
        ]);
      });
    });
  });

  context('Stage Helpers', function () {
    let plan: ExplainPlan;

    beforeEach(async function () {
      plan = await loadExplainFixture('simple_index_3.2.json');
    });

    it('should find a stage by name from the root stage', function () {
      const ixscan = plan.findStageByName('IXSCAN');
      expect(ixscan.indexName).to.equal('age_1');
    });

    it('should iterate over shards in a sharded explain plan', async function () {
      plan = await loadExplainFixture('sharded_geo_query_3.2.json');
      const ixscan = plan.findStageByName('IXSCAN');
      expect(ixscan.indexName).to.equal('last_login_-1');
    });

    it('should return all matching stages with findAllStagesByName', async function () {
      plan = await loadExplainFixture('sharded_geo_query_3.2.json');
      const ixscans = plan.findAllStagesByName('IXSCAN');
      expect(ixscans.length).to.equal(3);
    });

    it('should find a stage by name from a provided stage', function () {
      const fetch = plan.findStageByName('FETCH');
      expect(fetch.stage).to.equal('FETCH');
      const ixscan = plan.findStageByName('IXSCAN', fetch);
      expect(ixscan.indexName).to.equal('age_1');
    });

    it('should find a stage if it is the provided root stage', function () {
      const fetch = plan.findStageByName('FETCH');
      expect(fetch.stage).to.equal('FETCH');
      const fetch2 = plan.findStageByName('FETCH', fetch);
      expect(fetch).to.equal(fetch2);
    });

    it('should iterate over stages', function () {
      const it = plan._getStageIterator();
      expect(it.next().value).to.equal(plan.executionStats.executionStages);
      expect(it.next().value.stage).to.equal('IXSCAN');
      expect(it.next().done).to.equal(true);
    });
  });

  context('Aggregations', function () {
    describe('SBE plan', function () {
      let plan: ExplainPlan;
      beforeEach(async function () {
        plan = await loadExplainFixture('aggregate_$cursor_sbe.json');
      });

      it('should have the executionStats object', function () {
        expect(plan.executionStats).to.be.an('object');
      });

      it('should detect collection scan', function () {
        expect(plan.isCollectionScan).to.equal(false);
      });

      it('should have `usedIndexes`', function () {
        expect(plan.usedIndexes).to.deep.equal([
          { index: 'abbr_index', shard: null },
        ]);
      });

      it('should have `inMemorySort` disabled', function () {
        expect(plan.inMemorySort).to.equal(false);
      });

      it('should not be a covered query', function () {
        expect(plan.isCovered).to.equal(false);
      });
    });
    context('Classic plan', function () {
      let plan: ExplainPlan;
      describe('$geoNearCursor', function () {
        beforeEach(async function () {
          plan = await loadExplainFixture('aggregate_$geonearcursor.json');
        });

        it('should have the executionStats object', function () {
          expect(plan.executionStats).to.be.an('object');
        });

        it('should detect collection scan', function () {
          expect(plan.isCollectionScan).to.equal(false);
        });

        it('should have `usedIndexes`', function () {
          expect(plan.usedIndexes).to.deep.equal([
            { index: 'location_2dsphere', shard: null },
          ]);
        });

        it('should have `inMemorySort` disabled', function () {
          expect(plan.inMemorySort).to.equal(false);
        });

        it('should not be a covered query', function () {
          expect(plan.isCovered).to.equal(false);
        });
      });

      describe('collection scan', function () {
        beforeEach(async function () {
          plan = await loadExplainFixture('aggregate_collscan.json');
        });

        it('should have the executionStats object', function () {
          expect(plan.executionStats).to.be.an('object');
        });

        it('should detect collection scan', function () {
          expect(plan.isCollectionScan).to.equal(true);
        });

        it('should have `usedIndexes`', function () {
          expect(plan.usedIndexes).to.deep.equal([]);
        });
      });

<<<<<<< HEAD
      describe('stages with indexesUsed', function () {
        beforeEach(async function () {
          plan = await loadExplainFixture(
            'aggregate_$lookup_with_indexes.json'
          );
        });

        it('should have usedIndexes in executionStats object', function () {
          expect(plan.executionStats.stageIndexes).to.deep.equal([
            { index: '_id_', shard: null },
          ]);
=======
      describe('execution time', function () {
        beforeEach(async function () {
          plan = await loadExplainFixture('aggregate_stages_with_no_time.json');
        });

        it('should sum estimate time correctly', function () {
          expect(plan.executionStats.executionTimeMillis).to.equal(21317);
>>>>>>> a9c09ef3
        });
      });
    });
    context('Sharded aggregation', function () {
      describe('single shard with stages', function () {
        let plan: ExplainPlan;
        beforeEach(async function () {
          plan = await loadExplainFixture(
            'single-shard-aggregate-with-stages.json'
          );
        });
        it('return the namespace', function () {
          expect(plan.namespace).to.equal('sharded-db.listings');
        });
        it('return the number of shards', function () {
          expect(plan.isSharded).to.be.true;
          expect(plan.numShards).to.equal(1);
        });
        it('return the parsedQuery', function () {
          expect(plan.parsedQuery).to.deep.equal({
            'address.location': {
              $maxDistance: 10000,
              $near: {
                coordinates: [-8.61308, 41.1413],
                type: 'Point',
              },
            },
          });
        });
        it('should have executionStats prop', function () {
          expect(plan.executionStats).to.be.an('object');
        });
        it('should detect collection scan', function () {
          expect(plan.isCollectionScan).to.equal(false);
        });
        it('should have `usedIndexes`', function () {
          expect(plan.usedIndexes).to.deep.equal([
            { index: 'address_location', shard: 'shard1' },
          ]);
        });
        it('should have `inMemorySort` disabled', function () {
          expect(plan.inMemorySort).to.equal(false);
        });
        it('should have a SINGLE_SHARD stage', function () {
          const stage = plan.findStageByName('SINGLE_SHARD');
          expect(stage.shards).to.have.lengthOf(1);
        });
        it('should have correct execution metrics', function () {
          expect(plan.executionStats.nReturned).to.equal(422); // nReturned is from the last stage
          // executionTimeMillis from each stage (except $cursor) + executionTimeMillis of $cursor stage for each shard
          expect(plan.executionStats.executionTimeMillis).to.equal(32);
          expect(plan.executionStats.totalKeysExamined).to.equal(719);
          expect(plan.executionStats.totalDocsExamined).to.equal(490);
        });
        it('should find a stage if it is the provided root stage', function () {
          const stage1 = plan.findStageByName('SINGLE_SHARD');
          const stage2 = plan.findStageByName('SINGLE_SHARD', stage1);
          expect(stage1).to.equal(stage2);
        });
      });
      describe('single shard without stages', function () {
        let plan: ExplainPlan;
        beforeEach(async function () {
          plan = await loadExplainFixture(
            'single-shard-aggregate-without-stages.json'
          );
        });
        it('return the namespace', function () {
          expect(plan.namespace).to.equal('sharded-db.faker');
        });
        it('return the number of shards', function () {
          expect(plan.isSharded).to.be.true;
          expect(plan.numShards).to.equal(1);
        });
        it('return the parsedQuery', function () {
          expect(plan.parsedQuery).to.deep.equal({
            abbreviation: {
              $eq: 'PNG',
            },
          });
        });
        it('should have executionStats prop', function () {
          expect(plan.executionStats).to.be.an('object');
        });
        it('should detect collection scan', function () {
          expect(plan.isCollectionScan).to.equal(true);
        });
        it('should have `usedIndexes`', function () {
          expect(plan.usedIndexes).to.deep.equal([
            { index: null, shard: 'shard1' },
          ]);
        });
        it('should have `inMemorySort` disabled', function () {
          expect(plan.inMemorySort).to.equal(false);
        });
        it('should have a SINGLE_SHARD stage', function () {
          const stage = plan.findStageByName('SINGLE_SHARD');
          expect(stage.shards).to.have.lengthOf(1);
        });
        it('should have correct execution metrics', function () {
          expect(plan.executionStats.nReturned).to.equal(20);
          expect(plan.executionStats.executionTimeMillis).to.equal(0);
          expect(plan.executionStats.totalKeysExamined).to.equal(0);
          expect(plan.executionStats.totalDocsExamined).to.equal(581);
        });
        it('should find a stage if it is the provided root stage', function () {
          const stage1 = plan.findStageByName('SINGLE_SHARD');
          const stage2 = plan.findStageByName('SINGLE_SHARD', stage1);
          expect(stage1).to.equal(stage2);
        });
      });

      describe('multi shard with stages', function () {
        let plan: ExplainPlan;
        beforeEach(async function () {
          plan = await loadExplainFixture(
            'multi-shard-aggregate-with-stages.json'
          );
        });
        it('return the namespace', function () {
          expect(plan.namespace).to.equal('sharded-db.listings');
        });
        it('return the number of shards', function () {
          expect(plan.isSharded).to.be.true;
          expect(plan.numShards).to.equal(2);
        });
        it('return the parsedQuery', function () {
          expect(plan.parsedQuery).to.deep.equal({
            'address.location': {
              $maxDistance: 10000,
              $near: {
                coordinates: [-8.61308, 41.1413],
                type: 'Point',
              },
            },
          });
        });
        it('should detect collection scan', function () {
          expect(plan.isCollectionScan).to.equal(false);
        });
        it('should have `usedIndexes`', function () {
          expect(plan.usedIndexes).to.deep.equal([
            { index: 'address_location', shard: 'shard2' },
            { index: 'address_location', shard: 'shard1' },
          ]);
        });
        it('should have `inMemorySort` disabled', function () {
          expect(plan.inMemorySort).to.equal(false);
        });
        it('should have a SHARD_MERGE stage', function () {
          const stage = plan.findStageByName('SHARD_MERGE');
          expect(stage.shards).to.have.lengthOf(2);
        });
        it('should have correct execution metrics', function () {
          expect(plan.executionStats.nReturned).to.equal(485); // sum of nReturned from the last stage of each shard
          // executionTimeMillis from each stage (except $cursor) + executionTimeMillis of $cursor stage for each shard
          expect(plan.executionStats.executionTimeMillis).to.equal(28);
          expect(plan.executionStats.totalKeysExamined).to.equal(719);
          expect(plan.executionStats.totalDocsExamined).to.equal(490);
        });
        it('should find a stage if it is the provided root stage', function () {
          const stage1 = plan.findStageByName('SINGLE_SHARD');
          const stage2 = plan.findStageByName('SINGLE_SHARD', stage1);
          expect(stage1).to.equal(stage2);
        });
      });
      describe('multi shard without stages', function () {
        let plan: ExplainPlan;
        beforeEach(async function () {
          plan = await loadExplainFixture(
            'multi-shard-aggregate-without-stages.json'
          );
        });
        it('return the namespace', function () {
          expect(plan.namespace).to.equal('sharded-db.listings');
        });
        it('return the number of shards', function () {
          expect(plan.isSharded).to.be.true;
          expect(plan.numShards).to.equal(2);
        });
        it('return the parsedQuery', function () {
          expect(plan.parsedQuery).to.deep.equal({});
        });
        it('should detect collection scan', function () {
          expect(plan.isCollectionScan).to.equal(true);
        });
        it('should have `usedIndexes`', function () {
          expect(plan.usedIndexes).to.deep.equal([
            { index: null, shard: 'shard2' },
            { index: null, shard: 'shard1' },
          ]);
        });
        it('should have `inMemorySort` disabled', function () {
          expect(plan.inMemorySort).to.equal(false);
        });
        it('should have a SHARD_MERGE stage', function () {
          const stage = plan.findStageByName('SHARD_MERGE');
          expect(stage.shards).to.have.lengthOf(2);
        });
        it('should have correct execution metrics', function () {
          expect(plan.executionStats.nReturned).to.equal(1);
          expect(plan.executionStats.executionTimeMillis).to.equal(50);
          expect(plan.executionStats.totalKeysExamined).to.equal(0);
          expect(plan.executionStats.totalDocsExamined).to.equal(5555);
        });
        it('should find a stage if it is the provided root stage', function () {
          const stage1 = plan.findStageByName('SHARD_MERGE');
          const stage2 = plan.findStageByName('SHARD_MERGE', stage1);
          expect(stage1).to.equal(stage2);
        });
      });
      describe('stages with indexesUsed', function () {
        let plan: ExplainPlan;
        beforeEach(async function () {
          plan = await loadExplainFixture(
            'sharded_aggregate_$lookup_with_indexes.json'
          );
        });

        it('should have usedIndexes in executionStats object', function () {
          expect(plan.executionStats.stageIndexes).to.deep.equal([
            { index: '_id_', shard: 'shard2' },
          ]);
        });
      });
    });
  });
});<|MERGE_RESOLUTION|>--- conflicted
+++ resolved
@@ -288,7 +288,6 @@
         });
       });
 
-<<<<<<< HEAD
       describe('stages with indexesUsed', function () {
         beforeEach(async function () {
           plan = await loadExplainFixture(
@@ -300,7 +299,9 @@
           expect(plan.executionStats.stageIndexes).to.deep.equal([
             { index: '_id_', shard: null },
           ]);
-=======
+        });
+      });
+
       describe('execution time', function () {
         beforeEach(async function () {
           plan = await loadExplainFixture('aggregate_stages_with_no_time.json');
@@ -308,7 +309,6 @@
 
         it('should sum estimate time correctly', function () {
           expect(plan.executionStats.executionTimeMillis).to.equal(21317);
->>>>>>> a9c09ef3
         });
       });
     });
