import { promises as fs } from 'fs';
import path from 'path';
import { createLogger } from '@mongodb-js/compass-logging';
import { getStoragePath } from '@mongodb-js/compass-utils';
import type { z } from 'zod';
import writeFile from 'write-file-atomic';
import { Semaphore } from './semaphore';

const { log, mongoLogId } = createLogger('COMPASS-USER-STORAGE');

type SerializeContent<I> = (content: I) => string;
type DeserializeContent = (content: string) => unknown;
type GetResourceUrl = (path?: string) => string;
type AuthenticatedFetch = (
  url: RequestInfo | URL,
  options?: RequestInit
) => Promise<Response>;

export type FileUserDataOptions<Input> = {
  basePath?: string;
  serialize?: SerializeContent<Input>;
  deserialize?: DeserializeContent;
};

export type AtlasUserDataOptions<Input> = {
  orgId: string;
  projectId: string;
  getResourceUrl: GetResourceUrl;
  authenticatedFetch: AuthenticatedFetch;
  serialize?: SerializeContent<Input>;
  deserialize?: DeserializeContent;
};

type ReadOptions = {
  ignoreErrors: boolean;
};

export interface ReadAllResult<T extends z.Schema> {
  data: z.output<T>[];
  errors: Error[];
}

export abstract class IUserData<T extends z.Schema> {
  protected readonly validator: T;
  protected readonly dataType: string;
  protected readonly serialize: SerializeContent<z.input<T>>;
  protected readonly deserialize: DeserializeContent;
  constructor(
    validator: T,
    dataType: string,
    {
      serialize = (content: z.input<T>) => JSON.stringify(content, null, 2),
      deserialize = JSON.parse,
    }: {
      serialize?: SerializeContent<z.input<T>>;
      deserialize?: DeserializeContent;
    } = {}
  ) {
    this.validator = validator;
    this.dataType = dataType;
    this.serialize = serialize;
    this.deserialize = deserialize;
  }

  abstract write(id: string, content: z.input<T>): Promise<boolean>;
  abstract delete(id: string): Promise<boolean>;
  abstract readAll(options?: ReadOptions): Promise<ReadAllResult<T>>;
<<<<<<< HEAD
  abstract readOne(id: string, options: ReadOptions): Promise<z.output<T>>;
=======
  abstract readOne(
    id: string,
    options?: ReadOptions
  ): Promise<z.output<T> | undefined>;
>>>>>>> 2013a8f4
  abstract updateAttributes(
    id: string,
    data: Partial<z.input<T>>
  ): Promise<boolean>;
}

export class FileUserData<T extends z.Schema> extends IUserData<T> {
  private readonly basePath?: string;
  protected readonly semaphore = new Semaphore(100);

  constructor(
    validator: T,
    dataType: string,
    { basePath, serialize, deserialize }: FileUserDataOptions<z.input<T>>
  ) {
    super(validator, dataType, { serialize, deserialize });
    this.basePath = basePath;
  }

  private getFileName(id: string) {
    return `${id}.json`;
  }

  private async getEnsuredBasePath(): Promise<string> {
    const basepath = this.basePath ? this.basePath : getStoragePath();

    const root = path.join(basepath, this.dataType);

    await fs.mkdir(root, { recursive: true });

    return root;
  }

  private async getFileAbsolutePath(filepath?: string): Promise<string> {
    const root = await this.getEnsuredBasePath();
    const pathRelativeToRoot = path.relative(
      root,
      path.join(root, filepath ?? '')
    );

    if (
      pathRelativeToRoot.startsWith('..') ||
      path.isAbsolute(pathRelativeToRoot)
    ) {
      throw new Error(
        `Invalid file path: '${filepath}' is not a subpath of ${root}.`
      );
    }

    return path.resolve(root, pathRelativeToRoot);
  }

  private async readAndParseFile(
    absolutePath: string,
    options: ReadOptions
  ): Promise<z.output<T> | undefined> {
    let data: string;
    let release: (() => void) | undefined = undefined;
    try {
      release = await this.semaphore.waitForRelease();
      data = await fs.readFile(absolutePath, 'utf-8');
    } catch (error) {
      log.error(mongoLogId(1_001_000_234), 'Filesystem', 'Error reading file', {
        path: absolutePath,
        error: (error as Error).message,
      });
      if (options.ignoreErrors) {
        return undefined;
      }
      throw error;
    } finally {
      release?.();
    }

    try {
      const content = this.deserialize(data);
      return this.validator.parse(content);
    } catch (error) {
      log.error(mongoLogId(1_001_000_235), 'Filesystem', 'Error parsing data', {
        path: absolutePath,
        error: (error as Error).message,
      });
      if (options.ignoreErrors) {
        return undefined;
      }
      throw error;
    }
  }

  async write(id: string, content: z.input<T>) {
    // Validate the input. Here we are not saving the parsed content
    // because after reading we validate the data again and it parses
    // the read content back to the expected output. This way we ensure
    // that we exactly save what we want without transforming it.
    this.validator.parse(content);

    const filepath = this.getFileName(id);
    const absolutePath = await this.getFileAbsolutePath(filepath);
    try {
      await writeFile(absolutePath, this.serialize(content), {
        encoding: 'utf-8',
      });
      return true;
    } catch (error) {
      log.error(mongoLogId(1_001_000_233), 'Filesystem', 'Error writing file', {
        path: absolutePath,
        error: (error as Error).message,
      });
      return false;
    }
  }

  async delete(id: string) {
    const filepath = this.getFileName(id);
    const absolutePath = await this.getFileAbsolutePath(filepath);
    try {
      await fs.unlink(absolutePath);
      return true;
    } catch (error) {
      log.error(
        mongoLogId(1_001_000_236),
        'Filesystem',
        'Error deleting file',
        {
          path: absolutePath,
          error: (error as Error).message,
        }
      );
      return false;
    }
  }

  async readAll(
    options: ReadOptions = {
      ignoreErrors: true,
    }
  ): Promise<ReadAllResult<T>> {
    const result: ReadAllResult<T> = {
      data: [],
      errors: [],
    };
    try {
      const absolutePath = await this.getFileAbsolutePath();
      const filePathList = await fs.readdir(absolutePath);
      for (const settled of await Promise.allSettled(
        filePathList.map((x) => {
          return this.readAndParseFile(path.join(absolutePath, x), options);
        })
      )) {
        if (settled.status === 'fulfilled' && settled.value) {
          result.data.push(settled.value);
        }
        if (settled.status === 'rejected') {
          result.errors.push(settled.reason);
        }
      }
      return result;
    } catch (err) {
      if (options.ignoreErrors) {
        return result;
      }
      throw err;
    }
  }

  async readOne(
    id: string,
    options?: { ignoreErrors: false }
  ): Promise<z.output<T>>;
  async readOne(
    id: string,
    options?: { ignoreErrors: true }
  ): Promise<z.output<T> | undefined>;
  async readOne(
    id: string,
    options?: ReadOptions
  ): Promise<z.output<T> | undefined>;
  async readOne(
    id: string,
    options: ReadOptions = {
      ignoreErrors: true,
    }
  ) {
    const filepath = this.getFileName(id);
    const absolutePath = await this.getFileAbsolutePath(filepath);
    return await this.readAndParseFile(absolutePath, options);
  }

  async updateAttributes(
    id: string,
    data: Partial<z.input<T>>
  ): Promise<boolean> {
    try {
      await this.write(id, {
        ...((await this.readOne(id)) ?? {}),
        ...data,
      });
      return true;
    } catch {
      return false;
    }
  }
}

// TODO: update endpoints to reflect the merged api endpoints https://jira.mongodb.org/browse/CLOUDP-329716
export class AtlasUserData<T extends z.Schema> extends IUserData<T> {
  private readonly authenticatedFetch;
  private readonly getResourceUrl;
  private orgId: string = '';
  private projectId: string = '';
  constructor(
    validator: T,
    dataType: string,
    {
      orgId,
      projectId,
      getResourceUrl,
      authenticatedFetch,
      serialize,
      deserialize,
    }: AtlasUserDataOptions<z.input<T>>
  ) {
    super(validator, dataType, { serialize, deserialize });
    this.authenticatedFetch = authenticatedFetch;
    this.getResourceUrl = getResourceUrl;
    this.orgId = orgId;
    this.projectId = projectId;
  }

  async write(id: string, content: z.input<T>): Promise<boolean> {
<<<<<<< HEAD
    const url = this.getResourceUrl(
      `${this.dataType}/${this.orgId}/${this.projectId}`
    );

=======
>>>>>>> 2013a8f4
    try {
      this.validator.parse(content);
      await this.authenticatedFetch(
        this.getResourceUrl(
          `${this.dataType}/${this.orgId}/${this.projectId}/${id}`
        ),
        {
          method: 'POST',
          headers: {
            'Content-Type': 'application/json',
          },
          body: JSON.stringify({
            data: this.serialize(content),
            createdAt: new Date(),
          }),
        }
      );

      return true;
    } catch (error) {
      log.error(
        mongoLogId(1_001_000_373),
        'Atlas Backend',
        'Error writing data',
        {
          url: this.getResourceUrl(
            `${this.dataType}/${this.orgId}/${this.projectId}`
          ),
          error: (error as Error).message,
        }
      );
      return false;
    }
  }

  async delete(id: string): Promise<boolean> {
<<<<<<< HEAD
    const url = this.getResourceUrl(
      `${this.dataType}/${this.orgId}/${this.projectId}/${id}`
    );

=======
>>>>>>> 2013a8f4
    try {
      await this.authenticatedFetch(
        this.getResourceUrl(
          `${this.dataType}/${this.orgId}/${this.projectId}/${id}`
        ),
        {
          method: 'DELETE',
        }
      );
      return true;
    } catch (error) {
      log.error(
        mongoLogId(1_001_000_374),
        'Atlas Backend',
        'Error deleting data',
        {
          url: this.getResourceUrl(
            `${this.dataType}/${this.orgId}/${this.projectId}/${id}`
          ),
          error: (error as Error).message,
        }
      );
      return false;
    }
  }

  async readAll(): Promise<ReadAllResult<T>> {
    const result: ReadAllResult<T> = {
      data: [],
      errors: [],
    };
    try {
      const response = await this.authenticatedFetch(
        this.getResourceUrl(`${this.dataType}/${this.orgId}/${this.projectId}`),
        {
          method: 'GET',
        }
      );
      const json = await response.json();
      for (const item of json) {
        try {
          const parsedData = this.deserialize(item.data as string);
          result.data.push(this.validator.parse(parsedData) as z.output<T>);
        } catch (error) {
          result.errors.push(error as Error);
        }
      }
      return result;
    } catch (error) {
      result.errors.push(error as Error);
      return result;
    }
  }

  async updateAttributes(
    id: string,
    data: Partial<z.input<T>>
  ): Promise<boolean> {
    try {
      const prevData = await this.readOne(id);
      const newData: z.input<T> = {
        ...prevData,
        ...data,
      };

      await this.authenticatedFetch(
        this.getResourceUrl(
          `${this.dataType}/${this.orgId}/${this.projectId}/${id}`
        ),
        {
          method: 'PUT',
          headers: {
            'Content-Type': 'application/json',
          },
          body: JSON.stringify({
            data: this.serialize(newData),
            createdAt: new Date(),
          }),
        }
      );
      return true;
    } catch (error) {
      log.error(
        mongoLogId(1_001_000_375),
        'Atlas Backend',
        'Error updating data',
        {
          url: this.getResourceUrl(
            `${this.dataType}/${this.orgId}/${this.projectId}/${id}`
          ),
          error: (error as Error).message,
        }
      );
      return false;
    }
  }

  // TODO: change this depending on whether or not updateAttributes can provide all current data
<<<<<<< HEAD
  async readOne(id: string): Promise<z.output<T>> {
    const url = this.getResourceUrl(
      `${this.dataType}/${this.orgId}/${this.projectId}/${id}`
    );

=======
  async readOne(id: string): Promise<z.output<T> | undefined> {
>>>>>>> 2013a8f4
    try {
      const getResponse = await this.authenticatedFetch(
        this.getResourceUrl(
          `${this.dataType}/${this.orgId}/${this.projectId}/${id}`
        ),
        {
          method: 'GET',
        }
      );
      const json = await getResponse.json();
      const data = this.validator.parse(this.deserialize(json.data as string));
      return data;
    } catch (error) {
      log.error(
        mongoLogId(1_001_000_376),
        'Atlas Backend',
        'Error reading data',
        {
          url: this.getResourceUrl(
            `${this.dataType}/${this.orgId}/${this.projectId}/${id}`
          ),
          error: (error as Error).message,
        }
      );
    }
  }
}<|MERGE_RESOLUTION|>--- conflicted
+++ resolved
@@ -65,14 +65,10 @@
   abstract write(id: string, content: z.input<T>): Promise<boolean>;
   abstract delete(id: string): Promise<boolean>;
   abstract readAll(options?: ReadOptions): Promise<ReadAllResult<T>>;
-<<<<<<< HEAD
-  abstract readOne(id: string, options: ReadOptions): Promise<z.output<T>>;
-=======
   abstract readOne(
     id: string,
     options?: ReadOptions
   ): Promise<z.output<T> | undefined>;
->>>>>>> 2013a8f4
   abstract updateAttributes(
     id: string,
     data: Partial<z.input<T>>
@@ -303,13 +299,6 @@
   }
 
   async write(id: string, content: z.input<T>): Promise<boolean> {
-<<<<<<< HEAD
-    const url = this.getResourceUrl(
-      `${this.dataType}/${this.orgId}/${this.projectId}`
-    );
-
-=======
->>>>>>> 2013a8f4
     try {
       this.validator.parse(content);
       await this.authenticatedFetch(
@@ -346,13 +335,6 @@
   }
 
   async delete(id: string): Promise<boolean> {
-<<<<<<< HEAD
-    const url = this.getResourceUrl(
-      `${this.dataType}/${this.orgId}/${this.projectId}/${id}`
-    );
-
-=======
->>>>>>> 2013a8f4
     try {
       await this.authenticatedFetch(
         this.getResourceUrl(
@@ -451,15 +433,7 @@
   }
 
   // TODO: change this depending on whether or not updateAttributes can provide all current data
-<<<<<<< HEAD
-  async readOne(id: string): Promise<z.output<T>> {
-    const url = this.getResourceUrl(
-      `${this.dataType}/${this.orgId}/${this.projectId}/${id}`
-    );
-
-=======
   async readOne(id: string): Promise<z.output<T> | undefined> {
->>>>>>> 2013a8f4
     try {
       const getResponse = await this.authenticatedFetch(
         this.getResourceUrl(
