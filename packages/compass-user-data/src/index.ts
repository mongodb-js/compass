--- conflicted
+++ resolved
@@ -1,8 +1,3 @@
-<<<<<<< HEAD
-export type { Stats, ReadAllResult, ReadAllWithStatsResult } from './user-data';
+export type { ReadAllResult } from './user-data';
 export { type IUserData, FileUserData, AtlasUserData } from './user-data';
-=======
-export type { ReadAllResult } from './user-data';
-export { IUserData, FileUserData } from './user-data';
->>>>>>> e09d4262
 export { z } from 'zod';