--- conflicted
+++ resolved
@@ -85,14 +85,6 @@
       this.volatileQueryOptions.query = this.editableQuery.queryObject;
     }
   },
-<<<<<<< HEAD
-  buttonClicked: function() {
-    var queryStr = this._cleanupInput(this.queryByHook('refine-input').value);
-    var queryObj = new Query(EJSON.parse(queryStr), {
-      parse: true
-    });
-    this.model.query = queryObj;
-=======
   /**
    * When the user hits reset, restore the original query options and update the refine bar to show
    * the original query string (default is `{}`).
@@ -121,7 +113,6 @@
     });
     // update the refine bar with a valid query string
     this.editableQuery.rawString = this.queryOptions.queryString;
->>>>>>> e1391feb
     this.trigger('submit', this);
   },
   /**
