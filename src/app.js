// Injected into index.html by the gulp build task.
var CONFIG = window.CONFIG;

// Do most basic setup of app here so we can get bugsnag listening
// for errors as high in the stack as possible.
var _ = require('lodash');
var pkg = require('../package.json');
var app = require('ampersand-app');
/*eslint no-bitwise:0*/
app.extend({
  // @todo (imlucas): use http://npm.im/osx-release and include platform details
  // in event tracking.
  meta: {
    'App Version': pkg.version
  },
  config: CONFIG,
  /**
   * Feature flags.
   */
  isFeatureEnabled: function(name) {
    return Boolean(~~_.get(CONFIG, name + '.enabled'));
  }
});

require('./bugsnag');

var domReady = require('domready');
var qs = require('qs');
var getOrCreateClient = require('scout-client');
var ViewSwitcher = require('ampersand-view-switcher');
var View = require('ampersand-view');
var localLinks = require('local-links');
var intercom = require('./intercom');
var debug = require('debug')('scout:app');

/**
 * The top-level application singleton that brings everything together!
 *
 * @example
 *   // Drive Scout from the chrome devtools console using the `app` window global:
 *   console.log(app);
 *   // What are the current query options?
 *   console.log('Query options are', app.queryOptions);
 *   // Make API calls to `scout-server` via `scout-client`:
 *   app.client.instance(function(err, data){
 *     if(err) return console.error(err);
 *     console.log('Details of current MongoDB instance we\'re connected to: ', data)
 *   });
 *   // What connection config are we currently using?
 *   console.log('Current connection config: ', app.connection.toJSON());
 *
 * @see http://learn.humanjavascript.com/react-ampersand/application-pattern
 */
var Application = View.extend({
  template: require('./app.jade'),
  props: {
    version: {
      type: 'string',
      default: pkg.version
    }
  },
  session: {
    /**
     *
     * The connection details for the MongoDB Instance we want to/are currently connected to.
     * @see models/connection.js
     */
    connection: 'state',
    /**
     * @see statusbar.js
     */
    statusbar: 'view',
    /**
     * Details of the MongoDB Instance we're currently connected to.
     */
    instance: 'state',
    /**
     * query options in sync with the data, @see models/query-options.js
     */
    queryOptions: 'state',
    /**
     * temporary query options during query building, @see models/query-options.js
     */
    volatileQueryOptions: 'state',
    /**
     * @see http://learn.humanjavascript.com/react-ampersand/creating-a-router-and-pages
     */
    router: 'object'
  },
  events: {
    'click a': 'onLinkClick'
  },
  /**
   * We have what we need, we can now start our router and show the appropriate page!
   */
  _onDOMReady: function() {
    this.el = document.querySelector('#application');
    this.render();

    this.listenTo(this.router, 'page', this.onPageChange);

    this.router.on('page', intercom.update);

    /*eslint no-console:0*/
    app.getOrCreateUser(function(err, user) {
      if (err) return console.error(err);

      this.user.set(user.serialize());
      intercom.inject(user);
    }.bind(this));

    this.router.history.start({
      pushState: false,
      root: '/'
    });
  },
  /**
   * When you want to go to a different page in the app or just save
   * state via the URL.
   * @param {String} fragment - To update the location bar with.
   * @param {Object} [options] - `silent` and `params`
   */
  navigate: function(fragment, options) {
    options = _.defaults(options || {}, {
      silent: false,
      params: null
    });
    if (options.params) {
      fragment += '?' + qs.stringify(options.params);
    }

    var hash = fragment.charAt(0) === '/' ? fragment.slice(1) : fragment;
    this.router.history.navigate(hash, {
      trigger: !options.silent
    });
  },
  render: function() {
    this.renderWithTemplate(this);
    this.pageSwitcher = new ViewSwitcher(this.queryByHook('layout-container'), {
      show: function() {
        document.scrollTop = 0;
      }
    });

    this.statusbar.el = this.queryByHook('statusbar');
    this.statusbar.render();
  },
  onPageChange: function(view) {
    this.pageSwitcher.set(view);
  },
  onLinkClick: function(event) {
    var pathname = localLinks.getLocalPathname(event);
    if (pathname) {
      event.preventDefault();
      this.router.history.navigate(pathname);
    }
    intercom.update();
  }
});

var params = qs.parse(window.location.search.replace('?', ''));
var uri = params.uri || 'mongodb://localhost:27017';
var state = new Application({
  uri: uri
});

var QueryOptions = require('./models/query-options');
var Connection = require('./models/connection');
var MongoDBInstance = require('./models/mongodb-instance');
var User = require('./models/user');
var Router = require('./router');
var Statusbar = require('./statusbar');

require('./context-menu-manager');

app.extend({
  openSetupDialog: function() {
    app.ipc.send('open-setup-dialog');
  },
  openConnectDialog: function() {
    app.ipc.send('open-connect-dialog');
  },
  init: function() {
    state.statusbar = new Statusbar();
<<<<<<< HEAD
    state.connection = new Connection();
    state.connection.use(uri);
=======
    this.connection = new Connection();
    this.connection.use(uri);
    this.queryOptions = new QueryOptions();
    this.volatileQueryOptions = new QueryOptions();
    this.instance = new MongoDBInstance();
>>>>>>> e1391feb

    state.queryOptions = new QueryOptions();
    state.instance = new MongoDBInstance();

    state.user = new User();
    state.router = new Router();

    this.on('change:ipc', function() {
      debug('ipc now available!');
    });
  },
  use: function(fn) {
    fn.call(null, this);
  },
  intercom: intercom,
  navigate: state.navigate.bind(state),
  back: function() {
    this.router.history.history.back();
  },
  getOrCreateUser: User.getOrCreate
});

Object.defineProperty(app, 'statusbar', {
  get: function() {
    return state.statusbar;
  }
});

Object.defineProperty(app, 'user', {
  get: function() {
    return state.user;
  }
});

Object.defineProperty(app, 'instance', {
  get: function() {
    return state.instance;
  }
});

Object.defineProperty(app, 'queryOptions', {
  get: function() {
    return state.queryOptions;
  }
});

Object.defineProperty(app, 'connection', {
  get: function() {
    return state.connection;
  }
});

Object.defineProperty(app, 'router', {
  get: function() {
    return state.router;
  }
});

Object.defineProperty(app, 'client', {
  get: function() {
    return getOrCreateClient({
      seed: state.connection.uri
    });
  }
});
app.init();

function render_app() {
  state._onDOMReady();
}

domReady(render_app);

// expose app globally for debugging purposes
window.app = app;<|MERGE_RESOLUTION|>--- conflicted
+++ resolved
@@ -15,7 +15,9 @@
   },
   config: CONFIG,
   /**
-   * Feature flags.
+   * feature switch, returns boolean if feature `name` is enabled.
+   * @param  {String} name    name of the feature, e.g. 'querybuilder'
+   * @return {Boolean}        whether feature is enabled or not
    */
   isFeatureEnabled: function(name) {
     return Boolean(~~_.get(CONFIG, name + '.enabled'));
@@ -182,16 +184,10 @@
   },
   init: function() {
     state.statusbar = new Statusbar();
-<<<<<<< HEAD
-    state.connection = new Connection();
-    state.connection.use(uri);
-=======
     this.connection = new Connection();
     this.connection.use(uri);
     this.queryOptions = new QueryOptions();
     this.volatileQueryOptions = new QueryOptions();
-    this.instance = new MongoDBInstance();
->>>>>>> e1391feb
 
     state.queryOptions = new QueryOptions();
     state.instance = new MongoDBInstance();
