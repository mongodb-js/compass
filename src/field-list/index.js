var View = require('ampersand-view');
var TypeListView = require('./type-list');
var MinichartView = require('../minicharts');
var ViewSwitcher = require('ampersand-view-switcher');
var $ = require('jquery');
var debug = require('debug')('scout:field-list');
var _ = require('lodash');
var raf = require('raf');
var SampledSchema = require('../models/sampled-schema');

function handleCaret(el) {
  var $el = $(el);
  // only apply to own caret, not children carets
  if ($el.next().text() !== this.model.name) return;
  if (this.model.fields || this.model.arrayFields) {
    $el.addClass('caret');
  } else {
    $el.removeClass('caret');
  }
}

var FieldListView;

var FieldView = View.extend({
  modelType: 'FieldView',
  session: {
    expanded: {
      type: 'boolean',
      default: false
    },
    type_model: 'state',
    visible: {
      type: 'boolean',
      default: false
    },
    minichartView: 'view',
    fieldListView: 'view',
    arrayFieldListView: 'view'
  },
  bindings: {
    'model.name': {
      hook: 'name'
    },
    'model.fields': {
      type: handleCaret,
      hook: 'caret'
    },
    'model.arrayFields': {
      type: handleCaret,
      hook: 'caret'
    },
    expanded: {
      type: 'booleanClass',
      yes: 'expanded',
      no: 'collapsed'
    },
    visible: {
      type: 'booleanClass',
      no: 'hidden'
    }
  },
  events: {
    'click .schema-field-name': 'click'
  },
  template: require('./field.jade'),
  subviews: {
    types: {
      hook: 'types-subview',
      waitFor: 'visible',
      prepareView: function(el) {
        return new TypeListView({
          el: el,
          parent: this,
          collection: this.model.types
        });
      }
    },
    fields: {
      hook: 'fields-subview',
      waitFor: 'model.fields',
      prepareView: function(el) {
        this.set('fieldListView', new FieldListView({
          el: el,
          parent: this,
          collection: this.model.fields
        }), {
          silent: true
        });
<<<<<<< HEAD
        this.listenTo(this.fieldListView, 'change:refineQuery', this.onRefineClause);
=======
>>>>>>> e1391feb
        return this.fieldListView;
      }
    },
    arrayFields: {
      hook: 'arrayfields-subview',
      waitFor: 'model.arrayFields',
      prepareView: function(el) {
        this.set('arrayFieldListView', new FieldListView({
          el: el,
          parent: this,
          collection: this.model.arrayFields
        }), {
          silent: true
        });
<<<<<<< HEAD
        this.listenTo(this.arrayFieldListView, 'change:refineQuery', this.onRefineClause);
=======
>>>>>>> e1391feb
        return this.arrayFieldListView;
      }
    }
  },
  initialize: function() {
    this.listenTo(this, 'change:visible', this.renderMinicharts);
  },
  render: function() {
    this.renderWithTemplate(this);
    this.viewSwitcher = new ViewSwitcher(this.queryByHook('minichart-container'));
  },
<<<<<<< HEAD
  onRefineClause: function(who) {
    if (who.getType() === 'MinichartView') {
      this.refineClause.value = who.refineValue;
    }
    this.parent.trigger('refine', this);
  },
  prefixClauseKey: function(clause) {
    var newClause = new LeafClause();
    newClause.key.content = this.model.name + '.' + clause.key.buffer;
    newClause.value = clause.value;
    return newClause;
  },
  getClauses: function() {
    var clauses = [];
    if (this.fieldListView) {
      this.fieldListView.refineQuery.clauses.each(function(clause) {
        if (clause.valid) {
          clauses.push(this.prefixClauseKey(clause));
        }
      }.bind(this));
    }
    if (this.arrayFieldListView) {
      this.arrayFieldListView.refineQuery.clauses.each(function(clause) {
        if (clause.valid) {
          clauses.push(this.prefixClauseKey(clause));
        }
      }.bind(this));
    }
    if (this.refineClause.valid) {
      clauses.push(this.refineClause);
    }
    return clauses;
  },
=======
>>>>>>> e1391feb
  renderMinicharts: function() {
    if (!this.type_model) {
      this.type_model = this.model.types.at(0);
    }
    debug('setting miniview for type_model_id `%s`', this.type_model.getId());
    this.minichartView = new MinichartView({
      model: this.type_model,
      parent: this
    });
    this.viewSwitcher.set(this.minichartView);
  },
  click: function(evt) {
    this.toggle('expanded');
    evt.preventDefault();
    evt.stopPropagation();
  }
});

FieldListView = View.extend({
  modelType: 'FieldListView',
  session: {
<<<<<<< HEAD
    fieldCollectionView: 'view',
    refineQuery: {
      type: 'state',
      required: true,
      default: function() {
        return new Query();
      }
    },
    queryContext: 'object'
=======
    fieldCollectionView: 'view'
>>>>>>> e1391feb
  },
  template: require('./index.jade'),
  initialize: function() {
    if (this.collection.parent instanceof SampledSchema) {
      this.listenTo(this.collection.parent, 'sync', this.makeFieldVisible);
    } else {
      this.listenTo(this.parent, 'change:visible', this.makeFieldVisible);
    }
  },
  makeFieldVisible: function() {
    var views = this.fieldCollectionView.views;
    _.each(views, function(field_view) {
      raf(function() {
        field_view.visible = true;
      });
    });
  },
  render: function() {
    this.renderWithTemplate();
    this.fieldCollectionView = this.renderCollection(this.collection,
      FieldView, this.queryByHook('fields'));
  }
});

module.exports = FieldListView;<|MERGE_RESOLUTION|>--- conflicted
+++ resolved
@@ -86,10 +86,6 @@
         }), {
           silent: true
         });
-<<<<<<< HEAD
-        this.listenTo(this.fieldListView, 'change:refineQuery', this.onRefineClause);
-=======
->>>>>>> e1391feb
         return this.fieldListView;
       }
     },
@@ -104,10 +100,6 @@
         }), {
           silent: true
         });
-<<<<<<< HEAD
-        this.listenTo(this.arrayFieldListView, 'change:refineQuery', this.onRefineClause);
-=======
->>>>>>> e1391feb
         return this.arrayFieldListView;
       }
     }
@@ -119,42 +111,6 @@
     this.renderWithTemplate(this);
     this.viewSwitcher = new ViewSwitcher(this.queryByHook('minichart-container'));
   },
-<<<<<<< HEAD
-  onRefineClause: function(who) {
-    if (who.getType() === 'MinichartView') {
-      this.refineClause.value = who.refineValue;
-    }
-    this.parent.trigger('refine', this);
-  },
-  prefixClauseKey: function(clause) {
-    var newClause = new LeafClause();
-    newClause.key.content = this.model.name + '.' + clause.key.buffer;
-    newClause.value = clause.value;
-    return newClause;
-  },
-  getClauses: function() {
-    var clauses = [];
-    if (this.fieldListView) {
-      this.fieldListView.refineQuery.clauses.each(function(clause) {
-        if (clause.valid) {
-          clauses.push(this.prefixClauseKey(clause));
-        }
-      }.bind(this));
-    }
-    if (this.arrayFieldListView) {
-      this.arrayFieldListView.refineQuery.clauses.each(function(clause) {
-        if (clause.valid) {
-          clauses.push(this.prefixClauseKey(clause));
-        }
-      }.bind(this));
-    }
-    if (this.refineClause.valid) {
-      clauses.push(this.refineClause);
-    }
-    return clauses;
-  },
-=======
->>>>>>> e1391feb
   renderMinicharts: function() {
     if (!this.type_model) {
       this.type_model = this.model.types.at(0);
@@ -176,19 +132,7 @@
 FieldListView = View.extend({
   modelType: 'FieldListView',
   session: {
-<<<<<<< HEAD
-    fieldCollectionView: 'view',
-    refineQuery: {
-      type: 'state',
-      required: true,
-      default: function() {
-        return new Query();
-      }
-    },
-    queryContext: 'object'
-=======
     fieldCollectionView: 'view'
->>>>>>> e1391feb
   },
   template: require('./index.jade'),
   initialize: function() {
