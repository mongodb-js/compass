var Model = require('ampersand-model');
var EJSON = require('mongodb-extended-json');
var Query = require('mongodb-language-model').Query;
// var debug = require('debug')('scout:models:query-options');

<<<<<<< HEAD
var DEFAULT_QUERY = new Query({}, {
  parse: true
});
=======
>>>>>>> e1391feb
var DEFAULT_SORT = {
  $natural: -1
};
var DEFAULT_LIMIT = 100;
var DEFAULT_SKIP = 0;

var getDefaultQuery = function() {
  return new Query({}, {
    parse: true
  });
};

/**
 * Options for reading a collection of documents from MongoDB.
 */
module.exports = Model.extend({
  props: {
    query: {
      type: 'state',
      default: function() {
        return getDefaultQuery();
      }
    },
    sort: {
      type: 'object',
      default: function() {
        return DEFAULT_SORT;
      }
    },
    limit: {
      type: 'number',
      default: DEFAULT_LIMIT
    },
    skip: {
      type: 'number',
      default: DEFAULT_SKIP
    }
  },
  derived: {
    queryString: {
      deps: ['query'],
      cache: false,
      fn: function() {
        return EJSON.stringify(this.query.serialize());
      }
    }
  },
  serialize: function() {
    var res = Model.prototype.serialize.call(this);
    res.query = this.query.serialize();
    return res;
  },
  reset: function() {
    this.set({
      query: getDefaultQuery(),
      sort: DEFAULT_SORT,
      limit: DEFAULT_LIMIT,
      skip: DEFAULT_SKIP
    });
    this.trigger('reset', this);
  }
});<|MERGE_RESOLUTION|>--- conflicted
+++ resolved
@@ -3,12 +3,6 @@
 var Query = require('mongodb-language-model').Query;
 // var debug = require('debug')('scout:models:query-options');
 
-<<<<<<< HEAD
-var DEFAULT_QUERY = new Query({}, {
-  parse: true
-});
-=======
->>>>>>> e1391feb
 var DEFAULT_SORT = {
   $natural: -1
 };
