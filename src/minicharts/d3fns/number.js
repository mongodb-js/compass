var d3 = require('d3');
var _ = require('lodash');
var many = require('./many');
var shared = require('./shared');
var debug = require('debug')('scout:minicharts:number');

<<<<<<< HEAD
var minicharts_d3fns_number = function(opts) {
=======
var minicharts_d3fns_number = function() {
>>>>>>> 21197df9
  var width = 400;
  var height = 100;
  var options = {
    view: null
  };
  var margin = shared.margin;
  var xBinning = d3.scale.linear();
  var manyChart = many();

  function chart(selection) {
    selection.each(function(data) {
      var el = d3.select(this);
      var innerWidth = width - margin.left - margin.right;
      var innerHeight = height - margin.top - margin.bottom;

      // transform data
      if (options.model.unique < 20) {
        var grouped = _(data)
          .groupBy(function(d) {
            return d;
          })
          .map(function(v, k) {
            v.label = k;
            v.x = parseFloat(k, 10);
            v.value = v.x;
            v.dx = 0;
            v.count = v.length;
            return v;
          })
          .value();
      } else {
        // use the linear scale just to get nice binning values
        xBinning
          .domain(d3.extent(data))
          .range([0, innerWidth]);

        // Generate a histogram using approx. twenty uniformly-spaced bins
        var ticks = xBinning.ticks(20);
        var hist = d3.layout.histogram()
          .bins(ticks);

        grouped = hist(data);

        _.each(grouped, function(d, i) {
          var label;
          if (i === 0) {
            label = '< ' + (d.x + d.dx);
          } else if (i === data.length - 1) {
            label = '&ge; ' + d.x;
          } else {
            label = d.x + '-' + (d.x + d.dx);
          }
          // remapping keys to conform with all other types
          d.count = d.y;
          d.value = d.x;
          d.label = label;
        });
      }

      var g = el.selectAll('g').data([grouped]);

      // append g element if it doesn't exist yet
      g.enter()
        .append('g')
        .attr('transform', 'translate(' + margin.left + ',' + margin.top + ')');

      var labels;
      if (options.model.unique < 20) {
        labels = true;
      } else {
        labels = {
          text: function(d, i) {
            if (i === 0) return 'min: ' + d3.min(data);
            if (i === grouped.length - 1) return 'max: ' + d3.max(data);
            return '';
          }
        };
      }

      options.labels = labels;
      options.scale = true;

      manyChart
        .width(innerWidth)
        .height(innerHeight - 10)
        .options(options);

      g.call(manyChart);
    });
  }

  chart.width = function(value) {
    if (!arguments.length) return width;
    width = value;
    return chart;
  };

  chart.height = function(value) {
    if (!arguments.length) return height;
    height = value;
    return chart;
  };

  chart.options = function(value) {
    if (!arguments.length) return options;
    options = value;
    return chart;
  };

  return chart;
};

<<<<<<< HEAD

//
// var minicharts_d3fns_number = function(opts) {
//   var values = opts.model.values.toJSON();
//
//   var margin = shared.margin;
//   var width = opts.width - margin.left - margin.right;
//   var height = opts.height - margin.top - margin.bottom;
//   var el = opts.el;
//
//   if (opts.model.unique < 20) {
//     var data = _(values)
//       .groupBy(function(d) {
//         return d;
//       })
//       .map(function(v, k) {
//         v.label = k;
//         v.x = parseFloat(k, 10);
//         v.value = v.x;
//         v.dx = 0;
//         v.count = v.length;
//         return v;
//       })
//       .value();
//   } else {
//     // use the linear scale just to get nice binning values
//     var x = d3.scale.linear()
//       .domain(d3.extent(values))
//       .range([0, width]);
//
//     // Generate a histogram using approx. twenty uniformly-spaced bins
//     var ticks = x.ticks(20);
//     var hist = d3.layout.histogram()
//       .bins(ticks);
//
//     data = hist(values);
//
//     _.each(data, function(d, i) {
//       var label;
//       if (i === 0) {
//         label = '< ' + (d.x + d.dx);
//       } else if (i === data.length - 1) {
//         label = '&ge; ' + d.x;
//       } else {
//         label = d.x + '-' + (d.x + d.dx);
//       }
//       // remapping keys to conform with all other types
//       d.count = d.y;
//       d.value = d.x;
//       d.label = label;
//     });
//   }
//
//   // clear element first
//   d3.select(el).selectAll('*').remove();
//
//   var g = d3.select(el)
//     .append('g')
//     .attr('transform', 'translate(' + margin.left + ',' + margin.top + ')');
//
//   var labels;
//   if (opts.model.unique < 20) {
//     labels = true;
//   } else {
//     labels = {
//       text: function(d, i) {
//         if (i === 0) return 'min: ' + d3.min(values);
//         if (i === data.length - 1) return 'max: ' + d3.max(values);
//         return '';
//       }
//     };
//   }
//
//   var chart = many()
//     .width(width)
//     .height(height - 10)
//     .options({
//       scale: true,
//       bgbars: false,
//       labels: labels,
//       view: opts.view
//     });
//
//   d3.select(g)
//     .datum(data)
//     .call(chart);
//
//   // simulate data changes
//   // setInterval(function() {
//   //   _.each(data, function(d) {
//   //     d.count = _.random(0, 20);
//   //   });
//   //   d3.select(g).call(chart);
//   // }, 500);
//
//   // many(data, opts.view, g, width, height - 10, {
//   //   scale: true,
//   //   bgbars: false,
//   //   labels: labels
//   // });
// };
//
=======
>>>>>>> 21197df9
module.exports = minicharts_d3fns_number;<|MERGE_RESOLUTION|>--- conflicted
+++ resolved
@@ -4,11 +4,7 @@
 var shared = require('./shared');
 var debug = require('debug')('scout:minicharts:number');
 
-<<<<<<< HEAD
-var minicharts_d3fns_number = function(opts) {
-=======
 var minicharts_d3fns_number = function() {
->>>>>>> 21197df9
   var width = 400;
   var height = 100;
   var options = {
@@ -121,109 +117,4 @@
   return chart;
 };
 
-<<<<<<< HEAD
-
-//
-// var minicharts_d3fns_number = function(opts) {
-//   var values = opts.model.values.toJSON();
-//
-//   var margin = shared.margin;
-//   var width = opts.width - margin.left - margin.right;
-//   var height = opts.height - margin.top - margin.bottom;
-//   var el = opts.el;
-//
-//   if (opts.model.unique < 20) {
-//     var data = _(values)
-//       .groupBy(function(d) {
-//         return d;
-//       })
-//       .map(function(v, k) {
-//         v.label = k;
-//         v.x = parseFloat(k, 10);
-//         v.value = v.x;
-//         v.dx = 0;
-//         v.count = v.length;
-//         return v;
-//       })
-//       .value();
-//   } else {
-//     // use the linear scale just to get nice binning values
-//     var x = d3.scale.linear()
-//       .domain(d3.extent(values))
-//       .range([0, width]);
-//
-//     // Generate a histogram using approx. twenty uniformly-spaced bins
-//     var ticks = x.ticks(20);
-//     var hist = d3.layout.histogram()
-//       .bins(ticks);
-//
-//     data = hist(values);
-//
-//     _.each(data, function(d, i) {
-//       var label;
-//       if (i === 0) {
-//         label = '< ' + (d.x + d.dx);
-//       } else if (i === data.length - 1) {
-//         label = '&ge; ' + d.x;
-//       } else {
-//         label = d.x + '-' + (d.x + d.dx);
-//       }
-//       // remapping keys to conform with all other types
-//       d.count = d.y;
-//       d.value = d.x;
-//       d.label = label;
-//     });
-//   }
-//
-//   // clear element first
-//   d3.select(el).selectAll('*').remove();
-//
-//   var g = d3.select(el)
-//     .append('g')
-//     .attr('transform', 'translate(' + margin.left + ',' + margin.top + ')');
-//
-//   var labels;
-//   if (opts.model.unique < 20) {
-//     labels = true;
-//   } else {
-//     labels = {
-//       text: function(d, i) {
-//         if (i === 0) return 'min: ' + d3.min(values);
-//         if (i === data.length - 1) return 'max: ' + d3.max(values);
-//         return '';
-//       }
-//     };
-//   }
-//
-//   var chart = many()
-//     .width(width)
-//     .height(height - 10)
-//     .options({
-//       scale: true,
-//       bgbars: false,
-//       labels: labels,
-//       view: opts.view
-//     });
-//
-//   d3.select(g)
-//     .datum(data)
-//     .call(chart);
-//
-//   // simulate data changes
-//   // setInterval(function() {
-//   //   _.each(data, function(d) {
-//   //     d.count = _.random(0, 20);
-//   //   });
-//   //   d3.select(g).call(chart);
-//   // }, 500);
-//
-//   // many(data, opts.view, g, width, height - 10, {
-//   //   scale: true,
-//   //   bgbars: false,
-//   //   labels: labels
-//   // });
-// };
-//
-=======
->>>>>>> 21197df9
 module.exports = minicharts_d3fns_number;