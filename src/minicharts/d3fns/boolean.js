var d3 = require('d3');
var _ = require('lodash');
var few = require('./few');
var shared = require('./shared');
var debug = require('debug')('scout:minicharts:boolean');

<<<<<<< HEAD

=======
>>>>>>> 21197df9
var minicharts_d3fns_boolean = function() {
  // --- beginning chart setup ---
  var width = 400;
  var height = 100;
  var options = {
    view: null
  };
  var fewChart = few();
  var margin = shared.margin;
  // --- end chart setup ---
<<<<<<< HEAD

  function chart(selection) {
    selection.each(function(data) {
      var el = d3.select(this);
      var innerWidth = width - margin.left - margin.right;
      var innerHeight = height - margin.top - margin.bottom;

      // group by true/false
      var grouped = _(data)
        .groupBy(function(d) {
          return d;
        })
        .defaults({
          false: [],
          true: []
        })
        .map(function(v, k) {
          return {
            label: k,
            value: k === 'true',
            count: v.length
          };
        })
        .sortByOrder('label', [false]) // order: false, true
        .value();

      fewChart
        .width(innerWidth)
        .height(innerHeight)
        .options(options);

      var g = el.selectAll('g').data([grouped]);

      // append g element if it doesn't exist yet
      g.enter()
        .append('g')
        .attr('transform', 'translate(' + margin.left + ',' + margin.top + ')');

      g.call(fewChart);
    });
  }

  chart.width = function(value) {
    if (!arguments.length) return width;
    width = value;
    return chart;
  };

  chart.height = function(value) {
    if (!arguments.length) return height;
    height = value;
    return chart;
  };

  chart.options = function(value) {
    if (!arguments.length) return options;
    options = value;
    return chart;
  };

=======

  function chart(selection) {
    selection.each(function(data) {
      var el = d3.select(this);
      var innerWidth = width - margin.left - margin.right;
      var innerHeight = height - margin.top - margin.bottom;

      // group by true/false
      var grouped = _(data)
        .groupBy(function(d) {
          return d;
        })
        .defaults({
          false: [],
          true: []
        })
        .map(function(v, k) {
          return {
            label: k,
            value: k === 'true',
            count: v.length
          };
        })
        .sortByOrder('label', [false]) // order: false, true
        .value();

      fewChart
        .width(innerWidth)
        .height(innerHeight)
        .options(options);

      var g = el.selectAll('g').data([grouped]);

      // append g element if it doesn't exist yet
      g.enter()
        .append('g')
        .attr('transform', 'translate(' + margin.left + ',' + margin.top + ')');

      g.call(fewChart);
    });
  }

  chart.width = function(value) {
    if (!arguments.length) return width;
    width = value;
    return chart;
  };

  chart.height = function(value) {
    if (!arguments.length) return height;
    height = value;
    return chart;
  };

  chart.options = function(value) {
    if (!arguments.length) return options;
    options = value;
    return chart;
  };

>>>>>>> 21197df9
  return chart;
};

// var minicharts_d3fns_boolean = function(opts) {
//   var values = opts.model.values.toJSON();
//
//   // group by true/false
//   var data = _(values)
//     .groupBy(function(d) {
//       return d;
//     })
//     .defaults({
//       false: [],
//       true: []
//     })
//     .map(function(v, k) {
//       return {
//         label: k,
//         value: k === 'true',
//         count: v.length
//       };
//     })
//     .sortByOrder('label', [false]) // order: false, true
//     .value();
//
//   var margin = shared.margin;
//
//   var width = opts.width - margin.left - margin.right;
//   var height = opts.height - margin.top - margin.bottom;
//   var el = opts.el;
//
//   // clear el first
//   d3.select(el).selectAll('*').remove();
//
//   var g = d3.select(el)
//     .append('g')
//     .attr('transform', 'translate(' + margin.left + ',' + margin.top + ')');
//
//   var chart = few()
//     .width(width)
//     .height(height)
//     .options({
//       view: opts.view
//     });
//
//   d3.select(g)
//     .datum(data)
//     .call(chart);
//
//   // simulate data changes
//   // setInterval(function() {
//   //   _.each(data, function(d) {
//   //     d.count = _.random(0, 100);
//   //   });
//   //   d3.select(g).call(chart);
//   // }, 500);
//
//   // few(data, opts.view, g, width, height);
// };

module.exports = minicharts_d3fns_boolean;<|MERGE_RESOLUTION|>--- conflicted
+++ resolved
@@ -4,10 +4,6 @@
 var shared = require('./shared');
 var debug = require('debug')('scout:minicharts:boolean');
 
-<<<<<<< HEAD
-
-=======
->>>>>>> 21197df9
 var minicharts_d3fns_boolean = function() {
   // --- beginning chart setup ---
   var width = 400;
@@ -18,7 +14,6 @@
   var fewChart = few();
   var margin = shared.margin;
   // --- end chart setup ---
-<<<<<<< HEAD
 
   function chart(selection) {
     selection.each(function(data) {
@@ -79,68 +74,6 @@
     return chart;
   };
 
-=======
-
-  function chart(selection) {
-    selection.each(function(data) {
-      var el = d3.select(this);
-      var innerWidth = width - margin.left - margin.right;
-      var innerHeight = height - margin.top - margin.bottom;
-
-      // group by true/false
-      var grouped = _(data)
-        .groupBy(function(d) {
-          return d;
-        })
-        .defaults({
-          false: [],
-          true: []
-        })
-        .map(function(v, k) {
-          return {
-            label: k,
-            value: k === 'true',
-            count: v.length
-          };
-        })
-        .sortByOrder('label', [false]) // order: false, true
-        .value();
-
-      fewChart
-        .width(innerWidth)
-        .height(innerHeight)
-        .options(options);
-
-      var g = el.selectAll('g').data([grouped]);
-
-      // append g element if it doesn't exist yet
-      g.enter()
-        .append('g')
-        .attr('transform', 'translate(' + margin.left + ',' + margin.top + ')');
-
-      g.call(fewChart);
-    });
-  }
-
-  chart.width = function(value) {
-    if (!arguments.length) return width;
-    width = value;
-    return chart;
-  };
-
-  chart.height = function(value) {
-    if (!arguments.length) return height;
-    height = value;
-    return chart;
-  };
-
-  chart.options = function(value) {
-    if (!arguments.length) return options;
-    options = value;
-    return chart;
-  };
-
->>>>>>> 21197df9
   return chart;
 };
 
