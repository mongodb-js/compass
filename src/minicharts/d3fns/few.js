var d3 = require('d3');
var _ = require('lodash');
var $ = require('jquery');
var tooltipHtml = require('./tooltip.jade');
var shared = require('./shared');

require('../d3-tip')(d3);

var minicharts_d3fns_few = function() {
  // --- beginning chart setup ---
  var width = 400;
  var height = 100;
  var barHeight = 25;
  var options = {
    view: null
  };

  var xScale = d3.scale.linear();

  // set up tooltips
  var tip = d3.tip()
    .attr('class', 'd3-tip')
    .direction('n')
    .offset([-9, 0]);
  // --- end chart setup ---

  var handleClick = function(d) {
    if (!options.view) return;
    var fgRect = $(this).siblings('rect.fg')[0];
    var evt = {
      d: d,
      self: fgRect,
      all: options.view.queryAll('rect.fg'),
      evt: d3.event,
      type: 'click',
      source: 'few'
    };
    options.view.trigger('querybuilder', evt);
  };

  function chart(selection) {
    selection.each(function(data) {
      var values = _.pluck(data, 'count');
      var sumValues = d3.sum(values);
      var maxValue = d3.max(values);
      var percentFormat = shared.friendlyPercentFormat(maxValue / sumValues * 100);
      var el = d3.select(this);

      xScale
        .domain([0, sumValues])
        .range([0, width]);

      // setup tool tips
      tip.html(function(d, i) {
        if (typeof d.tooltip === 'function') {
          return d.tooltip(d, i);
        }
        return d.tooltip || tooltipHtml({
            label: shared.truncateTooltip(d.label),
            count: percentFormat(d.count / sumValues * 100, false)
          });
      });
      el.call(tip);

      // select all g.bar elements
      var bar = el.selectAll('g.bar')
        .data(data, function(d) {
<<<<<<< HEAD
          return d.label;  // identify data by its label
        });

      bar
        .transition()  // only apply transition to already existing bars
=======
          return d.label; // identify data by its label
        });

      bar
        .transition() // only apply transition to already existing bars
>>>>>>> 21197df9
        .attr('transform', function(d, i) {
          var xpos = _.sum(_(data)
            .slice(0, i)
            .pluck('count')
            .value()
          );
          return 'translate(' + xScale(xpos) + ', ' + (height - barHeight) / 2 + ')';
        });

      var barEnter = bar.enter().append('g')
        .attr('class', 'bar few')
        .attr('transform', function(d, i) { // repeat transform attr here but without transition
          var xpos = _.sum(_(data)
            .slice(0, i)
            .pluck('count')
            .value()
          );
          return 'translate(' + xScale(xpos) + ', ' + (height - barHeight) / 2 + ')';
        });


      barEnter.append('rect')
        .attr('class', function(d, i) {
          return 'fg fg-' + i;
        })
        .attr('y', 0)
        .attr('x', 0)
        .attr('height', barHeight);

      barEnter.append('text')
        .attr('y', barHeight / 2)
        .attr('dy', '0.3em')
        .attr('dx', 10)
        .attr('text-anchor', 'start')
        .attr('fill', 'white');

      barEnter.append('rect')
        .attr('class', 'glass')
        .attr('y', 0)
        .attr('x', 0)
        .attr('height', barHeight)
        .on('mouseover', tip.show)
        .on('mouseout', tip.hide)
        .on('click', handleClick);

      bar.select('rect.fg')
        .transition()
        .attr('width', function(d) {
          return xScale(d.count);
        });

      bar.select('rect.glass')
        .transition()
        .attr('width', function(d) {
          return xScale(d.count);
        });

      bar.select('text')
        .text(function(d) {
          return d.label;
        });

      bar.exit().remove();
    });
  }

  chart.width = function(value) {
    if (!arguments.length) return width;
    width = value;
    return chart;
  };

  chart.height = function(value) {
    if (!arguments.length) return height;
    height = value;
    return chart;
  };

  chart.options = function(value) {
    if (!arguments.length) return options;
    options = value;
    return chart;
  };

  return chart;
};

module.exports = minicharts_d3fns_few;<|MERGE_RESOLUTION|>--- conflicted
+++ resolved
@@ -65,19 +65,11 @@
       // select all g.bar elements
       var bar = el.selectAll('g.bar')
         .data(data, function(d) {
-<<<<<<< HEAD
-          return d.label;  // identify data by its label
-        });
-
-      bar
-        .transition()  // only apply transition to already existing bars
-=======
           return d.label; // identify data by its label
         });
 
       bar
         .transition() // only apply transition to already existing bars
->>>>>>> 21197df9
         .attr('transform', function(d, i) {
           var xpos = _.sum(_(data)
             .slice(0, i)
