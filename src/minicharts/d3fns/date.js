var d3 = require('d3');
var _ = require('lodash');
var $ = require('jquery');
var moment = require('moment');
var shared = require('./shared');
var many = require('./many');
var raf = require('raf');
<<<<<<< HEAD
// var debug = require('debug')('scout:minicharts:date');
=======
>>>>>>> 4dad0e16

require('../d3-tip')(d3);

function generateDefaults(n) {
  var doc = {};
  _.each(_.range(n), function(d) {
    doc[d] = [];
  });
  return doc;
}

function extractTimestamp(d) {
  return d._bsontype === 'ObjectID' ? d.getTimestamp() : d;
}

var minicharts_d3fns_date = function() {
  // --- beginning chart setup ---
  var width = 400;
  var height = 100;
  var upperRatio = 2.5;
  var upperMargin = 20;

  var options = {
    view: null
  };
  var weekdayLabels = moment.weekdays();

  // A formatter for dates
  var format = d3.time.format('%Y-%m-%d %H:%M:%S');

  var margin = shared.margin;
  var barcodeX = d3.time.scale();

  // set up tooltips
  var tip = d3.tip()
    .attr('class', 'd3-tip')
    .html(function(d) {
      return d.label;
    })
    .direction('n')
    .offset([-9, 0]);

  var brush = d3.svg.brush()
    .x(barcodeX)
    .on('brush', brushed)
    .on('brushend', brushend);

  function brushed() {
    var lines = d3.selectAll(options.view.queryAll('.line'));
    var s =brush.extent();

    lines.classed('selected', function(d) {
      return s[0] <= d.ts && d.ts <= s[1];
    });
    lines.classed('unselected', function(d) {
      var pos = barcodeX(d.dt);
      return s[0] > pos || pos > s[1];
    });
  }

  function brushend() {
    var lines = d3.selectAll(options.view.queryAll('.line'));
    if (brush.empty()) {
      lines.classed('selected', false);
      lines.classed('unselected', false);
    }
    d3.select(this).call(brush.clear());

    if (!options.view) return;
    var evt = {
      selected: options.view.queryAll('line.line.selected'),
      type: 'drag',
      source: 'many'
    };
    options.view.trigger('querybuilder', evt);
  }
  // --- end chart setup ---
  var handleClick = function(d) {
    var evt = {
      d: d,
      self: this,
      all: options.view.queryAll('line.line'),
      evt: d3.event,
      type: 'click',
      source: 'date'
    };
    options.view.trigger('querybuilder', evt);
  };
  function handleMouseDown() {
    var line = this;
    var parent = $(this).closest('.minichart');
    var background = parent.find('g.brush > rect.background')[0];
    var brushNode = parent.find('g.brush')[0];
    var start = barcodeX.invert(d3.mouse(background)[0]);

    var w = d3.select(window)
      .on('mousemove', mousemove)
      .on('mouseup', mouseup);

    d3.event.preventDefault(); // disable text dragging

    function mousemove() {
      var extent = [start, barcodeX.invert(d3.mouse(background)[0])];
      d3.select(brushNode).call(brush.extent(_.sortBy(extent)));
      brushed.call(brushNode);
    }

    function mouseup() {
      // bar.classed('selected', true);
      w.on('mousemove', null).on('mouseup', null);
      if (brush.empty()) {
        // interpret as click
        handleClick.call(line, d3.select(line).data()[0]);
      } else {
        brushend.call(brushNode);
      }
    }
  }


  function chart(selection) {
    selection.each(function(data) {
      var values = data.map(function(d) {
        var ts = extractTimestamp(d);
        return {
          label: format(ts),
          ts: ts,
          value: d,
          count: 1,
          dx: 0 // this will trigger `$lte` instead of `$lt` for ranges in the query builder
        };
      });

      var innerWidth = width - margin.left - margin.right;
      var innerHeight = height - margin.top - margin.bottom;
      var el = d3.select(this);

      var barcodeTop = Math.floor(innerHeight / 2 + 15);
      var barcodeBottom = Math.floor(innerHeight - 10);

      var upperBarBottom = innerHeight / 2 - 20;

      barcodeX
        .domain(d3.extent(values, function(d) { return d.ts; }))
        .range([0, innerWidth]);

      // group by weekdays
      var weekdays = _(values)
        .groupBy(function(d) {
          return moment(d.ts).weekday();
        })
        .defaults(generateDefaults(7))
        .map(function(d, i) {
          return {
            label: weekdayLabels[i],
            count: d.length
          };
        })
        .value();

      // group by hours
      var hourLabels = d3.range(24);
      var hours = _(values)
        .groupBy(function(d) {
          return d.ts.getHours();
        })
        .defaults(generateDefaults(24))
        .map(function(d, i) {
          return {
            label: hourLabels[i] + ':00',
            count: d.length
          };
        })
        .value();
      el.call(tip);

      var g = el.selectAll('g').data([data]);

      // append g element if it doesn't exist yet
      var gEnter = g.enter()
        .append('g')
        .attr('transform', 'translate(' + margin.left + ',' + margin.top + ')');

      gEnter.append('g')
        .attr('class', 'weekday')
        .append('text')
          .attr('class', 'date-icon fa-fw')
          .attr('x', 0)
          .attr('dx', '-0.6em')
          .attr('y', 0)
          .attr('dy', '1em')
          .attr('text-anchor', 'end')
          .attr('font-family', 'FontAwesome')
          .text('\uf133');

      gEnter.append('g')
        .attr('class', 'hour')
        .attr('transform', 'translate(' + (width / (upperRatio + 1) + upperMargin) + ', 0)')
        .append('text')
          .attr('class', 'date-icon fa-fw')
          .attr('x', 0)
          .attr('dx', '-0.6em')
          .attr('y', 0)
          .attr('dy', '1em')
          .attr('text-anchor', 'end')
          .attr('font-family', 'FontAwesome')
          .text('\uf017');

      var gBrush = g.selectAll('.brush').data([0]);
      gBrush.enter().append('g')
        .attr('class', 'brush')
        .call(brush)
        .selectAll('rect')
        .attr('y', barcodeTop)
        .attr('height', barcodeBottom - barcodeTop);

      var lines = g.selectAll('.line')
        .data(values, function(d) {
          return d.ts;
        });

      lines.enter().append('line')
        .attr('class', 'line')
        .on('mouseover', tip.show)
        .on('mouseout', tip.hide)
        .on('mousedown', handleMouseDown);

        // disabling direct onClick handler in favor of click-drag
        // .on('click', handleClick);

      lines
        .attr('y1', barcodeTop)
        .attr('y2', barcodeBottom)
        .attr('x2', function(d) {
          return barcodeX(d.ts);
        })
        .attr('x1', function(d) {
          return barcodeX(d.ts);
        });

      lines.exit().remove();

      var text = g.selectAll('.text')
        .data(barcodeX.domain());

      text.enter().append('text')
        .attr('class', 'text')
        .attr('dy', '0.75em')
        .attr('y', barcodeBottom + 5);

      text
        .attr('x', function(d, i) {
          return i * width;
        })
        .attr('text-anchor', function(d, i) {
          return i ? 'end' : 'start';
        })
        .text(function(d, i) {
          if (format(barcodeX.domain()[0]) === format(barcodeX.domain()[1])) {
            if (i === 0) {
              return 'inserted: ' + format(d);
            }
          } else {
            return (i ? 'last: ' : 'first: ') + format(d);
          }
        });

      text.exit().remove();

      var weekdayContainer = g.select('g.weekday').data([weekdays]);

      raf(function() {
        var chart = many()
          .width(width / (upperRatio + 1) - upperMargin)
          .height(upperBarBottom)
          .options({
            bgbars: true,
            labels: {
              'text-anchor': 'middle',
              text: function(d) {
                return d.label[0];
              }
            },
            view: options.view
          });
        weekdayContainer.call(chart);
      });

      var hourContainer = g.select('g.hour').data([hours]);
      raf(function() {
        var chartWidth = width / (upperRatio + 1) * upperRatio - upperMargin;
        var chart = many()
          .width(chartWidth)
          .height(upperBarBottom)
          .options({
            bgbars: true,
            labels: {
              text: function(d, i) {
                return i % 6 === 0 || i === 23 ? d.label : '';
              }
            },
            view: options.view
          });
        hourContainer.call(chart);
      });
    });
  }

  chart.width = function(value) {
    if (!arguments.length) return width;
    width = value;
    return chart;
  };

  chart.height = function(value) {
    if (!arguments.length) return height;
    height = value;
    return chart;
  };

  chart.options = function(value) {
    if (!arguments.length) return options;
    options = value;
    return chart;
  };

  return chart;
};


// var minicharts_d3fns_date = function(opts) {
//   // A formatter for dates
//   var format = d3.time.format('%Y-%m-%d %H:%M:%S');
//
//   var handleClick = function(d, i) {
//     var evt = {
//       d: d,
//       i: i,
//       self: this,
//       all: opts.view.queryAll('line.line'),
//       evt: d3.event,
//       type: 'click',
//       source: 'date'
//     };
//     opts.view.trigger('querybuilder', evt);
//   };
//
//   var values = opts.model.values.toJSON().map(function(d) {
//     var ts = extractTimestamp(d);
//     return {
//       label: format(ts),
//       ts: ts,
//       value: d,
//       count: 1,
//       dx: 0 // this will trigger `$lte` instead of `$lt` for ranges in the query builder
//     };
//   });
//
//   var margin = shared.margin;
//   var width = opts.width - margin.left - margin.right;
//   var height = opts.height - margin.top - margin.bottom;
//   var el = opts.el;
//
//   var barcodeTop = Math.floor(height / 2 + 15);
//   var barcodeBottom = Math.floor(height - 10);
//
//   var barcodeX = d3.time.scale()
//     .domain(d3.extent(values, function(d) { return d.ts; }))
//     .range([0, width]);
//
//   var upperBarBottom = height / 2 - 20;
//   var upperRatio = 2.5;
//   var upperMargin = 20;
//
//   // group by weekdays
//   var weekdays = _(values)
//     .groupBy(function(d) {
//       return moment(d.ts).weekday();
//     })
//     .defaults(generateDefaults(7))
//     .map(function(d, i) {
//       return {
//         label: weekdayLabels[i],
//         count: d.length
//       };
//     })
//     .value();
//
//   // group by hours
//   var hourLabels = d3.range(24);
//   var hours = _(values)
//     .groupBy(function(d) {
//       return d.ts.getHours();
//     })
//     .defaults(generateDefaults(24))
//     .map(function(d, i) {
//       return {
//         label: hourLabels[i] + ':00',
//         count: d.length
//       };
//     })
//     .value();
//
//   // clear element first
//   d3.select(el).selectAll('*').remove();
//
//   // set up tooltips
//   var tip = d3.tip()
//     .attr('class', 'd3-tip')
//     .html(function(d) {
//       return d.label;
//     })
//     .direction('n')
//     .offset([-9, 0]);
//
//   var svg = d3.select(el)
//     .append('g')
//     .attr('transform', 'translate(' + margin.left + ',' + margin.top + ')')
//     .call(tip);
//
//   svg.selectAll('.line')
//     .data(values)
//     .enter().append('line')
//     .attr('class', 'line')
//     .attr('x1', function(d) {
//       return barcodeX(d.ts);
//     })
//     .attr('y1', barcodeTop)
//     .attr('x2', function(d) {
//       return barcodeX(d.ts);
//     })
//     .attr('y2', barcodeBottom)
//     .on('mouseover', tip.show)
//     .on('mouseout', tip.hide)
//     .on('click', handleClick);
//
//   svg.selectAll('.text')
//     .data(barcodeX.domain())
//     .enter().append('text')
//     .attr('class', 'text')
//     .attr('dy', '0.75em')
//     .attr('y', barcodeBottom + 5)
//     .attr('x', function(d, i) {
//       return i * width;
//     })
//     .attr('text-anchor', function(d, i) {
//       return i ? 'end' : 'start';
//     })
//     .text(function(d, i) {
//       if (format(barcodeX.domain()[0]) === format(barcodeX.domain()[1])) {
//         if (i === 0) {
//           return 'inserted: ' + format(d);
//         }
//       } else {
//         return (i ? 'last: ' : 'first: ') + format(d);
//       }
//     });
//
//   var weekdayContainer = svg.append('g');
//
//   raf(function() {
//     var chart = many()
//       .width(width / (upperRatio + 1) - upperMargin)
//       .height(upperBarBottom)
//       .options({
//         bgbars: true,
//         labels: {
//           'text-anchor': 'middle',
//           text: function(d) {
//             return d.label[0];
//           }
//         },
//         view: opts.view
//       });
//
//     d3.select(weekdayContainer)
//       .datum(weekdays)
//       .call(chart);
//   });
//
//   // calendar icon
//   weekdayContainer.append('text')
//     .attr('class', 'date-icon fa-fw')
//     .attr('x', 0)
//     .attr('dx', '-0.6em')
//     .attr('y', 0)
//     .attr('dy', '1em')
//     .attr('text-anchor', 'end')
//     .attr('font-family', 'FontAwesome')
//     .text('\uf133');
//
//   var hourContainer = svg.append('g')
//     .attr('transform', 'translate(' + (width / (upperRatio + 1) + upperMargin) + ', 0)');
//
//   raf(function() {
//     var chartWidth = width / (upperRatio + 1) * upperRatio - upperMargin;
//     var chart = many()
//       .width(chartWidth)
//       .height(upperBarBottom)
//       .options({
//         bgbars: true,
//         labels: {
//           text: function(d, i) {
//             return i % 6 === 0 || i === 23 ? d.label : '';
//           }
//         },
//         view: opts.view
//       });
//
//     d3.select(hourContainer)
//       .datum(hours)
//       .call(chart);
//   });
//
//   // clock icon
//   hourContainer.append('text')
//     .attr('class', 'date-icon fa-fw')
//     .attr('x', 0)
//     .attr('dx', '-0.6em')
//     .attr('y', 0)
//     .attr('dy', '1em')
//     .attr('text-anchor', 'end')
//     .attr('font-family', 'FontAwesome')
//     .text('\uf017');
// };

module.exports = minicharts_d3fns_date;<|MERGE_RESOLUTION|>--- conflicted
+++ resolved
@@ -5,10 +5,7 @@
 var shared = require('./shared');
 var many = require('./many');
 var raf = require('raf');
-<<<<<<< HEAD
 // var debug = require('debug')('scout:minicharts:date');
-=======
->>>>>>> 4dad0e16
 
 require('../d3-tip')(d3);
 
@@ -58,7 +55,7 @@
 
   function brushed() {
     var lines = d3.selectAll(options.view.queryAll('.line'));
-    var s =brush.extent();
+    var s = brush.extent();
 
     lines.classed('selected', function(d) {
       return s[0] <= d.ts && d.ts <= s[1];
@@ -339,200 +336,4 @@
 };
 
 
-// var minicharts_d3fns_date = function(opts) {
-//   // A formatter for dates
-//   var format = d3.time.format('%Y-%m-%d %H:%M:%S');
-//
-//   var handleClick = function(d, i) {
-//     var evt = {
-//       d: d,
-//       i: i,
-//       self: this,
-//       all: opts.view.queryAll('line.line'),
-//       evt: d3.event,
-//       type: 'click',
-//       source: 'date'
-//     };
-//     opts.view.trigger('querybuilder', evt);
-//   };
-//
-//   var values = opts.model.values.toJSON().map(function(d) {
-//     var ts = extractTimestamp(d);
-//     return {
-//       label: format(ts),
-//       ts: ts,
-//       value: d,
-//       count: 1,
-//       dx: 0 // this will trigger `$lte` instead of `$lt` for ranges in the query builder
-//     };
-//   });
-//
-//   var margin = shared.margin;
-//   var width = opts.width - margin.left - margin.right;
-//   var height = opts.height - margin.top - margin.bottom;
-//   var el = opts.el;
-//
-//   var barcodeTop = Math.floor(height / 2 + 15);
-//   var barcodeBottom = Math.floor(height - 10);
-//
-//   var barcodeX = d3.time.scale()
-//     .domain(d3.extent(values, function(d) { return d.ts; }))
-//     .range([0, width]);
-//
-//   var upperBarBottom = height / 2 - 20;
-//   var upperRatio = 2.5;
-//   var upperMargin = 20;
-//
-//   // group by weekdays
-//   var weekdays = _(values)
-//     .groupBy(function(d) {
-//       return moment(d.ts).weekday();
-//     })
-//     .defaults(generateDefaults(7))
-//     .map(function(d, i) {
-//       return {
-//         label: weekdayLabels[i],
-//         count: d.length
-//       };
-//     })
-//     .value();
-//
-//   // group by hours
-//   var hourLabels = d3.range(24);
-//   var hours = _(values)
-//     .groupBy(function(d) {
-//       return d.ts.getHours();
-//     })
-//     .defaults(generateDefaults(24))
-//     .map(function(d, i) {
-//       return {
-//         label: hourLabels[i] + ':00',
-//         count: d.length
-//       };
-//     })
-//     .value();
-//
-//   // clear element first
-//   d3.select(el).selectAll('*').remove();
-//
-//   // set up tooltips
-//   var tip = d3.tip()
-//     .attr('class', 'd3-tip')
-//     .html(function(d) {
-//       return d.label;
-//     })
-//     .direction('n')
-//     .offset([-9, 0]);
-//
-//   var svg = d3.select(el)
-//     .append('g')
-//     .attr('transform', 'translate(' + margin.left + ',' + margin.top + ')')
-//     .call(tip);
-//
-//   svg.selectAll('.line')
-//     .data(values)
-//     .enter().append('line')
-//     .attr('class', 'line')
-//     .attr('x1', function(d) {
-//       return barcodeX(d.ts);
-//     })
-//     .attr('y1', barcodeTop)
-//     .attr('x2', function(d) {
-//       return barcodeX(d.ts);
-//     })
-//     .attr('y2', barcodeBottom)
-//     .on('mouseover', tip.show)
-//     .on('mouseout', tip.hide)
-//     .on('click', handleClick);
-//
-//   svg.selectAll('.text')
-//     .data(barcodeX.domain())
-//     .enter().append('text')
-//     .attr('class', 'text')
-//     .attr('dy', '0.75em')
-//     .attr('y', barcodeBottom + 5)
-//     .attr('x', function(d, i) {
-//       return i * width;
-//     })
-//     .attr('text-anchor', function(d, i) {
-//       return i ? 'end' : 'start';
-//     })
-//     .text(function(d, i) {
-//       if (format(barcodeX.domain()[0]) === format(barcodeX.domain()[1])) {
-//         if (i === 0) {
-//           return 'inserted: ' + format(d);
-//         }
-//       } else {
-//         return (i ? 'last: ' : 'first: ') + format(d);
-//       }
-//     });
-//
-//   var weekdayContainer = svg.append('g');
-//
-//   raf(function() {
-//     var chart = many()
-//       .width(width / (upperRatio + 1) - upperMargin)
-//       .height(upperBarBottom)
-//       .options({
-//         bgbars: true,
-//         labels: {
-//           'text-anchor': 'middle',
-//           text: function(d) {
-//             return d.label[0];
-//           }
-//         },
-//         view: opts.view
-//       });
-//
-//     d3.select(weekdayContainer)
-//       .datum(weekdays)
-//       .call(chart);
-//   });
-//
-//   // calendar icon
-//   weekdayContainer.append('text')
-//     .attr('class', 'date-icon fa-fw')
-//     .attr('x', 0)
-//     .attr('dx', '-0.6em')
-//     .attr('y', 0)
-//     .attr('dy', '1em')
-//     .attr('text-anchor', 'end')
-//     .attr('font-family', 'FontAwesome')
-//     .text('\uf133');
-//
-//   var hourContainer = svg.append('g')
-//     .attr('transform', 'translate(' + (width / (upperRatio + 1) + upperMargin) + ', 0)');
-//
-//   raf(function() {
-//     var chartWidth = width / (upperRatio + 1) * upperRatio - upperMargin;
-//     var chart = many()
-//       .width(chartWidth)
-//       .height(upperBarBottom)
-//       .options({
-//         bgbars: true,
-//         labels: {
-//           text: function(d, i) {
-//             return i % 6 === 0 || i === 23 ? d.label : '';
-//           }
-//         },
-//         view: opts.view
-//       });
-//
-//     d3.select(hourContainer)
-//       .datum(hours)
-//       .call(chart);
-//   });
-//
-//   // clock icon
-//   hourContainer.append('text')
-//     .attr('class', 'date-icon fa-fw')
-//     .attr('x', 0)
-//     .attr('dx', '-0.6em')
-//     .attr('y', 0)
-//     .attr('dy', '1em')
-//     .attr('text-anchor', 'end')
-//     .attr('font-family', 'FontAwesome')
-//     .text('\uf017');
-// };
-
 module.exports = minicharts_d3fns_date;