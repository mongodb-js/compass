var AmpersandView = require('ampersand-view');
var _ = require('lodash');
var $ = require('jquery');
var d3 = require('d3');
<<<<<<< HEAD
var debug = require('debug')('scout:minicharts:viz');
=======
>>>>>>> 21197df9

var VizView = AmpersandView.extend({
  _values: {},
  _autoWidth: false,
  _autoHeight: false,
  props: {
    data: 'any',
    className: 'any',
    vizFn: 'any',
    chart: 'function',
    debounceRender: {
      type: 'boolean',
      default: true
    },
    renderMode: {
      type: 'string',
      values: ['canvas', 'svg', 'html'],
      default: 'svg'
    },
    width: {
      type: 'any',
      default: 'auto'
    },
    height: {
      type: 'any',
      default: 400
    }
  },
  bindings: {
    width: [
      // set width attribute for svg, canvas
      {
        type: 'attribute',
        name: 'width',
        hook: 'viz-container'
      },
      // set width style for html
      {
        type: function(el, value) {
          $(el).width(value);
        },
        hook: 'viz-container'
      }
    ],
    height: [
      // set height attribute for svg, canvas
      {
        type: 'attribute',
        name: 'height',
        hook: 'viz-container'
      },
      // set height style for html
      {
        type: function(el, value) {
          $(el).height(value);
        },
        hook: 'viz-container'
      }
    ],
    className: {
      type: 'attribute',
      name: 'class',
      hook: 'viz-container'
    }
  },
  initialize: function() {
    if (this.width === 'auto' || this.width === undefined) {
      this._autoWidth = true;
      this.width = 0;
    }
    if (this.height === 'auto' || this.height === undefined) {
      this._autoHeight = true;
      this.height = 0;
    }

    if (this._autoWidth || this._autoHeight) {
      if (this.debounceRender) {
        window.addEventListener('resize', _.debounce(this.redraw.bind(this), 100));
      } else {
        window.addEventListener('resize', this.redraw.bind(this));
      }
    }

    // pick html, canvas or svg template
    if (!this.template) {
      switch (this.renderMode) {
        case 'canvas':
          this.template = '<canvas data-hook="viz-container" id="canvas"></canvas>';
          break;
        case 'svg':
          this.template = '<svg data-hook="viz-container"></svg>';
          break;
        case 'html':
        default:
          this.template = '<div data-hook="viz-container"></div>';
          break;
      }
    }
  },

  _measure: function() {
    if (this.el) {
      if (this._autoWidth) {
        this.width = $(this.el).parent().width();
      }
      if (this._autoHeight) {
        this.height = $(this.el).parent().height();
      }
    }
  },

  remove: function() {
    // @todo, _onResize not defined, is this correct?
    window.removeEventListener('resize', this._onResize);
    return AmpersandView.prototype.remove.call(this);
  },

  render: function() {
    this.renderWithTemplate(this);

    // measure only if width or height is missing
    this._measure();

    // call viz function
    if (this.vizFn) {
      this.chart = this.vizFn()
        .options({
          model: this.model,
          view: this,
          el: this.el
        });
      this.redraw();
    }
    return this;
  },

  redraw: function() {
    this.chart
      .width(this.width)
      .height(this.height);

    d3.select(this.el)
      .datum(this.model.values.toJSON())
      .call(this.chart);
  }
});

module.exports = VizView;<|MERGE_RESOLUTION|>--- conflicted
+++ resolved
@@ -2,10 +2,7 @@
 var _ = require('lodash');
 var $ = require('jquery');
 var d3 = require('d3');
-<<<<<<< HEAD
 var debug = require('debug')('scout:minicharts:viz');
-=======
->>>>>>> 21197df9
 
 var VizView = AmpersandView.extend({
   _values: {},
