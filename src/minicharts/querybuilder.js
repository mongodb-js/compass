var _ = require('lodash');
<<<<<<< HEAD
=======
var $ = require('jquery');
>>>>>>> e1391feb
var d3 = require('d3');
var app = require('ampersand-app');
var LeafValue = require('mongodb-language-model').LeafValue;
var LeafClause = require('mongodb-language-model').LeafClause;
var ListOperator = require('mongodb-language-model').ListOperator;
var Range = require('mongodb-language-model').helpers.Range;
// var debug = require('debug')('scout:minicharts:querybuilder');

var MODIFIERKEY = 'shiftKey';
var checkBounds = {
  $gte: function(a, b) {
    return a >= b;
  },
  $gt: function(a, b) {
    return a > b;
  },
  $lte: function(a, b) {
    return a <= b;
  },
  $lt: function(a, b) {
    return a < b;
  }
};

module.exports = {
  /**
   * Handles query builder events, routing them to the appropriate specific handler methods
   * @param  {Object} data   contains information about the event.
   *
   * For `click` events, data looks like this:
   * {
   *   d: the data point
   *   self: the dom element itself
   *   evt: the event object
   *   type: 'click'
   *   source: where the event originated, currently 'few', 'many', 'unique', 'date'
   * }
   *
   * For `drag` events, data looks like this:
   * {
   *   selected: array of selected values
   *   type: 'click',
   *   source: where the event originated, currently 'many', 'date'
   * }
   *
   */
  handleQueryBuilderEvent: function(data) {
    var queryType;

    if (data.type === 'click') {
      data.evt.stopPropagation();
      data.evt.preventDefault();
    }

    // defocus currently active element (likely the refine bar) so it can update the query
    $(document.activeElement).blur();

    // determine what kind of query this is (distinct or range)
    switch (this.model.getType()) {
      case 'Boolean': // fall-through to String
      case 'String':
        queryType = 'distinct';
        break;
      case 'Number':
        if (data.source === 'unique') {
          queryType = 'distinct';
        } else {
          queryType = 'range';
        }
        break;
      case 'ObjectID': // fall-through to Date
      case 'Date':
        queryType = 'range';
        break;
      default: // @todo other types not implemented yet
        throw new Error('unsupported querybuilder type ' + this.model.getType());
    }

    // now call appropriate event handlers and query build methods
    var message = {
      data: data
    };

    if (data.type === 'drag') {
      message = this.updateSelection_drag(message);
      message = this['buildQuery_' + queryType](message);
    } else {
      message = this['updateSelection_' + queryType](message);
      message = this['buildQuery_' + queryType](message);
      message = this['updateUI_' + queryType](message);
    }
    this.updateVolatileQuery(message);
  },
  /**
   * adds `selected` for distinct query builder events, e.g. string and unique
   * type. Single click selects individual element, shift-click adds to selection.
   *
   * For distinct-type minicharts, `selected` contains an entry for each selected value.
   *
   * @param   {Object} message   message with key: data
   * @return  {Object} message   message with keys: data, selected
   */
  updateSelection_distinct: function(message) {
    if (!message.data.evt[MODIFIERKEY]) {
      if (this.selectedValues.length === 1 && this.selectedValues[0] === message.data.d.value) {
        // case where 1 element is selected and it is clicked again (need to unselect)
        this.selectedValues = [];
      } else {
        // case where multiple or no elements are selected (need to select that one item)
        this.selectedValues = [message.data.d.value];
      }
<<<<<<< HEAD
    } else if (_.contains(_.pluck(this.selectedValues, 'i'), data.i)) {
      _.remove(this.selectedValues, function(d) {
        return d.i === data.i;
=======
    } else if (_.contains(this.selectedValues, message.data.d.value)) {
      // case where selected element is shift-clicked (need to remove from selection)
      _.remove(this.selectedValues, function(d) {
        return d === message.data.d.value;
>>>>>>> e1391feb
      });
    } else {
      // case where unselected element is shift-clicked (need to add to selection)
      this.selectedValues.push(message.data.d.value);
    }
    message.selected = this.selectedValues;
    return message;
  },

  /**
   * adds `selected` and `dx` for range query builder events, e.g. number, date, objectid type.
   * single click selects individual element, shift-click extends to range (the single click is
   * interpreted as one end of the range, shift-click as the other).
   *
   * For range-type minicharts, `selected` contains up to two values, the lower and upper bound.
   * The 0th value is the one selected via regular click, the 1st value is the shift-clicked one.
   *
   * @param   {Object} message   message with key: data
   * @return  {Object} message   message with keys: data, selected, dx
   */
  updateSelection_range: function(message) {
    var definedValues = _.filter(this.selectedValues, function(i) {
      return i !== undefined;
    });
    if (definedValues.length === 1 && definedValues[0] === message.data.d.value) {
      // case where single selected item is clicked again (need to unselect)
      this.selectedValues = [];
    } else if (message.data.evt[MODIFIERKEY]) {
      // shift-click modifies the value at index 1
      this.selectedValues[1] = message.data.d.value;
    } else {
      // case where multiple or no elements are selected (need to just select one item)
      this.selectedValues = [message.data.d.value];
    }
    message.dx = message.data.d.dx || 0;
    message.selected = this.selectedValues;

    return message;
  },
  /**
   * updates `selected` for query builder events created with a click-drag mouse action.
   * The visual updates are handled by d3 directly, so all we have to do is update the selected
   * values based on the selected elements. Need to get dx from one of the selected bars as we
   * don't get it through the message.data object like for individual clicks.
   *
   * @param   {Object} message   message with key: data
   * @return  {Object} message   message with keys: data, selected, dx
   */
  updateSelection_drag: function(message) {
    var data = d3.selectAll(this.queryAll('.selectable.selected')).data();
    message.dx = _.has(data[0], 'dx') ? data[0].dx : 0;
    this.selectedValues = _.pluck(data, 'value');
    message.selected = this.selectedValues;

    return message;
  },
  /**
   * build new distinct ($in) query based on current selection
   *
   * @param   {Object} message   message with keys: data, selected
   * @return  {Object} message   message with keys: data, selected, value, elements, op
   */
  buildQuery_distinct: function(message) {
    message.elements = this.queryAll('.selectable');
    message.op = '$in';

    // build new value
    if (message.selected.length === 0) {
      // no value
      message.value = null;
    } else if (message.selected.length === 1) {
      // single value
      message.value = new LeafValue(message.selected[0], {
        parse: true
      });
    } else {
      // multiple values
      message.value = new ListOperator({
        $in: message.selected.map(function(el) {
          return el;
        })
      }, {
        parse: true
      });
    }
    return message;
  },

  /**
  * build new range ($gte, $lt(e)) query based on current selection and store in clause.
  * If the UI element represents a range (i.e. binned histograms where one bar represents
  * 20-30, the next one 30-40, etc.) then the upper limit is non-inclusive ($lt).
  * If however the UI elements represents a single number, then the upper limit is
  * inclusive ($lte). This is indicated by the d.dx variable, which is only > 0 for binned ranges.
  *
  * @param   {Object} message   message with keys: data, selected, dx
  * @return  {Object} message   message with keys: data, selected, value, elements, lowerOp
  *                             upperOp, dx
  */
  buildQuery_range: function(message) {
    message.selected = this._getRangeExtent(message.selected);
    message.elements = this.queryAll('.selectable');

    // handle empty selection
    if (message.selected.length === 0) {
      message.value = null;
      return message;
    }

    if (message.selected.length === 1) {
      if (message.dx > 0) {
        // binned values, turn single selection into a range
        message.selected[1] = message.selected[0] + message.dx;
      } else {
        message.value = new LeafValue({
          content: message.selected[0]
        });
        return message;
      }
    } else if (message.selected.length === 2) {
      if (message.dx > 0) {
        // binned values, we need to increase the upper bound by the bin size
        message.selected[1] += message.dx;
      }
    } else {
      // should never end up here
      throw new Error('message.selected should never be longer than 2 elements here!');
    }

    // at this point we definitely have 2 selected values to build a range
    message.lowerOp = '$gte';
    message.upperOp = message.dx > 0 ? '$lt' : '$lte';

    // in upwards pass, increase upper bound according to bin size
    message.value = new Range(message.selected[0], message.selected[1], message.dx === 0);

    return message;
  },

  /**
   * update the UI after a distinct query and mark appropriate elements with .select class.
   *
   * @param   {Object} message   message with keys: data, selected, value, elements
   * @return  {Object} message   no changes on message, just pass it through for consistency
   */
  updateUI_distinct: function(message) {
    // in case message was not submitted (e.g. from unique minicharts), reconstruct it here
    if (!message) {
      message = {
        selected: this.selectedValues,
        elements: this.queryAll('.selectable')
      };
    }
    _.each(message.elements, function(el) {
      var elData = el.innerText || d3.select(el).data()[0].value;
      if (this.model.getType() === 'Number') {
        elData = parseFloat(elData, 10);
      }
      if (_.contains(message.selected, elData)) {
        el.classList.add('selected');
        el.classList.remove('unselected');
      } else {
        el.classList.remove('selected');
        if (message.selected.length === 0) {
          el.classList.remove('unselected');
        } else {
          el.classList.add('unselected');
        }
      }
    }.bind(this));
    return message;
  },

  /**
   * update the UI after a range query and mark appropriate elements with .select class.
   *
   * @param  {Object} message   message with keys: data, selected, value, elements, lowerOp,
   *                            upperOp, dx
   * @return {Object} message   no changes on message, just pass it through for consistency
   */
  updateUI_range: function(message) {
    // remove `.selected` and `.half` classes from all elements
    _.each(message.elements, function(el) {
      el.classList.remove('selected');
      el.classList.remove('half');
      if (message.selected.length === 0) {
        el.classList.remove('unselected');
      } else {
        el.classList.add('unselected');
      }
    });
    if (message.selected.length > 0) {
      var getOrderedValueHelper = this._getOrderedValueHelper.bind(this);
      _.each(message.elements, function(el) {
        var d = getOrderedValueHelper(d3.select(el).data()[0]);
        var mustSelect = false;
        if (message.selected.length === 1) {
          // handle single selection of non-binned data
          mustSelect = d.value === message.selected[0];
        } else if (message.dx === 0) {
          // handle non-binned ranges
          mustSelect = checkBounds[message.lowerOp](d.value, message.selected[0])
            && checkBounds[message.upperOp](d.value, message.selected[1]);
        } else {
          // handle binned ranges
          var halfSelect = false;
          /**
           * 4 cases to consider: upper/lower bound  x  hit bound exactly/not
           */
          if (d.value === message.selected[0]) {
            // lower bound exact match
            mustSelect = true;
            halfSelect = message.lowerOp === '$gt';
          } else {
            // lower bound no exact match
            mustSelect = d.value + message.dx > message.selected[0];
            halfSelect = d.value < message.selected[0];
          }
          if (d.value === message.selected[1]) {
            // upper bound exact match
            mustSelect = mustSelect && message.upperOp === '$lte';
            halfSelect = true;
          } else {
            // upper bound no exact match
            mustSelect = mustSelect && d.value < message.selected[1];
            halfSelect = halfSelect || d.value + message.dx > message.selected[1];
          }
          // mustSelect = lowerSelect && upperSelect;
        }
        if (mustSelect) {
          el.classList.add('selected');
          if (halfSelect) {
            el.classList.add('half');
          }
          el.classList.remove('unselected');
        }
      });
<<<<<<< HEAD

      // now use .value to build query
      lower = first.d.value;
      upper = last.d.value;
      if (this.model.getType() === 'Number') {
        upper += last.d.dx;
      }
      if (lower === upper) {
        this.refineValue = new LeafValue({
          content: lower
        });
=======
    }
    return message;
  },
  /**
   * Query Builder upwards pass
   * The user interacted with the minichart to build a query. We need to ask the volatile query
   * if a relevant clause exists already, and replace the value, or create a new clause. In the
   * case of an empty selection, we need to potentially restore the previous original value.
   *
   * @param    {Object} message   message with keys: data, selected, value, lowerOp, upperOp,
   *                              elements, dx
   */
  updateVolatileQuery: function(message) {
    var query = app.volatileQueryOptions.query;
    var clause = query.clauses.get(this.model.path);
    if (clause) {
      if (message.value !== null) {
        clause.value = message.value;
>>>>>>> e1391feb
      } else {
        // no selection on this minichart, try to restore previous value
        var previousClause = app.queryOptions.query.clauses.get(this.model.path);
        if (!previousClause) {
          query.clauses.remove(clause);
        } else {
          clause.value = previousClause.value;
        }
      }
    } else if (message.value !== null) {
      clause = new LeafClause();
      clause.key.content = this.model.path;
      clause.value = message.value;
      query.clauses.add(clause);
    }
  },

  /**
   * Query Builder downwards pass
   * The query was changed in the refine bar, we need to see if there is a
   * relevant clause for this minichart, and update the UI accordingly. If there isn't one, we
   * pass `undefined` to processValue so the selection gets cleared.
   *
   * @param  {QueryOptions} volatileQueryOptions    the volatile query options (not needed)
   * @param  {Query} query                          the new query
   */
  handleVolatileQueryChange: function(volatileQueryOptions, query) {
    var clause = query.clauses.get(this.model.path);
    if (!clause) {
      this.processValue();
    } else {
      this.processValue(clause.value);
    }
  },
  /**
   * pushes a new value downstream, which originates from manual changes in the refine bar.
   * This function updates selectedValues based on the value.
   *
   * @param  {Value} value  value pushed down from refine bar for this minichart
   */
  processValue: function(value) {
    if (!this.rendered) return;

    var message = {
      elements: this.queryAll('.selectable')
    };

    if (!value || !value.valid) {
      this.selectedValues = [];
      // updateUI_distinct will do the right thing here and clear any selection,
      // even in the case where the minichart is a range type.
      message.selected = this.selectedValues;
      this.updateUI_distinct(message);
      return;
    }
    if (value.className === 'LeafValue') {
      this.selectedValues = [value.buffer];
      message.selected = this.selectedValues;
      this.updateUI_distinct(message);
      return;
    } else if (value.className === 'OperatorObject') {
      var inOperator = value.operators.get('$in');
      if (inOperator) {
        // case: $in query
        this.selectedValues = inOperator.values.serialize();
        message.selected = this.selectedValues;
        this.updateUI_distinct(message);
        return;
      }
      if (['$gt', '$lt', '$gte', '$lte'].indexOf(value.operators.at(0).operator) !== -1) {
        // case: range query
        this.selectedValues = [Number.NEGATIVE_INFINITY, Number.POSITIVE_INFINITY];
        message.lowerOp = '$gt';
        message.upperOp = '$lt';
        value.operators.each(function(operator) {
          if (_.startsWith(operator.operator, '$gt')) {
            this.selectedValues[0] = operator.value.buffer;
            message.lowerOp = operator.operator;
          } else if (_.startsWith(operator.operator, '$lt')) {
            this.selectedValues[1] = operator.value.buffer;
            message.upperOp = operator.operator;
          } else {
            // unsupported case, ignore
          }
        }.bind(this));
        // get dx from a selectable dom element
        var data = d3.selectAll(this.queryAll('.selectable')).data();
        message.dx = _.has(data[0], 'dx') ? data[0].dx : 0;
        message.selected = this.selectedValues;
        this.updateUI_range(message);
        return;
      }
    } else {
      // unsupported case, ignore
    }
  },

  /**
   * Extract a value that can be ordered (e.g. number, date, ...)
   * @param  {Object} d   event data object triggered by the minichart
   * @return {Any}        value to be returned that can be used for comparisons < and >
   */
  _getOrderedValueHelper: function(d) {
    if (!d._bsontype) return d;
    return d._bsontype === 'ObjectID' ? d.getTimestamp() : d;
  },
  /**
   * takes a selection of elements and returns a copy containing at most 2 elements. If the
   * original selection length was less than two, a copy of the original selection is returned.
   * If the original selection length was 2 or more, return an array with the min and the max.
   * @param  {Array} selection    the original selection
   * @return {Array}              array of at most 2 values, min and max of the original selection
   */
  _getRangeExtent: function(selection) {
    if (selection.length < 2) {
      return selection.slice();
    }
    var getOrderedValueHelper = this._getOrderedValueHelper.bind(this);
    var lower = _.min(selection, function(el) {
      return getOrderedValueHelper(el);
    });
    var upper = _.max(selection, function(el) {
      return getOrderedValueHelper(el);
    });
    if (lower === upper) {
      return [lower];
    }
    return [lower, upper];
  }
};<|MERGE_RESOLUTION|>--- conflicted
+++ resolved
@@ -1,8 +1,5 @@
 var _ = require('lodash');
-<<<<<<< HEAD
-=======
 var $ = require('jquery');
->>>>>>> e1391feb
 var d3 = require('d3');
 var app = require('ampersand-app');
 var LeafValue = require('mongodb-language-model').LeafValue;
@@ -114,16 +111,10 @@
         // case where multiple or no elements are selected (need to select that one item)
         this.selectedValues = [message.data.d.value];
       }
-<<<<<<< HEAD
-    } else if (_.contains(_.pluck(this.selectedValues, 'i'), data.i)) {
-      _.remove(this.selectedValues, function(d) {
-        return d.i === data.i;
-=======
     } else if (_.contains(this.selectedValues, message.data.d.value)) {
       // case where selected element is shift-clicked (need to remove from selection)
       _.remove(this.selectedValues, function(d) {
         return d === message.data.d.value;
->>>>>>> e1391feb
       });
     } else {
       // case where unselected element is shift-clicked (need to add to selection)
@@ -361,19 +352,6 @@
           el.classList.remove('unselected');
         }
       });
-<<<<<<< HEAD
-
-      // now use .value to build query
-      lower = first.d.value;
-      upper = last.d.value;
-      if (this.model.getType() === 'Number') {
-        upper += last.d.dx;
-      }
-      if (lower === upper) {
-        this.refineValue = new LeafValue({
-          content: lower
-        });
-=======
     }
     return message;
   },
@@ -392,7 +370,6 @@
     if (clause) {
       if (message.value !== null) {
         clause.value = message.value;
->>>>>>> e1391feb
       } else {
         // no selection on this minichart, try to restore previous value
         var previousClause = app.queryOptions.query.clauses.get(this.model.path);
