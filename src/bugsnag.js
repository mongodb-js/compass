/**
 * Bugsnag captures errors in real-time from Scout, which helps us understand
 * and resolve them as fast as possible.  It's very similar to
 * [Sentry](https://getsentry.com), [Exceptional](https://www.exceptional.io/),
 * and [airbrake](https://airbrake.io/).  We trust it because it's used in
 * production by GitHub for Atom Editor and Docker for Kitematic.
 *
 * For an invite to view error reports, email lucas@mongodb.com.
 */
var bugsnag = require('bugsnag-js');
var redact = require('./redact');
var _ = require('lodash');
var app = require('ampersand-app');
var debug = require('debug')('scout:bugsnag');

// @todo (imlucas): use mongodb-redact
function beforeNotify(d) {
  d.stacktrace = redact(d.stacktrace);
  d.context = redact(d.context);
  d.file = redact(d.file);
  d.message = redact(d.message);
  d.url = redact(d.url);
  d.name = redact(d.name);
  d.file = redact(d.file);
  d.metaData = redact(d.metaData);
  debug('redacted bugsnag report\n', JSON.stringify(d, null, 2));
}

/**
 * Configure bugsnag's api client which attaches a handler to
 * `window.onerror` so any uncaught exceptions are trapped and logged
 * to the API.
 * @see https://github.com/bugsnag/bugsnag-js#configuration
 * @todo (imlucas): When first-run branch merged, include user id:
 *   https://github.com/bugsnag/bugsnag-js#user
 */
<<<<<<< HEAD
var enabled = _.get(app.get, 'bugsnag.enabled');
if (!enabled) {
=======
module.exports.listen = function listen() {
  if (!process.env.NODE_ENV) {
    process.env.NODE_ENV = 'development';
  }

>>>>>>> e1391feb
  _.assign(bugsnag, {
    apiKey: _.get(app.config, 'bugsnag.token'),
    autoNotify: true,
    releaseStage: process.env.NODE_ENV,
    notifyReleaseStages: ['production', 'development'],
    appVersion: app.meta['App Version'],
    metaData: app.meta,
    beforeNotify: beforeNotify
  });
  app.bugsnag = bugsnag;

  module.exports.trackError = function(err) {
    return bugsnag.notifyException(err);
  };
} else {
  /*eslint no-console:0*/
  module.exports.trackError = function(err) {
    console.log('Error', err);
  };
}<|MERGE_RESOLUTION|>--- conflicted
+++ resolved
@@ -34,16 +34,16 @@
  * @todo (imlucas): When first-run branch merged, include user id:
  *   https://github.com/bugsnag/bugsnag-js#user
  */
-<<<<<<< HEAD
+// <<<<<<< HEAD
 var enabled = _.get(app.get, 'bugsnag.enabled');
 if (!enabled) {
-=======
-module.exports.listen = function listen() {
-  if (!process.env.NODE_ENV) {
-    process.env.NODE_ENV = 'development';
-  }
-
->>>>>>> e1391feb
+  // =======
+  // module.exports.listen = function listen() {
+  //   if (!process.env.NODE_ENV) {
+  //     process.env.NODE_ENV = 'development';
+  //   }
+  //
+  // >>>>>>> master
   _.assign(bugsnag, {
     apiKey: _.get(app.config, 'bugsnag.token'),
     autoNotify: true,
