--- conflicted
+++ resolved
@@ -116,17 +116,6 @@
     }
   });
 
-<<<<<<< HEAD
-  // @todo (imlucas)
-  // When in dev mode, automaticaly open devtools
-  // detached for ease of debugging.
-  if (_.contains(['testing', 'development'], process.env.NODE_ENV)) {
-    // _window.openDevTools({
-    //   detach: true
-    // });
-  }
-=======
->>>>>>> 35e4139c
   return _window;
 };
 
