--- conflicted
+++ resolved
@@ -1,9 +1,5 @@
 The following third-party software is used by and included in **compass**.
-<<<<<<< HEAD
-This document was automatically generated on Mon Aug 15 2022.
-=======
 This document was automatically generated on Tue Aug 16 2022.
->>>>>>> c15f770a
 
 ## List of dependencies
 
