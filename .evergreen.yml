stepback: false
exec_timeout_secs: 5400
ignore:
  - AUTHORS
  - THIRD-PARTY-NOTICES.md

## Variables
variables:
  - &save-artifact
    command: s3.put
    params:
      aws_key: ${aws_key}
      aws_secret: ${aws_secret}
      bucket: mciuploads
      permissions: public-read
      content_type: application/octet-stream

post:
  - &save-diagnostic-file
    <<: *save-artifact
    params:
      local_files_include_filter:
        - src/.deps/.npm/_logs/*.log
      remote_file: ${project}/${revision}/${build_variant}/${task_name}
      content_type: text/plain
  - <<: *save-diagnostic-file
    params:
      local_files_include_filter:
        - ~/.mongodb/runner/*.log

functions:
  'prepare':
    - command: git.get_project
      params:
        directory: src

    - command: shell.exec
      params:
        working_dir: src
        shell: bash
        script: |
          echo "Setting up ~/compass_env.sh"

          cat <<EOF_BUILD_SH > ~/compass_env.sh
          export CI=1
          export EVERGREEN=1

          # Make default evergreen expansions accessible to hadron-build
          export EVERGREEN_ASSET_PREFIX="s3://mciuploads/${project}/${revision}";
          export EVERGREEN_AUTHOR="${author}";
          export EVERGREEN_AWS_ACCESS_KEY_ID="${aws_key}";
          export EVERGREEN_AWS_SECRET_ACCESS_KEY="${aws_secret}";
          export EVERGREEN_BRANCH_NAME="${branch_name}";
          export EVERGREEN_BUILD_ID="${build_id}";
          export EVERGREEN_BUILD_VARIANT="${build_variant}";
          export EVERGREEN_EXECUTION="${execution}";
          export EVERGREEN_IS_PATCH=${is_patch};
          export EVERGREEN_PROJECT="${project}";
          export EVERGREEN_REVISION="${revision}";
          export EVERGREEN_TASK_ID="${task_id}";
          export EVERGREEN_TASK_NAME="${task_name}";
          export EVERGREEN_TASK_URL="https://evergreen.mongodb.com/task/${task_id}";
          export EVERGREEN_VERSION_ID="${version_id}";
          export EVERGREEN_WORKDIR="${workdir}";

          export HADRON_METRICS_BUGSNAG_KEY="${metrics_bugsnag_key}";
          export HADRON_METRICS_INTERCOM_APP_ID="${metrics_intercom_app_id}";
          export HADRON_METRICS_STITCH_APP_ID="${metrics_stitch_app_id}";

          # node stuff
          export ARTIFACTS_PATH="$(pwd)/.deps"
          export NPM_CACHE_DIR="$(pwd)/.deps/.npm"
          export NPM_TMP_DIR="$(pwd)/.deps/tmp"
          export NPM_AUTH_TOKEN="${compass_npm_token}"

          export NODE_JS_VERSION="12.4.0"
          export NPM_VERSION="7"
          export NPM_CONFIG_CACHE="${NPM_CACHE_DIR}"

          if [[ "$OSTYPE" == "cygwin" ]]; then
            # NOTE lucas: for git-core addition, See
            # https://jira.mongodb.org/browse/COMPASS-4122
            export PATH="/cygdrive/c/Program Files/Git/mingw32/libexec/git-core/:$(pwd)/.deps:/cygdrive/c/wixtools/bin/:$PATH"
            export APPDATA=Z:\\\;
          fi

          if [[ "$OSTYPE" != "cygwin" ]]; then
            export PATH="$(pwd)/.deps/bin:$PATH"
          fi

          EOF_BUILD_SH

          source ~/compass_env.sh

          # Make all the dirs
          mkdir -p $ARTIFACTS_PATH
          mkdir -p $NPM_CACHE_DIR
          mkdir -p $NPM_TMP_DIR

    - command: shell.exec
      params:
        working_dir: src
        shell: bash
        script: |
          source ~/compass_env.sh
<<<<<<< HEAD
=======

          echo "Configuring npm..."
          cat <<EOT >> .npmrc
          registry=https://registry.npmjs.org/
          devdir=$NPM_CACHE_DIR/.node-gyp
          init-module=$NPM_CACHE_DIR/.npm-init.js
          cache=$NPM_CACHE_DIR
          tmp=$NPM_TMP_DIR
          _authToken=$NPM_AUTH_TOKEN
          EOT

>>>>>>> 5ad14d09
    - command: shell.exec
      params:
        working_dir: src
        shell: bash
        script: |
          set -e
          source ~/compass_env.sh
          bash .evergreen/preinstall.sh

  install:
    - command: shell.exec
      params:
        working_dir: src
        shell: bash
        script: |
          set -e
          source ~/compass_env.sh

          echo "Installing Compass dependencies..."

          echo "If npm ci fails, debug.log will be uploaded to S3."
          # Run npm ci in all the packages
          npm run bootstrap-evergreen --unsafe-perm -- --stream
          # Make sure that cache is populated when other packages are pulling the font
          npm run update-akzidenz-cache --unsafe-perm

  verify:
    command: shell.exec
    params:
      working_dir: src
      shell: bash
      script: |
        set -e
        source ~/compass_env.sh

        echo "Run static analysis..."
        npm run check-evergreen

  test:
    - command: shell.exec
      params:
        working_dir: src
        shell: bash
        script: |
          set -e

          # Load environment variables
          source ~/compass_env.sh
          echo "Running tests for compass suite ${test_suite}..."

          bash .evergreen/pretest.sh

          # NOTE (@imlucas) Starting with MongoDB 4.0.4, the Server binaries
          # have dropped support for macOS 10.10 because it is now outside
          # of the supported version range.
          # https://docs.google.com/document/d/1IfQGC7wTtrlsc2SqURirvt_4uMuU606nXNbu-stw6bQ/edit
          # debug option is not very useful in normal runs, but helpful when
          # debugging any issues with tests. Set to "mocha*", "hadron*", or
          # "mongo*" for some helpful output from the test tooling we are using
          DEBUG=${debug} MONGODB_VERSION=${mongodb_version|4.0.3} npm run test-evergreen --unsafe-perm -- --stream

  'package':
    - command: shell.exec
      params:
        working_dir: src/packages/compass
        shell: bash
        script: |
          set -e
          # Load environment variables generated by `prepare`
          source ~/compass_env.sh

          echo "Synchronizing evergreen environment from Compass build tools..."
          npm run evergreen-expansions ${compass_distribution}
    - command: expansions.update
      params:
        file: src/packages/compass/expansions.yml
    - command: shell.exec
      params:
        working_dir: src/packages/compass
        shell: bash
        script: |
          set -e
          source ~/compass_env.sh

          cat <<EOF_BUILD_SH > ~/compass_package.sh
          #! /usr/bin/env bash
          cd $(pwd)

          # Load environment variables
          source ~/compass_env.sh

          # For debugging any problems when the notary service fails.
          # @see https://github.com/mongodb-js/notary-service-client For details on what notary service is.
          export DEBUG=mongodb-notary*

          # Required to sign release assets
          export NOTARY_URL="http://notary-service.build.10gen.cc:5000"
          export NOTARY_AUTH_TOKEN="${signing_auth_token}"
          export NOTARY_SIGNING_KEY="${signing_key_name}"
          export NOTARY_SIGNING_COMMENT="Evergreen project mongodb/compass ${revision} - ${build_variant} - ${branch_name}"

          if [ `uname` == Darwin ]; then
            # We do print the environment during the build process in a few places
            # but we probably should stop doing that. After that, we can go back
            # to using plain APPLE_USERNAME and APPLE_PASSWORD environment variables.
            echo '{"appleUsername": "${apple_username}", "applePassword": "${apple_password}"}' > /tmp/compass-apple-cred.json
            export APPLE_CREDENTIALS_FILE="/tmp/compass-apple-cred.json"
          fi

          echo "Creating signed release build..."

          if [[ "$OSTYPE" == "cygwin" ]]; then
            echo "Starting Installer Service..."
            net start MSIServer
          fi

          export NPM_CONFIG_LOGLEVEL=info
          export DEBUG="*,-flora-colossus"
          export NPM_CONFIG_CACHE="$(pwd)/.deps/.npm"
          npm run release-evergreen ${compass_distribution};
          rm -f /tmp/compass-apple-cred.json
          EOF_BUILD_SH

          if [ `uname` == Darwin ]; then
            echo "Signing via ssh tunnel..."
            ssh -v -p 2222 localhost "bash ~/compass_package.sh"
          else
            if [[ "$OSTYPE" == "cygwin" ]]; then
              # If not possible to remove this hack, we should find a better way
              # to do this instead of directly referencing node_module paths,
              # but first figure out what exactly was changed in our fork of
              # electron-wix-msi
              # 
              # TODO: https://jira.mongodb.org/browse/COMPASS-4888

              echo "Fetching signtool -> notary-service hack..."

              (
                # We are in packages/compass, but the dependencies we are trying
                # to replace are in the root of the monorepo
                cd ../../
                curl -fs \
                  -o "signtool.exe" \
                  --url "https://s3.amazonaws.com/boxes.10gen.com/build/signtool.exe"
                rm -f node_modules/electron-winstaller/vendor/signtool.exe
                rm -f node_modules/@mongodb-js/electron-wix-msi/vendor/signtool.exe
                chmod +x signtool.exe
                cp signtool.exe node_modules/@mongodb-js/electron-wix-msi/vendor/signtool.exe
              )
            fi
            bash ~/compass_package.sh
            ls -la dist
          fi

  'publish':
    command: shell.exec
    params:
      working_dir: src/packages/compass/
      shell: bash
      script: |
        set -e
        # Load environment variables
        source ~/compass_env.sh

        # Required to upload release assets to GitHub
        export GITHUB_TOKEN=${leafybot_github_token}

        # Required to upload release assets to s3 for download center
        export DOWNLOAD_CENTER_AWS_ACCESS_KEY_ID=${aws_key_evergreen_integrations}
        export DOWNLOAD_CENTER_AWS_SECRET_ACCESS_KEY=${aws_secret_evergreen_integrations}

        echo "Uploading release assets to S3 and GitHub if needed..."
        npm run upload ${compass_distribution}

  'save windows artifacts':
    # setup
    - <<: *save-artifact
      params:
        local_file: src/packages/compass/dist/${windows_setup_filename}
        remote_file: ${project}/${revision}/${windows_setup_filename}
    # MSI
    - <<: *save-artifact
      params:
        local_file: src/packages/compass/dist/${windows_msi_filename}
        remote_file: ${project}/${revision}/${windows_msi_filename}
    # ZIP
    - <<: *save-artifact
      params:
        local_file: src/packages/compass/dist/${windows_zip_filename}
        remote_file: ${project}/${revision}/${windows_zip_filename}
        content_type: application/zip
    # RELEASES file
    - <<: *save-artifact
      params:
        local_file: src/packages/compass/dist/RELEASES
        remote_file: ${project}/${revision}/${compass_distribution}-RELEASES
    # nupkg full
    - <<: *save-artifact
      params:
        local_file: src/packages/compass/dist/${windows_nupkg_full_filename}
        remote_file: ${project}/${revision}/${windows_nupkg_full_filename}

  'save osx artifacts':
    # .dmg
    - <<: *save-artifact
      params:
        local_file: src/packages/compass/dist/${osx_dmg_filename}
        remote_file: ${project}/${revision}/${osx_dmg_filename}
        content_type: 'application/x-apple-diskimage'
    # .zip
    - <<: *save-artifact
      params:
        local_file: src/packages/compass/dist/${osx_zip_filename}
        remote_file: ${project}/${revision}/${osx_zip_filename}
        content_type: application/zip

  'save linux artifacts':
    # .deb
    - <<: *save-artifact
      params:
        local_file: src/packages/compass/dist/${linux_deb_filename}
        remote_file: ${project}/${revision}/${linux_deb_filename}
        content_type: 'application/vnd.debian.binary-package'
    # .tar.gz
    - <<: *save-artifact
      params:
        local_file: src/packages/compass/dist/${linux_tar_filename}
        remote_file: ${project}/${revision}/${linux_tar_filename}
        content_type: application/x-gzip

  'save rhel artifacts':
    # .rpm
    - <<: *save-artifact
      params:
        local_file: src/packages/compass/dist/${linux_rpm_filename}
        remote_file: ${project}/${revision}/${linux_rpm_filename}
        content_type: application/x-redhat-package-manager
    # .tar.gz
    - <<: *save-artifact
      params:
        local_file: src/packages/compass/dist/${linux_tar_filename}
        remote_file: ${project}/${revision}/${linux_tar_filename}
        content_type: application/x-gzip

# Tasks
tasks:
  - name: oneshot-compile-test-package-publish
    commands:
      - func: prepare

      - func: install

      - func: verify

      - func: test
        variants: [macos, windows, ubuntu, rhel]
        vars:
          debug: 'mongo*'

      - func: package
        vars:
          compass_distribution: compass
      - func: publish
        vars:
          compass_distribution: compass
      - func: 'save windows artifacts'
        variants: [windows]
      - func: 'save osx artifacts'
        variants: [macos]
      - func: 'save linux artifacts'
        variants: [ubuntu]
      - func: 'save rhel artifacts'
        variants: [rhel]

      - func: package
        vars:
          compass_distribution: compass-isolated
      - func: publish
        vars:
          compass_distribution: compass-isolated
      - func: 'save windows artifacts'
        variants: [windows]
      - func: 'save osx artifacts'
        variants: [macos]
      - func: 'save linux artifacts'
        variants: [ubuntu]
      - func: 'save rhel artifacts'
        variants: [rhel]

      - func: package
        vars:
          compass_distribution: compass-readonly
      - func: publish
        vars:
          compass_distribution: compass-readonly
      - func: 'save windows artifacts'
        variants: [windows]
      - func: 'save osx artifacts'
        variants: [macos]
      - func: 'save linux artifacts'
        variants: [ubuntu]
      - func: 'save rhel artifacts'
        variants: [rhel]

# TODO (@imlucas) determine OS/version deprecation policy, following server, so we don't fall behind
# what maximal resources we're using.
# See https://docs.google.com/document/d/1IfQGC7wTtrlsc2SqURirvt_4uMuU606nXNbu-stw6bQ/edit
buildvariants:
  - name: macos
    display_name: MacOS
    run_on: macos-1014-codesign
    tasks:
      - name: oneshot-compile-test-package-publish

  - name: windows
    display_name: Windows
    run_on: windows-vsCurrent-large
    expansions:
      compass_distribution: compass
    tasks:
      - name: oneshot-compile-test-package-publish

  - name: ubuntu
    display_name: Ubuntu
    run_on: ubuntu1604-large
    tasks:
      - name: oneshot-compile-test-package-publish

  - name: rhel
    display_name: RHEL
    run_on: rhel76-large
    tasks:
      - name: oneshot-compile-test-package-publish<|MERGE_RESOLUTION|>--- conflicted
+++ resolved
@@ -103,20 +103,6 @@
         shell: bash
         script: |
           source ~/compass_env.sh
-<<<<<<< HEAD
-=======
-
-          echo "Configuring npm..."
-          cat <<EOT >> .npmrc
-          registry=https://registry.npmjs.org/
-          devdir=$NPM_CACHE_DIR/.node-gyp
-          init-module=$NPM_CACHE_DIR/.npm-init.js
-          cache=$NPM_CACHE_DIR
-          tmp=$NPM_TMP_DIR
-          _authToken=$NPM_AUTH_TOKEN
-          EOT
-
->>>>>>> 5ad14d09
     - command: shell.exec
       params:
         working_dir: src
