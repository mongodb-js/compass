--- conflicted
+++ resolved
@@ -91,15 +91,10 @@
     "packages/*",
     "configs/*",
     "scripts"
-<<<<<<< HEAD
   ],
   "overrides": {
-    "mongodb-client-encryption": "^6.1.0",
     "@types/enzyme": {
       "@types/react": "^17.0.5"
     }
   }
-=======
-  ]
->>>>>>> d8f7af7c
 }