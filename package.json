{
  "name": "mongodb-compass-monorepo",
  "description": "Monorepo that includes Compass and all its dependencies",
  "homepage": "https://compass.mongodb.com",
  "author": {
    "name": "MongoDB Inc",
    "email": "compass@mongodb.com"
  },
  "shortcutFolderName": "MongoDB",
  "license": "SSPL",
  "scripts": {
<<<<<<< HEAD
    "bootstrap": "npm install && lerna run prepare --stream",
    "bootstrap-evergreen": "npm ci && lerna run prepare",
    "precheck": "depcheck",
=======
    "precheck": "npm run depcheck",
>>>>>>> 3765c1e6
    "check": "lerna run check --stream",
    "check-changed": "npm run check -- --since origin/HEAD --exclude-dependents",
    "check-ci": "lerna run check",
<<<<<<< HEAD
    "compile-changed": "lerna run compile --stream --since origin/HEAD",
    "download-akzidenz": "lerna exec -- node ../../scripts/download-akzidenz.js",
    "packages-publish": "lerna publish from-package --allow-branch main",
    "postpackages-publish": "git push && git push --tags",
    "packages-version": "lerna version --allow-branch main --no-push --no-private -m \"chore(release): Bump package versions\"",
=======
    "predepcheck": "node scripts/depalign.js",
    "depcheck": "depcheck",
    "bootstrap": "npm install && lerna run prepare --stream",
    "bootstrap-evergreen": "npm ci && lerna run prepare",
    "start": "npm run start --workspace=mongodb-compass",
    "packages-version": "lerna version --no-push --no-private -m \"chore(release): Bump package versions\"",
    "test-packages-version": "npm run packages-version --",
    "version": "node ./scripts/bump-private-dependencies.js --no-commit",
    "packages-publish": "lerna publish from-package",
    "pretest-packages-publish": "./scripts/monorepo/start-proxy-registry.sh && wait-on -t 3000 http://localhost:4873 && npm-cli-adduser -u test -p test -e test@test.test --registry http://localhost:4873 && echo $'\n\n!!! LOCAL REGISTRY DOCKER IMAGE IS RUNNING, DO NOT FORGET TO CLEAN IN UP WHEN YOU ARE DONE\n\n'",
    "test-packages-publish": "npm run packages-publish -- --registry http://localhost:4873",
>>>>>>> 3765c1e6
    "release": "npm run release --workspace mongodb-compass --",
    "release-evergreen": "npm run release-evergreen --workspace=mongodb-compass --",
    "start": "npm run start --workspace=mongodb-compass",
    "test": "lerna run test --concurrency 1 --stream",
    "test-changed": "lerna run test --stream --concurrency 1 --since origin/HEAD",
    "test-ci": "lerna run test-ci --concurrency 1",
    "pretest-packages-publish": "./scripts/monorepo/start-proxy-registry.sh && wait-on -t 3000 http://localhost:4873 && npm-cli-adduser -u test -p test -e test@test.test --registry http://localhost:4873 && echo $'\\n\\n!!! LOCAL REGISTRY DOCKER IMAGE IS RUNNING, DO NOT FORGET TO CLEAN IN UP WHEN YOU ARE DONE\\n\\n'",
    "test-packages-publish": "npm run packages-publish -- --registry http://localhost:4873",
    "test-packages-version": "lerna version --no-push --no-private -m \"tmp(release): Test release\"",
    "update-akzidenz-cache": "node scripts/download-akzidenz.js --update-cache",
    "update-authors": "node scripts/generate-authors.js",
    "update-third-party-notices": "node scripts/gather-licenses.js packages/compass/ > THIRD-PARTY-NOTICES.md",
    "version": "node ./scripts/bump-private-dependencies.js --no-commit",
    "where": "node ./scripts/monorepo/where.js"
  },
  "repository": {
    "type": "git",
    "url": "git://github.com/mongodb-js/compass.git"
  },
  "devDependencies": {
    "chalk": "^4.1.1",
    "find-up": "^5.0.0",
    "fs-extra": "^9.1.0",
    "glob": "^7.1.6",
    "lerna": "^4.0.0",
    "lodash": "^4.17.21",
    "make-fetch-happen": "^8.0.14",
    "npm-cli-adduser": "^1.1.4",
    "ora": "^5.4.0",
    "pkg-up": "^3.1.0",
    "ps-list": "^7.2.0",
    "replace-in-file": "^6.2.0",
    "semver": "^7.3.5",
    "wait-on": "^5.3.0"
  },
  "engines": {
    "node": ">=12.4.0",
    "npm": ">=7.16.0"
  },
  "bugs": {
    "url": "https://docs.mongodb.com/compass/current/#contact",
    "email": "compass@mongodb.com"
  },
  "workspaces": [
    "packages/*"
  ]
}<|MERGE_RESOLUTION|>--- conflicted
+++ resolved
@@ -9,35 +9,19 @@
   "shortcutFolderName": "MongoDB",
   "license": "SSPL",
   "scripts": {
-<<<<<<< HEAD
     "bootstrap": "npm install && lerna run prepare --stream",
     "bootstrap-evergreen": "npm ci && lerna run prepare",
-    "precheck": "depcheck",
-=======
     "precheck": "npm run depcheck",
->>>>>>> 3765c1e6
     "check": "lerna run check --stream",
     "check-changed": "npm run check -- --since origin/HEAD --exclude-dependents",
     "check-ci": "lerna run check",
-<<<<<<< HEAD
     "compile-changed": "lerna run compile --stream --since origin/HEAD",
+    "predepcheck": "node scripts/depalign.js",
+    "depcheck": "depcheck",
     "download-akzidenz": "lerna exec -- node ../../scripts/download-akzidenz.js",
     "packages-publish": "lerna publish from-package --allow-branch main",
     "postpackages-publish": "git push && git push --tags",
     "packages-version": "lerna version --allow-branch main --no-push --no-private -m \"chore(release): Bump package versions\"",
-=======
-    "predepcheck": "node scripts/depalign.js",
-    "depcheck": "depcheck",
-    "bootstrap": "npm install && lerna run prepare --stream",
-    "bootstrap-evergreen": "npm ci && lerna run prepare",
-    "start": "npm run start --workspace=mongodb-compass",
-    "packages-version": "lerna version --no-push --no-private -m \"chore(release): Bump package versions\"",
-    "test-packages-version": "npm run packages-version --",
-    "version": "node ./scripts/bump-private-dependencies.js --no-commit",
-    "packages-publish": "lerna publish from-package",
-    "pretest-packages-publish": "./scripts/monorepo/start-proxy-registry.sh && wait-on -t 3000 http://localhost:4873 && npm-cli-adduser -u test -p test -e test@test.test --registry http://localhost:4873 && echo $'\n\n!!! LOCAL REGISTRY DOCKER IMAGE IS RUNNING, DO NOT FORGET TO CLEAN IN UP WHEN YOU ARE DONE\n\n'",
-    "test-packages-publish": "npm run packages-publish -- --registry http://localhost:4873",
->>>>>>> 3765c1e6
     "release": "npm run release --workspace mongodb-compass --",
     "release-evergreen": "npm run release-evergreen --workspace=mongodb-compass --",
     "start": "npm run start --workspace=mongodb-compass",
