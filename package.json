--- conflicted
+++ resolved
@@ -268,11 +268,7 @@
     "@mongodb-js/compass-find-in-page": "^2.0.4",
     "@mongodb-js/compass-home": "^4.2.1",
     "@mongodb-js/compass-import-export": "^5.5.0",
-<<<<<<< HEAD
-    "@mongodb-js/compass-indexes": "^3.1.0",
-=======
     "@mongodb-js/compass-indexes": "^3.1.1",
->>>>>>> d53bf7e6
     "@mongodb-js/compass-instance": "^2.0.3",
     "@mongodb-js/compass-loading": "^1.1.0",
     "@mongodb-js/compass-metrics": "^3.1.1",
