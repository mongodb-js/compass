{
  "name": "mongodb-compass",
  "productName": "MongoDB Compass",
  "description": "The MongoDB GUI",
  "homepage": "https://compass.mongodb.com",
  "version": "1.7.0-dev",
  "main": "src/main.js",
  "author": {
    "name": "MongoDB Inc",
    "email": "compass@mongodb.com"
  },
  "license": "UNLICENSED",
  "private": true,
  "config": {
    "hadron": {
      "endpoint": "https://compass.mongodb.com",
      "protocols": [
        {
          "name": "MongoDB Protocol",
          "schemes": [
            "mongodb"
          ]
        },
        {
          "name": "MongoDB Compass Protocol",
          "schemes": [
            "compass"
          ]
        }
      ],
      "build": {
        "win32": {
          "icon": "src/app/images/win32/mongodb-compass.ico",
          "favicon_url": "https://compass.mongodb.com/favicon.ico",
          "loading_gif": "src/app/images/win32/mongodb-compass-installer-loading.gif"
        },
        "darwin": {
          "icon": "src/app/images/darwin/mongodb-compass.icns",
          "dmg_background": "src/app/images/darwin/background.png",
          "codesign_identity": "Developer ID Application: Matt Kangas (ZD3CL9MT3L)",
          "codesign_sha1": "90E39AA7832E95369F0FC6DAF823A04DFBD9CF7A",
          "app_bundle_id": "com.mongodb.compass",
          "app_category_type": "public.app-category.productivity"
        },
        "linux": {
          "icon": "src/app/images/linux/mongodb-compass.png",
          "deb_section": "Databases",
          "rpm_categories": [
            "Office",
            "Database",
            "Building",
            "Debugger",
            "IDE",
            "GUIDesigner",
            "Profiling"
          ]
        }
      }
    }
  },
  "dependency-check": {
    "entries": [
      "./src/main/index.js",
      "./src/app/index.js"
    ],
    "ignore": [
      "electron",
      "marked"
    ]
  },
  "scripts": {
    "start": "hadron-build develop",
    "pretest": "mongodb-runner install && mongodb-runner start --port 27018",
    "test": "hadron-build test",
    "posttest": "mongodb-runner stop --port 27018",
    "check": "mongodb-js-precommit ./src/app/*.js ./src/app/**/**/*.js ./src/{app/**/*.js,main/**/*.js} ./test/*.js ./src/internal-packages/**/*.js ./src/internal-packages/**/**/*{.js,.jsx} ./src/internal-packages/**/**/**/*{.js,.jsx} ./src/internal-packages/**/**/**/**/*{.js,.jsx}",
    "ci": "npm run check && npm run test",
    "clean": "hadron-build clean",
    "compile-ui": "hadron-build ui",
    "fmt": "mongodb-js-fmt ./*.js src/{**/*.js,*.js} test/{**/*.js,*.js}",
    "release": "hadron-build release",
    "test-unit": "npm test -- --unit",
    "test-enzyme": "npm test -- --enzyme",
    "test-packages": "npm test -- --packages",
    "test-main": "npm test -- --main",
    "test-renderer": "npm test -- --renderer",
    "test-functional": "npm test -- --functional",
    "test-release": "npm test -- --release",
    "upload": "hadron-build upload",
    "evergreen-expansions": "hadron-build info --format=yaml --flatten > expansions.yml"
  },
  "repository": {
    "type": "git",
    "url": "git://github.com/10gen/compass.git"
  },
  "builds": {
    "compass-lite": {
      "packages": {
        "compass-rtss": "10gen/compass-serverstats#v0.1."
      }
    }
  },
  "dependencies": {
    "ampersand-collection": "^1.5.0",
    "ampersand-collection-filterable": "^0.2.1",
    "ampersand-collection-lodash-mixin": "^2.0.1",
    "ampersand-dom-bindings": "^3.7.0",
    "ampersand-filtered-subcollection": "^2.0.4",
    "ampersand-form-view": "^5.2.2",
    "ampersand-input-view": "^5.0.0",
    "ampersand-model": "^6.0.2",
    "ampersand-rest-collection": "^5.0.0",
    "ampersand-router": "^3.0.2",
    "ampersand-select-view": "^4.3.2",
    "ampersand-state": "4.8.2",
    "ampersand-view": "^9.0.0",
    "ampersand-view-switcher": "^2.0.0",
    "app-migrations": "mongodb-js/app-migrations#v0.1.2",
    "async": "^1.5.2",
    "backoff": "^2.4.1",
    "bootstrap": "https://github.com/twbs/bootstrap/archive/v3.3.5.tar.gz",
    "d3": "^3.5.6",
    "d3-flextree": "^1.0.3",
    "d3-timer": "^1.0.3",
    "debug": "mongodb-js/debug#v2.2.3",
    "debug-menu": "^0.3.0",
    "detect-coordinates": "^0.2.0",
    "electron-squirrel-startup": "^1.0.0",
    "font-awesome": "https://github.com/FortAwesome/Font-Awesome/archive/v4.4.0.tar.gz",
    "get-object-path": "azer/get-object-path#74eb42de0cfd02c14ffdd18552f295aba723d394",
    "hadron-app": "^0.0.4",
    "hadron-app-registry": "^4.0.0",
    "hadron-auto-update-manager": "^0.0.12",
    "hadron-compile-cache": "^1.0.1",
    "hadron-document": "^1.3.0",
    "hadron-ipc": "^0.0.7",
    "hadron-module-cache": "^0.0.3",
    "hadron-package-manager": "0.2.0",
    "hadron-react-bson": "^0.0.2",
    "hadron-react-buttons": "^0.2.0",
    "hadron-reflux-store": "^0.0.2",
    "hadron-style-manager": "0.0.1",
    "hadron-type-checker": "^0.17.1",
    "highlight.js": "^8.9.1",
    "jquery": "^2.1.4",
    "keytar": "mongodb-js/node-keytar#fdef09013f576b7a257ad768939e827882bccef5",
    "less": "^2.6.1",
    "less-cache": "^0.23.0",
    "local-links": "^1.4.0",
    "lodash": "^3.10.1",
    "marked": "^0.3.5",
    "moment": "^2.10.6",
    "mongodb-collection-model": "^0.3.1",
    "mongodb-connection-model": "^6.4.0",
<<<<<<< HEAD
    "mongodb-data-service": "^2.12.1",
=======
    "mongodb-data-service": "^2.12.2",
>>>>>>> 076bf7a4
    "mongodb-database-model": "^0.1.2",
    "mongodb-explain-plan-model": "^0.2.2",
    "mongodb-extended-json": "^1.9.0",
    "mongodb-instance-model": "^3.3.0",
    "mongodb-js-metrics": "^1.6.0",
    "mongodb-language-model": "^1.1.0",
    "mongodb-ns": "^1.0.3",
    "mongodb-schema": "^6.0.2",
    "mongodb-shell-to-url": "^0.1.0",
    "ms": "^0.7.1",
    "ncp": "^2.0.0",
    "node-notifier": "^4.3.1",
    "numeral": "^1.5.3",
    "pluralize": "^1.2.1",
    "qs": "^5.2.0",
    "raf": "^3.1.0",
    "react": "^15.2.1",
    "react-bootstrap": "0.30.2",
    "react-click-outside": "^2.2.0",
    "react-dom": "^15.2.1",
    "react-fontawesome": "1.2.0",
    "react-native-listener": "^1.0.1",
    "react-tooltip": "^3.2.6",
    "react-vega": "^2.3.1",
    "reflux": "0.4.1",
    "reflux-state-mixin": "mongodb-js/reflux-state-mixin",
    "semver": "^5.1.0",
    "storage-mixin": "^0.8.1",
    "turf-destination": "^1.2.1",
    "turf-distance": "^1.1.0",
    "turf-point": "^2.0.1",
    "uuid": "^3.0.0",
    "vega-lite": "^1.3.1"
  },
  "devDependencies": {
    "babel-eslint": "^6.0.4",
    "babel-register": "^6.23.0",
    "chai": "^3.4.1",
    "chai-as-promised": "^5.1.0",
    "chai-enzyme": "^0.5.2",
    "devtron": "^1.4.0",
    "electron-devtools-installer": "^2.0.1",
    "electron-mocha": "^3.3.0",
    "electron-prebuilt": "1.2.8",
    "enzyme": "^2.5.1",
    "eslint-config-mongodb-js": "^2.2.0",
    "hadron-build": "^6.0.1",
    "jsdom": "^9.8.3",
    "mgeneratejs": "^0.2.0",
    "mocha": "^3.1.2",
    "mock-require": "^2.0.1",
    "mongodb-js-precommit": "^0.2.9",
    "mongodb-runner": "^3.4.0",
    "react-addons-test-utils": "^15.2.1",
    "sinon": "^1.17.6",
    "sinon-chai": "^2.8.0",
    "spectron": "^3.2.6",
    "xvfb-maybe": "^0.1.3"
  },
  "precommit": [
    "check"
  ],
  "engines": {
    "node": "^6.3.0",
    "npm": "^3.0.0"
  },
  "bugs": {
    "url": "https://docs.mongodb.com/compass/current/#contact",
    "email": "compass@mongodb.com"
  }
}<|MERGE_RESOLUTION|>--- conflicted
+++ resolved
@@ -152,11 +152,7 @@
     "moment": "^2.10.6",
     "mongodb-collection-model": "^0.3.1",
     "mongodb-connection-model": "^6.4.0",
-<<<<<<< HEAD
-    "mongodb-data-service": "^2.12.1",
-=======
     "mongodb-data-service": "^2.12.2",
->>>>>>> 076bf7a4
     "mongodb-database-model": "^0.1.2",
     "mongodb-explain-plan-model": "^0.2.2",
     "mongodb-extended-json": "^1.9.0",
