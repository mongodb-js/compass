#! /usr/bin/env node
'use strict';

/*
This script writes a bash script that can be eval()'d in evergreen to modify the
environment with some calculated env vars.
*/

function maybePrependPaths(path, paths) {
  const prefix = `${paths.join(':')}:`;
  if (path.startsWith(prefix)) {
    return path;
  }
  return `${prefix}${path}`;
}

function printVar(name, value) {
  console.log(`export ${name}="${value || ''}";`);
}

function printCompassEnv() {
  let {
    // This is an env var set in bash that we exported in print-compass-env.sh
    OSTYPE
  } = process.env;

  // We have to operate on bash's PATH env var where the c:\ style paths have
  // been converted to /cygdrive/c style. BUT bash passes unaltered paths to
  // subprocesses as PATH even if we export the modified PATH in bash. And
  // that's why there's a hack in print-compass-env.sh to alias bash's altered
  // PATH to BASHPATH.
  let PATH = process.env.BASHPATH || process.env.PATH;

  const originalPWD = process.env.PWD;
  let newPWD = originalPWD;

  /*
  # XXX: This is a workaround for the issues we are getting in Evergreen
  # ci with the way cygwin drives are set up and linked and the Node.js
  # bug that we can't really do anything about.
  #
  # For more context, see:
  # - https://github.com/nodejs/node/issues/34866
  # - https://github.com/mongodb-js/compass/pull/2403
  # - https://github.com/mongodb-js/compass/pull/2410
  */
  if (originalPWD.startsWith('/cygdrive/c')) {
    // Change cygdrive from c to z without chanding rest of the path
    newPWD = originalPWD.replace('/cygdrive/c', '/cygdrive/z');
    // we have to change the directory in the shell script we're outputting, not in this node process
    console.log(`cd "${newPWD}";`);
    console.log('echo "Changed cwd on cygwin. Current working dir: $PWD";');
  }

  const pathsToPrepend = [];

  if (OSTYPE === 'cygwin') {
    // NOTE lucas: for git-core addition, See
    // https://jira.mongodb.org/browse/COMPASS-4122
    pathsToPrepend.unshift('/cygdrive/c/wixtools/bin');
    pathsToPrepend.unshift(`${newPWD}/.deps`);
    pathsToPrepend.unshift(
      '/cygdrive/c/Program Files/Git/mingw32/libexec/git-core'
    );
    printVar('APPDATA', 'Z:\\;');
  } else {
    pathsToPrepend.unshift(`${newPWD}/.deps/bin`);
  }

  if (process.env.PLATFORM === 'linux') {
<<<<<<< HEAD
    // We generally require a relatively recent C++ compiler
    pathsToPrepend.unshift('/opt/mongodbtoolchain/v4/bin');

    // no Python 3.1x on ubuntu1604
    pathsToPrepend.unshift('/opt/python/3.9/bin');
    // node-gyp is tied to a specific Python version range
    pathsToPrepend.unshift('/opt/python/3.12/bin');
=======
    // To build node modules on linux post electron 13 we need a newer c++
    // compiler version and at least python v3.9, this adds it.
    // https://jira.mongodb.org/browse/COMPASS-5150
    pathsToPrepend.unshift('/opt/mongodbtoolchain/v3/bin');
>>>>>>> 8884e7fa
  }

  PATH = maybePrependPaths(PATH, pathsToPrepend);
  printVar('PATH', PATH);

  const npmCacheDir = `${newPWD}/.deps/.npm`;
  const npmTmpDir = `${newPWD}/.deps/tmp`;

  printVar('ARTIFACTS_PATH', `${newPWD}/.deps`);
  printVar('NPM_CACHE_DIR', npmCacheDir);
  printVar('NPM_TMP_DIR', npmTmpDir);

  // all npm var names need to be lowercase
  // see: https://docs.npmjs.com/cli/v7/using-npm/config#environment-variables
  printVar('npm_config_cache', npmCacheDir);
  // npm tmp is deprecated, but let's keep it around just in case
  printVar('npm_config_tmp', npmTmpDir);
  // Also set in our .npmrc but that does not get picked up in the preinstall script.
  printVar('npm_config_registry', 'https://registry.npmjs.org/');

  printVar('PLATFORM', process.env.PLATFORM);
  printVar('ARCH', process.env.ARCH);
  printVar('IS_WINDOWS', process.env.IS_WINDOWS);
  printVar('IS_OSX', process.env.IS_OSX);
  printVar('IS_LINUX', process.env.IS_LINUX);
  printVar('IS_RHEL', process.env.IS_RHEL);
  printVar('IS_UBUNTU', process.env.IS_UBUNTU);
  printVar('DEBUG', process.env.DEBUG);
  printVar(
    'MONGODB_VERSION',
    process.env.MONGODB_VERSION || process.env.MONGODB_DEFAULT_VERSION
  );
  printVar('DEV_VERSION_IDENTIFIER', process.env.DEV_VERSION_IDENTIFIER);
  printVar('EVERGREEN_REVISION', process.env.EVERGREEN_REVISION);
  printVar(
    'EVERGREEN_REVISION_ORDER_ID',
    process.env.EVERGREEN_REVISION_ORDER_ID
  );

  // https://jira.mongodb.org/browse/NODE-6320
  printVar('GYP_DEFINES', `kerberos_use_rtld=${process.platform === 'linux'}`);
}

printCompassEnv();<|MERGE_RESOLUTION|>--- conflicted
+++ resolved
@@ -68,20 +68,10 @@
   }
 
   if (process.env.PLATFORM === 'linux') {
-<<<<<<< HEAD
-    // We generally require a relatively recent C++ compiler
-    pathsToPrepend.unshift('/opt/mongodbtoolchain/v4/bin');
-
-    // no Python 3.1x on ubuntu1604
-    pathsToPrepend.unshift('/opt/python/3.9/bin');
-    // node-gyp is tied to a specific Python version range
-    pathsToPrepend.unshift('/opt/python/3.12/bin');
-=======
     // To build node modules on linux post electron 13 we need a newer c++
     // compiler version and at least python v3.9, this adds it.
     // https://jira.mongodb.org/browse/COMPASS-5150
-    pathsToPrepend.unshift('/opt/mongodbtoolchain/v3/bin');
->>>>>>> 8884e7fa
+    pathsToPrepend.unshift('/opt/mongodbtoolchain/v4/bin');
   }
 
   PATH = maybePrependPaths(PATH, pathsToPrepend);
