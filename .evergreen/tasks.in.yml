#
# Tasks
#
tasks:
  - name: check
    tags: ['required-for-publish', 'run-on-pr']
    commands:
      - func: prepare
      - func: install
      - func: bootstrap
      - func: check

  - name: test
    tags: ['required-for-publish', 'run-on-pr']
    commands:
      - func: prepare
      - func: install
      - func: bootstrap
      - func: test
        vars:
          debug: 'hadron*,mongo*'

  - name: test-electron
    tags: ['required-for-publish', 'run-on-pr']
    commands:
      - func: prepare
      - func: install
      - func: bootstrap
      - func: test-electron
        vars:
          debug: 'hadron*,mongo*'

  - name: test-connectivity
    tags: ['required-for-publish', 'run-on-pr']
    commands:
      - func: clone
      - func: test-connectivity
        vars:
          debug: 'compass*,electron*,hadron*,mongo*'

  - name: test-csfle
    tags: ['required-for-publish', 'run-on-pr']
    commands:
      - func: prepare
      - func: install
      - func: bootstrap
      - func: test-csfle
        vars:
          debug: 'compass*,electron*,hadron*,mongo*'

  - name: e2e-coverage
    tags: ['run-on-pr']
    commands:
      - func: prepare
      - func: install
      - func: bootstrap
      - func: e2e-coverage
        vars:
          debug: 'compass-e2e-tests*,electron*,hadron*,mongo*'

  - name: generate-vulnerability-report
    tags: ['required-for-publish', 'run-on-pr']
    commands:
      - func: prepare
      - func: install
      - func: bootstrap
      - func: generate-vulnerability-report
        vars:
          debug: 'compass*,electron*,hadron*,mongo*'

  # Publish happens in one go to make sure we are not creating multiple github
  # releases in parallel
  - name: publish
    # Does a dry-run: doesn't actually publishes, but checks that all files
    # exist and we are not trying to do a "broken" publish
    tags: ['run-on-pr']
    depends_on:
      - name: '.required-for-publish'
        variant: '*'
    commands:
      - func: prepare
      - func: install
      - func: bootstrap
        vars:
          scope: mongodb-compass
      - func: get-all-artifacts
      - func: publish

  - name: publish-packages-next
    tags: []
    depends_on:
      - name: '.required-for-publish'
        variant: '*'
    commands:
      - func: prepare
      - func: install
      - func: bootstrap
      - func: publish-packages-next

  - name: publish-dev-release-info
    tags: []
    depends_on:
      - name: 'publish'
        variant: '*'
    commands:
      - func: prepare
      - func: publish-dev-release-info
<<<<<<< HEAD

  - name: test-web-sandbox-chrome
    tags: ['required-for-publish', 'run-on-pr']
=======
<% for (const packageTask of tasks.package) { %>
  - name: <% out(packageTask.name) %>
    tags: ['required-for-publish', 'run-on-pr', 'package-task']
>>>>>>> e94dfc4e
    commands:
      - func: prepare
      - func: install
      - func: bootstrap
        vars:
          scope: 'compass-e2e-tests'
      - func: apply-compass-target-expansion
        vars:
          compass_distribution: compass
      - func: test-web-sandbox
        vars:
          mongodb_version: 'latest-alpha-enterprise'
          browser_name: 'chrome'
          compass_distribution: compass
          debug: 'compass-e2e-tests*,electron*,hadron*,mongo*'

  - name: test-web-sandbox-firefox
    tags: ['required-for-publish', 'run-on-pr']
    commands:
      - func: prepare
      - func: install
      - func: bootstrap
        vars:
          scope: 'compass-e2e-tests'
      - func: apply-compass-target-expansion
        vars:
          compass_distribution: compass
      - func: test-web-sandbox
        vars:
          mongodb_version: 'latest-alpha-enterprise'
          browser_name: 'firefox'
          compass_distribution: compass
          debug: 'compass-e2e-tests*,electron*,hadron*,mongo*'

<% for (const distribution of ["compass", "compass-isolated", "compass-readonly"]) { %>
  - name: package-<%= distribution %>
    tags: ['required-for-publish', 'run-on-pr']
    commands:
      - func: prepare
      - func: install
      - func: bootstrap
        vars:
          scope: '@mongodb-js/webpack-config-compass'
      - func: apply-compass-target-expansion
        vars:
          compass_distribution: <%= distribution %>
      - func: spawn-signing-server
      - func: package
        vars:
          debug: 'hadron*,mongo*,compass*,electron*,sign*'
          compass_distribution: <%= distribution %>
      - func: verify-artifacts
      - func: save-all-artifacts
        vars:
          compass_distribution: <%= distribution %>
<% } %>

<%
const serverVersions = [
  { name: '40x-community', version: '4.0.x' },
  { name: '40x-enterprise', version: '4.0.x-enterprise' },
  { name: '42x-community', version: '4.2.x' },
  { name: '42x-enterprise', version: '4.2.x-enterprise' },
  { name: '44x-community', version: '4.4.x' },
  { name: '44x-enterprise', version: '4.4.x-enterprise' },
  { name: '5x-community', version: '5.x.x' },
  { name: '5x-enterprise', version: '5.x.x-enterprise' },
  { name: '60x-community', version: '6.0.x' },
  { name: '60x-enterprise', version: '6.0.x-enterprise' },
  { name: '70x-community', version: '7.0.x' },
  { name: '70x-enterprise', version: '7.0.x-enterprise' },
  { name: '80x-community', version: '>= 8.0.0-rc4' },
  { name: '80x-enterprise', version: '>= 8.0.0-rc4-enterprise' },
  { name: 'latest-alpha', version: 'latest-alpha-enterprise' }
];

for (const serverVersion of serverVersions) { %>
  - name: test-packaged-app-<%= serverVersion.name %>
    tags: ['required-for-publish', 'run-on-pr']
    commands:
      - func: prepare
      - func: install
      - func: bootstrap
        vars:
          scope: 'compass-e2e-tests'
      - func: apply-compass-target-expansion
        vars:
          compass_distribution: compass
      - func: get-packaged-app
        vars:
          compass_distribution: compass
      - func: test-packaged-app
        vars:
          mongodb_version: '<%= serverVersion.version %>'
          compass_distribution: compass
          debug: 'compass-e2e-tests*,electron*,hadron*,mongo*'
<% } %>
  - name: create_static_analysis_report
    tags: ['required-for-publish', 'run-on-pr']
    depends_on:
      - name: ".package-task"
        variant: "*"
    commands:
      - func: prepare
      - func: install
<%
let firstPartyDepsFilenames = [];
for (const packageTask of tasks.package) { 
  const filenames = [
    `first-party-deps-${packageTask.vars.compass_distribution}-ubuntu.json`,
    `first-party-deps-${packageTask.vars.compass_distribution}-windows.json`,
    `first-party-deps-${packageTask.vars.compass_distribution}-macos.json`,
    `first-party-deps-${packageTask.vars.compass_distribution}-macos-arm.json`];
  for (const filename of filenames) {
  firstPartyDepsFilenames.push(filename); %>
      - func: get_first_party_dependency_list
        vars:
          filename: <% out(filename) %>
<% } } %>
      - func: create_static_analysis_report
        vars:
          first_party_dependency_filenames: <% out(firstPartyDepsFilenames.map(f => `.sbom/${f}`).join(',')) %><|MERGE_RESOLUTION|>--- conflicted
+++ resolved
@@ -105,15 +105,9 @@
     commands:
       - func: prepare
       - func: publish-dev-release-info
-<<<<<<< HEAD
 
   - name: test-web-sandbox-chrome
     tags: ['required-for-publish', 'run-on-pr']
-=======
-<% for (const packageTask of tasks.package) { %>
-  - name: <% out(packageTask.name) %>
-    tags: ['required-for-publish', 'run-on-pr', 'package-task']
->>>>>>> e94dfc4e
     commands:
       - func: prepare
       - func: install
@@ -150,7 +144,7 @@
 
 <% for (const distribution of ["compass", "compass-isolated", "compass-readonly"]) { %>
   - name: package-<%= distribution %>
-    tags: ['required-for-publish', 'run-on-pr']
+    tags: ['required-for-publish', 'run-on-pr', 'package-task']
     commands:
       - func: prepare
       - func: install
@@ -221,18 +215,19 @@
       - func: install
 <%
 let firstPartyDepsFilenames = [];
-for (const packageTask of tasks.package) { 
+for (const compassDistribution of ["compass", "compass-readonly", "compass-isolated"]) {
   const filenames = [
-    `first-party-deps-${packageTask.vars.compass_distribution}-ubuntu.json`,
-    `first-party-deps-${packageTask.vars.compass_distribution}-windows.json`,
-    `first-party-deps-${packageTask.vars.compass_distribution}-macos.json`,
-    `first-party-deps-${packageTask.vars.compass_distribution}-macos-arm.json`];
+    'first-party-deps-' + compassDistribution + '-ubuntu.json',
+    'first-party-deps-' + compassDistribution + '-windows.json',
+    'first-party-deps-' + compassDistribution + '-macos.json',
+    'first-party-deps-' + compassDistribution + '-macos-arm.json'
+  ];
   for (const filename of filenames) {
-  firstPartyDepsFilenames.push(filename); %>
+    firstPartyDepsFilenames.push(filename); %>
       - func: get_first_party_dependency_list
         vars:
-          filename: <% out(filename) %>
-<% } } %>
+          filename: <%= filename %>
+<%  } } %>
       - func: create_static_analysis_report
         vars:
-          first_party_dependency_filenames: <% out(firstPartyDepsFilenames.map(f => `.sbom/${f}`).join(',')) %>+          first_party_dependency_filenames: <%= firstPartyDepsFilenames.map(f => '.sbom/' + f).join(',') %>