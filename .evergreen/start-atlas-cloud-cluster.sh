#!/bin/bash

RUN_ID="$(date +"%s")-$(git rev-parse --short HEAD)"
DELETE_AFTER="$(date -u -Iseconds -d '+2 hours' 2>/dev/null || date -u -Iseconds -v '+2H')"

# This script helps to automatically provision Atlas cluster for running the e2e
# tests against. In CI this will always create a new cluster and delete it when
# the test run is finished. You can also use this script locally to run e2e
# tests against a "logged in" Atlas Cloud experience in compass-web sandbox.
#
# While the provisioning of clusters is automated, you should be aware that it
# requires some extra environmental variables to be available when you are
# running it. If you want to be able to run these e2e tests locally, following
# steps are required:
#
# - Create a test Atlas user on one of the testing environments (-dev / -qa).
#   You can only use your work emails with a subaddress to create those (e.g,
#   jane.doe+for-testing@mongodb.com).
#
# - Setup a new org and project. Save the org id and project id for later.
#
<<<<<<< HEAD
# - Add payment details within the organization (Billing) to be able to create
#   clusters. You can use test stripe card for that (4242 4242 4242 4242).
#
# - Create new db user with username / password auth and admin role. This user
#   will be used to prepopulate dbs with data in tests. Save the credentials.
#
=======
>>>>>>> d01d0765
# - Create a new API key (Access Manager > Project Access > Create Application >
#   API Key) for the project you created and save the public and private keys.
#
# - (Optional) Deploy a cluster with a required configuration through Atlas
#   Cloud UI. If you skip the step, the script will deploy a default cluster for
#   you.
#
# - Make sure that you have the following environmental variables provided to
#   the script below:
#
#     MCLI_OPS_MANAGER_URL  API base url matching the environment you used to
#                           create your user (https://cloud{-dev,-qa}.mongodb.com/)
#     MCLI_PUBLIC_API_KEY   Public API key
#     MCLI_PRIVATE_API_KEY  Private API key
#     MCLI_ORG_ID           Org ID
#     MCLI_PROJECT_ID       Project ID
#
#     COMPASS_E2E_ATLAS_CLOUD_SANDBOX_USERNAME         Cloud user you created
#     COMPASS_E2E_ATLAS_CLOUD_SANDBOX_PASSWORD         Cloud user password
#
# - Source the script followed by running the tests to make sure that some
#   variables exported from this script are available for the test env:
#
#   (ATLAS_CLOUD_TEST_CLUSTER_NAME="TestCluster" source .evergreen/start-atlas-cloud-cluster.sh \
#     && npm run -w compass-e2e-tests test web -- --test-atlas-cloud-sandbox --test-filter="atlas-cloud/**/*")
#
_ATLAS_CLOUD_TEST_CLUSTER_NAME=${ATLAS_CLOUD_TEST_CLUSTER_NAME:-""}

# Atlas limits the naming to something like /^[\w\d-]{,23}$/ (and will auto
# truncate if it's too long) so we're very limited in terms of how unique this
# name can be. Hopefully the epoch + part of git hash is enough for these to not
# overlap when tests are running
DEFAULT_ATLAS_CLOUD_TEST_CLUSTER_NAME="e2e-$RUN_ID"

ATLAS_CLUSTER_NAME="${_ATLAS_CLOUD_TEST_CLUSTER_NAME:-$DEFAULT_ATLAS_CLOUD_TEST_CLUSTER_NAME}"

ATLAS_TEST_DB_USERNAME="testuser-$RUN_ID"
ATLAS_TEST_DB_PASSWORD="$(head -c 32 /dev/urandom | base64 | tr -dc 'a-zA-Z0-9')"

function atlascli() {
  docker run \
    -e MCLI_PUBLIC_API_KEY \
    -e MCLI_PRIVATE_API_KEY \
    -e MCLI_ORG_ID \
    -e MCLI_PROJECT_ID \
    -e MCLI_OPS_MANAGER_URL \
    mongodb/atlas atlas $@
}

cleanup() {
  # Assuming that we want to preserve the cluster if the name was provided
  # outside of script. Helpful when trying to run the tests locally, you can
  # automatically create a cluster with a custom name for the first time, but
  # then re-use it when running the tests again. Don't forget to clean it up
  # after you're done!
  if [ -z "$_ATLAS_CLOUD_TEST_CLUSTER_NAME" ]; then
    echo "Scheduling Atlas deployment \`$ATLAS_CLUSTER_NAME\` for deletion..."
    atlascli clusters delete $ATLAS_CLUSTER_NAME --force
  else
    echo "Custom cluster name provided ($_ATLAS_CLOUD_TEST_CLUSTER_NAME), skipping cluster cleanup"
  fi
  echo "Deleting Atlas db user \`$ATLAS_TEST_DB_USERNAME\`..."
  atlascli dbusers delete $ATLAS_TEST_DB_USERNAME --force
}

trap cleanup EXIT

echo "Allowing access from current ip..."
atlascli accessList create \
  --currentIp \
  --deleteAfter "$DELETE_AFTER"

echo "Creating Atlas db user \`$ATLAS_TEST_DB_USERNAME\`..."
atlascli dbusers create atlasAdmin \
  --username "$ATLAS_TEST_DB_USERNAME" \
  --password "$ATLAS_TEST_DB_PASSWORD" \
  --deleteAfter "$DELETE_AFTER" # so that it's autoremoved if cleaning up failed for some reason

export COMPASS_E2E_ATLAS_CLOUD_SANDBOX_DBUSER_USERNAME="$ATLAS_TEST_DB_USERNAME"
export COMPASS_E2E_ATLAS_CLOUD_SANDBOX_DBUSER_PASSWORD="$ATLAS_TEST_DB_PASSWORD"

echo "Creating Atlas deployment \`$ATLAS_CLUSTER_NAME\` to test against..."
atlascli clusters create $ATLAS_CLUSTER_NAME \
  --provider AWS \
  --region US_EAST_1 \
  --tier M10 \
  --type GEOSHARDED

echo "Waiting for the deployment to be provisioned..."
atlascli clusters watch $ATLAS_CLUSTER_NAME

echo "Getting connection string for provisioned cluster..."
CONNECTION_STRINGS_JSON="$(atlascli clusters connectionStrings describe $ATLAS_CLUSTER_NAME -o json)"

export COMPASS_E2E_ATLAS_CLOUD_SANDBOX_CLOUD_CONFIG=$(
  if [[ "$MCLI_OPS_MANAGER_URL" =~ "-dev" ]]; then
    echo "dev"
  elif [[ "$MCLI_OPS_MANAGER_URL" =~ "-qa" ]]; then
    echo "qa"
  else
    echo "prod"
  fi
)
echo "Cloud config: $COMPASS_E2E_ATLAS_CLOUD_SANDBOX_CLOUD_CONFIG"

export COMPASS_E2E_ATLAS_CLOUD_SANDBOX_DEFAULT_CONNECTIONS="{\"$ATLAS_CLUSTER_NAME\": $CONNECTION_STRINGS_JSON}"
echo "Cluster connections: $COMPASS_E2E_ATLAS_CLOUD_SANDBOX_DEFAULT_CONNECTIONS"<|MERGE_RESOLUTION|>--- conflicted
+++ resolved
@@ -17,17 +17,9 @@
 #   You can only use your work emails with a subaddress to create those (e.g,
 #   jane.doe+for-testing@mongodb.com).
 #
-# - Setup a new org and project. Save the org id and project id for later.
-#
-<<<<<<< HEAD
-# - Add payment details within the organization (Billing) to be able to create
+# - Setup a new org and project. Save the org id and project id for later.# - Add payment details within the organization (Billing) to be able to create
 #   clusters. You can use test stripe card for that (4242 4242 4242 4242).
 #
-# - Create new db user with username / password auth and admin role. This user
-#   will be used to prepopulate dbs with data in tests. Save the credentials.
-#
-=======
->>>>>>> d01d0765
 # - Create a new API key (Access Manager > Project Access > Create Application >
 #   API Key) for the project you created and save the public and private keys.
 #
@@ -53,7 +45,6 @@
 #
 #   (ATLAS_CLOUD_TEST_CLUSTER_NAME="TestCluster" source .evergreen/start-atlas-cloud-cluster.sh \
 #     && npm run -w compass-e2e-tests test web -- --test-atlas-cloud-sandbox --test-filter="atlas-cloud/**/*")
-#
 _ATLAS_CLOUD_TEST_CLUSTER_NAME=${ATLAS_CLOUD_TEST_CLUSTER_NAME:-""}
 
 # Atlas limits the naming to something like /^[\w\d-]{,23}$/ (and will auto
