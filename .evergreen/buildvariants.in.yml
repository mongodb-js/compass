buildvariants:
  - name: connectivity-tests

    display_name: Connectivity Tests
    run_on: ubuntu2004-large
    tasks:
      - name: test-connectivity

  - name: generate-vulnerability-report
    display_name: Vulnerability Report
    run_on: ubuntu2004-large
    tasks:
      - name: generate-vulnerability-report

  - name: coverage
    display_name: E2E Coverage
    run_on: ubuntu2004-large
    tasks:
      - name: e2e-coverage

  - name: csfle-tests
    display_name: CSFLE Tests
    run_on: ubuntu2004-large
    tasks:
<<<<<<< HEAD
      - name: test-csfle
=======
      - name: publish
      - name: publish-packages-next
      - name: publish-dev-release-info
      - name: create_static_analysis_report
>>>>>>> e94dfc4e

  - name: test-web-sandbox
    display_name: Test Web Sandbox
    run_on: ubuntu2004-large
    tasks:
      - name: test-web-sandbox-chrome
      - name: test-web-sandbox-firefox

<%
const testAndPackageBuildVariants = [
  {
    name: 'test-and-package-ubuntu',
    display_name: 'Ubuntu 16.04',
    run_on: 'ubuntu1604-large',
  },
  {
    name: 'test-and-package-windows',
    display_name: 'Windows 10',
    run_on: 'windows-vsCurrent-large',
  },
  {
    name: 'test-and-package-rhel',
    display_name: 'RHEL 8.0',
    run_on: 'rhel80-large',
  },
  {
    name: 'test-and-package-macos-x64',
    display_name: 'MacOS x64 11',
    run_on: 'macos-1100',
    run_on_gui: 'macos-1100-gui'
  },
  {
    name: 'test-and-package-macos-arm',
    display_name: 'MacOS arm64 11',
    run_on: 'macos-1100-arm64',
    run_on_gui: 'macos-1100-arm64-gui'
  }
];

for (const buildVariant of testAndPackageBuildVariants) { %>
  - name: <%= buildVariant.name %>

    display_name: <%= buildVariant.display_name %> (Test and Package)
    run_on: <%= buildVariant.run_on %>
    tasks:
    - name: check
    - name: test
    - name: test-electron
      <% if (buildVariant.run_on_gui) { %>
      run_on: <%= buildVariant.run_on_gui %>
      <% } %>
    - name: package-compass
    - name: package-compass-readonly
    - name: package-compass-isolated
<% } %>

<%
const testPackagedAppBuildVariants = [
  {
    name: 'test-packaged-app-ubuntu',
    display_name: 'Ubuntu 20.04',
    run_on: 'ubuntu1604-large',
    depends_on: 'test-and-package-ubuntu',
    test_latest_alpha: true,
    test_eol_servers: true
  },
  {
    name: 'test-packaged-app-windows',
    display_name: 'Windows 10',
    run_on: 'windows-vsCurrent-large',
    depends_on: 'test-and-package-windows',
    test_latest_alpha: true,
    test_eol_servers: true
  },
  {
    name: 'test-packaged-app-rhel',
    display_name: 'RHEL 8.0',
    run_on: 'rhel80-large',
    depends_on: 'test-and-package-rhel',
    test_eol_servers: true
  },
  {
    name: 'test-packaged-app-macos-11-x64',
    display_name: 'MacOS x64 11',
    run_on: 'macos-1100-gui',
    patchable: false,
    depends_on: 'test-and-package-macos-x64'
  },
  {
    name: 'test-packaged-app-macos-11-arm',
    display_name: 'MacOS arm64 11',
    run_on: 'macos-1100-arm64-gui',
    patchable: false,
    depends_on: 'test-and-package-macos-arm'
  },
  {
    name: 'test-packaged-app-macos-14-x64',
    display_name: 'MacOS x64 14',
    run_on: 'macos-14-gui',
    patchable: false,
    depends_on: 'test-and-package-macos-x64'
  },
  {
    name: 'test-packaged-app-macos-14-arm',
    display_name: 'MacOS arm64 14',
    run_on: 'macos-14-arm64-gui',
    depends_on: 'test-and-package-macos-arm'
  },
];

for (const buildVariant of testPackagedAppBuildVariants) { %>
  - name: <%= buildVariant.name %>
    display_name: <%= buildVariant.display_name %> (Test Packaged App)
    run_on: <%= buildVariant.run_on %>
    patchable: <%= buildVariant.patchable ?? true %>
    depends_on:
      - name: package-compass
        variant: <%= buildVariant.depends_on %>
    tasks:
       <% if (buildVariant.test_eol_servers) { %>
      - name: test-packaged-app-40x-community
      - name: test-packaged-app-40x-enterprise
      - name: test-packaged-app-42x-community
      - name: test-packaged-app-42x-enterprise
      - name: test-packaged-app-44x-community
      - name: test-packaged-app-44x-enterprise
      - name: test-packaged-app-5x-community
      - name: test-packaged-app-5x-enterprise
      <% } %>
      - name: test-packaged-app-60x-community
      - name: test-packaged-app-60x-enterprise
      - name: test-packaged-app-70x-community
      - name: test-packaged-app-70x-enterprise
      - name: test-packaged-app-80x-community
      - name: test-packaged-app-80x-enterprise
      <% if (buildVariant.test_latest_alpha) { %>
      - name: test-packaged-app-latest-alpha
      <% } %>
<% } %>

  - name: publish
    display_name: Publish Artifacts
    run_on: ubuntu2004-large
    tasks:
      - name: publish
      - name: publish-packages-next
      - name: publish-dev-release-info<|MERGE_RESOLUTION|>--- conflicted
+++ resolved
@@ -22,14 +22,7 @@
     display_name: CSFLE Tests
     run_on: ubuntu2004-large
     tasks:
-<<<<<<< HEAD
       - name: test-csfle
-=======
-      - name: publish
-      - name: publish-packages-next
-      - name: publish-dev-release-info
-      - name: create_static_analysis_report
->>>>>>> e94dfc4e
 
   - name: test-web-sandbox
     display_name: Test Web Sandbox
@@ -137,7 +130,7 @@
     display_name: 'MacOS arm64 14',
     run_on: 'macos-14-arm64-gui',
     depends_on: 'test-and-package-macos-arm'
-  },
+  }
 ];
 
 for (const buildVariant of testPackagedAppBuildVariants) { %>
@@ -176,4 +169,5 @@
     tasks:
       - name: publish
       - name: publish-packages-next
-      - name: publish-dev-release-info+      - name: publish-dev-release-info
+      - name: create_static_analysis_report