--- conflicted
+++ resolved
@@ -261,55 +261,6 @@
           compass_distribution: compass-readonly
 
       - func: publish
-<<<<<<< HEAD
-=======
-        vars:
-          compass_distribution: compass
-          target_platform: '--platform=win32'
-          target_arch: '--arch=x64'
-      - func: publish
-        vars:
-          compass_distribution: compass
-          target_platform: '--platform=linux'
-          target_arch: '--arch=x64'
-      - func: publish
-        vars:
-          compass_distribution: compass
-          target_platform: '--platform=darwin'
-          target_arch: '--arch=x64'
-
-      - func: publish
-        vars:
-          compass_distribution: compass-isolated
-          target_platform: '--platform=win32'
-          target_arch: '--arch=x64'
-      - func: publish
-        vars:
-          compass_distribution: compass-isolated
-          target_platform: '--platform=linux'
-          target_arch: '--arch=x64'
-      - func: publish
-        vars:
-          compass_distribution: compass-isolated
-          target_platform: '--platform=darwin'
-          target_arch: '--arch=x64'
-
-      - func: publish
-        vars:
-          compass_distribution: compass-readonly
-          target_platform: '--platform=win32'
-          target_arch: '--arch=x64'
-      - func: publish
-        vars:
-          compass_distribution: compass-readonly
-          target_platform: '--platform=linux'
-          target_arch: '--arch=x64'
-      - func: publish
-        vars:
-          compass_distribution: compass-readonly
-          target_platform: '--platform=darwin'
-          target_arch: '--arch=x64'
->>>>>>> aeb9d72b
 
   # copied as test-packaged-app-macos due to depends_on variation
   
