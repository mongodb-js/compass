<%
const UNIT_TESTS_BUILD_VARIANTS = [
  {
    name: 'unit-tests-ubuntu',
    display_name: 'Unit Tests Ubuntu',
    run_on: 'ubuntu2004-large',
  },
  {
    name: 'unit-tests-windows',
    display_name: 'Unit Tests Windows',
    run_on: 'windows-vsCurrent-large',
  },
  {
    name: 'unit-tests-rhel',
    display_name: 'Unit Tests RHEL',
    run_on: 'rhel80-large',
  },
  {
    name: 'unit-tests-macos',
    display_name: 'Unit Tests MacOS',
    run_on: 'macos-14-arm64',
    run_on_gui: 'macos-14-arm64-gui'
  }
];

const PACKAGE_BUILD_VARIANTS = [
  {
    name: 'package-ubuntu',
    display_name: 'Package Ubuntu',

    // # NOTE: We are packaging on Ubuntu 16.04 in order to use glibc 2.23
    // # when compiling/re-building addons. This ensures compatibility with other
    // # debian platforms that have glibc 2.23 or newer.
    run_on: 'ubuntu1604-large',
  },
  {
    name: 'package-windows',
    display_name: 'Package Windows',
    run_on: 'windows-vsCurrent-large',
  },
  {
    name: 'package-rhel',
    display_name: 'Package RHEL',
    run_on: 'rhel80-large',
  },
  {
    name: 'package-macos-x64',
    display_name: 'Package MacOS Intel',
    run_on: 'macos-1100'
  },
  {
    name: 'package-macos-arm',
    display_name: 'Package MacOS Arm64',
    run_on: 'macos-1100-arm64'
  }
];

const TEST_PACKAGED_APP_BUILD_VARIANTS = [
  {
    name: 'test-server-ubuntu',
    display_name: 'Ubuntu 20.04',
    run_on: 'ubuntu2004-large',
    depends_on: 'package-ubuntu',
  },
  {
    name: 'test-server-windows',
    display_name: 'Windows 10',
    run_on: 'windows-vsCurrent-large',
    depends_on: 'package-windows',
  },
  {
    name: 'test-server-rhel',
    display_name: 'RHEL 8.0',
    run_on: 'rhel80-large',
    depends_on: 'package-rhel',
  },
  {
    name: 'test-server-macos-11-arm',
    display_name: 'MacOS arm64 11',
    run_on: 'macos-1100-arm64-gui',
    depends_on: 'package-macos-arm'
  },
  {
    name: 'test-server-macos-11-x64',
    display_name: 'MacOS x64 11',
    run_on: 'macos-1100-gui',
    patchable: false,
    depends_on: 'package-macos-x64'
  }
];

const EOL_SERVER_VERSIONS = [
  { name: '40x-community', version: '4.0.x' },
  { name: '40x-enterprise', version: '4.0.x-enterprise' },
  { name: '42x-community', version: '4.2.x' },
  { name: '42x-enterprise', version: '4.2.x-enterprise' },
  { name: '44x-community', version: '4.4.x' },
  { name: '44x-enterprise', version: '4.4.x-enterprise' },
  { name: '5x-community', version: '5.x.x' },
  { name: '5x-enterprise', version: '5.x.x-enterprise' }
];

const MAINTAINED_SERVER_VERSIONS = [
  { name: '60x-community', version: '6.0.x' },
  { name: '60x-enterprise', version: '6.0.x-enterprise' },
  { name: '70x-community', version: '7.0.x' },
  { name: '70x-enterprise', version: '7.0.x-enterprise' },
  { name: '80x-community', version: '>= 8.0.0-rc4' },
  { name: '80x-enterprise', version: '>= 8.0.0-rc4-enterprise' },
];

const TEST_LATEST_ALPHA_SERVER_VERSION = { name: 'latest-alpha', version: 'latest-alpha-enterprise' };

const SERVER_VERSIONS = [
 ...EOL_SERVER_VERSIONS,
 ...MAINTAINED_SERVER_VERSIONS,
 TEST_LATEST_ALPHA_SERVER_VERSION
];

const COMPASS_DISTRIBUTIONS = ["compass", "compass-isolated", "compass-readonly"];

const BROWSERS = ["chrome", "firefox"];

const E2E_TEST_GROUPS_NUMBER = 3;
const E2E_TEST_GROUPS = Array.from({ length: E2E_TEST_GROUPS_NUMBER }).map((_, i) => ({number: i + 1}));
%>

#
# Build Variants
#
buildvariants:
<<<<<<< HEAD
  - name: connectivity-tests

    display_name: Connectivity Tests
    run_on: ubuntu2004-large
    tasks:
      - name: test-connectivity

  - name: generate-vulnerability-report
    display_name: Vulnerability Report
    run_on: ubuntu2004-large
    tasks:
      - name: generate-vulnerability-report

  - name: coverage
    display_name: E2E Coverage
    run_on: ubuntu2004-large
    tasks:
      - name: e2e-coverage

  - name: multiple-connections
    display_name: E2E Multiple Connections
    run_on: ubuntu2004-large
    tasks:
      - name: e2e-multiple-connections

  - name: csfle-tests
    display_name: CSFLE Tests
    run_on: ubuntu2004-large
    tasks:
      - name: test-csfle

  - name: test-web-sandbox
    display_name: Test Web Sandbox
    run_on: ubuntu2004-large
    tasks:
      - name: test-web-sandbox-chrome
      - name: test-web-sandbox-firefox

=======
>>>>>>> 5f1d7be9
  - name: check
    display_name: Check
    run_on: ubuntu2004-large
    tasks:
      - name: check

  # unit-tests
<% for (const buildVariant of UNIT_TESTS_BUILD_VARIANTS) { %>
  - name: <%= buildVariant.name %>

    display_name: <%= buildVariant.display_name %>
    run_on: <%= buildVariant.run_on %>
    tasks:
    - name: test
    - name: test-electron
      <% if (buildVariant.run_on_gui) { %>
      run_on: <%= buildVariant.run_on_gui %>
      <% } %>
<% } %>

  # package
<% for (const buildVariant of PACKAGE_BUILD_VARIANTS) { %>
  - name: <%= buildVariant.name %>

    display_name: <%= buildVariant.display_name %>
    run_on: <%= buildVariant.run_on %>
    tasks:
    <% for (const distribution of COMPASS_DISTRIBUTIONS) { %>
    - name: package-<%= distribution %>
    <% } %>
<% } %>

  - name: test-eol-servers
    display_name: Test EoL Servers
    run_on: ubuntu1804-large
    patchable: false
    depends_on:
      - name: package-compass
        variant: package-ubuntu
    tasks:
    <% for (const serverVersion of EOL_SERVER_VERSIONS) { %>
    <% for (const group of E2E_TEST_GROUPS) { %>
    - name: test-server-<%= serverVersion.name %>-<%= group.number %>
    <% } %>
    <% } %>

  - name: test-maintained-servers
    display_name: Test Maintained Servers
    run_on: ubuntu2004-large
    patchable: true
    depends_on:
      - name: package-compass
        variant: package-ubuntu
    tasks:
    <% for (const serverVersion of MAINTAINED_SERVER_VERSIONS) { %>
    <% for (const group of E2E_TEST_GROUPS) { %>
    - name: test-server-<%= serverVersion.name %>-<%= group.number %>
    <% } %>
    <% } %>

  - name: test-latest-alpha
    display_name: Test Latest Alpha Server
    run_on: ubuntu2004-large
    patchable: false
    depends_on:
      - name: package-compass
        variant: package-ubuntu
    tasks:
    <% for (const group of E2E_TEST_GROUPS) { %>
    - name: test-server-<%= TEST_LATEST_ALPHA_SERVER_VERSION.name %>-<%= group.number %>
    <% } %>


  # test-packaged-app
<% for (const buildVariant of TEST_PACKAGED_APP_BUILD_VARIANTS) { %>
  - name: <%= buildVariant.name %>
    display_name: Test Packaged App <%= buildVariant.display_name %>
    run_on: <%= buildVariant.run_on %>
    patchable: <%= buildVariant.patchable ?? true %>
    depends_on:
      - name: package-compass
        variant: <%= buildVariant.depends_on %>
    tasks:
    <% for (const group of E2E_TEST_GROUPS) { %>
    - name: test-packaged-app-<%= group.number %>
    <% } %>
<% } %>

  - name: publish
    display_name: Publish Artifacts
    run_on: ubuntu2004-large
    tasks:
      - name: publish
      - name: publish-packages-next
      - name: publish-dev-release-info
      - name: create_static_analysis_report

  - name: connectivity-tests
    display_name: Connectivity Tests
    run_on: ubuntu2004-large
    tasks:
      - name: test-connectivity

  - name: e2e-coverage
    display_name: E2E Coverage
    run_on: ubuntu2004-large
    tasks:
    <% for(const group of E2E_TEST_GROUPS) { %>
    - name: e2e-coverage-<%= group.number %>
    <% } %>

  - name: csfle-tests
    display_name: CSFLE Tests
    run_on: ubuntu2004-large
    tasks:
      - name: test-csfle

  - name: test-web-sandbox
    display_name: Test Web Sandbox
    run_on: ubuntu2004-large
    tasks:
    <% for (const browser of BROWSERS) { %>
    <% for(const group of E2E_TEST_GROUPS) { %>
    - name: test-web-sandbox-<%= browser %>-<%= group.number %>
    <% } %>
    <% } %>

  - name: generate-vulnerability-report
    display_name: Vulnerability Report
    run_on: ubuntu2004-large
    tasks:
      - name: generate-vulnerability-report

#
# Tasks
#
tasks:
  - name: check
    tags: ['required-for-publish', 'run-on-pr']
    commands:
      - func: prepare
      - func: install
      - func: bootstrap
      - func: check

  - name: test
    tags: ['required-for-publish', 'run-on-pr']
    commands:
      - func: prepare
      - func: install
      - func: bootstrap
      - func: test
        vars:
          debug: 'hadron*,mongo*'

  - name: test-electron
    tags: ['required-for-publish', 'run-on-pr']
    commands:
      - func: prepare
      - func: install
      - func: bootstrap
      - func: test-electron
        vars:
          debug: 'hadron*,mongo*'

  - name: test-connectivity
    tags: ['required-for-publish', 'run-on-pr']
    commands:
      - func: clone
      - func: test-connectivity
        vars:
          debug: 'compass*,electron*,hadron*,mongo*'

  - name: test-csfle
    tags: ['required-for-publish', 'run-on-pr']
    commands:
      - func: prepare
      - func: install
      - func: bootstrap
      - func: test-csfle
        vars:
          debug: 'compass*,electron*,hadron*,mongo*'

<% for(const group of E2E_TEST_GROUPS) { %>
  - name: e2e-coverage-<%= group.number %>
    tags: ['required-for-publish', 'run-on-pr']
    commands:
      - func: prepare
      - func: install
      - func: bootstrap
      - func: e2e-coverage
        vars:
          e2e_test_groups: <%= E2E_TEST_GROUPS.length %>
          e2e_test_group: <%= group.number %>
          debug: 'compass-e2e-tests*,electron*,hadron*,mongo*'
<% } %>

  - name: e2e-multiple-connections
    tags:
      - run-on-pr
    commands:
      - func: prepare
      - func: install
      - func: bootstrap
        vars:
          scope: compass-e2e-tests
      - func: apply-compass-target-expansion
        vars:
          compass_distribution: compass
      - func: get-packaged-app
        vars:
          compass_distribution: compass
      - func: test-multiple-connections
        vars:
          mongodb_version: latest-alpha-enterprise
          compass_distribution: compass
          debug: compass-e2e-tests*,electron*,hadron*,mongo*

  - name: generate-vulnerability-report
    tags: ['required-for-publish', 'run-on-pr']
    commands:
      - func: prepare
      - func: install
      - func: bootstrap
      - func: generate-vulnerability-report
        vars:
          debug: 'compass*,electron*,hadron*,mongo*'

  # Publish happens in one go to make sure we are not creating multiple github
  # releases in parallel
  - name: publish
    # Does a dry-run: doesn't actually publishes, but checks that all files
    # exist and we are not trying to do a "broken" publish
    tags: ['run-on-pr']
    depends_on:
      - name: '.required-for-publish'
        variant: '*'
    commands:
      - func: prepare
      - func: install
      - func: bootstrap
        vars:
          scope: mongodb-compass
      - func: get-all-artifacts
      - func: publish

  - name: publish-packages-next
    tags: []
    depends_on:
      - name: '.required-for-publish'
        variant: '*'
    commands:
      - func: prepare
      - func: install
      - func: bootstrap
      - func: publish-packages-next

  - name: publish-dev-release-info
    tags: []
    depends_on:
      - name: 'publish'
        variant: '*'
    commands:
      - func: prepare
      - func: publish-dev-release-info

<% for (const distribution of COMPASS_DISTRIBUTIONS) { %>
  - name: package-<%= distribution %>
    tags: ['required-for-publish', 'run-on-pr', 'package-task']
    commands:
      - func: prepare
      - func: install
      - func: bootstrap
        vars:
          scope: '@mongodb-js/webpack-config-compass'
      - func: apply-compass-target-expansion
        vars:
          compass_distribution: <%= distribution %>
      - func: spawn-signing-server
      - func: package
        vars:
          debug: 'hadron*,mongo*,compass*,electron*,sign*'
          compass_distribution: <%= distribution %>
      - func: verify-artifacts
      - func: save-all-artifacts
        vars:
          compass_distribution: <%= distribution %>
<% } %>

<% for (const serverVersion of SERVER_VERSIONS) { %>
  <% for(const group of E2E_TEST_GROUPS) { %>
  - name: test-server-<%= serverVersion.name %>-<%= group.number %>
    tags:
    - required-for-publish
    - run-on-pr
    commands:
      - func: prepare
      - func: install
      - func: bootstrap
        vars:
          scope: 'compass-e2e-tests'
      - func: apply-compass-target-expansion
        vars:
          compass_distribution: compass
      - func: get-packaged-app
        vars:
          compass_distribution: compass
      - func: test-packaged-app
        vars:
          mongodb_version: '<%= serverVersion.version %>'
          compass_distribution: compass
          e2e_test_groups: <%= E2E_TEST_GROUPS.length %>
          e2e_test_group: <%= group.number %>
          debug: 'compass-e2e-tests*,electron*,hadron*,mongo*'
  <% } %>
<% } %>

<% for(const group of E2E_TEST_GROUPS) { %>
  - name: test-packaged-app-<%= group.number %>
    tags:
    - required-for-publish
    - run-on-pr
    commands:
      - func: prepare
      - func: install
      - func: bootstrap
        vars:
          scope: 'compass-e2e-tests'
      - func: apply-compass-target-expansion
        vars:
          compass_distribution: compass
      - func: get-packaged-app
        vars:
          compass_distribution: compass
      - func: test-packaged-app
        vars:
          mongodb_version: latest
          compass_distribution: compass
          e2e_test_groups: <%= E2E_TEST_GROUPS.length %>
          e2e_test_group: <%= group.number %>
          debug: 'compass-e2e-tests*,electron*,hadron*,mongo*'
<% } %>

<% for (const browser of BROWSERS) { %>
  <% for(const group of E2E_TEST_GROUPS) { %>
  - name: test-web-sandbox-<%= browser %>-<%= group.number %>
    tags: ['required-for-publish', 'run-on-pr']
    commands:
      - func: prepare
      - func: install
      - func: bootstrap
        vars:
          scope: 'compass-e2e-tests'
      - func: apply-compass-target-expansion
        vars:
          compass_distribution: compass
      - func: test-web-sandbox
        vars:
          mongodb_version: latest
          browser_name: '<%= browser %>'
          compass_distribution: compass
          e2e_test_groups: <%= E2E_TEST_GROUPS.length %>
          e2e_test_group: <%= group.number %>
          debug: 'compass-e2e-tests*,electron*,hadron*,mongo*'
  <% } %>
<% } %>

  - name: create_static_analysis_report
    tags: ['required-for-publish', 'run-on-pr']
    depends_on:
      - name: ".package-task"
        variant: "*"
    commands:
      - func: prepare
      - func: install
<%
let firstPartyDepsFilenames = [];
for (const compassDistribution of COMPASS_DISTRIBUTIONS) {
  const filenames = PACKAGE_BUILD_VARIANTS.map(
    (variant) => `first-party-deps-${compassDistribution}-${variant.name}.json`
  );

  for (const filename of filenames) {
    firstPartyDepsFilenames.push(filename); %>
      - func: get_first_party_dependency_list
        vars:
          filename: <%= filename %>
<%  } } %>
      - func: create_static_analysis_report
        vars:
          first_party_dependency_filenames: <%= firstPartyDepsFilenames.map(f => '.sbom/' + f).join(',') %><|MERGE_RESOLUTION|>--- conflicted
+++ resolved
@@ -129,47 +129,6 @@
 # Build Variants
 #
 buildvariants:
-<<<<<<< HEAD
-  - name: connectivity-tests
-
-    display_name: Connectivity Tests
-    run_on: ubuntu2004-large
-    tasks:
-      - name: test-connectivity
-
-  - name: generate-vulnerability-report
-    display_name: Vulnerability Report
-    run_on: ubuntu2004-large
-    tasks:
-      - name: generate-vulnerability-report
-
-  - name: coverage
-    display_name: E2E Coverage
-    run_on: ubuntu2004-large
-    tasks:
-      - name: e2e-coverage
-
-  - name: multiple-connections
-    display_name: E2E Multiple Connections
-    run_on: ubuntu2004-large
-    tasks:
-      - name: e2e-multiple-connections
-
-  - name: csfle-tests
-    display_name: CSFLE Tests
-    run_on: ubuntu2004-large
-    tasks:
-      - name: test-csfle
-
-  - name: test-web-sandbox
-    display_name: Test Web Sandbox
-    run_on: ubuntu2004-large
-    tasks:
-      - name: test-web-sandbox-chrome
-      - name: test-web-sandbox-firefox
-
-=======
->>>>>>> 5f1d7be9
   - name: check
     display_name: Check
     run_on: ubuntu2004-large
@@ -281,6 +240,14 @@
     - name: e2e-coverage-<%= group.number %>
     <% } %>
 
+  - name: e2e-multiple-connections
+    display_name: E2E Multiple Connections
+    run_on: ubuntu2004-large
+    tasks:
+    <% for(const group of E2E_TEST_GROUPS) { %>
+    - name: e2e-multiple-connections-<%= group.number %>
+    <% } %>
+
   - name: csfle-tests
     display_name: CSFLE Tests
     run_on: ubuntu2004-large
@@ -367,26 +334,19 @@
           debug: 'compass-e2e-tests*,electron*,hadron*,mongo*'
 <% } %>
 
-  - name: e2e-multiple-connections
-    tags:
-      - run-on-pr
-    commands:
-      - func: prepare
-      - func: install
-      - func: bootstrap
-        vars:
-          scope: compass-e2e-tests
-      - func: apply-compass-target-expansion
-        vars:
-          compass_distribution: compass
-      - func: get-packaged-app
-        vars:
-          compass_distribution: compass
+<% for(const group of E2E_TEST_GROUPS) { %>
+  - name: e2e-multiple-connections-<%= group.number %>
+    tags: ['required-for-publish', 'run-on-pr']
+    commands:
+      - func: prepare
+      - func: install
+      - func: bootstrap
       - func: test-multiple-connections
         vars:
-          mongodb_version: latest-alpha-enterprise
-          compass_distribution: compass
-          debug: compass-e2e-tests*,electron*,hadron*,mongo*
+          e2e_test_groups: <%= E2E_TEST_GROUPS.length %>
+          e2e_test_group: <%= group.number %>
+          debug: 'compass-e2e-tests*,electron*,hadron*,mongo*'
+<% } %>
 
   - name: generate-vulnerability-report
     tags: ['required-for-publish', 'run-on-pr']
