--- conflicted
+++ resolved
@@ -698,14 +698,9 @@
           eval $(.evergreen/print-compass-env.sh)
 
           if [[ "$IS_WINDOWS" == "true" ]]; then
-<<<<<<< HEAD
             # TODO: windows_setup
-            # TODO: windows_msi
             npm run --unsafe-perm --workspace @mongodb-js/compass-smoke-tests start -- --package=windows_zip --tests=auto-update-from
-=======
-            npm run --unsafe-perm --workspace @mongodb-js/compass-smoke-tests start -- --package=windows_zip
-            npm run --unsafe-perm --workspace @mongodb-js/compass-smoke-tests start -- --package=windows_msi
->>>>>>> 523fed5b
+            npm run --unsafe-perm --workspace @mongodb-js/compass-smoke-tests start -- --package=windows_msi --tests=auto-update-from
           fi
 
           if [[ "$IS_OSX" == "true" ]]; then
