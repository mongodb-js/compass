
# Compass Tracking Plan

<<<<<<< HEAD
Generated on Sun, Nov 24, 2024 at 03:33 AM
=======
Generated on Sun, Nov 24, 2024 at 03:21 AM
>>>>>>> 32d3da56

## Table of Contents

### Identify
- [Identify Traits](#event--IdentifyTraits)

### Aggregation Builder
- [Aggregation Canceled](#event--AggregationCanceledEvent)
- [Aggregation Copied](#event--AggregationCopiedEvent)
- [Aggregation Deleted](#event--AggregationDeletedEvent)
- [Aggregation Edited](#event--AggregationEditedEvent)
- [Aggregation Executed](#event--AggregationExecutedEvent)
- [Aggregation Explained](#event--AggregationExplainedEvent)
- [Aggregation Exported](#event--AggregationExportedEvent)
- [Aggregation Export Opened](#event--AggregationExportOpenedEvent)
- [Aggregation Opened](#event--AggregationOpenedEvent)
- [Aggregation Saved As View](#event--AggregationSavedAsViewEvent)
- [Aggregation Saved](#event--AggregationSavedEvent)
- [Aggregation Side Panel Opened](#event--AggregationSidePanelOpenedEvent)
- [Aggregation Timed Out](#event--AggregationTimedOutEvent)
- [Aggregation Use Case Added](#event--AggregationUseCaseAddedEvent)
- [Aggregation Use Case Saved](#event--AggregationUseCaseSavedEvent)
- [Editor Type Changed](#event--EditorTypeChangedEvent)
- [Focus Mode Closed](#event--FocusModeClosedEvent)
- [Focus Mode Opened](#event--FocusModeOpenedEvent)
- [View Updated](#event--ViewUpdatedEvent)

### Atlas
- [Atlas Sign In Error](#event--AtlasSignInErrorEvent)
- [Atlas Sign In Success](#event--AtlasSignInSuccessEvent)
- [Atlas Sign Out](#event--AtlasSignOutEvent)

### Auto-updates
- [Autoupdate Accepted](#event--AutoupdateAcceptedEvent)
- [Autoupdate Dismissed](#event--AutoupdateDismissedEvent)
- [Application Restart Accepted](#event--ApplicationRestartAcceptedEvent)
- [Autoupdate Enabled](#event--AutoupdateEnabledEvent)
- [Autoupdate Disabled](#event--AutoupdateDisabledEvent)

### Bulk Operations
- [Bulk Delete Executed](#event--BulkDeleteExecutedEvent)
- [Bulk Delete Opened](#event--BulkDeleteOpenedEvent)
- [Bulk Update Executed](#event--BulkUpdateExecutedEvent)
- [Bulk Update Favorited](#event--BulkUpdateFavoritedEvent)
- [Bulk Update Opened](#event--BulkUpdateOpenedEvent)
- [Delete Exported](#event--DeleteExportedEvent)
- [Delete Export Opened](#event--DeleteExportOpenedEvent)
- [Update Exported](#event--UpdateExportedEvent)
- [Update Export Opened](#event--UpdateExportOpenedEvent)

### Connection
- [Connection Attempt](#event--ConnectionAttemptEvent)
- [Connection Created](#event--ConnectionCreatedEvent)
- [Connection Disconnected](#event--ConnectionDisconnectedEvent)
- [Connection Exported](#event--ConnectionExportedEvent)
- [Connection Failed](#event--ConnectionFailedEvent)
- [Connection Imported](#event--ConnectionImportedEvent)
- [Connection Removed](#event--ConnectionRemovedEvent)
- [New Connection](#event--NewConnectionEvent)

### Database / Collection List
- [Collection Created](#event--CollectionCreatedEvent)
- [Database Created](#event--DatabaseCreatedEvent)
- [Switch View Type](#event--SwitchViewTypeEvent)

### Documents
- [Document Cloned](#event--DocumentClonedEvent)
- [Document Copied](#event--DocumentCopiedEvent)
- [Document Deleted](#event--DocumentDeletedEvent)
- [Document Inserted](#event--DocumentInsertedEvent)
- [Document Updated](#event--DocumentUpdatedEvent)

### Explain
- [Explain Plan Executed](#event--ExplainPlanExecutedEvent)

### Find Queries
- [Query Edited](#event--QueryEditedEvent)
- [Query Executed](#event--QueryExecutedEvent)
- [Query Exported](#event--QueryExportedEvent)
- [Query Export Opened](#event--QueryExportOpenedEvent)
- [Query History Closed](#event--QueryHistoryClosedEvent)
- [Query History Favorite Added](#event--QueryHistoryFavoriteAddedEvent)
- [Query History Favorite Copied](#event--QueryHistoryFavoriteCopiedEvent)
- [Query History Favorite Removed](#event--QueryHistoryFavoriteRemovedEvent)
- [Query History Favorites](#event--QueryHistoryFavoritesEvent)
- [Query History Favorite Used](#event--QueryHistoryFavoriteUsedEvent)
- [Query History Opened](#event--QueryHistoryOpenedEvent)
- [Query History Recent](#event--QueryHistoryRecentEvent)
- [Query History Recent Used](#event--QueryHistoryRecentUsedEvent)
- [Query Results Refreshed](#event--QueryResultsRefreshedEvent)

### Gen AI
- [AI Prompt Submitted](#event--AiPromptSubmittedEvent)
- [AI Query Feedback](#event--AiQueryFeedbackEvent)
- [AI Response Failed](#event--AiResponseFailedEvent)
- [AI Response Generated](#event--AiResponseGeneratedEvent)
- [PipelineAI Feedback](#event--PipelineAiFeedbackEvent)

### Guide Cues
- [Guide Cue Dismissed](#event--GuideCueDismissedEvent)
- [Guide Cue Group Dismissed](#event--GuideCueGroupDismissedEvent)

### Import/Export
- [Export Completed](#event--ExportCompletedEvent)
- [Export Opened](#event--ExportOpenedEvent)
- [Import Completed](#event--ImportCompletedEvent)
- [Import Error Log Opened](#event--ImportErrorLogOpenedEvent)
- [Import Opened](#event--ImportOpenedEvent)

### Indexes
- [Index Created](#event--IndexCreatedEvent)
- [Index Create Failed](#event--IndexCreateFailedEvent)
- [Index Create Opened](#event--IndexCreateOpenedEvent)
- [Index Dropped](#event--IndexDroppedEvent)
- [Index Edited](#event--IndexEditedEvent)

### My Queries
- [My Queries Filter](#event--MyQueriesFilterEvent)
- [My Queries Search](#event--MyQueriesSearchEvent)
- [My Queries Sort](#event--MyQueriesSortEvent)

### Other
- [Application Launched](#event--ApplicationLaunchedEvent)
- [Atlas Link Clicked](#event--AtlasLinkClickedEvent)
- [Error Fetching Attributes](#event--ErrorFetchingAttributesEvent)
- [Keytar Secrets Migration Failed](#event--KeytarSecretsMigrationFailedEvent)
- [Performance Advisor Clicked](#event--PerformanceAdvisorClickedEvent)
- [Screen](#event--ScreenEvent)
- [Secret Storage Not Available](#event--SecretStorageNotAvailable)

### Performance Tab
- [CurrentOp showOperationDetails](#event--CurrentOpShowOperationDetailsEvent)
- [DetailView hideOperationDetails](#event--DetailViewHideOperationDetailsEvent)
- [DetailView killOp](#event--DetailViewKillOpEvent)
- [Performance Paused](#event--PerformancePausedEvent)
- [Performance Resumed](#event--PerformanceResumedEvent)

### Proactive Performance Insights
- [Signal Action Button Clicked](#event--SignalActionButtonClickedEvent)
- [Signal Closed](#event--SignalClosedEvent)
- [Signal Link Clicked](#event--SignalLinkClickedEvent)
- [Signal Opened](#event--SignalOpenedEvent)
- [Signal Shown](#event--SignalShownEvent)

### Schema
- [Schema Analyzed](#event--SchemaAnalyzedEvent)
- [Schema Exported](#event--SchemaExportedEvent)

### Schema Validation
- [Schema Validation Added](#event--SchemaValidationAddedEvent)
- [Schema Validation Edited](#event--SchemaValidationEditedEvent)
- [Schema Validation Updated](#event--SchemaValidationUpdatedEvent)

### Settings
- [Theme Changed](#event--ThemeChangedEvent)

### Shell
- [Open Shell](#event--OpenShellEvent)
- [`Shell ${string}`](#event--ShellEvent)

### Web Vitals
- [First Contentful Paint](#event--FirstContentfulPaintEvent)
- [Largest Contentful Paint](#event--LargestContentfulPaintEvent)
- [First Input Delay](#event--FirstInputDelayEvent)
- [Cumulative Layout Shift](#event--CumulativeLayoutShiftEvent)
- [Time to First Byte](#event--TimeToFirstByteEvent)



## Identify

<a name="event--IdentifyTraits"></a>

### Identify Traits

Traits sent along with the Segment identify call

**Properties**:

- **compass_version** (required): `string`
  - Shortened version number (e.g., '1.29').
- **compass_full_version** (required): `string`
  - The full version of the Compass application, including additional identifiers
such as build metadata or pre-release tags (e.g., '1.29.0-beta.1').
- **compass_distribution** (required): `"compass" | "compass-readonly" | "compass-isolated"`
  - The distribution of Compass being used.
- **compass_channel** (required): `"stable" | "beta" | "dev"`
  - The release channel of Compass.
- 'stable' for the general release.
- 'beta' for pre-release versions intended for testing.
- 'dev' for development versions only distributed internally.
- **platform** (required): `string`
  - The platform on which Compass is running, derived from Node.js `os.platform()`.
Corresponds to the operating system (e.g., 'darwin' for macOS, 'win32' for Windows, 'linux' for Linux).
- **arch** (required): `string`
  - The architecture of the system's processor, derived from Node.js `os.arch()`.
'x64' for 64-bit processors and 'arm' for ARM processors.
- **os_type** (optional): `string | undefined`
  - The type of operating system, including specific operating system
names or types (e.g., 'Linux', 'Windows_NT', 'Darwin').
- **os_version** (optional): `string | undefined`
  - Detailed kernel or system version information.
Example: 'Darwin Kernel Version 21.4.0: Fri Mar 18 00:45:05 PDT 2022; root:xnu-8020.101.4~15/RELEASE_X86_64'.
- **os_arch** (optional): `string | undefined`
  - The architecture of the operating system, if available, which might be more specific
than the system's processor architecture (e.g., 'x86_64' for 64-bit architecture).
- **os_release** (optional): `string | undefined`
  - The release identifier of the operating system.
This can provide additional details about the operating system release or
version (e.g. the kernel version for a specific macOS release).

NOTE: This property helps determine the macOS version in use. The reported
version corresponds to the Darwin kernel version, which can be mapped
to the respective macOS release using the conversion table available at:
https://en.wikipedia.org/wiki/MacOS_version_history.
- **os_linux_dist** (optional): `string | undefined`
  - The Linux distribution name, if running on a Linux-based operating system,
derived by reading from `/etc/os-release`.
Examples include 'ubuntu', 'debian', or 'rhel'.
- **os_linux_release** (optional): `string | undefined`
  - The version of the Linux distribution, if running on a Linux-based operating system,
derived by reading from `/etc/os-release`.
Examples include '20.04' for Ubuntu or '10' for Debian.


## Aggregation Builder

<a name="event--AggregationCanceledEvent"></a>

### Aggregation Canceled

This event is fired when a user cancel a running aggregation.

<a name="event--AggregationCopiedEvent"></a>

### Aggregation Copied

This event is fired when user copied the pipeline to clipboard.

**Properties**:

- **id** (required): `string`
  - A unique id for the aggregation object being copied.
- **screen** (required): `"my-queries"`
  - The screen from which the aggregation has been copied.

<a name="event--AggregationDeletedEvent"></a>

### Aggregation Deleted

This event is fired when user deletes a previously saved aggregation pipeline.

**Properties**:

- **id** (optional): `string | undefined`
  - A unique id for the aggregation object being deleted.
- **editor_view_type** (optional): `"stage" | "text" | "focus" | undefined`
  - The type of editor view from which the aggregation has been deleted.
- **screen** (optional): `"my_queries" | "aggregations" | undefined`
  - The screen from which the aggregation has been deleted.
- **connection_id** (optional): `string | undefined`
  - The id of the connection associated to this event.

<a name="event--AggregationEditedEvent"></a>

### Aggregation Edited

This event is fired when user adds/remove a stage or changes the stage name
in the stage editor view.

**Properties**:

- **num_stages** (optional): `number | undefined`
  - The number of stages present in the aggregation at the moment when
the even has been fired.
- **editor_view_type** (optional): `"stage" | "text" | "focus" | undefined`
  - The type of view used to edit the aggregation.
- **stage_index** (optional): `number | undefined`
  - The index of the stage being edited.
- **stage_action** (optional): `"stage_content_changed" | "stage_renamed" | "stage_added" | "stage_deleted" | "stage_reordered" | undefined`
  - The edit action being performed for stage and focus mode.
- **stage_name** (optional): `string | null | undefined`
  - The name of the stage edited.
- **connection_id** (optional): `string | undefined`
  - The id of the connection associated to this event.

<a name="event--AggregationExecutedEvent"></a>

### Aggregation Executed

This event is fired when user runs the aggregation.

**Properties**:

- **num_stages** (required): `number`
  - The number of stages present in the aggregation at the moment when
the even has been fired.
- **editor_view_type** (required): `"stage" | "text" | "focus"`
  - The type of editor view from which the aggregation has been executed.
- **stage_operators** (required): `{}`
  - The names of the stages in the pipeline being executed.
- **connection_id** (optional): `string | undefined`
  - The id of the connection associated to this event.

<a name="event--AggregationExplainedEvent"></a>

### Aggregation Explained

This event is fired when user runs the explain plan for an aggregation.

**Properties**:

- **num_stages** (required): `number`
  - The number of stages present in the aggregation at the moment when
the even has been fired.
- **index_used** (required): `boolean`
  - Wether the explain reports that an index was used by the query.
- **connection_id** (optional): `string | undefined`
  - The id of the connection associated to this event.

<a name="event--AggregationExportedEvent"></a>

### Aggregation Exported

This event is fired when user copies to clipboard the aggregation to export.

**Properties**:

- **num_stages** (optional): `number | undefined`
  - The number of stages present in the aggregation at the moment when
the even has been fired.
- **language** (optional): `"java" | "javascript" | "csharp" | "python" | "ruby" | "go" | "rust" | "php" | undefined`
  - The language to which the query has been exported.
- **with_import_statements** (optional): `boolean | undefined`
  - Indicates that the query was exported including import statements.
- **with_drivers_syntax** (optional): `boolean | undefined`
  - Indicates that the query was exported including driver syntax.
- **with_builders** (optional): `boolean | undefined`
  - Indicates that the query was exported using builder syntax.
- **connection_id** (optional): `string | undefined`
  - The id of the connection associated to this event.

<a name="event--AggregationExportOpenedEvent"></a>

### Aggregation Export Opened

This event is fired when user opens the export to language dialog.

**Properties**:

- **num_stages** (optional): `number | undefined`
  - The number of stages present in the aggregation at the moment when
the even has been fired.
- **connection_id** (optional): `string | undefined`
  - The id of the connection associated to this event.

<a name="event--AggregationOpenedEvent"></a>

### Aggregation Opened

This event is fired when user opens a previously saved aggregation pipeline.

**Properties**:

- **id** (optional): `string | undefined`
  - A unique id for the aggregation object being opened.
- **editor_view_type** (optional): `"stage" | "text" | "focus" | undefined`
  - The type of editor view from which the aggregation is being opened.
- **screen** (optional): `"my_queries" | "aggregations" | undefined`
  - The screen from which the aggregation is being opened.
- **connection_id** (optional): `string | undefined`
  - The id of the connection associated to this event.

<a name="event--AggregationSavedAsViewEvent"></a>

### Aggregation Saved As View

This event is fired when user saves aggregation pipeline as a view

**Properties**:

- **num_stages** (required): `number`
  - The number of stages present in the aggregation at the moment when
the even has been fired.
- **connection_id** (optional): `string | undefined`
  - The id of the connection associated to this event.

<a name="event--AggregationSavedEvent"></a>

### Aggregation Saved

This event is fired when user saves aggregation pipeline.

**Properties**:

- **id** (required): `string`
  - A unique id for the aggregation object being saved.
- **num_stages** (optional): `number | undefined`
  - The number of stages present in the aggregation at the moment when
the even has been fired.
- **editor_view_type** (required): `"stage" | "text" | "focus"`
  - The type of editor view from which the aggregation is being saved.
- **connection_id** (optional): `string | undefined`
  - The id of the connection associated to this event.

<a name="event--AggregationSidePanelOpenedEvent"></a>

### Aggregation Side Panel Opened

This event is fired when user clicks the aggregation side panel button.

**Properties**:

- **num_stages** (required): `number`
  - The number of stages present in the aggregation at the moment when
the even has been fired.
- **connection_id** (optional): `string | undefined`
  - The id of the connection associated to this event.

<a name="event--AggregationTimedOutEvent"></a>

### Aggregation Timed Out

This event is fired when an aggregation times out

**Properties**:

- **max_time_ms** (required): `number | null`
  - The max_time_ms setting of the aggregation timed out.
- **connection_id** (optional): `string | undefined`
  - The id of the connection associated to this event.

<a name="event--AggregationUseCaseAddedEvent"></a>

### Aggregation Use Case Added

This event is fired when user selects a use case from the aggregation panel.

**Properties**:

- **drag_and_drop** (optional): `boolean | undefined`
  - Specifies if the use case was added via drag and drop.
- **stage_name** (optional): `string | undefined`
  - The name of the stage added.
- **connection_id** (optional): `string | undefined`
  - The id of the connection associated to this event.

<a name="event--AggregationUseCaseSavedEvent"></a>

### Aggregation Use Case Saved

This event is fired when users saves a completed use case form, adding
the stage to their pipeline.

**Properties**:

- **stage_name** (required): `string | null`
  - The name of the stage the use case refers to.
- **connection_id** (optional): `string | undefined`
  - The id of the connection associated to this event.

<a name="event--EditorTypeChangedEvent"></a>

### Editor Type Changed

This event is fired when user changes editor type.

**Properties**:

- **num_stages** (required): `number`
  - The number of stages present in the aggregation at the moment when
the even has been fired.
- **editor_view_type** (required): `"stage" | "text" | "focus"`
  - The new type of view that editor was changed to.
- **connection_id** (optional): `string | undefined`
  - The id of the connection associated to this event.

<a name="event--FocusModeClosedEvent"></a>

### Focus Mode Closed

This event is fired when user clicks to minimize focus mode.

**Properties**:

- **num_stages** (required): `number`
  - The number of stages present in the aggregation at the moment when
the even has been fired.
- **duration** (required): `number`
  - Time elapsed between the focus mode has been opened and then closed
(in milliseconds).
- **connection_id** (optional): `string | undefined`
  - The id of the connection associated to this event.

<a name="event--FocusModeOpenedEvent"></a>

### Focus Mode Opened

This event is fired when user clicks to expand focus mode.

**Properties**:

- **num_stages** (required): `number`
  - The number of stages present in the aggregation at the moment when
the even has been fired.
- **connection_id** (optional): `string | undefined`
  - The id of the connection associated to this event.

<a name="event--ViewUpdatedEvent"></a>

### View Updated

This event is fired when user updates a collection view they had opened in the agg
builder.

**Properties**:

- **num_stages** (required): `number`
  - The number of stages present in the aggregation at the moment when
the even has been fired.
- **editor_view_type** (required): `"stage" | "text" | "focus"`
  - The type of editor view from which the view has been updated.
- **connection_id** (optional): `string | undefined`
  - The id of the connection associated to this event.


## Atlas

<a name="event--AtlasSignInErrorEvent"></a>

### Atlas Sign In Error

This event is fired when user failed to sign in to their Atlas account.

**Properties**:

- **error** (required): `string`
  - The error message reported on sign in.

<a name="event--AtlasSignInSuccessEvent"></a>

### Atlas Sign In Success

This event is fired when user successfully signed in to their Atlas account

**Properties**:

- **auid** (required): `string`
  - The id of the atlas user who signed in.

<a name="event--AtlasSignOutEvent"></a>

### Atlas Sign Out

This event is fired when user signed out from their Atlas account.

**Properties**:

- **auid** (required): `string`
  - The id of the atlas user who signed out.


## Auto-updates

<a name="event--AutoupdateAcceptedEvent"></a>

### Autoupdate Accepted

This event is fired when the "Update available" popup is shown and the user accepts the update.

**Properties**:

- **update_version** (optional): `string | undefined`
  - The version of the update that was accepted.
- **manual_update** (optional): `boolean | undefined`
  - Indicates whether the update was initiated manually by the user.
- **manual_download** (optional): `boolean | undefined`
  - Indicates whether the update was downloaded manually by the user.

<a name="event--AutoupdateDismissedEvent"></a>

### Autoupdate Dismissed

This event is fired when the "Update available" popup is shown and the user rejects the update.

**Properties**:

- **update_version** (required): `string`
  - The version of the update that was dismissed.

<a name="event--ApplicationRestartAcceptedEvent"></a>

### Application Restart Accepted

This event is fired when the user accepts to restart the application from the update popup.

<a name="event--AutoupdateEnabledEvent"></a>

### Autoupdate Enabled

This event is fired when the auto-update feature is enabled.

<a name="event--AutoupdateDisabledEvent"></a>

### Autoupdate Disabled

This event is fired when the auto-update feature is disabled.


## Bulk Operations

<a name="event--BulkDeleteExecutedEvent"></a>

### Bulk Delete Executed

This event is fired when a user runs a bulk delete operation.

<a name="event--BulkDeleteOpenedEvent"></a>

### Bulk Delete Opened

This event is fired when a user opens the bulk delete modal.

<a name="event--BulkUpdateExecutedEvent"></a>

### Bulk Update Executed

This event is fired when a user runs a bulk update operation.

**Properties**:

- **isUpdatePreviewSupported** (required): `boolean`
  - Specifies if update preview was supported (the update preview runs inside a transaction.)
- **connection_id** (optional): `string | undefined`
  - The id of the connection associated to this event.

<a name="event--BulkUpdateFavoritedEvent"></a>

### Bulk Update Favorited

This event is fired when a user runs a bulk update operation is added to
favorites.

**Properties**:

- **isUpdatePreviewSupported** (required): `boolean`
- **connection_id** (optional): `string | undefined`
  - The id of the connection associated to this event.

<a name="event--BulkUpdateOpenedEvent"></a>

### Bulk Update Opened

This event is fired when a user opens the bulk update modal.

**Properties**:

- **isUpdatePreviewSupported** (required): `boolean`
  - Specifies if update preview was supported (the update preview runs inside a transaction.)
- **connection_id** (optional): `string | undefined`
  - The id of the connection associated to this event.

<a name="event--DeleteExportedEvent"></a>

### Delete Exported

NOTE: NOT IMPLEMENTED YET.
This event is fired when user copies to clipboard the delete query to export
TODO: https://jira.mongodb.org/browse/COMPASS-7334

**Properties**:

- **language** (optional): `"java" | "javascript" | "csharp" | "python" | "ruby" | "go" | "rust" | "php" | undefined`
- **with_import_statements** (optional): `boolean | undefined`
- **with_drivers_syntax** (optional): `boolean | undefined`
- **with_builders** (optional): `boolean | undefined`
- **connection_id** (optional): `string | undefined`
  - The id of the connection associated to this event.

<a name="event--DeleteExportOpenedEvent"></a>

### Delete Export Opened

NOTE: NOT IMPLEMENTED YET.
This event is fired when the export to language dialog is open for a delete operation.
TODO: https://jira.mongodb.org/browse/COMPASS-7334

<a name="event--UpdateExportedEvent"></a>

### Update Exported

NOTE: NOT IMPLEMENTED YET.
This event is fired when user copies to clipboard the update query to export
TODO: https://jira.mongodb.org/browse/COMPASS-7334

**Properties**:

- **language** (optional): `"java" | "javascript" | "csharp" | "python" | "ruby" | "go" | "rust" | "php" | undefined`
- **with_import_statements** (optional): `boolean | undefined`
- **with_drivers_syntax** (optional): `boolean | undefined`
- **with_builders** (optional): `boolean | undefined`
- **connection_id** (optional): `string | undefined`
  - The id of the connection associated to this event.

<a name="event--UpdateExportOpenedEvent"></a>

### Update Export Opened

NOTE: NOT IMPLEMENTED YET.
This event is fired when the export to language dialog is open for an update operation.
TODO: https://jira.mongodb.org/browse/COMPASS-7334


## Connection

<a name="event--ConnectionAttemptEvent"></a>

### Connection Attempt

This event is fired when users attempts to connect to a server/cluster.

**Properties**:

- **is_favorite** (required): `boolean`
  - Specifies if the connection is a favorite.
- **is_new** (required): `boolean`
  - Specifies if the connection is a newly created connection.
- **connection_id** (optional): `string | undefined`
  - The id of the connection associated to this event.

<a name="event--ConnectionCreatedEvent"></a>

### Connection Created

This event is fired when a new connection is saved.

**Properties**:

- **color** (optional): `string | undefined`
  - The favorite color for the connection created.
- **connection_id** (optional): `string | undefined`
  - The id of the connection associated to this event.

<a name="event--ConnectionDisconnectedEvent"></a>

### Connection Disconnected

This event is fired when an active connection is disconnected.

<a name="event--ConnectionExportedEvent"></a>

### Connection Exported

This event is fired when connections export initiated from either UI or CLI.

**Properties**:

- **count** (required): `number`
  - Number of connections exported.

<a name="event--ConnectionFailedEvent"></a>

### Connection Failed

This event is fired when a connection attempt fails.

**Properties**:

- **error_code** (optional): `string | number | undefined`
  - The error code (if available).
- **error_name** (required): `string`
  - The error name.
- **auth_type** (optional): `string | undefined`
  - Desktop only. The authentication type used in the connection.
- **tunnel** (optional): `string | undefined`
  - Desktop only. The type of tunneling used in the connection.
- **is_srv** (optional): `boolean | undefined`
  - Desktop only. Specifies if SRV is used in the connection.
- **is_localhost** (optional): `boolean | undefined`
  - Desktop only. Specifies if the connection is targeting localhost.
- **is_atlas_url** (optional): `boolean | undefined`
  - Desktop only. Specifies if the connection URL is an Atlas URL.
- **is_do_url** (optional): `boolean | undefined`
  - Desktop only. Specifies if the connection URL is a DigitalOcean URL.
- **is_public_cloud** (optional): `boolean | undefined`
  - Desktop only. Specifies if the connection is in a public cloud.
- **public_cloud_name** (optional): `string | undefined`
  - The name of the public cloud provider, if applicable.
- **is_csfle** (optional): `boolean | undefined`
  - Specifies if Client-Side Field Level Encryption (CSFLE) is used.
- **has_csfle_schema** (optional): `boolean | undefined`
  - Specifies if CSFLE schema is present.
- **count_kms_aws** (optional): `number | undefined`
  - Specifies the number of AWS KMS providers used.
- **count_kms_gcp** (optional): `number | undefined`
  - Specifies the number of GCP KMS providers used.
- **count_kms_kmip** (optional): `number | undefined`
  - Specifies the number of KMIP KMS providers used.
- **count_kms_local** (optional): `number | undefined`
  - Specifies the number of Local KMS providers used.
- **count_kms_azure** (optional): `number | undefined`
  - Specifies the number of Azure KMS providers used.
- **connection_id** (optional): `string | undefined`
  - The id of the connection associated to this event.

<a name="event--ConnectionImportedEvent"></a>

### Connection Imported

This event is fired when connections import initiated from either UI or CLI.

**Properties**:

- **count** (required): `number`
  - Number of connections imported.

<a name="event--ConnectionRemovedEvent"></a>

### Connection Removed

This event is fired when a connection is removed.

<a name="event--NewConnectionEvent"></a>

### New Connection

This event is fired when user successfully connects to a new server/cluster.

**Properties**:

- **is_atlas** (required): `boolean`
  - Specifies if the connection is targeting an Atlas cluster.
- **atlas_hostname** (required): `string | null`
  - The first resolved SRV hostname in case the connection is targeting an Atlas cluster.
- **is_local_atlas** (required): `boolean`
  - Specifies that the connection is targeting an Atlas local deployment.
- **is_dataLake** (required): `boolean`
  - Specifies that the connection is targeting an Atlas Data Federation deployment.
- **is_enterprise** (required): `boolean`
  - Specifies that the connection is targeting an Atlas Enterprise deployment.
- **is_genuine** (required): `boolean`
  - Specifies if the connection is targeting a genuine MongoDB deployment.
- **non_genuine_server_name** (required): `string`
  - The advertised server name, in case of non-genuine deployment.
- **server_version** (required): `string`
  - The version of the connected server.
- **server_arch** (optional): `string | undefined`
  - The host architecture of the connected server.
- **server_os_family** (optional): `string | undefined`
  - The OS family of the connected server.
- **topology_type** (required): `string`
  - The type of connected topology.
- **num_active_connections** (required): `number`
  - The number of active connections.
- **num_inactive_connections** (required): `number`
  - The number of inactive connections.
- **auth_type** (optional): `string | undefined`
  - Desktop only. The authentication type used in the connection.
- **tunnel** (optional): `string | undefined`
  - Desktop only. The type of tunneling used in the connection.
- **is_srv** (optional): `boolean | undefined`
  - Desktop only. Specifies if SRV is used in the connection.
- **is_localhost** (optional): `boolean | undefined`
  - Desktop only. Specifies if the connection is targeting localhost.
- **is_atlas_url** (optional): `boolean | undefined`
  - Desktop only. Specifies if the connection URL is an Atlas URL.
- **is_do_url** (optional): `boolean | undefined`
  - Desktop only. Specifies if the connection URL is a DigitalOcean URL.
- **is_public_cloud** (optional): `boolean | undefined`
  - Desktop only. Specifies if the connection is in a public cloud.
- **public_cloud_name** (optional): `string | undefined`
  - The name of the public cloud provider, if applicable.
- **is_csfle** (optional): `boolean | undefined`
  - Specifies if Client-Side Field Level Encryption (CSFLE) is used.
- **has_csfle_schema** (optional): `boolean | undefined`
  - Specifies if CSFLE schema is present.
- **count_kms_aws** (optional): `number | undefined`
  - Specifies the number of AWS KMS providers used.
- **count_kms_gcp** (optional): `number | undefined`
  - Specifies the number of GCP KMS providers used.
- **count_kms_kmip** (optional): `number | undefined`
  - Specifies the number of KMIP KMS providers used.
- **count_kms_local** (optional): `number | undefined`
  - Specifies the number of Local KMS providers used.
- **count_kms_azure** (optional): `number | undefined`
  - Specifies the number of Azure KMS providers used.
- **connection_id** (optional): `string | undefined`
  - The id of the connection associated to this event.


## Database / Collection List

<a name="event--CollectionCreatedEvent"></a>

### Collection Created

This event is fired when a collection is created.

**Properties**:

- **is_capped** (required): `boolean`
  - Indicates whether the collection is capped.
- **has_collation** (required): `boolean`
  - Indicates whether the collection has a custom collation.
- **is_timeseries** (required): `boolean`
  - Indicates whether the collection is a time series collection.
- **is_clustered** (required): `boolean`
  - Indicates whether the collection is clustered.
- **is_fle2** (required): `boolean`
  - Indicates whether the collection is encrypted using FLE2 (Field-Level Encryption 2).
- **expires** (required): `boolean`
  - Indicates whether the collection has an expiration (TTL index).
- **connection_id** (optional): `string | undefined`
  - The id of the connection associated to this event.

<a name="event--DatabaseCreatedEvent"></a>

### Database Created

This event is fired when a database is created.

**Properties**:

- **is_capped** (required): `boolean`
  - Indicates whether the first collection in the database is capped.
- **has_collation** (required): `boolean`
  - Indicates whether the first collection in the database has a custom collation.
- **is_timeseries** (required): `boolean`
  - Indicates whether the first collection in the database is a time series collection.
- **is_clustered** (required): `boolean`
  - Indicates whether the first collection in the database is clustered.
- **is_fle2** (required): `boolean`
  - Indicates whether the first collection in the database is encrypted using FLE2 (Field-Level Encryption 2).
- **expires** (required): `boolean`
  - Indicates whether the first collection in the database has an expiration (TTL index).
- **connection_id** (optional): `string | undefined`
  - The id of the connection associated to this event.

<a name="event--SwitchViewTypeEvent"></a>

### Switch View Type

This event is fired when the user changes the items view type between list and grid.

**Properties**:

- **view_type** (required): `"list" | "grid"`
  - The type of view that the user switched to.
- **item_type** (required): `"database" | "collection"`
  - The type of item being viewed, either 'collection' or 'database'.
- **connection_id** (optional): `string | undefined`
  - The id of the connection associated to this event.


## Documents

<a name="event--DocumentClonedEvent"></a>

### Document Cloned

This event is fired when user clones a document.

**Properties**:

- **mode** (required): `"list" | "json" | "table"`
  - The view used to clone the document.
- **connection_id** (optional): `string | undefined`
  - The id of the connection associated to this event.

<a name="event--DocumentCopiedEvent"></a>

### Document Copied

This event is fired when user copies a document to the clipboard.

**Properties**:

- **mode** (required): `"list" | "json" | "table"`
  - The view used to copy the document.
- **connection_id** (optional): `string | undefined`
  - The id of the connection associated to this event.

<a name="event--DocumentDeletedEvent"></a>

### Document Deleted

This event is fired when user deletes a document.

**Properties**:

- **mode** (required): `"list" | "json" | "table"`
  - The view used to delete the document.
- **connection_id** (optional): `string | undefined`
  - The id of the connection associated to this event.

<a name="event--DocumentInsertedEvent"></a>

### Document Inserted

This event is fired when user inserts documents.

**Properties**:

- **mode** (optional): `string | undefined`
  - The view used to insert documents.
- **multiple** (optional): `boolean | undefined`
  - Specifies if the user inserted multiple documents.
- **connection_id** (optional): `string | undefined`
  - The id of the connection associated to this event.

<a name="event--DocumentUpdatedEvent"></a>

### Document Updated

This event is fired when user updates a document

**Properties**:

- **mode** (required): `"list" | "json" | "table"`
  - The view used to delete the document.
- **connection_id** (optional): `string | undefined`
  - The id of the connection associated to this event.


## Explain

<a name="event--ExplainPlanExecutedEvent"></a>

### Explain Plan Executed

This event is fired when user explains a query.

**Properties**:

- **with_filter** (required): `boolean`
  - Specifies if a filter was set.
- **index_used** (required): `boolean`
  - Specifies if the explain reports that an index was used by the query.
- **connection_id** (optional): `string | undefined`
  - The id of the connection associated to this event.


## Find Queries

<a name="event--QueryEditedEvent"></a>

### Query Edited

This event is fired when a user edits a query.

**Properties**:

- **option_name** (required): `"maxTimeMS" | "filter" | "project" | "collation" | "sort" | "skip" | "limit" | "hint"`
  - The name of the edited field.
- **connection_id** (optional): `string | undefined`
  - The id of the connection associated to this event.

<a name="event--QueryExecutedEvent"></a>

### Query Executed

This event is fired when user executes a query

**Properties**:

- **has_projection** (required): `boolean`
  - Indicates whether the query includes a projection.
- **has_skip** (required): `boolean`
  - Indicates whether the query includes a skip operation.
- **has_sort** (required): `boolean`
  - Indicates whether the query includes a sort operation.
- **has_limit** (required): `boolean`
  - Indicates whether the query includes a limit operation.
- **has_collation** (required): `boolean`
  - Indicates whether the query includes a collation.
- **changed_maxtimems** (required): `boolean`
  - Indicates whether the maxTimeMS option was modified for the query.
- **collection_type** (required): `string`
  - The type of the collection on which the query was executed.
- **used_regex** (required): `boolean`
  - Indicates whether the query used a regular expression.
- **connection_id** (optional): `string | undefined`
  - The id of the connection associated to this event.

<a name="event--QueryExportedEvent"></a>

### Query Exported

This event is fired when user copies to clipboard the query to export.

**Properties**:

- **language** (optional): `"java" | "javascript" | "csharp" | "python" | "ruby" | "go" | "rust" | "php" | undefined`
  - The language to which the query has been exported.
- **with_import_statements** (optional): `boolean | undefined`
  - Indicates that the query was exported including import statements.
- **with_drivers_syntax** (optional): `boolean | undefined`
  - Indicates that the query was exported including driver syntax.
- **with_builders** (optional): `boolean | undefined`
  - Indicates that the query was exported using builder syntax.
- **connection_id** (optional): `string | undefined`
  - The id of the connection associated to this event.

<a name="event--QueryExportOpenedEvent"></a>

### Query Export Opened

This event is fired when user opens the export to language dialog.

<a name="event--QueryHistoryClosedEvent"></a>

### Query History Closed

This event is fired when user closes query history panel

<a name="event--QueryHistoryFavoriteAddedEvent"></a>

### Query History Favorite Added

This event is fired when user favorites a recent query.

**Properties**:

- **isUpdateQuery** (required): `boolean`
  - Indicates whether the query was an update query.
- **connection_id** (optional): `string | undefined`
  - The id of the connection associated to this event.

<a name="event--QueryHistoryFavoriteCopiedEvent"></a>

### Query History Favorite Copied

This event is fired when user copied query to clipboard.

**Properties**:

- **id** (required): `string`
  - The unique identifier of the query history favorite that was copied.
- **screen** (required): `"my_queries"`
  - The screen from which the query history favorite was copied.

<a name="event--QueryHistoryFavoriteRemovedEvent"></a>

### Query History Favorite Removed

This event is fired when user removes query from favorites.

**Properties**:

- **id** (optional): `string | undefined`
  - The unique identifier of the query history favorite that was removed.
- **screen** (optional): `"my-queries" | "documents" | undefined`
  - The screen from which the query history favorite was removed.
- **isUpdateQuery** (optional): `boolean | undefined`
  - Indicates whether the removed query was an update query.
- **connection_id** (optional): `string | undefined`
  - The id of the connection associated to this event.

<a name="event--QueryHistoryFavoritesEvent"></a>

### Query History Favorites

This event is fired when user selects "favorites" in query history panel.

<a name="event--QueryHistoryFavoriteUsedEvent"></a>

### Query History Favorite Used

This event is fired when user selects a favorite query to put it in the query bar.

**Properties**:

- **id** (optional): `string | undefined`
  - The unique identifier of the query history favorite that was used.
- **screen** (optional): `"my-queries" | "documents" | undefined`
  - The screen from which the query history favorite was loaded.
- **isUpdateQuery** (optional): `boolean | undefined`
  - Indicates whether the loaded query was an update query.
- **connection_id** (optional): `string | undefined`
  - The id of the connection associated to this event.

<a name="event--QueryHistoryOpenedEvent"></a>

### Query History Opened

This event is fired when user opens query history panel.

<a name="event--QueryHistoryRecentEvent"></a>

### Query History Recent

This event is fired when user selects "recent" in query history panel.

<a name="event--QueryHistoryRecentUsedEvent"></a>

### Query History Recent Used

This event is fired when user selects a recent query to put it in the query bar.

**Properties**:

- **isUpdateQuery** (required): `boolean`
- **connection_id** (optional): `string | undefined`
  - The id of the connection associated to this event.

<a name="event--QueryResultsRefreshedEvent"></a>

### Query Results Refreshed

This event is fired when user clicks the refresh button in the UI to refresh
the query results.


## Gen AI

<a name="event--AiPromptSubmittedEvent"></a>

### AI Prompt Submitted

This event is fired when user enters a prompt in the generative AI textbox
and hits "enter".

**Properties**:

- **editor_view_type** (required): `"text" | "stages" | "find"`
  - The type of view used to generate the query.
- **user_input_length** (optional): `number | undefined`
- **request_id** (optional): `string | undefined`
- **has_sample_documents** (optional): `boolean | undefined`
- **connection_id** (optional): `string | undefined`
  - The id of the connection associated to this event.

<a name="event--AiQueryFeedbackEvent"></a>

### AI Query Feedback

This event is fired when a user submits feedback for a query generation.

**Properties**:

- **feedback** (required): `"positive" | "negative"`
- **text** (required): `string`
- **request_id** (required): `string | null`
- **connection_id** (optional): `string | undefined`
  - The id of the connection associated to this event.

<a name="event--AiResponseFailedEvent"></a>

### AI Response Failed

This event is fired when a query generation request fails with an error.

**Properties**:

- **editor_view_type** (required): `"text" | "stages" | "find"`
  - The type of view used to generate the query.
- **error_code** (optional): `string | undefined`
- **status_code** (optional): `number | undefined`
- **error_name** (optional): `string | undefined`
- **request_id** (optional): `string | undefined`
- **connection_id** (optional): `string | undefined`
  - The id of the connection associated to this event.

<a name="event--AiResponseGeneratedEvent"></a>

### AI Response Generated

This event is fired when AI query or aggregation generated and successfully
rendered in the UI.

**Properties**:

- **editor_view_type** (required): `"text" | "stages" | "find"`
  - The type of view used to generate the query.
- **syntax_errors** (optional): `boolean | undefined`
- **query_shape** (optional): `{} | undefined`
- **request_id** (optional): `string | undefined`
- **connection_id** (optional): `string | undefined`
  - The id of the connection associated to this event.

<a name="event--PipelineAiFeedbackEvent"></a>

### PipelineAI Feedback

This event is fired when a user submits feedback for a pipeline generation.

**Properties**:

- **feedback** (required): `"positive" | "negative"`
  - Wether the feedback was positive or negative.
- **request_id** (required): `string | null`
  - The id of the request related to this feedback. Useful to correlate
feedback to potential error lines in the logs.
- **text** (required): `string`
  - The feedback comment left by the user.
- **connection_id** (optional): `string | undefined`
  - The id of the connection associated to this event.


## Guide Cues

<a name="event--GuideCueDismissedEvent"></a>

### Guide Cue Dismissed

This event is fired when a user clicks "next" on a guide cue.

**Properties**:

- **groupId** (optional): `string | undefined`
  - The unique identifier of the group of guide cues to which this cue belongs.
This field is only set for guide cues belonging to a group.
- **cueId** (required): `string`
  - The unique identifier of the specific guide cue that was dismissed.
- **step** (required): `number`
  - The step number within the guide cue sequence where the user clicked "next".

<a name="event--GuideCueGroupDismissedEvent"></a>

### Guide Cue Group Dismissed

This event is fired when a user clicks "next" on the last guide cue of a
guide cue group.

**Properties**:

- **groupId** (required): `string`
  - The unique identifier of the group of guide cues that was dismissed.
- **cueId** (required): `string`
  - The unique identifier of the specific guide cue that was the last one in the group.
- **step** (required): `number`
  - The step number within the guide cue sequence where the user clicked "next".


## Import/Export

<a name="event--ExportCompletedEvent"></a>

### Export Completed

This event is fired when a data export completes.

**Properties**:

- **type** (required): `"aggregation" | "query"`
  - The type of query for the completed export. (query = find query).
- **all_docs** (optional): `boolean | undefined`
  - Indicates whether the export was for all documents in the collection.
- **has_projection** (optional): `boolean | undefined`
  - Indicates whether the export query included a projection (a subset of fields).
- **field_option** (optional): `"all-fields" | "select-fields" | undefined`
  - Specifies whether all fields were exported or only selected fields.
- **file_type** (required): `"json" | "csv"`
  - The file type of the exported data, either CSV or JSON.
- **json_format** (optional): `"default" | "relaxed" | "canonical" | undefined`
  - Specifies the format of the JSON file if the file_type is 'json'.
- **field_count** (optional): `number | undefined`
  - For exports with field selection, this is the number of fields that were present
in the list of available fields and that were selected for export.
- **fields_added_count** (optional): `number | undefined`
  - For exports with field selection, this is the number of fields that has been added
manually by the user.
- **fields_not_selected_count** (optional): `number | undefined`
  - For exports with field selection, this is the number of fields that were present
in the list of available fields, but that were not selected for export.
- **number_of_docs** (optional): `number | undefined`
  - The total number of documents exported.
- **success** (required): `boolean`
  - Indicates whether the export operation was successful.
- **stopped** (required): `boolean`
  - Indicates whether the export operation was stopped before completion.
- **duration** (required): `number`
  - The duration of the export operation in milliseconds.
- **connection_id** (optional): `string | undefined`
  - The id of the connection associated to this event.

<a name="event--ExportOpenedEvent"></a>

### Export Opened

This event is fired when user opens the export dialog.

**Properties**:

- **type** (required): `"aggregation" | "query"`
  - The type of query for which the export has been open. (query = find query).
- **origin** (required): `"menu" | "crud-toolbar" | "empty-state" | "aggregations-toolbar"`
  - The trigger location for the export.
- **connection_id** (optional): `string | undefined`
  - The id of the connection associated to this event.

<a name="event--ImportCompletedEvent"></a>

### Import Completed

This event is fired when a data import completes.

**Properties**:

- **duration** (optional): `number | undefined`
  - The duration of the import operation in milliseconds.
- **delimiter** (optional): `"," | "\t" | ";" | " " | undefined`
  - The delimiter used in the imported file. It could be a comma, tab,
semicolon, or space.
This field is optional and only applicable if the file_type is 'csv'.
- **newline** (optional): `"\r\n" | "\n" | undefined`
  - The newline character(s) used in the imported file.
- **file_type** (optional): `"" | "json" | "csv" | undefined`
  - The type of the imported file, such as CSV or JSON.
- **all_fields** (optional): `boolean | undefined`
  - Indicates whether all fields in the documents were included in the import.
If true, all fields in each document were imported; if false, only
selected fields were imported.
- **stop_on_error_selected** (optional): `boolean | undefined`
  - Indicates whether the "Stop on Error" option was selected during the import.
If true, the import process stops upon encountering an error.
- **number_of_docs** (optional): `number | undefined`
  - The total number of documents imported.
- **success** (optional): `boolean | undefined`
  - Indicates whether the import operation was successful.
- **aborted** (optional): `boolean | undefined`
  - Indicates whether the import operation was aborted before completion.
- **ignore_empty_strings** (optional): `boolean | undefined`
  - Indicates whether empty strings in the imported file were ignored.
If true, fields with empty strings were not included in the imported documents.
- **connection_id** (optional): `string | undefined`
  - The id of the connection associated to this event.

<a name="event--ImportErrorLogOpenedEvent"></a>

### Import Error Log Opened

This event is fired when a user clicks the link to open the error log after
receiving import errors.

**Properties**:

- **errorCount** (required): `number`
  - Number of import errors present in the log.
- **connection_id** (optional): `string | undefined`
  - The id of the connection associated to this event.

<a name="event--ImportOpenedEvent"></a>

### Import Opened

This event is fired when user opens the import dialog.

**Properties**:

- **origin** (required): `"menu" | "crud-toolbar" | "empty-state"`
  - The trigger location for the import.
- **connection_id** (optional): `string | undefined`
  - The id of the connection associated to this event.


## Indexes

<a name="event--IndexCreatedEvent"></a>

### Index Created

This event is fired when user creates an index.

**Properties**:

- **unique** (optional): `boolean | undefined`
  - Indicates whether the index is unique.
- **ttl** (optional): `any`
  - Specifies the time-to-live (TTL) setting for the index.
- **columnstore_index** (optional): `boolean | undefined`
  - Indicates whether the index is a columnstore index.
- **has_columnstore_projection** (optional): `any`
  - Indicates if the index has a columnstore projection.
- **has_wildcard_projection** (optional): `any`
  - Indicates if the index includes a wildcard projection.
- **custom_collation** (optional): `any`
  - Specifies if the index uses a custom collation.
- **geo** (optional): `boolean | undefined`
  - Indicates whether the index is a geospatial index.
- **atlas_search** (optional): `boolean | undefined`
  - Indicates whether the index is an Atlas Search index.
- **type** (optional): `string | undefined`
  - Specifies the type of the index.
- **connection_id** (optional): `string | undefined`
  - The id of the connection associated to this event.

<a name="event--IndexCreateFailedEvent"></a>

### Index Create Failed

This event is fired when user creates an index and it fails.

**Properties**:

- **unique** (optional): `boolean | undefined`
  - Indicates whether the index is unique.
- **ttl** (optional): `any`
  - Specifies the time-to-live (TTL) setting for the index.
- **columnstore_index** (optional): `boolean | undefined`
  - Indicates whether the index is a columnstore index.
- **has_columnstore_projection** (optional): `any`
  - Indicates if the index has a columnstore projection.
- **has_wildcard_projection** (optional): `any`
  - Indicates if the index includes a wildcard projection.
- **custom_collation** (optional): `any`
  - Specifies if the index uses a custom collation.
- **geo** (optional): `boolean | undefined`
  - Indicates whether the index is a geospatial index.
- **atlas_search** (optional): `boolean | undefined`
  - Indicates whether the index is an Atlas Search index.
- **type** (optional): `string | undefined`
  - Specifies the type of the index.
- **connection_id** (optional): `string | undefined`
  - The id of the connection associated to this event.

<a name="event--IndexCreateOpenedEvent"></a>

### Index Create Opened

This event is fired when user opens create index dialog.

**Properties**:

- **atlas_search** (optional): `boolean | undefined`
  - Specifies if the index creation dialog open is for an Atlas Search index.
- **connection_id** (optional): `string | undefined`
  - The id of the connection associated to this event.

<a name="event--IndexDroppedEvent"></a>

### Index Dropped

This event is fired when user drops an index.

**Properties**:

- **atlas_search** (optional): `boolean | undefined`
  - Indicates whether the index is an Atlas Search index.
- **connection_id** (optional): `string | undefined`
  - The id of the connection associated to this event.

<a name="event--IndexEditedEvent"></a>

### Index Edited

This event is fired when user updates an index.

**Properties**:

- **atlas_search** (required): `boolean`
  - Indicates whether the index is an Atlas Search index.
- **connection_id** (optional): `string | undefined`
  - The id of the connection associated to this event.


## My Queries

<a name="event--MyQueriesFilterEvent"></a>

### My Queries Filter

This event is fired when user filters queries using db / coll filter.

**Properties**:

- **type** (optional): `"database" | "collection" | undefined`
  - The filter that was changed.

<a name="event--MyQueriesSearchEvent"></a>

### My Queries Search

This event is fired when user filters queries using search
input (fires only on input blur).

<a name="event--MyQueriesSortEvent"></a>

### My Queries Sort

This event is fired when user sorts items in the list using one of the
sort options.

**Properties**:

- **sort_by** (required): `"name" | "id" | "type" | "database" | "collection" | "lastModified" | null`
  - The criterion by which the queries are sorted.
- **order** (required): `"ascending" | "descending"`
  - The order of the sorting.


## Other

<a name="event--ApplicationLaunchedEvent"></a>

### Application Launched

This event is fired when the application launch is initiated.

**Properties**:

- **context** (required): `"terminal" | "desktop_app"`
  - The context from which the application was launched.
(NOT whether it is used as a CLI-only tool or not)
- **launch_connection** (required): `"string" | "JSON_file" | "none"`
  - Whether Compass was instructed to automatically connect
to a specific cluster using a connection string on the command line,
a JSON file containing an exported connection on the command line,
or not at all.
- **protected** (optional): `boolean | undefined`
  - Whether the `protectConnectionStrings` preference was set at launch.
- **readOnly** (required): `boolean`
  - Whether the `readOnly` preference was set at launch (including the
compass-readonly distribution).
- **maxTimeMS** (optional): `number | undefined`
  - The value of the `maxTimeMS` preference at launch.
- **global_config** (required): `boolean`
  - Whether any preferences were specified in the global configuration file.
- **cli_args** (required): `boolean`
  - Whether any preferences were specified using CLI arguments.
- **legacy_connections** (required): `boolean`
  - Whether Compass discovered any connections in the legacy connection format
(prior to COMPASS-5490 'Remove storage-mixin' from summer 2023).

<a name="event--AtlasLinkClickedEvent"></a>

### Atlas Link Clicked

This event is fired when a user clicks on the Atlas CTA.

**Properties**:

- **screen** (optional): `"agg_builder" | "connect" | undefined`
  - The screen from which the Atlas CTA was clicked.

<a name="event--ErrorFetchingAttributesEvent"></a>

### Error Fetching Attributes

This event is fired when we fail to track another event due to an exception
while building the attributes.

**Properties**:

- **event_name** (required): `string`
  - The name of the event for which attributes could not be fetched.

<a name="event--KeytarSecretsMigrationFailedEvent"></a>

### Keytar Secrets Migration Failed

This event is fired when the keytar migration fails for a user.
See: https://jira.mongodb.org/browse/COMPASS-6856.

NOTE: Should be removed as part of https://jira.mongodb.org/browse/COMPASS-7948.

**Properties**:

- **num_saved_connections** (required): `number`
  - The number of connections that were successfully saved.
- **num_failed_connections** (required): `number`
  - The number of connections that failed to save during the migration.

<a name="event--PerformanceAdvisorClickedEvent"></a>

### Performance Advisor Clicked

This event is fired when a user clicks on the Performance Advisor CTA.

<a name="event--ScreenEvent"></a>

### Screen

This event is fired when a user activates (i.e., navigates to) a screen.

**Properties**:

- **name** (optional): `"my_queries" | "aggregations" | "documents" | "collections" | "databases" | "indexes" | "globalwrites" | "performance" | "schema" | "validation" | "confirm_new_pipeline_modal" | "create_collection_modal" | "create_database_modal" | "drop_collection_modal" | "drop_database_modal" | "create_index_modal" | "create_search_index_modal" | "create_view_modal" | "csfle_connection_modal" | "delete_pipeline_modal" | "drop_index_modal" | "export_modal" | "export_to_language_modal" | "import_modal" | "insert_document_modal" | "non_genuine_mongodb_modal" | "rename_collection_modal" | "restore_pipeline_modal" | "save_pipeline_modal" | "shell_info_modal" | "update_search_index_modal" | undefined`
  - The name of the screen that was activated.
- **connection_id** (optional): `string | undefined`
  - The id of the connection associated to this event.

<a name="event--SecretStorageNotAvailable"></a>

### Secret Storage Not Available

This event is fired at startup when we detect that the application is running on
a system that doesn't offer a suitable secret storage backend.


## Performance Tab

<a name="event--CurrentOpShowOperationDetailsEvent"></a>

### CurrentOp showOperationDetails

This event is fired when a user clicks to show the details of an operation.

<a name="event--DetailViewHideOperationDetailsEvent"></a>

### DetailView hideOperationDetails

This event is fired when a user clicks to hide the details of an operation.

<a name="event--DetailViewKillOpEvent"></a>

### DetailView killOp

This event is fired when a user clicks to kill an operation.

<a name="event--PerformancePausedEvent"></a>

### Performance Paused

This event is fired when a user pauses the performance screen.

<a name="event--PerformanceResumedEvent"></a>

### Performance Resumed

This event is fired when a user resumes a paused performance screen.


## Proactive Performance Insights

<a name="event--SignalActionButtonClickedEvent"></a>

### Signal Action Button Clicked

This event is fired when Action button for the signal is clicked inside the popup.

**Properties**:

- **id** (required): `string`
  - A unique identifier for the type of the signal.

<a name="event--SignalClosedEvent"></a>

### Signal Closed

This event is fired when user clicked the close button or outside the signal and closed the popup.

**Properties**:

- **id** (required): `string`
  - A unique identifier for the type of the signal.

<a name="event--SignalLinkClickedEvent"></a>

### Signal Link Clicked

This event is fired when "Learn more" link is clicked inside the signal popup.

**Properties**:

- **id** (required): `string`
  - A unique identifier for the type of the signal.

<a name="event--SignalOpenedEvent"></a>

### Signal Opened

This event is fired when signal badge is clicked and popup is opened.

**Properties**:

- **id** (required): `string`
  - A unique identifier for the type of the signal.

<a name="event--SignalShownEvent"></a>

### Signal Shown

This event is fired when signal icon badge is rendered on the screen visible to the user.

**Properties**:

- **id** (required): `string`
  - A unique identifier for the type of the signal.


## Schema

<a name="event--SchemaAnalyzedEvent"></a>

### Schema Analyzed

This event is fired when user analyzes the schema.

**Properties**:

- **with_filter** (required): `boolean`
  - Indicates whether a filter was applied during the schema analysis.
- **schema_width** (required): `number`
  - The number of fields at the top level.
- **schema_depth** (required): `number`
  - The number of nested levels.
- **geo_data** (required): `boolean`
  - Indicates whether the schema contains geospatial data.
- **analysis_time_ms** (required): `number`
  - The time taken to analyze the schema, in milliseconds.
- **connection_id** (optional): `string | undefined`
  - The id of the connection associated to this event.

<a name="event--SchemaExportedEvent"></a>

### Schema Exported

This event is fired when user shares the schema.

**Properties**:

- **has_schema** (required): `boolean`
  - Indicates whether the schema was analyzed before sharing.
- **schema_width** (required): `number`
  - The number of fields at the top level.
- **schema_depth** (required): `number`
  - The number of nested levels.
- **geo_data** (required): `boolean`
  - Indicates whether the schema contains geospatial data.
- **connection_id** (optional): `string | undefined`
  - The id of the connection associated to this event.


## Schema Validation

<a name="event--SchemaValidationAddedEvent"></a>

### Schema Validation Added

This event is fired when user adds validation rules.

<a name="event--SchemaValidationEditedEvent"></a>

### Schema Validation Edited

This event is fired when user edits validation rules (without saving them).

**Properties**:

- **json_schema** (required): `boolean`
  - Indicates wether the validation rule uses $jsonSchema.
- **connection_id** (optional): `string | undefined`
  - The id of the connection associated to this event.

<a name="event--SchemaValidationUpdatedEvent"></a>

### Schema Validation Updated

This event is fired when user saves validation rules.

**Properties**:

- **validation_action** (required): `"error" | "warn"`
  - The validation action passed to the driver.
- **validation_level** (required): `"off" | "moderate" | "strict"`
  - The level of schema validation passed to the driver.
- **connection_id** (optional): `string | undefined`
  - The id of the connection associated to this event.


## Settings

<a name="event--ThemeChangedEvent"></a>

### Theme Changed

This event is fired when a user changes the theme.

**Properties**:

- **theme** (required): `"DARK" | "LIGHT" | "OS_THEME"`
  - The theme selected by the user. It can be 'DARK', 'LIGHT', or 'OS_THEME'.


## Shell

<a name="event--OpenShellEvent"></a>

### Open Shell

This event is fired when the shell is open

**Properties**:

- **entrypoint** (optional): `string | undefined`
- **connection_id** (optional): `string | undefined`
  - The id of the connection associated to this event.

<a name="event--ShellEvent"></a>

### `Shell ${string}`

This is a group of events forwarded from the embedded shell.
Every event from the shell is forwarded adding the "Shell " prefix to the original
event name.

Note: each forwarded event is exposing a different set of properties in
addition to the `mongosh_version` and `session_id`. Refer to the mongosh
tracking plan for details about single events.

**Properties**:

- **mongosh_version** (required): `string`
  - The version of the embedded mongosh package.
- **session_id** (required): `string`
  - The shell session_id.
- **connection_id** (optional): `string | undefined`
  - The id of the connection associated to this event.


## Web Vitals

<a name="event--FirstContentfulPaintEvent"></a>

### First Contentful Paint

This event is fired at startup to report the First Contentful Paint metric.
See: https://web.dev/articles/vitals.

**Properties**:

- **value** (required): `number`
  - The reported metric value.

<a name="event--LargestContentfulPaintEvent"></a>

### Largest Contentful Paint

This event is fired at startup to report the Largest Contentful Paint metric.
See: https://web.dev/articles/vitals.

**Properties**:

- **value** (required): `number`
  - The reported metric value.

<a name="event--FirstInputDelayEvent"></a>

### First Input Delay

This event is fired at startup to report the First Input Delay metric.
See: https://web.dev/articles/vitals.

**Properties**:

- **value** (required): `number`
  - The reported metric value.

<a name="event--CumulativeLayoutShiftEvent"></a>

### Cumulative Layout Shift

This event is fired at startup to report the Cumulative Layout Shift metric.
See: https://web.dev/articles/vitals.

**Properties**:

- **value** (required): `number`
  - The reported metric value.

<a name="event--TimeToFirstByteEvent"></a>

### Time to First Byte

This event is fired at startup to report the Time to First Byte metric.
See: https://web.dev/articles/vitals.

**Properties**:

- **value** (required): `number`
  - The reported metric value.


<|MERGE_RESOLUTION|>--- conflicted
+++ resolved
@@ -1,11 +1,7 @@
 
 # Compass Tracking Plan
 
-<<<<<<< HEAD
-Generated on Sun, Nov 24, 2024 at 03:33 AM
-=======
-Generated on Sun, Nov 24, 2024 at 03:21 AM
->>>>>>> 32d3da56
+
 
 ## Table of Contents
 
